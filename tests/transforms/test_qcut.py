# Copyright 2022 Xanadu Quantum Technologies Inc.

# Licensed under the Apache License, Version 2.0 (the "License");
# you may not use this file except in compliance with the License.
# You may obtain a copy of the License at
#
#     http://www.apache.org/licenses/LICENSE-2.0
#
# Unless required by applicable law or agreed to in writing, software
# distributed under the License is distributed on an "AS IS" BASIS,
# WITHOUT WARRANTIES OR CONDITIONS OF ANY KIND, either express or implied.
# See the License for the specific language governing permissions and
# limitations under the License.
"""
Unit tests for the `pennylane.qcut` package.
"""
import copy
import itertools
import string
import sys
from itertools import product

import pytest
from networkx import MultiDiGraph, number_of_selfloops
from scipy.stats import unitary_group

import pennylane as qml
from pennylane import numpy as np
from pennylane.transforms import qcut
from pennylane.wires import Wires

I, X, Y, Z = (
    np.eye(2),
    qml.PauliX.compute_matrix(),
    qml.PauliY.compute_matrix(),
    qml.PauliZ.compute_matrix(),
)

states_pure = [
    np.array([1, 0]),
    np.array([0, 1]),
    np.array([1, 1]) / np.sqrt(2),
    np.array([1, 1j]) / np.sqrt(2),
]

with qml.tape.QuantumTape() as tape:
    qml.RX(0.432, wires=0)
    qml.RY(0.543, wires="a")
    qml.CNOT(wires=[0, "a"])
    qml.CRZ(0.5, wires=["a", 0])
    qml.RZ(0.240, wires=0)
    qml.RZ(0.133, wires="a")
    qml.expval(qml.PauliZ(wires=[0]))

with qml.tape.QuantumTape() as multi_cut_tape:
    qml.RX(0.432, wires=0)
    qml.RY(0.543, wires="a")
    qml.WireCut(wires=0)
    qml.CNOT(wires=[0, "a"])
    qml.RZ(0.240, wires=0)
    qml.RZ(0.133, wires="a")
    qml.WireCut(wires="a")
    qml.CNOT(wires=["a", 2])
    qml.RX(0.432, wires="a")
    qml.WireCut(wires=2)
    qml.CNOT(wires=[2, 3])
    qml.RY(0.543, wires=2)
    qml.RZ(0.876, wires=3)
    qml.expval(qml.PauliZ(wires=[0]) @ qml.PauliZ(wires=[3]))


def kron(*args):
    """Multi-argument kronecker product"""
    if len(args) == 1:
        return args[0]
    if len(args) == 2:
        return np.kron(args[0], args[1])
    else:
        return np.kron(args[0], kron(*args[1:]))


# tape containing mid-circuit measurements
with qml.tape.QuantumTape() as mcm_tape:
    qml.Hadamard(wires=0)
    qml.RX(0.432, wires=0)
    qml.RY(0.543, wires=1)
    qml.CNOT(wires=[0, 1])
    qml.WireCut(wires=1)
    qml.CNOT(wires=[1, 2])
    qml.WireCut(wires=1)
    qml.RZ(0.321, wires=1)
    qml.CNOT(wires=[0, 1])
    qml.Hadamard(wires=2)
    qml.WireCut(wires=1)
    qml.CNOT(wires=[1, 2])
    qml.WireCut(wires=1)
    qml.CNOT(wires=[0, 1])
    qml.expval(qml.PauliZ(wires=[0]))


def compare_nodes(nodes, expected_wires, expected_names):
    """Helper function to compare nodes of directed multigraph"""

    for node, exp_wire in zip(nodes, expected_wires):
        assert node.wires.tolist() == exp_wire

    for node, exp_name in zip(nodes, expected_names):
        assert node.name == exp_name


def compare_fragment_nodes(node_data, expected_data):
    """Helper function to compare nodes of fragment graphs"""
    assert len(node_data) == len(expected_data)
    expected = [(exp_data[0].name, exp_data[0].wires, exp_data[1]) for exp_data in expected_data]

    for data in node_data:
        # The exact ordering of node_data varies on each call
        assert (data[0].name, data[0].wires, data[1]) in expected


def compare_fragment_edges(edge_data, expected_data):
    """Helper function to compare fragment edges"""
    assert len(edge_data) == len(expected_data)
    expected = [(exp_data[0].name, exp_data[1].name, exp_data[2]) for exp_data in expected_data]

    for data in edge_data:
        # The exact ordering of edge_data varies on each call
        assert (data[0].name, data[1].name, data[2]) in expected


def compare_tapes(tape, expected_tape):
    """
    Helper function to compare tapes
    """

    assert set(tape.wires) == set(expected_tape.wires)
    assert tape.get_parameters() == expected_tape.get_parameters()

    for op, exp_op in zip(tape.operations, expected_tape.operations):
        if (
            op.name == "PrepareNode"
        ):  # The exact ordering of PrepareNodes w.r.t wires varies on each call
            assert exp_op.name == "PrepareNode"
        else:
            assert op.name == exp_op.name
            assert op.wires.tolist() == exp_op.wires.tolist()

    for meas, exp_meas in zip(tape.measurements, expected_tape.measurements):
        assert meas.return_type.name == exp_meas.return_type.name
        assert meas.obs.name == exp_meas.obs.name
        assert meas.wires.tolist() == exp_meas.wires.tolist()


def compare_measurements(meas1, meas2):
    """
    Helper function to compare measurements
    """
    assert meas1.return_type.name == meas2.return_type.name
    obs1 = meas1.obs
    obs2 = meas2.obs
    assert np.array(obs1.name == obs2.name).all()
    assert obs1.wires.tolist() == obs2.wires.tolist()


def test_node_ids(monkeypatch):
    """
    Tests that the `MeasureNode` and `PrepareNode` return the correct id
    """
    with monkeypatch.context() as m:
        m.setattr("uuid.uuid4", lambda: "some_string")

        mn = qcut.MeasureNode(wires=0)
        pn = qcut.PrepareNode(wires=0)

        assert mn.id == "some_string"
        assert pn.id == "some_string"


class TestTapeToGraph:
    """
    Tests conversion of tapes to graph representations that are amenable to
    partitioning algorithms for circuit cutting
    """

    def test_converted_graph_nodes(self):
        """
        Tests that the conversion of a tape gives a graph containing the
        expected nodes
        """

        g = qcut.tape_to_graph(tape)
        nodes = list(g.nodes)

        ops = tape.operations

        assert len(nodes) == len(ops) + len(tape.observables)
        for op, node in zip(ops, nodes[:-1]):
            assert op == node
        assert tape.observables[0] == nodes[-1].obs

    def test_converted_graph_edges(self):
        """
        Tests that the conversion of a tape gives a graph containing the
        expected edges
        """
        g = qcut.tape_to_graph(tape)
        edges = list(g.edges)

        num_wires_connecting_gates = 7
        assert len(edges) == num_wires_connecting_gates

        ops = tape.operations

        expected_edge_connections = [
            (ops[0], ops[2], 0),
            (ops[1], ops[2], 0),
            (ops[2], ops[3], 0),
            (ops[2], ops[3], 1),
            (ops[3], ops[4], 0),
            (ops[3], ops[5], 0),
            (ops[4], tape.measurements[0], 0),
        ]

        for edge, expected_edge in zip(edges, expected_edge_connections):
            assert edge == expected_edge

    def test_node_order_attribute(self):
        """
        Tests that the converted nodes contain the correct order attribute
        """

        g = qcut.tape_to_graph(tape)
        node_data = list(g.nodes(data=True))

        expected_node_order = [
            {"order": 0},
            {"order": 1},
            {"order": 2},
            {"order": 3},
            {"order": 4},
            {"order": 5},
        ]

        for data, expected_order in zip(node_data, expected_node_order):
            assert data[-1] == expected_order

    def test_edge_wire_attribute(self):
        """
        Tests that the converted edges contain the correct wire attribute
        """

        g = qcut.tape_to_graph(tape)
        edge_data = list(g.edges(data=True))

        expected_edge_wires = [
            {"wire": 0},
            {"wire": "a"},
            {"wire": "a"},
            {"wire": 0},
            {"wire": 0},
            {"wire": "a"},
            {"wire": 0},
        ]

        for data, expected_wire in zip(edge_data, expected_edge_wires):
            assert data[-1] == expected_wire

    @pytest.mark.parametrize(
        "obs,expected_obs",
        [
            (
                qml.PauliZ(0) @ qml.PauliZ(2),
                [qml.expval(qml.PauliZ(wires=[0])), qml.expval(qml.PauliZ(wires=[2]))],
            ),
            (
                qml.Projector([0, 1], wires=[0, 1]),
                [qml.expval(qml.Projector([0, 1], wires=[0, 1]))],
            ),
            (
                qml.Hamiltonian([1, 2], [qml.PauliZ(1), qml.PauliZ(2) @ qml.PauliX(0)]),
                [
                    qml.expval(
                        qml.Hamiltonian([1, 2], [qml.PauliZ(1), qml.PauliZ(2) @ qml.PauliX(0)])
                    )
                ],
            ),
            (
                qml.Hermitian(np.array([[1, 0], [0, -1]]), wires=[0]),
                [qml.expval(qml.Hermitian(np.array([[1, 0], [0, -1]]), wires=[0]))],
            ),
            (
                qml.Projector([0, 1], wires=[0, 1]) @ qml.Projector([1, 0], wires=[0, 2]),
                [
                    qml.expval(qml.Projector([0, 1], wires=[0, 1])),
                    qml.expval(qml.Projector([1, 0], wires=[0, 2])),
                ],
            ),
        ],
    )
    def test_observable_conversion(self, obs, expected_obs):
        """
        Tests that a variety of observables in a tape are correctly converted to
        observables contained within the graph nodes
        """

        with qml.tape.QuantumTape() as tape:
            qml.RX(0.432, wires=0)
            qml.RY(0.543, wires=2)
            qml.CNOT(wires=[0, 1])
            qml.RZ(0.240, wires=0)
            qml.RZ(0.133, wires=1)
            qml.expval(obs)

        g = qcut.tape_to_graph(tape)
        nodes = list(g.nodes)

        node_observables = [node for node in nodes if hasattr(node, "return_type")]

        for node_obs, exp_obs in zip(node_observables, expected_obs):
            assert node_obs.wires == exp_obs.wires
            assert node_obs.obs.name == exp_obs.obs.name

    @pytest.mark.parametrize(
        "measurement,expected_measurement",
        [
            (qml.expval(qml.PauliZ(wires=[0])), "Expectation"),
            (qml.sample(qml.PauliZ(wires=[0])), "Sample"),
            (qml.var(qml.PauliZ(wires=[0])), "Variance"),
            (qml.probs(wires=0), "Probability"),
            (qml.state(), "State"),
            (qml.density_matrix([0]), "State"),
        ],
    )
    def test_measurement_conversion(self, measurement, expected_measurement):
        """
        Tests that measurements are correctly converted
        """

        with qml.tape.QuantumTape() as tape:
            qml.RX(0.432, wires=0)
            qml.RY(0.543, wires=2)
            qml.CNOT(wires=[0, 1])
            qml.RZ(0.240, wires=0)
            qml.RZ(0.133, wires=1)
            qml.apply(measurement)

        g = qcut.tape_to_graph(tape)
        nodes = list(g.nodes)

        node_observables = [node for node in nodes if hasattr(node, "return_type")]

        assert node_observables[0].return_type.name == expected_measurement

    def test_multiple_observables(self):
        """
        Tests that a tape containing multiple measurements is correctly
        converted to a graph
        """

        with qml.tape.QuantumTape() as tape:
            qml.RX(0.432, wires=0)
            qml.RY(0.543, wires=2)
            qml.CNOT(wires=[0, 1])
            qml.RZ(0.240, wires=0)
            qml.RZ(0.133, wires=1)
            qml.expval(qml.PauliZ(wires=[0]))
            qml.expval(qml.PauliX(wires=[1]) @ qml.PauliY(wires=[2]))

        expected_obs = [
            qml.expval(qml.PauliZ(wires=[0])),
            qml.expval(qml.PauliX(wires=[1])),
            qml.expval(qml.PauliY(wires=[2])),
        ]

        g = qcut.tape_to_graph(tape)
        nodes = list(g.nodes)

        node_observables = [node for node in nodes if hasattr(node, "return_type")]

        for node_obs, exp_obs in zip(node_observables, expected_obs):
            assert node_obs.wires == exp_obs.wires
            assert node_obs.obs.name == exp_obs.obs.name


class TestReplaceWireCut:
    """
    Tests the replacement of WireCut operation with MeasureNode and
    PrepareNode
    """

    def test_single_wire_cut_replaced(self):
        """
        Tests that a single WireCut operator is replaced with a MeasureNode and
        a PrepareNode with the correct order
        """

        wire_cut_num = 1

        with qml.tape.QuantumTape() as tape:
            qml.RX(0.432, wires=0)
            qml.RY(0.543, wires=1)
            qml.CNOT(wires=[0, 1])
            qml.RZ(0.240, wires=0)
            qml.RZ(0.133, wires=1)
            qml.WireCut(wires=wire_cut_num)
            qml.CNOT(wires=[1, 2])
            qml.RX(0.432, wires=1)
            qml.RY(0.543, wires=2)
            qml.expval(qml.PauliZ(wires=[0]))

        g = qcut.tape_to_graph(tape)
        node_data = list(g.nodes(data=True))

        wire_cut_order = {"order": 5}

        qcut.replace_wire_cut_nodes(g)
        new_node_data = list(g.nodes(data=True))
        op_names = [op.name for op, order in new_node_data]

        assert "WireCut" not in op_names
        assert "MeasureNode" in op_names
        assert "PrepareNode" in op_names

        for op, order in new_node_data:
            if op.name == "MeasureNode":
                assert op.wires.tolist() == [wire_cut_num]
                assert order == wire_cut_order
            elif op.name == "PrepareNode":
                assert op.wires.tolist() == [wire_cut_num]
                assert order == wire_cut_order

    def test_multiple_wire_cuts_replaced(self):
        """
        Tests that all WireCut operators are replaced with MeasureNodes and
        PrepareNodes with the correct order
        """

        wire_cut_1 = 0
        wire_cut_2 = "a"
        wire_cut_3 = 2
        wire_cut_num = [wire_cut_1, wire_cut_2, wire_cut_3]

        with qml.tape.QuantumTape() as tape:
            qml.RX(0.432, wires=0)
            qml.RY(0.543, wires="a")
            qml.WireCut(wires=wire_cut_1)
            qml.CNOT(wires=[0, "a"])
            qml.RZ(0.240, wires=0)
            qml.RZ(0.133, wires="a")
            qml.WireCut(wires=wire_cut_2)
            qml.CNOT(wires=["a", 2])
            qml.RX(0.432, wires="a")
            qml.WireCut(wires=wire_cut_3)
            qml.CNOT(wires=[2, 3])
            qml.RY(0.543, wires=2)
            qml.RZ(0.876, wires=3)
            qml.expval(qml.PauliZ(wires=[0]))

        g = qcut.tape_to_graph(tape)
        node_data = list(g.nodes(data=True))

        wire_cut_order = [order for op, order in node_data if op.name == "WireCut"]

        qcut.replace_wire_cut_nodes(g)
        new_node_data = list(g.nodes(data=True))
        op_names = [op.name for op, order in new_node_data]

        assert "WireCut" not in op_names
        assert op_names.count("MeasureNode") == 3
        assert op_names.count("PrepareNode") == 3

        measure_counter = prepare_counter = 0

        for op, order in new_node_data:
            if op.name == "MeasureNode":
                assert op.wires.tolist() == [wire_cut_num[measure_counter]]
                assert order == wire_cut_order[measure_counter]
                measure_counter += 1
            elif op.name == "PrepareNode":
                assert op.wires.tolist() == [wire_cut_num[prepare_counter]]
                assert order == wire_cut_order[prepare_counter]
                prepare_counter += 1

    def test_successor_and_predecessor(self):
        """
        Tests the successor of the MeasureNode is the PrepareNode and the
        predecessor of the PrepareNode is the MeasureNode
        """
        wire_cut_num = 1

        with qml.tape.QuantumTape() as tape:
            qml.RX(0.432, wires=0)
            qml.CNOT(wires=[0, 1])
            qml.RZ(0.133, wires=1)
            qml.WireCut(wires=wire_cut_num)
            qml.CNOT(wires=[1, 2])
            qml.RY(0.543, wires=2)
            qml.expval(qml.PauliZ(wires=[0]))

        g = qcut.tape_to_graph(tape)
        qcut.replace_wire_cut_nodes(g)

        nodes = list(g.nodes)

        for node in nodes:
            if node.name == "MeasureNode":
                succ = list(g.succ[node])[0]
                pred = list(g.pred[node])[0]
                assert succ.name == "PrepareNode"
                assert pred.name == "RZ"
            if node.name == "PrepareNode":
                succ = list(g.succ[node])[0]
                pred = list(g.pred[node])[0]
                assert succ.name == "CNOT"
                assert pred.name == "MeasureNode"

    def test_wirecut_has_no_predecessor(self):
        """
        Tests a wirecut is replaced if it is the first operation in the tape
        i.e if it has no predecessor
        """

        with qml.tape.QuantumTape() as tape:
            qml.WireCut(wires=0)
            qml.RX(0.432, wires=0)
            qml.CNOT(wires=[0, 1])
            qml.RZ(0.133, wires=1)
            qml.expval(qml.PauliZ(wires=[0]))

        g = qcut.tape_to_graph(tape)
        node_data = list(g.nodes(data=True))

        wire_cut_order = {"order": 0}

        qcut.replace_wire_cut_nodes(g)
        new_node_data = list(g.nodes(data=True))
        op_names = [op.name for op, order in new_node_data]

        assert "WireCut" not in op_names
        assert "MeasureNode" in op_names
        assert "PrepareNode" in op_names

        for op, order in new_node_data:
            if op.name == "MeasureNode":
                assert order == {"order": 0}
                pred = list(g.pred[op])
                assert pred == []
            elif op.name == "PrepareNode":
                assert order == {"order": 0}

    def test_wirecut_has_no_successor(self):
        """
        Tests a wirecut is replaced if it is the last operation in the tape
        i.e if it has no successor
        """

        with qml.tape.QuantumTape() as tape:
            qml.RX(0.432, wires=0)
            qml.CNOT(wires=[0, 1])
            qml.RZ(0.133, wires=1)
            qml.WireCut(wires=0)

        g = qcut.tape_to_graph(tape)
        node_data = list(g.nodes(data=True))

        wire_cut_order = {"order": 3}

        qcut.replace_wire_cut_nodes(g)
        new_node_data = list(g.nodes(data=True))
        op_names = [op.name for op, order in new_node_data]

        assert "WireCut" not in op_names
        assert "MeasureNode" in op_names
        assert "PrepareNode" in op_names

        for op, order in new_node_data:
            if op.name == "MeasureNode":
                assert order == {"order": 3}
            elif op.name == "PrepareNode":
                assert order == {"order": 3}
                succ = list(g.succ[op])
                assert succ == []

    def test_multi_wire_wirecut_successor_and_predecessor(self):
        """
        Tests the successors and predecessors of a multi-wire wirecut are
        correct
        """
        wire_cut_num = 1

        with qml.tape.QuantumTape() as tape:
            qml.CNOT(wires=[0, "a"])
            qml.CNOT(wires=["a", 2])
            qml.WireCut(wires=[0, "a", 2])
            qml.CZ(wires=[0, 2])
            qml.Toffoli(wires=[0, "a", 2])

        g = qcut.tape_to_graph(tape)
        qcut.replace_wire_cut_nodes(g)

        nodes = list(g.nodes)
        measure_nodes = [node for node in nodes if node.name == "MeasureNode"]
        prepare_nodes = [node for node in nodes if node.name == "PrepareNode"]

        assert len(measure_nodes) == len(prepare_nodes) == 3

        expected_meas_pred_wires = [[0, "a"], ["a", 2], ["a", 2]]
        expected_meas_pred_name = [
            "CNOT",
            "CNOT",
        ] * len(measure_nodes)
        expected_meas_succ_wires = [[0], ["a"], [2]]
        expected_meas_succ_name = ["PrepareNode"] * len(measure_nodes)

        expected_prep_pred_wires = expected_meas_succ_wires
        exepeted_prep_pred_name = ["MeasureNode"] * len(measure_nodes)
        expected_prep_succ_wires = [[0, 2], [0, "a", 2], [0, 2]]
        expected_prep_succ_name = ["CZ", "Toffoli", "CZ"]

        measure_pred = [list(g.pred[node])[0] for node in measure_nodes]
        measure_succ = [list(g.succ[node])[0] for node in measure_nodes]
        prep_pred = [list(g.pred[node])[0] for node in prepare_nodes]
        prep_succ = [list(g.succ[node])[0] for node in prepare_nodes]

        assert len(measure_nodes) == len(prepare_nodes) == 3

        compare_nodes(measure_pred, expected_meas_pred_wires, expected_meas_pred_name)
        compare_nodes(measure_succ, expected_meas_succ_wires, expected_meas_succ_name)
        compare_nodes(prep_pred, expected_prep_pred_wires, exepeted_prep_pred_name)
        compare_nodes(prep_succ, expected_prep_succ_wires, expected_prep_succ_name)

        for node in measure_nodes + prepare_nodes:
            in_edges = list(g.in_edges(node, data="wire"))
            out_edges = list(g.out_edges(node, data="wire"))
            assert len(in_edges) == 1
            assert len(out_edges) == 1

            _, _, wire_label_in = in_edges[0]
            _, _, wire_label_out = out_edges[0]

            assert wire_label_in == wire_label_out == node.wires.tolist()[0]


class TestFragmentGraph:
    """
    Tests that a cut graph is fragmented into subgraphs correctly
    """

    def test_subgraphs_of_multi_wirecut(self):
        """
        Tests that the subgraphs of a graph with multiple wirecuts contain the
        correct nodes and edges
        """

        g = qcut.tape_to_graph(multi_cut_tape)
        qcut.replace_wire_cut_nodes(g)
        subgraphs, communication_graph = qcut.fragment_graph(g)

        assert len(subgraphs) == 4

        sub_0_expected_nodes = [
            (qcut.MeasureNode(wires=[0]), {"order": 2}),
            (qml.RX(0.432, wires=[0]), {"order": 0}),
        ]
        sub_1_expected_nodes = [
            (qml.RY(0.543, wires=["a"]), {"order": 1}),
            (qcut.PrepareNode(wires=[0]), {"order": 2}),
            (qcut.MeasureNode(wires=["a"]), {"order": 6}),
            (qml.RZ(0.24, wires=[0]), {"order": 4}),
            (qml.CNOT(wires=[0, "a"]), {"order": 3}),
            (qml.expval(qml.PauliZ(wires=[0])), {"order": 13}),
            (qml.RZ(0.133, wires=["a"]), {"order": 5}),
        ]
        sub_2_expected_nodes = [
            (qml.RX(0.432, wires=["a"]), {"order": 8}),
            (qcut.MeasureNode(wires=[2]), {"order": 9}),
            (qcut.PrepareNode(wires=["a"]), {"order": 6}),
            (qml.CNOT(wires=["a", 2]), {"order": 7}),
        ]
        sub_3_expected_nodes = [
            (qml.CNOT(wires=[2, 3]), {"order": 10}),
            (qml.RY(0.543, wires=[2]), {"order": 11}),
            (qcut.PrepareNode(wires=[2]), {"order": 9}),
            (qml.RZ(0.876, wires=[3]), {"order": 12}),
            (qml.expval(qml.PauliZ(wires=[3])), {"order": 13}),
        ]
        expected_nodes = [
            sub_0_expected_nodes,
            sub_1_expected_nodes,
            sub_2_expected_nodes,
            sub_3_expected_nodes,
        ]

        sub_0_expected_edges = [
            (qml.RX(0.432, wires=[0]), qcut.MeasureNode(wires=[0]), {"wire": 0})
        ]
        sub_1_expected_edges = [
            (qcut.PrepareNode(wires=[0]), qml.CNOT(wires=[0, "a"]), {"wire": 0}),
            (qml.RZ(0.24, wires=[0]), qml.expval(qml.PauliZ(wires=[0])), {"wire": 0}),
            (qml.RZ(0.133, wires=["a"]), qcut.MeasureNode(wires=["a"]), {"wire": "a"}),
            (qml.CNOT(wires=[0, "a"]), qml.RZ(0.24, wires=[0]), {"wire": 0}),
            (qml.CNOT(wires=[0, "a"]), qml.RZ(0.133, wires=["a"]), {"wire": "a"}),
            (qml.RY(0.543, wires=["a"]), qml.CNOT(wires=[0, "a"]), {"wire": "a"}),
        ]
        sub_2_expected_edges = [
            (qcut.PrepareNode(wires=["a"]), qml.CNOT(wires=["a", 2]), {"wire": "a"}),
            (qml.CNOT(wires=["a", 2]), qml.RX(0.432, wires=["a"]), {"wire": "a"}),
            (qml.CNOT(wires=["a", 2]), qcut.MeasureNode(wires=[2]), {"wire": 2}),
        ]
        sub_3_expected_edges = [
            (qcut.PrepareNode(wires=[2]), qml.CNOT(wires=[2, 3]), {"wire": 2}),
            (qml.CNOT(wires=[2, 3]), qml.RY(0.543, wires=[2]), {"wire": 2}),
            (qml.CNOT(wires=[2, 3]), qml.RZ(0.876, wires=[3]), {"wire": 3}),
            (qml.RZ(0.876, wires=[3]), qml.expval(qml.PauliZ(wires=[3])), {"wire": 3}),
        ]
        expected_edges = [
            sub_0_expected_edges,
            sub_1_expected_edges,
            sub_2_expected_edges,
            sub_3_expected_edges,
        ]

        for subgraph, expected_n in zip(subgraphs, expected_nodes):
            compare_fragment_nodes(list(subgraph.nodes(data=True)), expected_n)

        for subgraph, expected_e in zip(subgraphs, expected_edges):
            compare_fragment_edges(list(subgraph.edges(data=True)), expected_e)

    def test_subgraphs_of_multi_wirecut_with_disconnected_components(self):
        """
        Tests that the subgraphs of a graph with multiple wirecuts contain the
        correct nodes and edges. Focuses on the case where fragmentation results in two fragments
        that are disconnected from the final measurements.
        """
        with qml.tape.QuantumTape() as multi_cut_tape:
            qml.RX(0.432, wires=0)
            qml.RY(0.543, wires="a")
            qml.WireCut(wires=0)
            qml.CNOT(wires=[0, "a"])
            qml.RZ(0.240, wires=0)
            qml.RZ(0.133, wires="a")
            qml.WireCut(wires="a")
            qml.CNOT(wires=["a", 2])
            qml.RX(0.432, wires="a")
            qml.WireCut(wires=2)
            qml.CNOT(wires=[2, 3])
            qml.RY(0.543, wires=2)
            qml.RZ(0.876, wires=3)
            qml.expval(qml.PauliZ(wires=[0]))

        g = qcut.tape_to_graph(multi_cut_tape)
        qcut.replace_wire_cut_nodes(g)
        subgraphs, communication_graph = qcut.fragment_graph(g)

        assert len(subgraphs) == 2

        sub_0_expected_nodes = [
            (qcut.MeasureNode(wires=[0]), {"order": 2}),
            (qml.RX(0.432, wires=[0]), {"order": 0}),
        ]
        sub_1_expected_nodes = [
            (qml.RY(0.543, wires=["a"]), {"order": 1}),
            (qcut.PrepareNode(wires=[0]), {"order": 2}),
            (qml.RZ(0.24, wires=[0]), {"order": 4}),
            (qml.CNOT(wires=[0, "a"]), {"order": 3}),
            (qml.expval(qml.PauliZ(wires=[0])), {"order": 13}),
            (qml.RZ(0.133, wires=["a"]), {"order": 5}),
        ]
        expected_nodes = [
            sub_0_expected_nodes,
            sub_1_expected_nodes,
        ]

        sub_0_expected_edges = [
            (qml.RX(0.432, wires=[0]), qcut.MeasureNode(wires=[0]), {"wire": 0})
        ]
        sub_1_expected_edges = [
            (qcut.PrepareNode(wires=[0]), qml.CNOT(wires=[0, "a"]), {"wire": 0}),
            (qml.RZ(0.24, wires=[0]), qml.expval(qml.PauliZ(wires=[0])), {"wire": 0}),
            (qml.CNOT(wires=[0, "a"]), qml.RZ(0.24, wires=[0]), {"wire": 0}),
            (qml.CNOT(wires=[0, "a"]), qml.RZ(0.133, wires=["a"]), {"wire": "a"}),
            (qml.RY(0.543, wires=["a"]), qml.CNOT(wires=[0, "a"]), {"wire": "a"}),
        ]
        expected_edges = [
            sub_0_expected_edges,
            sub_1_expected_edges,
        ]

        for subgraph, expected_n in zip(subgraphs, expected_nodes):
            compare_fragment_nodes(list(subgraph.nodes(data=True)), expected_n)

        for subgraph, expected_e in zip(subgraphs, expected_edges):
            compare_fragment_edges(list(subgraph.edges(data=True)), expected_e)

    def test_communication_graph(self):
        """
        Tests that the communication graph contains the correct nodes and edges
        """

        g = qcut.tape_to_graph(multi_cut_tape)
        qcut.replace_wire_cut_nodes(g)
        subgraphs, communication_graph = qcut.fragment_graph(g)

        assert list(communication_graph.nodes) == list(range(4))

        expected_edge_data = [
            (0, 1, {"pair": (qcut.MeasureNode(wires=[0]), qcut.PrepareNode(wires=[0]))}),
            (1, 2, {"pair": (qcut.MeasureNode(wires=["a"]), qcut.PrepareNode(wires=["a"]))}),
            (2, 3, {"pair": (qcut.MeasureNode(wires=[2]), qcut.PrepareNode(wires=[2]))}),
        ]
        edge_data = list(communication_graph.edges(data=True))

        for edge, exp_edge in zip(edge_data, expected_edge_data):
            assert edge[0] == exp_edge[0]
            assert edge[1] == exp_edge[1]

            for node, exp_node in zip(edge[2]["pair"], exp_edge[2]["pair"]):
                assert node.name == exp_node.name
                assert node.wires.tolist() == exp_node.wires.tolist()

    def test_fragment_wirecut_first_and_last(self):
        """
        Tests a circuit with wirecut at the start and end is fragmented
        correctly
        """

        with qml.tape.QuantumTape() as tape:
            qml.WireCut(wires=0)
            qml.RX(0.432, wires=0)
            qml.RY(0.543, wires="a")
            qml.WireCut(wires="a")

        g = qcut.tape_to_graph(tape)
        qcut.replace_wire_cut_nodes(g)
        subgraphs, communication_graph = qcut.fragment_graph(g)

        sub_0_expected_nodes = [
            (qcut.PrepareNode(wires=[0]), {"order": 0}),
            (qml.RX(0.432, wires=[0]), {"order": 1}),
        ]
        sub_1_expected_nodes = [
            (qcut.MeasureNode(wires=["a"]), {"order": 3}),
            (qml.RY(0.543, wires=["a"]), {"order": 2}),
        ]
        sub_2_expected_nodes = [(qcut.MeasureNode(wires=[0]), {"order": 0})]
        sub_3_expected_nodes = [(qcut.PrepareNode(wires=["a"]), {"order": 3})]

        expected_nodes = [
            sub_0_expected_nodes,
            sub_1_expected_nodes,
            sub_2_expected_nodes,
            sub_3_expected_nodes,
        ]

        sub_0_expected_edges = [
            (qcut.PrepareNode(wires=[0]), qml.RX(0.432, wires=[0]), {"wire": 0})
        ]
        sub_1_expected_edges = [
            (qml.RY(0.543, wires=["a"]), qcut.MeasureNode(wires=["a"]), {"wire": "a"})
        ]
        sub_2_expected_edges = []
        sub_3_expected_edges = []

        expected_edges = [
            sub_0_expected_edges,
            sub_1_expected_edges,
            sub_2_expected_edges,
            sub_3_expected_edges,
        ]

        for subgraph, expected_n in zip(subgraphs, expected_nodes):
            compare_fragment_nodes(list(subgraph.nodes(data=True)), expected_n)

        for subgraph, expected_e in zip(subgraphs, expected_edges):
            compare_fragment_edges(list(subgraph.edges(data=True)), expected_e)

    def test_communication_graph_persistence(self):
        """
        Tests that when `fragment_graph` is repeatedly applied the
        communication graph is the same each time.
        """

        with qml.tape.QuantumTape() as tape:
            qml.RX(0.432, wires=0)
            qml.RY(0.543, wires=1)
            qml.CNOT(wires=[0, 1])
            qml.RZ(0.240, wires=0)
            qml.RZ(0.133, wires=1)
            qml.WireCut(wires=1)
            qml.CNOT(wires=[1, 2])
            qml.RX(0.432, wires=1)
            qml.RY(0.543, wires=2)
            qml.expval(qml.PauliZ(wires=[0]))

        g = qcut.tape_to_graph(tape)
        qcut.replace_wire_cut_nodes(g)
        subgraphs_0, communication_graph_0 = qcut.fragment_graph(g)
        subgraphs_1, communication_graph_1 = qcut.fragment_graph(g)

        assert communication_graph_0.nodes == communication_graph_1.nodes
        assert communication_graph_0.edges == communication_graph_1.edges

    def test_contained_cut(self):
        """Tests that fragmentation ignores `MeasureNode` and `PrepareNode` pairs that do not
        result in a disconnection"""
        with qml.tape.QuantumTape() as tape:
            qml.RX(0.4, wires=0)
            qml.CNOT(wires=[0, 1])
            qml.WireCut(wires=0)
            qml.CNOT(wires=[0, 1])
            qml.RX(0.4, wires=0)
            qml.expval(qml.PauliZ(0))

        g = qcut.tape_to_graph(tape)
        qcut.replace_wire_cut_nodes(g)
        fragments, communication_graph = qcut.fragment_graph(g)
        assert len(fragments) == 1
        assert number_of_selfloops(communication_graph) == 0


class TestGraphToTape:
    """Tests that directed multigraphs are correctly converted to tapes"""

    def test_graph_to_tape(self):
        """
        Tests that directed multigraphs, containing MeasureNodes and
        PrepareNodes, are correctly converted to tapes
        """
        with qml.tape.QuantumTape() as tape:
            qml.RX(0.432, wires=0)
            qml.RY(0.543, wires="a")
            qml.WireCut(wires=[0, "a"])
            qml.CNOT(wires=[0, "a"])
            qml.RZ(0.240, wires=0)
            qml.RZ(0.133, wires="a")
            qml.WireCut(wires="a")
            qml.CNOT(wires=["a", 2])
            qml.RX(0.432, wires="a")
            qml.WireCut(wires=2)
            qml.CNOT(wires=[2, 3])
            qml.RY(0.543, wires=2)
            qml.RZ(0.876, wires=3)
            qml.expval(qml.PauliZ(wires=[0]))

        g = qcut.tape_to_graph(tape)
        qcut.replace_wire_cut_nodes(g)
        subgraphs, communication_graph = qcut.fragment_graph(g)

        tapes = [qcut.graph_to_tape(sg) for sg in subgraphs]

        with qml.tape.QuantumTape() as tape_0:
            qml.RX(0.432, wires=[0])
            qcut.MeasureNode(wires=[0])

        with qml.tape.QuantumTape() as tape_1:
            qml.RY(0.543, wires=["a"])
            qcut.MeasureNode(wires=["a"])

        with qml.tape.QuantumTape() as tape_2:
            qcut.PrepareNode(wires=[0])
            qcut.PrepareNode(wires=["a"])
            qml.CNOT(wires=[0, "a"])
            qml.RZ(0.24, wires=[0])
            qml.RZ(0.133, wires=["a"])
            qcut.MeasureNode(wires=["a"])
            qml.expval(qml.PauliZ(wires=[0]))

        with qml.tape.QuantumTape() as tape_3:
            qcut.PrepareNode(wires=["a"])
            qml.CNOT(wires=["a", 2])
            qml.RX(0.432, wires=["a"])
            qcut.MeasureNode(wires=[2])

        with qml.tape.QuantumTape() as tape_4:
            qcut.PrepareNode(wires=[2])
            qml.CNOT(wires=[2, 3])
            qml.RY(0.543, wires=[2])
            qml.RZ(0.876, wires=[3])

        expected_tapes = [tape_0, tape_1, tape_2, tape_3, tape_4]

        for tape, expected_tape in zip(tapes, expected_tapes):
            compare_tapes(tape, expected_tape)

    def test_mid_circuit_measurement(self):
        """
        Tests a circuit that is fragmented into subgraphs that
        include mid-circuit measurements, ensuring that the
        generated circuits apply the deferred measurement principle.
        """
        g = qcut.tape_to_graph(mcm_tape)
        qcut.replace_wire_cut_nodes(g)
        subgraphs, communication_graph = qcut.fragment_graph(g)

        tapes = [qcut.graph_to_tape(sg) for sg in subgraphs]

        assert tapes[0].wires == Wires([0, 1, 2, 3])
        assert tapes[1].wires == Wires([1, 2, 0])

        for tape in tapes:
            for i, op in enumerate(tape.operations):
                if isinstance(op, qcut.MeasureNode):
                    try:
                        next_op = tape.operations[i + 1]
                        if isinstance(next_op, qcut.PrepareNode):
                            assert op.wires != next_op.wires
                    except IndexError:
                        assert len(tape.operations) == i + 1

    def test_mid_circuit_measurements_fragments(self):
        """
        Considers a circuit that is fragmented into subgraphs that
        include mid-circuit measurements and tests that the subgraphs
        are correctly converted to the expected tapes
        """
        g = qcut.tape_to_graph(mcm_tape)
        qcut.replace_wire_cut_nodes(g)
        subgraphs, communication_graph = qcut.fragment_graph(g)

        tapes = [qcut.graph_to_tape(sg) for sg in subgraphs]

        with qml.tape.QuantumTape() as tape_0:
            qml.Hadamard(wires=[0])
            qml.RX(0.432, wires=[0])
            qml.RY(0.543, wires=[1])
            qml.CNOT(wires=[0, 1])
            qcut.MeasureNode(wires=[1])
            qcut.PrepareNode(wires=[2])
            qml.RZ(0.321, wires=[2])
            qml.CNOT(wires=[0, 2])
            qcut.MeasureNode(wires=[2])
            qcut.PrepareNode(wires=[3])
            qml.CNOT(wires=[0, 3])
            qml.expval(qml.PauliZ(wires=[0]))

        with qml.tape.QuantumTape() as tape_1:
            qcut.PrepareNode(wires=[1])
            qml.CNOT(wires=[1, 2])
            qcut.MeasureNode(wires=[1])
            qml.Hadamard(wires=[2])
            qcut.PrepareNode(wires=[0])
            qml.CNOT(wires=[0, 2])
            qcut.MeasureNode(wires=[0])

        expected_tapes = [tape_0, tape_1]

        for tape, expected_tape in zip(tapes, expected_tapes):
            compare_tapes(tape, expected_tape)

    def test_multiple_conversions(self):
        """
        Tests that the original tape is unaffected by cutting pipeline and can
        be used multiple times to give a consistent output.
        """
        # preserve original tape data for later comparison
        copy_tape = copy.deepcopy(mcm_tape)

        g1 = qcut.tape_to_graph(mcm_tape)
        qcut.replace_wire_cut_nodes(g1)
        subgraphs1, communication_graph1 = qcut.fragment_graph(g1)

        tapes1 = [qcut.graph_to_tape(sg) for sg in subgraphs1]

        g2 = qcut.tape_to_graph(mcm_tape)
        qcut.replace_wire_cut_nodes(g2)
        subgraphs2, communication_graph2 = qcut.fragment_graph(g2)

        tapes2 = [qcut.graph_to_tape(sg) for sg in subgraphs2]

        compare_tapes(copy_tape, mcm_tape)

        for tape1, tape2 in zip(tapes1, tapes2):
            compare_tapes(tape1, tape2)

    def test_identity(self):
        """Tests that the graph_to_tape function correctly performs the inverse of the tape_to_graph
        function, including converting a tensor product expectation value into separate nodes in the
        graph returned by tape_to_graph, and then combining those nodes again into a single tensor
        product in the circuit returned by graph_to_tape"""

        with qml.tape.QuantumTape() as tape:
            qml.CNOT(wires=[0, 1])
            qml.expval(qml.PauliZ(0) @ qml.PauliZ(1))

        graph = qcut.tape_to_graph(tape)
        tape_out = qcut.graph_to_tape(graph)

        compare_tapes(tape, tape_out)
        assert len(tape_out.measurements) == 1

    def test_change_obs_wires(self):
        """Tests that the graph_to_tape function correctly swaps the wires of observables when
        the tape contains mid-circuit measurements"""

        with qml.tape.QuantumTape() as tape:
            qml.CNOT(wires=[0, 1])
            qcut.MeasureNode(wires=1)
            qcut.PrepareNode(wires=1)
            qml.CNOT(wires=[0, 1])
            qml.expval(qml.PauliZ(1))

        graph = qcut.tape_to_graph(tape)
        tape_out = qcut.graph_to_tape(graph)

        m = tape_out.measurements
        assert len(m) == 1
        assert m[0].wires == Wires([2])
        assert m[0].obs.name == "PauliZ"


class TestGetMeasurements:
    """Tests for the _get_measurements function"""

    def test_multiple_measurements_raises(self):
        """Tests if the function raises a ValueError when more than 1 fixed measurement is
        specified"""
        group = [qml.Identity(0)]
        meas = [qml.expval(qml.PauliX(1)), qml.expval(qml.PauliY(2))]

        with pytest.raises(ValueError, match="with a single output measurement"):
            qcut._get_measurements(group, meas)

    def test_non_expectation_raises(self):
        """Tests if the function raises a ValueError when the fixed measurement is not an
        expectation value"""
        group = [qml.Identity(0)]
        meas = [qml.var(qml.PauliX(1))]

        with pytest.raises(ValueError, match="with expectation value measurements"):
            qcut._get_measurements(group, meas)

    def test_no_measurements(self):
        """Tests if the function simply processes ``group`` into expectation values when an empty
        list of fixed measurements is provided"""
        group = [qml.Identity(0)]
        meas = []

        out = qcut._get_measurements(group, meas)

        assert len(out) == len(group)
        assert out[0].return_type is qml.measurements.Expectation
        assert out[0].obs.name == "Identity"
        assert out[0].obs.wires[0] == 0

    def test_single_measurement(self):
        """Tests if the function behaves as expected for a typical example"""
        group = [qml.PauliX(0) @ qml.PauliZ(2), qml.PauliX(0)]
        meas = [qml.expval(qml.PauliZ(1))]

        out = qcut._get_measurements(group, meas)

        assert len(out) == 2
        assert [o.return_type for o in out] == [
            qml.measurements.Expectation,
            qml.measurements.Expectation,
        ]

        obs = [o.obs for o in out]

        assert obs[0].wires.tolist() == [1, 0, 2]
        assert obs[1].wires.tolist() == [1, 0]

        assert [o.name for o in obs[0].obs] == ["PauliZ", "PauliX", "PauliZ"]
        assert [o.name for o in obs[1].obs] == ["PauliZ", "PauliX"]


class TestExpandFragmentTapes:
    """
    Tests that fragment tapes are correctly expanded to all configurations
    """

    def test_expand_fragment_tapes(self):
        """
        Tests that a fragment tape expands correctly
        """

        with qml.tape.QuantumTape() as tape:
            qml.RX(0.432, wires=0)
            qml.RY(0.543, wires=1)
            qml.CNOT(wires=[0, 1])
            qml.RZ(0.240, wires=0)
            qml.RZ(0.133, wires=1)
            qml.WireCut(wires=1)
            qml.CNOT(wires=[1, 2])
            qml.RX(0.432, wires=1)
            qml.RY(0.543, wires=2)
            qml.expval(qml.PauliZ(wires=[0]) @ qml.PauliZ(wires=2))

        g = qcut.tape_to_graph(tape)
        qcut.replace_wire_cut_nodes(g)
        subgraphs, communication_graph = qcut.fragment_graph(g)
        tapes = [qcut.graph_to_tape(sg) for sg in subgraphs]

        fragment_configurations = [qcut.expand_fragment_tapes(tape) for tape in tapes]
        frag_tapes_meas = fragment_configurations[0][0]
        frag_tapes_prep = fragment_configurations[1][0]

        assert len(frag_tapes_meas) == 3
        assert len(frag_tapes_prep) == 4

        frag_meas_ops = [
            qml.RX(0.432, wires=[0]),
            qml.RY(0.543, wires=[1]),
            qml.CNOT(wires=[0, 1]),
            qml.RZ(0.24, wires=[0]),
            qml.RZ(0.133, wires=[1]),
        ]

        with qml.tape.QuantumTape() as tape_00:
            for op in frag_meas_ops:
                qml.apply(op)
            qml.expval(qml.PauliZ(wires=[0]) @ qml.Identity(wires=[1]))
            qml.expval(qml.PauliZ(wires=[0]) @ qml.PauliZ(wires=[1]))

        with qml.tape.QuantumTape() as tape_01:
            for op in frag_meas_ops:
                qml.apply(op)
            qml.expval(qml.PauliZ(wires=[0]) @ qml.PauliX(wires=[1]))

        with qml.tape.QuantumTape() as tape_02:
            for op in frag_meas_ops:
                qml.apply(op)
            qml.expval(qml.PauliZ(wires=[0]) @ qml.PauliY(wires=[1]))

        frag_meas_expected_tapes = [tape_00, tape_01, tape_02]

        frag_prep_ops = [qml.CNOT(wires=[1, 2]), qml.RX(0.432, wires=[1]), qml.RY(0.543, wires=[2])]

        with qml.tape.QuantumTape() as tape_10:
            qml.Identity(wires=[1])
            for op in frag_prep_ops:
                qml.apply(op)
            qml.expval(qml.PauliZ(wires=[2]))

        with qml.tape.QuantumTape() as tape_11:
            qml.PauliX(wires=[1])
            for op in frag_prep_ops:
                qml.apply(op)
            qml.expval(qml.PauliZ(wires=[2]))

        with qml.tape.QuantumTape() as tape_12:
            qml.Hadamard(wires=[1])
            for op in frag_prep_ops:
                qml.apply(op)
            qml.expval(qml.PauliZ(wires=[2]))

        with qml.tape.QuantumTape() as tape_13:
            qml.Hadamard(wires=[1])
            qml.S(wires=[1])
            for op in frag_prep_ops:
                qml.apply(op)
            qml.expval(qml.PauliZ(wires=[2]))

        frag_prep_expected_tapes = [tape_10, tape_11, tape_12, tape_13]

        for tape_meas, exp_tape_meas in zip(frag_tapes_meas, frag_meas_expected_tapes):
            compare_tapes(tape_meas, exp_tape_meas)

        for tape_prep, exp_tape_1 in zip(frag_tapes_prep, frag_prep_expected_tapes):
            compare_tapes(tape_prep, exp_tape_1)

    def test_multi_qubit_expansion_measurements(self):
        """
        Tests that a circuit with multiple MeasureNodes gives the correct
        measurements after expansion
        """

        with qml.tape.QuantumTape() as tape:
            qml.Hadamard(wires=[0])
            qml.RX(0.432, wires=[0])
            qml.RY(0.543, wires=[1])
            qml.CNOT(wires=[0, 1])
            qcut.MeasureNode(wires=[1])
            qcut.PrepareNode(wires=[2])
            qml.RZ(0.321, wires=[2])
            qml.CNOT(wires=[0, 2])
            qcut.MeasureNode(wires=[2])
            qcut.PrepareNode(wires=[3])
            qml.CNOT(wires=[0, 3])
            qml.expval(qml.PauliZ(wires=[0]))

        # Here we have a fragment tape containing 2 MeasureNode and
        # PrepareNode pairs. This give 3**2 = 9 groups of Pauli measurements
        # and 4**2 = 16 preparations and thus 9*16 = 144 tapes.
        fragment_configurations = qcut.expand_fragment_tapes(tape)
        frag_tapes = fragment_configurations[0]

        assert len(frag_tapes) == 144

        all_expected_groups = [
            [
                qml.expval(qml.PauliZ(wires=[0]) @ qml.Identity(wires=[1])),
                qml.expval(qml.PauliZ(wires=[0]) @ qml.PauliZ(wires=[2])),
                qml.expval(qml.PauliZ(wires=[0]) @ qml.PauliZ(wires=[1])),
                qml.expval(qml.PauliZ(wires=[0]) @ qml.PauliZ(wires=[1]) @ qml.PauliZ(wires=[2])),
            ],
            [
                qml.expval(qml.PauliZ(wires=[0]) @ qml.PauliX(wires=[2])),
                qml.expval(qml.PauliZ(wires=[0]) @ qml.PauliZ(wires=[1]) @ qml.PauliX(wires=[2])),
            ],
            [
                qml.expval(qml.PauliZ(wires=[0]) @ qml.PauliY(wires=[2])),
                qml.expval(qml.PauliZ(wires=[0]) @ qml.PauliZ(wires=[1]) @ qml.PauliY(wires=[2])),
            ],
            [
                qml.expval(qml.PauliZ(wires=[0]) @ qml.PauliX(wires=[1])),
                qml.expval(qml.PauliZ(wires=[0]) @ qml.PauliX(wires=[1]) @ qml.PauliZ(wires=[2])),
            ],
            [qml.expval(qml.PauliZ(wires=[0]) @ qml.PauliX(wires=[1]) @ qml.PauliX(wires=[2]))],
            [qml.expval(qml.PauliZ(wires=[0]) @ qml.PauliX(wires=[1]) @ qml.PauliY(wires=[2]))],
            [
                qml.expval(qml.PauliZ(wires=[0]) @ qml.PauliY(wires=[1])),
                qml.expval(qml.PauliZ(wires=[0]) @ qml.PauliY(wires=[1]) @ qml.PauliZ(wires=[2])),
            ],
            [qml.expval(qml.PauliZ(wires=[0]) @ qml.PauliY(wires=[1]) @ qml.PauliX(wires=[2]))],
            [qml.expval(qml.PauliZ(wires=[0]) @ qml.PauliY(wires=[1]) @ qml.PauliY(wires=[2]))],
        ]

        all_measurements = [tape.measurements for tape in frag_tapes]

        # The 9 unique measurements are repeated 16 times since there are 4**2
        # preparations. This list prepares the indexing.
        index_list = []
        for i in range(len(frag_tapes)):
            if i % 9 == 0:
                c = 0
            index_list.append((c, i))
            c += 1

        for exp_i, i in index_list:
            expected_group = all_expected_groups[exp_i]
            group = all_measurements[i]
            for measurement, expected_measurement in zip(expected_group, group):
                compare_measurements(measurement, expected_measurement)

    def test_multi_qubit_expansion_preparation(self):
        """
        Tests that a circuit with multiple PrepareNodes gives the correct
        preparation after expansion
        """

        with qml.tape.QuantumTape() as tape:
            qml.Hadamard(wires=[0])
            qml.RX(0.432, wires=[0])
            qml.RY(0.543, wires=[1])
            qml.CNOT(wires=[0, 1])
            qcut.MeasureNode(wires=[1])
            qcut.PrepareNode(wires=[2])
            qml.RZ(0.321, wires=[2])
            qml.CNOT(wires=[0, 2])
            qcut.MeasureNode(wires=[2])
            qcut.PrepareNode(wires=[3])
            qml.CNOT(wires=[0, 3])
            qml.expval(qml.PauliZ(wires=[0]))

        fragment_configurations = qcut.expand_fragment_tapes(tape)
        frag_tapes = fragment_configurations[0]

        prep_ops = [[qml.Identity], [qml.PauliX], [qml.Hadamard], [qml.Hadamard, qml.S]]
        prep_combos = list(product(prep_ops, prep_ops))
        expected_preps = [pc for pc in prep_combos for _ in range(9)]

        for ep, tape in zip(expected_preps, frag_tapes):
            wire2_ops = [op for op in tape.operations if op.wires == Wires(2)]
            wire3_ops = [op for op in tape.operations if op.wires == Wires(3)]

            wire2_exp = ep[0]
            wire3_exp = ep[1]

            wire2_prep_ops = wire2_ops[: len(wire2_exp)]
            wire3_prep_ops = wire3_ops[: len(wire2_exp)]

            for wire2_prep_op, wire2_exp_op in zip(wire2_prep_ops, wire2_exp):
                assert type(wire2_prep_op) == wire2_exp_op

            for wire3_prep_op, wire3_exp_op in zip(wire3_prep_ops, wire3_exp):
                assert type(wire3_prep_op) == wire3_exp_op

    def test_no_measure_node_observables(self):
        """
        Tests that a fragment with no MeasureNodes give the correct
        configurations
        """

        with qml.tape.QuantumTape() as frag:
            qml.RY(0.543, wires=[1])
            qcut.PrepareNode(wires=[0])
            qml.CNOT(wires=[0, 1])
            qml.RZ(0.24, wires=[0])
            qml.RZ(0.133, wires=[1])
            qml.expval(qml.PauliZ(wires=[0]))

        expanded_tapes, prep_nodes, meas_nodes = qcut.expand_fragment_tapes(frag)

        ops = [
            qml.CNOT(wires=[0, 1]),
            qml.RZ(0.24, wires=[0]),
            qml.RZ(0.133, wires=[1]),
            qml.expval(qml.PauliZ(wires=[0])),
        ]

        with qml.tape.QuantumTape() as config1:
            qml.RY(0.543, wires=[1])
            qml.Identity(wires=[0])
            for optr in ops:
                qml.apply(optr)

        with qml.tape.QuantumTape() as config2:
            qml.RY(0.543, wires=[1])
            qml.PauliX(wires=[0])
            for optr in ops:
                qml.apply(optr)

        with qml.tape.QuantumTape() as config3:
            qml.RY(0.543, wires=[1])
            qml.Hadamard(wires=[0])
            for optr in ops:
                qml.apply(optr)

        with qml.tape.QuantumTape() as config4:
            qml.RY(0.543, wires=[1])
            qml.Hadamard(wires=[0])
            qml.S(wires=[0])
            for optr in ops:
                qml.apply(optr)

        expected_configs = [config1, config2, config3, config4]

        for tape, config in zip(expanded_tapes, expected_configs):
            compare_tapes(tape, config)


class TestContractTensors:
    """Tests for the contract_tensors function"""

    t = [np.arange(4), np.arange(4, 8)]
    # make copies of nodes to ensure id comparisons work correctly
    m = [[qcut.MeasureNode(wires=0)], []]
    p = [[], [qcut.PrepareNode(wires=0)]]
    edge_dict = {"pair": (copy.copy(m)[0][0], copy.copy(p)[1][0])}
    g = MultiDiGraph([(0, 1, edge_dict)])
    expected_result = np.dot(*t)

    @pytest.mark.parametrize("use_opt_einsum", [False, True])
    def test_basic(self, use_opt_einsum):
        """Test that the correct answer is returned for a simple contraction scenario"""
        if use_opt_einsum:
            pytest.importorskip("opt_einsum")
        res = qcut.contract_tensors(self.t, self.g, self.p, self.m, use_opt_einsum=use_opt_einsum)

        assert np.allclose(res, self.expected_result)

    def test_fail_import(self, monkeypatch):
        """Test if an ImportError is raised when opt_einsum is requested but not installed"""

        with monkeypatch.context() as m:
            m.setitem(sys.modules, "opt_einsum", None)

            with pytest.raises(ImportError, match="The opt_einsum package is required"):
                qcut.contract_tensors(self.t, self.g, self.p, self.m, use_opt_einsum=True)

    def test_run_out_of_symbols(self, monkeypatch):
        """Test if a ValueError is raised when there are not enough symbols in the
        use_opt_einsum = False setting"""

        with monkeypatch.context() as m:
            m.setattr(string, "ascii_letters", "")
            with pytest.raises(ValueError, match="Set the use_opt_einsum argument to True"):
                qcut.contract_tensors(self.t, self.g, self.p, self.m, use_opt_einsum=False)

    params = [0.3, 0.5]

    expected_grad_0 = (
        np.cos(params[0]) * np.cos(params[1])
        + 2 * np.cos(params[0]) * np.sin(params[0]) * np.cos(params[1]) ** 2
        + 3 * np.cos(params[0]) * np.sin(params[0]) ** 2 * np.cos(params[1]) ** 3
    )
    expected_grad_1 = (
        -np.sin(params[0]) * np.sin(params[1])
        - 2 * np.sin(params[0]) ** 2 * np.sin(params[1]) * np.cos(params[1])
        - 3 * np.sin(params[0]) ** 3 * np.sin(params[1]) * np.cos(params[1]) ** 2
    )
    expected_grad = np.array([expected_grad_0, expected_grad_1])

    @pytest.mark.parametrize("use_opt_einsum", [True, False])
    def test_basic_grad_autograd(self, use_opt_einsum):
        """Test if the basic contraction is differentiable using the autograd interface"""
        if use_opt_einsum:
            pytest.importorskip("opt_einsum")

        def contract(params):
            t1 = np.asarray([np.sin(params[0]) ** i for i in range(4)])
            t2 = np.asarray([np.cos(params[1]) ** i for i in range(4)])
            t = [t1, t2]
            r = qcut.contract_tensors(t, self.g, self.p, self.m, use_opt_einsum=use_opt_einsum)
            return r

        params = np.array(self.params, requires_grad=True)
        grad = qml.grad(contract)(params)

        assert np.allclose(grad, self.expected_grad)

    @pytest.mark.usefixtures("skip_if_no_torch_support")
    @pytest.mark.parametrize("use_opt_einsum", [True, False])
    def test_basic_grad_torch(self, use_opt_einsum):
        """Test if the basic contraction is differentiable using the torch interface"""
        if use_opt_einsum:
            pytest.importorskip("opt_einsum")
        import torch

        params = torch.tensor(self.params, requires_grad=True)

        t1 = torch.stack([torch.sin(params[0]) ** i for i in range(4)])
        t2 = torch.stack([torch.cos(params[1]) ** i for i in range(4)])
        t = [t1, t2]
        r = qcut.contract_tensors(t, self.g, self.p, self.m, use_opt_einsum=use_opt_einsum)

        r.backward()
        grad = params.grad

        assert np.allclose(grad, self.expected_grad)

    @pytest.mark.usefixtures("skip_if_no_tf_support")
    @pytest.mark.parametrize("use_opt_einsum", [True, False])
    def test_basic_grad_tf(self, use_opt_einsum):
        """Test if the basic contraction is differentiable using the tf interface"""
        if use_opt_einsum:
            pytest.importorskip("opt_einsum")
        import tensorflow as tf

        params = tf.Variable(self.params)

        with tf.GradientTape() as tape:
            t1 = tf.stack([tf.sin(params[0]) ** i for i in range(4)])
            t2 = tf.stack([tf.cos(params[1]) ** i for i in range(4)])
            t = [t1, t2]
            r = qcut.contract_tensors(t, self.g, self.p, self.m, use_opt_einsum=use_opt_einsum)

        grad = tape.gradient(r, params)

        assert np.allclose(grad, self.expected_grad)

    @pytest.mark.usefixtures("skip_if_no_jax_support")
    @pytest.mark.parametrize("use_opt_einsum", [True, False])
    def test_basic_grad_jax(self, use_opt_einsum):
        """Test if the basic contraction is differentiable using the jax interface"""
        if use_opt_einsum:
            pytest.importorskip("opt_einsum")
        import jax
        from jax import numpy as np

        params = np.array(self.params)

        def contract(params):
            t1 = np.stack([np.sin(params[0]) ** i for i in range(4)])
            t2 = np.stack([np.cos(params[1]) ** i for i in range(4)])
            t = [t1, t2]
            r = qcut.contract_tensors(t, self.g, self.p, self.m, use_opt_einsum=use_opt_einsum)
            return r

        grad = jax.grad(contract)(params)

        assert np.allclose(grad, self.expected_grad)

    @pytest.mark.parametrize("use_opt_einsum", [True, False])
    def test_advanced(self, mocker, use_opt_einsum):
        """Test if the contraction works as expected for a more complicated example based
        upon the circuit:

        with qml.tape.QuantumTape() as tape:
            qml.QubitUnitary(np.eye(2 ** 3), wires=[0, 1, 2])
            qml.QubitUnitary(np.eye(2 ** 2), wires=[3, 4])

            qml.Barrier(wires=0)
            qml.WireCut(wires=[1, 2, 3])

            qml.QubitUnitary(np.eye(2 ** 1), wires=[0])
            qml.QubitUnitary(np.eye(2 ** 4), wires=[1, 2, 3, 4])

            qml.WireCut(wires=[1, 2, 3, 4])

            qml.QubitUnitary(np.eye(2 ** 3), wires=[0, 1, 2])
            qml.QubitUnitary(np.eye(2 ** 2), wires=[3, 4])
        """
        if use_opt_einsum:
            opt_einsum = pytest.importorskip("opt_einsum")
            spy = mocker.spy(opt_einsum, "contract")
        else:
            spy = mocker.spy(qml.math, "einsum")

        t = [
            np.arange(4**8).reshape((4,) * 8),
            np.arange(4**4).reshape((4,) * 4),
            np.arange(4**2).reshape((4,) * 2),
        ]
        m = [
            [
                qcut.MeasureNode(wires=3),
                qcut.MeasureNode(wires=1),
                qcut.MeasureNode(wires=2),
                qcut.MeasureNode(wires=3),
                qcut.MeasureNode(wires=4),
            ],
            [
                qcut.MeasureNode(wires=1),
                qcut.MeasureNode(wires=2),
            ],
            [],
        ]
        p = [
            [
                qcut.PrepareNode(wires=1),
                qcut.PrepareNode(wires=2),
                qcut.PrepareNode(wires=3),
            ],
            [
                qcut.PrepareNode(wires=1),
                qcut.PrepareNode(wires=2),
            ],
            [
                qcut.PrepareNode(wires=4),
                qcut.PrepareNode(wires=3),
            ],
        ]
        edges = [
            (0, 0, 0, {"pair": (m[0][0], p[0][2])}),
            (0, 1, 0, {"pair": (m[0][1], p[1][0])}),
            (0, 1, 1, {"pair": (m[0][2], p[1][1])}),
            (0, 2, 0, {"pair": (m[0][4], p[2][0])}),
            (0, 2, 1, {"pair": (m[0][3], p[2][1])}),
            (1, 0, 0, {"pair": (m[1][0], p[0][0])}),
            (1, 0, 1, {"pair": (m[1][1], p[0][1])}),
        ]
        g = MultiDiGraph(edges)

        res = qcut.contract_tensors(t, g, p, m, use_opt_einsum=use_opt_einsum)

        eqn = spy.call_args[0][0]
        expected_eqn = "abccdegf,deab,fg"

        assert eqn == expected_eqn
        assert np.allclose(res, np.einsum(eqn, *t))


class TestQCutProcessingFn:
    """Tests for the qcut_processing_fn and contained functions"""

    def test_to_tensors(self, monkeypatch):
        """Test that _to_tensors correctly reshapes the flat list of results into the original
        tensors according to the supplied prepare_nodes and measure_nodes. Uses a mock function
        for _process_tensor since we do not need to process the tensors."""
        prepare_nodes = [[None] * 3, [None] * 2, [None] * 1, [None] * 4]
        measure_nodes = [[None] * 2, [None] * 2, [None] * 3, [None] * 3]
        tensors = [
            np.arange(4**5).reshape((4,) * 5),
            np.arange(4**4).reshape((4,) * 4),
            np.arange(4**4).reshape((4,) * 4),
            np.arange(4**7).reshape((4,) * 7),
        ]
        results = np.concatenate([t.flatten() for t in tensors])

        def mock_process_tensor(r, np, nm):
            return qml.math.reshape(r, (4,) * (np + nm))

        with monkeypatch.context() as m:
            m.setattr(qcut, "_process_tensor", mock_process_tensor)
            tensors_out = qcut._to_tensors(results, prepare_nodes, measure_nodes)

        for t1, t2 in zip(tensors, tensors_out):
            assert np.allclose(t1, t2)

    def test_to_tensors_raises(self):
        """Tests if a ValueError is raised when a results vector is passed to _to_tensors with a
        size that is incompatible with the prepare_nodes and measure_nodes arguments"""
        prepare_nodes = [[None] * 3]
        measure_nodes = [[None] * 2]
        tensors = [np.arange(4**5).reshape((4,) * 5), np.arange(4)]
        results = np.concatenate([t.flatten() for t in tensors])

        with pytest.raises(ValueError, match="should be a flat list of length 1024"):
            qcut._to_tensors(results, prepare_nodes, measure_nodes)

    @pytest.mark.parametrize("interface", ["autograd.numpy", "tensorflow", "torch", "jax.numpy"])
    @pytest.mark.parametrize("n", [1, 2])
    def test_process_tensor(self, n, interface):
        """Test if the tensor returned by _process_tensor is equal to the expected value"""
        lib = pytest.importorskip(interface)

        U = unitary_group.rvs(2**n, random_state=1967)

        # First, create target process tensor
        basis = np.array([I, X, Y, Z]) / np.sqrt(2)
        prod_inp = itertools.product(range(4), repeat=n)
        prod_out = itertools.product(range(4), repeat=n)

        results = []

        # Calculates U_{ijkl} = Tr((b[k] x b[l]) U (b[i] x b[j]) U*)
        # See Sec. II. A. of https://arxiv.org/abs/1909.07534, below Eq. (2).
        for inp, out in itertools.product(prod_inp, prod_out):
            input = kron(*[basis[i] for i in inp])
            output = kron(*[basis[i] for i in out])
            results.append(np.trace(output @ U @ input @ U.conj().T))

        target_tensor = np.array(results).reshape((4,) * (2 * n))

        # Now, create the input results vector found from executing over the product of |0>, |1>,
        # |+>, |+i> inputs and using the grouped Pauli terms for measurements
        dev = qml.device("default.qubit", wires=n)

        @qml.qnode(dev)
        def f(state, measurement):
            qml.QubitStateVector(state, wires=range(n))
            qml.QubitUnitary(U, wires=range(n))
            return [qml.expval(qml.grouping.string_to_pauli_word(m)) for m in measurement]

        prod_inp = itertools.product(range(4), repeat=n)
        prod_out = qml.grouping.partition_pauli_group(n)

        results = []

        for inp, out in itertools.product(prod_inp, prod_out):
            input = kron(*[states_pure[i] for i in inp])
            results.append(f(input, out))

        results = qml.math.cast_like(np.concatenate(results), lib.ones(1))

        # Now apply _process_tensor
        tensor = qcut._process_tensor(results, n, n)
        assert np.allclose(tensor, target_tensor)

    @pytest.mark.parametrize("use_opt_einsum", [True, False])
    def test_qcut_processing_fn(self, use_opt_einsum):
        """Test if qcut_processing_fn returns the expected answer when applied to a simple circuit
        that is cut up into three fragments:
        0: ──RX(0.5)─|─RY(0.6)─|─RX(0.8)──┤ ⟨Z⟩
        """
        if use_opt_einsum:
            pytest.importorskip("opt_einsum")

        ### Find the expected result
        dev = qml.device("default.qubit", wires=1)

        @qml.qnode(dev)
        def f(x, y, z):
            qml.RX(x, wires=0)
            ### CUT HERE
            qml.RY(y, wires=0)
            ### CUT HERE
            qml.RX(z, wires=0)
            return qml.expval(qml.PauliZ(0))

        x, y, z = 0.5, 0.6, 0.8
        expected_result = f(x, y, z)

        ### Find the result using qcut_processing_fn

        meas_basis = [I, Z, X, Y]
        states = [np.outer(s, s.conj()) for s in states_pure]
        zero_proj = states[0]

        u1 = qml.RX.compute_matrix(x)
        u2 = qml.RY.compute_matrix(y)
        u3 = qml.RX.compute_matrix(z)
        t1 = np.array([np.trace(b @ u1 @ zero_proj @ u1.conj().T) for b in meas_basis])
        t2 = np.array([[np.trace(b @ u2 @ s @ u2.conj().T) for b in meas_basis] for s in states])
        t3 = np.array([np.trace(Z @ u3 @ s @ u3.conj().T) for s in states])

        res = [t1, t2.flatten(), t3]
        p = [[], [qcut.PrepareNode(wires=0)], [qcut.PrepareNode(wires=0)]]
        m = [[qcut.MeasureNode(wires=0)], [qcut.MeasureNode(wires=0)], []]

        edges = [
            (0, 1, 0, {"pair": (m[0][0], p[1][0])}),
            (1, 2, 0, {"pair": (m[1][0], p[2][0])}),
        ]
        g = MultiDiGraph(edges)

        result = qcut.qcut_processing_fn(res, g, p, m, use_opt_einsum=use_opt_einsum)
        assert np.allclose(result, expected_result)

    @pytest.mark.parametrize("use_opt_einsum", [True, False])
    def test_qcut_processing_fn_autograd(self, use_opt_einsum):
        """Test if qcut_processing_fn handles the gradient as expected in the autograd interface
        using a simple example"""
        if use_opt_einsum:
            pytest.importorskip("opt_einsum")

        x = np.array(0.9, requires_grad=True)

        def f(x):
            t1 = x * np.arange(4)
            t2 = x**2 * np.arange(16).reshape((4, 4))
            t3 = np.sin(x * np.pi / 2) * np.arange(4)

            res = [t1, t2.flatten(), t3]
            p = [[], [qcut.PrepareNode(wires=0)], [qcut.PrepareNode(wires=0)]]
            m = [[qcut.MeasureNode(wires=0)], [qcut.MeasureNode(wires=0)], []]

            edges = [
                (0, 1, 0, {"pair": (m[0][0], p[1][0])}),
                (1, 2, 0, {"pair": (m[1][0], p[2][0])}),
            ]
            g = MultiDiGraph(edges)

            return qcut.qcut_processing_fn(res, g, p, m, use_opt_einsum=use_opt_einsum)

        grad = qml.grad(f)(x)
        expected_grad = (
            3 * x**2 * np.sin(x * np.pi / 2) + x**3 * np.cos(x * np.pi / 2) * np.pi / 2
        ) * f(1)

        assert np.allclose(grad, expected_grad)

    @pytest.mark.parametrize("use_opt_einsum", [True, False])
    def test_qcut_processing_fn_tf(self, use_opt_einsum):
        """Test if qcut_processing_fn handles the gradient as expected in the TF interface
        using a simple example"""
        if use_opt_einsum:
            pytest.importorskip("opt_einsum")
        tf = pytest.importorskip("tensorflow")

        x = tf.Variable(0.9, dtype=tf.float64)

        def f(x):
            x = tf.cast(x, dtype=tf.float64)
            t1 = x * tf.range(4, dtype=tf.float64)
            t2 = x**2 * tf.range(16, dtype=tf.float64)
            t3 = tf.sin(x * np.pi / 2) * tf.range(4, dtype=tf.float64)

            res = [t1, t2, t3]
            p = [[], [qcut.PrepareNode(wires=0)], [qcut.PrepareNode(wires=0)]]
            m = [[qcut.MeasureNode(wires=0)], [qcut.MeasureNode(wires=0)], []]

            edges = [
                (0, 1, 0, {"pair": (m[0][0], p[1][0])}),
                (1, 2, 0, {"pair": (m[1][0], p[2][0])}),
            ]
            g = MultiDiGraph(edges)

            return qcut.qcut_processing_fn(res, g, p, m, use_opt_einsum=use_opt_einsum)

        with tf.GradientTape() as tape:
            res = f(x)

        grad = tape.gradient(res, x)
        expected_grad = (
            3 * x**2 * np.sin(x * np.pi / 2) + x**3 * np.cos(x * np.pi / 2) * np.pi / 2
        ) * f(1)

        assert np.allclose(grad, expected_grad)

    @pytest.mark.parametrize("use_opt_einsum", [True, False])
    def test_qcut_processing_fn_torch(self, use_opt_einsum):
        """Test if qcut_processing_fn handles the gradient as expected in the torch interface
        using a simple example"""
        if use_opt_einsum:
            pytest.importorskip("opt_einsum")
        torch = pytest.importorskip("torch")

        x = torch.tensor(0.9, requires_grad=True, dtype=torch.float64)

        def f(x):
            t1 = x * torch.arange(4)
            t2 = x**2 * torch.arange(16)
            t3 = torch.sin(x * np.pi / 2) * torch.arange(4)

            res = [t1, t2, t3]
            p = [[], [qcut.PrepareNode(wires=0)], [qcut.PrepareNode(wires=0)]]
            m = [[qcut.MeasureNode(wires=0)], [qcut.MeasureNode(wires=0)], []]

            edges = [
                (0, 1, 0, {"pair": (m[0][0], p[1][0])}),
                (1, 2, 0, {"pair": (m[1][0], p[2][0])}),
            ]
            g = MultiDiGraph(edges)

            return qcut.qcut_processing_fn(res, g, p, m, use_opt_einsum=use_opt_einsum)

        res = f(x)
        res.backward()
        grad = x.grad

        x_ = x.detach().numpy()
        f1 = f(torch.tensor(1, dtype=torch.float64))
        expected_grad = (
            3 * x_**2 * np.sin(x_ * np.pi / 2) + x_**3 * np.cos(x_ * np.pi / 2) * np.pi / 2
        ) * f1

        assert np.allclose(grad.detach().numpy(), expected_grad)

    @pytest.mark.parametrize("use_opt_einsum", [True, False])
    def test_qcut_processing_fn_jax(self, use_opt_einsum):
        """Test if qcut_processing_fn handles the gradient as expected in the jax interface
        using a simple example"""
        if use_opt_einsum:
            pytest.importorskip("opt_einsum")
        jax = pytest.importorskip("jax")
        jnp = pytest.importorskip("jax.numpy")

        x = jnp.array(0.9)

        def f(x):
            t1 = x * jnp.arange(4)
            t2 = x**2 * jnp.arange(16).reshape((4, 4))
            t3 = jnp.sin(x * np.pi / 2) * jnp.arange(4)

            res = [t1, t2.flatten(), t3]
            p = [[], [qcut.PrepareNode(wires=0)], [qcut.PrepareNode(wires=0)]]
            m = [[qcut.MeasureNode(wires=0)], [qcut.MeasureNode(wires=0)], []]

            edges = [
                (0, 1, 0, {"pair": (m[0][0], p[1][0])}),
                (1, 2, 0, {"pair": (m[1][0], p[2][0])}),
            ]
            g = MultiDiGraph(edges)

            return qcut.qcut_processing_fn(res, g, p, m, use_opt_einsum=use_opt_einsum)

        grad = jax.grad(f)(x)
        expected_grad = (
            3 * x**2 * np.sin(x * np.pi / 2) + x**3 * np.cos(x * np.pi / 2) * np.pi / 2
        ) * f(1)

        assert np.allclose(grad, expected_grad)


@pytest.mark.parametrize("use_opt_einsum", [True, False])
class TestCutCircuitTransform:
    """
    Tests for the cut_circuit transform
    """

    def test_simple_cut_circuit(self, mocker, use_opt_einsum):
        """
        Tests the full circuit cutting pipeline returns the correct value and
        gradient for a simple circuit using the `cut_circuit` transform.
        """

        dev = qml.device("default.qubit", wires=2)

        @qml.qnode(dev)
        def circuit(x):
            qml.RX(x, wires=0)
            qml.RY(0.543, wires=1)
            qml.WireCut(wires=0)
            qml.CNOT(wires=[0, 1])
            qml.RZ(0.240, wires=0)
            qml.RZ(0.133, wires=1)
            return qml.expval(qml.PauliZ(wires=[0]))

        spy = mocker.spy(qcut, "qcut_processing_fn")
        x = np.array(0.531, requires_grad=True)
        cut_circuit = qcut.cut_circuit(circuit, use_opt_einsum=use_opt_einsum)

        assert np.isclose(cut_circuit(x), float(circuit(x)))
        spy.assert_called_once()

        gradient = qml.grad(circuit)(x)
        cut_gradient = qml.grad(cut_circuit)(x)

        assert np.isclose(gradient, cut_gradient)

    def test_simple_cut_circuit_torch(self, use_opt_einsum):
        """
        Tests the full circuit cutting pipeline returns the correct value and
        gradient for a simple circuit using the `cut_circuit` transform with the torch interface.
        """
        torch = pytest.importorskip("torch")

        dev = qml.device("default.qubit", wires=2)

        @qml.qnode(dev, interface="torch")
        def circuit(x):
            qml.RX(x, wires=0)
            qml.RY(0.543, wires=1)
            qml.WireCut(wires=0)
            qml.CNOT(wires=[0, 1])
            qml.RZ(0.240, wires=0)
            qml.RZ(0.133, wires=1)
            return qml.expval(qml.PauliZ(wires=[0]))

        x = torch.tensor(0.531, requires_grad=True)
        cut_circuit = qcut.cut_circuit(circuit, use_opt_einsum=use_opt_einsum)

        res = cut_circuit(x)
        res_expected = circuit(x)
        assert np.isclose(res.detach().numpy(), res_expected.detach().numpy())

        res.backward()
        grad = x.grad.detach().numpy()

        x.grad = None
        res_expected.backward()
        grad_expected = x.grad.detach().numpy()

        assert np.isclose(grad, grad_expected)

    def test_simple_cut_circuit_tf(self, use_opt_einsum):
        """
        Tests the full circuit cutting pipeline returns the correct value and
        gradient for a simple circuit using the `cut_circuit` transform with the TF interface.
        """
        tf = pytest.importorskip("tensorflow")

        dev = qml.device("default.qubit", wires=2)

        @qml.qnode(dev, interface="tf")
        def circuit(x):
            qml.RX(x, wires=0)
            qml.RY(0.543, wires=1)
            qml.WireCut(wires=0)
            qml.CNOT(wires=[0, 1])
            qml.RZ(0.240, wires=0)
            qml.RZ(0.133, wires=1)
            return qml.expval(qml.PauliZ(wires=[0]))

        x = tf.Variable(0.531)
        cut_circuit = qcut.cut_circuit(circuit, use_opt_einsum=use_opt_einsum)

        with tf.GradientTape() as tape:
            res = cut_circuit(x)

        grad = tape.gradient(res, x)

        with tf.GradientTape() as tape:
            res_expected = circuit(x)

        grad_expected = tape.gradient(res_expected, x)

        assert np.isclose(res, res_expected)
        assert np.isclose(grad, grad_expected)

    def test_simple_cut_circuit_jax(self, use_opt_einsum):
        """
        Tests the full circuit cutting pipeline returns the correct value and
        gradient for a simple circuit using the `cut_circuit` transform with the Jax interface.
        """
        jax = pytest.importorskip("jax")
        import jax.numpy as jnp

        dev = qml.device("default.qubit", wires=2)

        @qml.qnode(dev, interface="jax")
        def circuit(x):
            qml.RX(x, wires=0)
            qml.RY(0.543, wires=1)
            qml.WireCut(wires=0)
            qml.CNOT(wires=[0, 1])
            qml.RZ(0.240, wires=0)
            qml.RZ(0.133, wires=1)
            return qml.expval(qml.PauliZ(wires=[0]))

        x = jnp.array(0.531)
        cut_circuit = qcut.cut_circuit(circuit, use_opt_einsum=use_opt_einsum)

        res = cut_circuit(x)
        res_expected = circuit(x)

        grad = jax.grad(cut_circuit)(x)
        grad_expected = jax.grad(circuit)(x)

        assert np.isclose(res, res_expected)
        assert np.isclose(grad, grad_expected)

    def test_with_mid_circuit_measurement(self, mocker, use_opt_einsum):
        """Tests the full circuit cutting pipeline returns the correct value and gradient for a
        circuit that contains mid-circuit measurements, using the `cut_circuit` transform."""
        dev = qml.device("default.qubit", wires=3)

        @qml.qnode(dev)
        def circuit(x):
            qml.RX(x, wires=0)
            qml.CNOT(wires=[0, 1])
            qml.WireCut(wires=1)
            qml.RX(np.sin(x) ** 2, wires=1)
            qml.CNOT(wires=[1, 2])
            qml.WireCut(wires=1)
            qml.CNOT(wires=[0, 1])
            return qml.expval(qml.PauliZ(0) @ qml.PauliZ(1))

        spy = mocker.spy(qcut, "qcut_processing_fn")
        x = np.array(0.531, requires_grad=True)
        cut_circuit = qcut.cut_circuit(circuit, use_opt_einsum=use_opt_einsum)

        assert np.isclose(cut_circuit(x), float(circuit(x)))
        spy.assert_called_once()

        gradient = qml.grad(circuit)(x)
        cut_gradient = qml.grad(cut_circuit)(x)

        assert np.isclose(gradient, cut_gradient)

    def test_circuit_with_disconnected_components(self, use_opt_einsum, mocker):
        """Tests if a circuit that is fragmented into subcircuits such that some of the subcircuits
        are disconnected from the final terminal measurements is executed correctly"""
<<<<<<< HEAD
        dev = qml.device("default.qubit", wires=1)
=======
        dev = qml.device("default.qubit", wires=3)
>>>>>>> 90a72886

        @qml.transforms.cut_circuit(use_opt_einsum=use_opt_einsum)
        @qml.qnode(dev)
        def circuit(x):
            qml.RX(x, wires=0)
<<<<<<< HEAD
            qml.RY(x**2, wires=1)
=======
            qml.CNOT(wires=[0, 1])
            qml.WireCut(wires=0)
            qml.CNOT(wires=[0, 1])
            qml.RY(x**2, wires=2)
>>>>>>> 90a72886
            return qml.expval(qml.PauliZ(wires=[0]))

        spy = mocker.spy(qcut, "contract_tensors")

        x = 0.4
        res = circuit(x)
        assert np.allclose(res, np.cos(x))
<<<<<<< HEAD
        assert len(spy.call_args[0][0]) == 1  # check number of tensors

    def test_contained_cut(self, mocker, use_opt_einsum):
        """Tests that circuit cutting proceeds correctly when there is a fragment that strictly
        contains a wire cut"""

        dev = qml.device("default.qubit", wires=3)

        @qml.qnode(dev)
        def circuit(x):
            qml.RX(x, wires=0)
            qml.CNOT(wires=[0, 1])
            qml.WireCut(wires=0)
            qml.CNOT(wires=[0, 1])
            qml.RX(x, wires=0)
            return qml.expval(qml.PauliZ(0))

        x = 0.4
        res_expected = circuit(x)

        spy = mocker.spy(qcut, "contract_tensors")

        res = qml.transforms.cut_circuit(circuit, use_opt_einsum=use_opt_einsum)(x)

        assert len(spy.call_args[0][0]) == 1  # There should be only one fragment
        assert np.allclose(res, res_expected)
=======
        assert len(spy.call_args[0][0]) == 1  # there should be 2 tensors for wire 0
        assert spy.call_args[0][0][0].shape == (4, 4)


class TestCutCircuitTransformValidation:
    """Tests of validation checks in the cut_circuit function"""

    def test_multiple_measurements_raises(self):
        """Tests if a ValueError is raised when a tape with multiple measurements is requested
        to be cut"""

        with qml.tape.QuantumTape() as tape:
            qml.expval(qml.PauliZ(0))
            qml.expval(qml.PauliZ(1))

        with pytest.raises(ValueError, match="The circuit cutting workflow only supports circuits"):
            qcut.cut_circuit(tape)

    def test_no_measurements_raises(self):
        """Tests if a ValueError is raised when a tape with no measurement is requested
        to be cut"""
        with pytest.raises(ValueError, match="The circuit cutting workflow only supports circuits"):
            qcut.cut_circuit(qml.tape.QuantumTape())

    def test_non_expectation_raises(self):
        """Tests if a ValueError is raised when a tape with measurements that are not expectation
        values is requested to be cut"""

        with qml.tape.QuantumTape() as tape:
            qml.var(qml.PauliZ(0))

        with pytest.raises(ValueError, match="workflow only supports circuits with expectation"):
            qcut.cut_circuit(tape)

    def test_fail_import(self, monkeypatch):
        """Test if an ImportError is raised when opt_einsum is requested but not installed"""
        with qml.tape.QuantumTape() as tape:
            qml.expval(qml.PauliZ(0))

        with monkeypatch.context() as m:
            m.setitem(sys.modules, "opt_einsum", None)

            with pytest.raises(ImportError, match="The opt_einsum package is required"):
                qcut.cut_circuit(tape, use_opt_einsum=True)

    def test_no_cuts_raises(self):
        """Tests if a ValueError is raised when circuit cutting is to be applied to a circuit
        without cuts"""
        with qml.tape.QuantumTape() as tape:
            qml.expval(qml.PauliZ(0))

        with pytest.raises(ValueError, match="to a circuit without any cuts"):
            qcut.cut_circuit(tape)
>>>>>>> 90a72886


class TestCutStrategy:
    """Tests for class CutStrategy"""

    devs = [qml.device("default.qubit", wires=n) for n in [4, 6]]
    tape_dags = [qcut.tape_to_graph(t) for t in [tape, multi_cut_tape]]

    @pytest.mark.parametrize("devices", [None, 1, devs[0]])
    @pytest.mark.parametrize("imbalance_tolerance", [None, -1])
    @pytest.mark.parametrize("num_fragments_probed", [None, 0])
    def test_init_raises(self, devices, imbalance_tolerance, num_fragments_probed):
        """Test if ill-initialized instances throw errors."""

        if (
            isinstance(devices, qml.Device)
            and imbalance_tolerance is None
            and num_fragments_probed is None
        ):
            return  # skip the only valid combination

        with pytest.raises(ValueError):
            qcut.CutStrategy(
                devices=devices,
                num_fragments_probed=num_fragments_probed,
                imbalance_tolerance=imbalance_tolerance,
            )

    @pytest.mark.parametrize("devices", [devs[0], devs])
    @pytest.mark.parametrize("max_free_wires", [None, 3])
    @pytest.mark.parametrize("min_free_wires", [None, 2])
    @pytest.mark.parametrize("num_fragments_probed", [None, 2, (2, 4)])
    @pytest.mark.parametrize("imbalance_tolerance", [None, 0, 0.1])
    def test_init(
        self, devices, max_free_wires, min_free_wires, num_fragments_probed, imbalance_tolerance
    ):
        """Test the __post_init__ properly sets defaults based on provided info."""

        strategy = qcut.CutStrategy(
            devices=devices,
            max_free_wires=max_free_wires,
            num_fragments_probed=num_fragments_probed,
            imbalance_tolerance=imbalance_tolerance,
        )

        devices = [devices] if not isinstance(devices, list) else devices

        max_dev_wires = max((len(d.wires) for d in devices))
        assert strategy.max_free_wires == max_free_wires or max_dev_wires or min_free_wires
        assert strategy.min_free_wires == min_free_wires or max_free_wires or max_dev_wires
        assert strategy.imbalance_tolerance == imbalance_tolerance

        if num_fragments_probed is not None:
            assert (
                strategy.k_lower == num_fragments_probed
                if isinstance(num_fragments_probed, int)
                else min(num_fragments_probed)
            )
            assert (
                strategy.k_upper == num_fragments_probed
                if isinstance(num_fragments_probed, int)
                else max(num_fragments_probed)
            )
        else:
            assert strategy.k_lower is None
            assert strategy.k_upper is None

    @pytest.mark.parametrize("k", [4, 5, 6])
    @pytest.mark.parametrize("imbalance_tolerance", [None, 0, 0.1])
    def test_infer_wire_imbalance(self, k, imbalance_tolerance):
        """Test that the imbalance is correctly derived under simple circumstances."""

        num_wires = 10
        num_gates = 10
        free_wires = 3

        imbalance = qcut.CutStrategy._infer_imbalance(
            k=k,
            num_wires=num_wires,
            num_gates=num_gates,
            free_wires=free_wires,
            free_gates=1000,
            imbalance_tolerance=imbalance_tolerance,
        )

        avg_size = int(num_wires / k + 1 - 1e-7)
        if imbalance_tolerance is not None:
            assert imbalance <= imbalance_tolerance
        else:
            assert imbalance == free_wires / avg_size - 1

    @pytest.mark.parametrize("num_wires", [50, 10])
    def test_infer_wire_imbalance_raises(
        self,
        num_wires,
    ):
        """Test that the imbalance correctly raises."""

        k = 2
        num_gates = 50

        with pytest.raises(ValueError, match=f"`free_{'wires' if num_wires > 40 else 'gates'}`"):
            qcut.CutStrategy._infer_imbalance(
                k=k,
                num_wires=num_wires,
                num_gates=num_gates,
                free_wires=20,
                free_gates=20,
            )

    @pytest.mark.parametrize("devices", [devs[0], devs])
    @pytest.mark.parametrize("num_fragments_probed", [None, 4, (4, 6)])
    @pytest.mark.parametrize("imbalance_tolerance", [None, 0, 0.1])
    @pytest.mark.parametrize("tape_dag", tape_dags)
    def test_get_cut_kwargs(self, devices, num_fragments_probed, imbalance_tolerance, tape_dag):
        """Test that the cut kwargs can be derived."""

        strategy = qcut.CutStrategy(
            devices=devices,
            num_fragments_probed=num_fragments_probed,
            imbalance_tolerance=imbalance_tolerance,
        )

        all_cut_kwargs = strategy.get_cut_kwargs(tape_dag=tape_dag)

        assert all_cut_kwargs
        assert all("imbalance" in kwargs and "num_fragments" in kwargs for kwargs in all_cut_kwargs)
        if imbalance_tolerance is not None:
            assert all([kwargs["imbalance"] <= imbalance_tolerance for kwargs in all_cut_kwargs])

    @pytest.mark.parametrize(
        "num_fragments_probed", [1, qcut.CutStrategy.HIGH_NUM_FRAGMENTS + 1, (2, 100)]
    )
    def test_get_cut_kwargs_warnings(self, num_fragments_probed):
        """Test the 3 situations where the get_cut_kwargs pops out a warning."""
        strategy = qcut.CutStrategy(
            max_free_wires=2,
            num_fragments_probed=num_fragments_probed,
        )
        k = num_fragments_probed
        k_lower = k if isinstance(k, int) else k[0]
        assert strategy.k_lower == k_lower

        with pytest.warns(UserWarning):
            _ = strategy.get_cut_kwargs(self.tape_dags[1])

    @pytest.mark.parametrize("max_wires_by_fragment", [None, [2, 3]])
    @pytest.mark.parametrize("max_gates_by_fragment", [[20, 30], [20, 30, 40]])
    def test_by_fragment_sizes(self, max_wires_by_fragment, max_gates_by_fragment):
        """Test that the user provided by-fragment limits properly propagates."""
        strategy = qcut.CutStrategy(
            min_free_wires=2,
        )
        if (
            max_wires_by_fragment
            and max_gates_by_fragment
            and len(max_wires_by_fragment) != len(max_gates_by_fragment)
        ):
            with pytest.raises(ValueError):
                cut_kwargs = strategy.get_cut_kwargs(
                    self.tape_dags[1],
                    max_wires_by_fragment=max_wires_by_fragment,
                    max_gates_by_fragment=max_gates_by_fragment,
                )
            return

        cut_kwargs = strategy.get_cut_kwargs(
            self.tape_dags[1],
            max_wires_by_fragment=max_wires_by_fragment,
            max_gates_by_fragment=max_gates_by_fragment,
        )
        assert len(cut_kwargs) == 1

        cut_kwargs = cut_kwargs[0]
        assert cut_kwargs["num_fragments"] == len(max_wires_by_fragment or max_gates_by_fragment)

    @pytest.mark.parametrize("max_wires_by_fragment", [2, ["a", 3], [2, 3], None])
    @pytest.mark.parametrize("max_gates_by_fragment", [2, ["b", 30]])
    def test_validate_fragment_sizes(self, max_wires_by_fragment, max_gates_by_fragment):
        """Test that the user provided by-fragment limits has the right types."""
        with pytest.raises(ValueError):
            _ = qcut.CutStrategy._validate_input(
                max_wires_by_fragment=max_wires_by_fragment,
                max_gates_by_fragment=max_gates_by_fragment,
            )<|MERGE_RESOLUTION|>--- conflicted
+++ resolved
@@ -2094,24 +2094,16 @@
     def test_circuit_with_disconnected_components(self, use_opt_einsum, mocker):
         """Tests if a circuit that is fragmented into subcircuits such that some of the subcircuits
         are disconnected from the final terminal measurements is executed correctly"""
-<<<<<<< HEAD
-        dev = qml.device("default.qubit", wires=1)
-=======
         dev = qml.device("default.qubit", wires=3)
->>>>>>> 90a72886
 
         @qml.transforms.cut_circuit(use_opt_einsum=use_opt_einsum)
         @qml.qnode(dev)
         def circuit(x):
             qml.RX(x, wires=0)
-<<<<<<< HEAD
-            qml.RY(x**2, wires=1)
-=======
             qml.CNOT(wires=[0, 1])
             qml.WireCut(wires=0)
             qml.CNOT(wires=[0, 1])
             qml.RY(x**2, wires=2)
->>>>>>> 90a72886
             return qml.expval(qml.PauliZ(wires=[0]))
 
         spy = mocker.spy(qcut, "contract_tensors")
@@ -2119,7 +2111,6 @@
         x = 0.4
         res = circuit(x)
         assert np.allclose(res, np.cos(x))
-<<<<<<< HEAD
         assert len(spy.call_args[0][0]) == 1  # check number of tensors
 
     def test_contained_cut(self, mocker, use_opt_einsum):
@@ -2144,9 +2135,6 @@
 
         res = qml.transforms.cut_circuit(circuit, use_opt_einsum=use_opt_einsum)(x)
 
-        assert len(spy.call_args[0][0]) == 1  # There should be only one fragment
-        assert np.allclose(res, res_expected)
-=======
         assert len(spy.call_args[0][0]) == 1  # there should be 2 tensors for wire 0
         assert spy.call_args[0][0][0].shape == (4, 4)
 
@@ -2200,7 +2188,6 @@
 
         with pytest.raises(ValueError, match="to a circuit without any cuts"):
             qcut.cut_circuit(tape)
->>>>>>> 90a72886
 
 
 class TestCutStrategy:
