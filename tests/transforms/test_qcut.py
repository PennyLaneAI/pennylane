--- conflicted
+++ resolved
@@ -23,12 +23,9 @@
 import pennylane as qml
 import pytest
 from networkx import MultiDiGraph
-<<<<<<< HEAD
 from scipy.stats import unitary_group
 
 import pennylane as qml
-=======
->>>>>>> 5f79eca4
 from pennylane import numpy as np
 from pennylane.transforms import qcut
 from pennylane.wires import Wires
@@ -58,7 +55,6 @@
     qml.RZ(0.876, wires=3)
     qml.expval(qml.PauliZ(wires=[0]))
 
-<<<<<<< HEAD
 
 def kron(*args):
     """Multi-argument kronecker product"""
@@ -69,9 +65,6 @@
     else:
         return np.kron(args[0], kron(*args[1:]))
 
-
-=======
->>>>>>> 5f79eca4
 # tape containing mid-circuit measurements
 with qml.tape.QuantumTape() as mcm_tape:
     qml.Hadamard(wires=0)
