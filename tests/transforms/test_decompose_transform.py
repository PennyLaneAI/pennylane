# Copyright 2018-2024 Xanadu Quantum Technologies Inc.

# Licensed under the Apache License, Version 2.0 (the "License");
# you may not use this file except in compliance with the License.
# You may obtain a copy of the License at

#     http://www.apache.org/licenses/LICENSE-2.0

# Unless required by applicable law or agreed to in writing, software
# distributed under the License is distributed on an "AS IS" BASIS,
# WITHOUT WARRANTIES OR CONDITIONS OF ANY KIND, either express or implied.
# See the License for the specific language governing permissions and
# limitations under the License.

"""Unit tests for the ``decompose`` transform"""

import warnings

import numpy as np
import pytest

import pennylane as qml
import pennylane.numpy as qnp
from pennylane.measurements import MidMeasureMP
from pennylane.operation import Operation
from pennylane.ops import Conditional
from pennylane.transforms.decompose import _operator_decomposition_gen, decompose

# pylint: disable=unnecessary-lambda-assignment
# pylint: disable=too-few-public-methods


@pytest.fixture(autouse=True)
def warnings_as_errors():
    with warnings.catch_warnings():
        warnings.simplefilter("error")
        yield


class NoMatOp(Operation):
    """Dummy operation for expanding circuit."""

    # pylint: disable=arguments-renamed, invalid-overridden-method
    @property
    def has_matrix(self):
        return False

    def decomposition(self):
        return [qml.PauliX(self.wires), qml.PauliY(self.wires)]


class NoMatNoDecompOp(Operation):
    """Dummy operation for checking check_validity throws error when
    expected."""

    # pylint: disable=arguments-renamed, invalid-overridden-method
    @property
    def has_matrix(self):
        return False


class InfiniteOp(Operation):
    """An op with an infinite decomposition."""

    num_wires = 1

    def decomposition(self):
        return [InfiniteOp(*self.parameters, self.wires)]


class TestDecompose:
    """Unit tests for decompose function"""

    gate_set_inputs = [None, "RX", ["RX"], ("RX",), {"RX"}, qml.RX, [qml.RX], (qml.RX,), {qml.RX}]

    iterables_test = [
        (
            [qml.Hadamard(0)],
            {qml.RX, qml.RZ},
            [qml.RZ(qnp.pi / 2, 0), qml.RX(qnp.pi / 2, 0), qml.RZ(qnp.pi / 2, 0)],
            None,
        ),
        (
            [qml.SWAP(wires=[0, 1])],
            {qml.CNOT},
            [qml.CNOT([0, 1]), qml.CNOT([1, 0]), qml.CNOT([0, 1])],
            None,
        ),
        ([qml.Toffoli([0, 1, 2])], {qml.Toffoli}, [qml.Toffoli([0, 1, 2])], None),
        (
            [qml.measurements.MidMeasureMP(0)],
            {},
            [qml.measurements.MidMeasureMP(0)],
            {
                "type": TypeError,
                "msg": "Specifying the gate_set with a dictionary of operator types and their weights is only supported "
                "with the new experimental graph-based decomposition system. Enable the new system "
                "using qml.decomposition.enable_graph()",
            },
        ),
        (
            [qml.Toffoli([0, 1, 2]), qml.measurements.MidMeasureMP(0)],
            {qml.Toffoli},
            [qml.Toffoli([0, 1, 2]), qml.measurements.MidMeasureMP(0)],
            {
                "type": UserWarning,
                "msg": "MidMeasureMP",
            },
        ),
    ]

    callables_test = [
        (
            [qml.Hadamard(0)],
            lambda op: "RX" in op.name,
            [qml.RZ(qnp.pi / 2, 0), qml.RX(qnp.pi / 2, 0), qml.RZ(qnp.pi / 2, 0)],
            "RZ",
        ),
        (
            [qml.Toffoli([0, 1, 2])],
            lambda op: len(op.wires) <= 2,
            [
                qml.Hadamard(wires=[2]),
                qml.CNOT(wires=[1, 2]),
                qml.ops.op_math.Adjoint(qml.T(wires=[2])),
                qml.CNOT(wires=[0, 2]),
                qml.T(wires=[2]),
                qml.CNOT(wires=[1, 2]),
                qml.ops.op_math.Adjoint(qml.T(wires=[2])),
                qml.CNOT(wires=[0, 2]),
                qml.T(wires=[2]),
                qml.T(wires=[1]),
                qml.CNOT(wires=[0, 1]),
                qml.Hadamard(wires=[2]),
                qml.T(wires=[0]),
                qml.ops.op_math.Adjoint(qml.T(wires=[1])),
                qml.CNOT(wires=[0, 1]),
            ],
            None,
        ),
    ]

    @pytest.mark.parametrize("gate_set", gate_set_inputs)
    def test_different_input_formats(self, gate_set):
        """Tests that gate sets of different types are handled correctly"""
        tape = qml.tape.QuantumScript([qml.RX(0, wires=[0])])
        (decomposed_tape,), _ = decompose(tape, gate_set=gate_set)
        qml.assert_equal(tape, decomposed_tape)

    def test_user_warning(self):
        """Tests that user warning is raised if operator does not have a valid decomposition"""
        tape = qml.tape.QuantumScript([qml.RX(0, wires=[0])])
        with pytest.warns(UserWarning, match="does not define a decomposition"):
            decompose(tape, gate_set=lambda op: op.name not in {"RX"})

    def test_infinite_decomposition_loop(self):
        """Test that a recursion error is raised if decomposition enters an infinite loop."""
        tape = qml.tape.QuantumScript([InfiniteOp(1.23, 0)])
        with pytest.raises(RecursionError, match=r"Reached recursion limit trying to decompose"):
            decompose(tape, gate_set=lambda obj: obj.has_matrix)

    @pytest.mark.parametrize(
        "initial_ops, gate_set, expected_ops, warning_or_error_pattern", iterables_test
    )
    def test_iterable_gate_set(self, initial_ops, gate_set, expected_ops, warning_or_error_pattern):
        """Tests that gate sets defined with iterables decompose correctly"""
        tape = qml.tape.QuantumScript(initial_ops)

        if warning_or_error_pattern is not None:
            with pytest.raises(
                warning_or_error_pattern["type"], match=warning_or_error_pattern["msg"]
            ):
                (decomposed_tape,), _ = decompose(tape, gate_set=gate_set)
                expected_tape = qml.tape.QuantumScript(expected_ops)
                qml.assert_equal(decomposed_tape, expected_tape)
        else:
            (decomposed_tape,), _ = decompose(tape, gate_set=gate_set)
            expected_tape = qml.tape.QuantumScript(expected_ops)
            qml.assert_equal(decomposed_tape, expected_tape)

    @pytest.mark.parametrize("initial_ops, gate_set, expected_ops, warning_pattern", callables_test)
    def test_callable_gate_set(self, initial_ops, gate_set, expected_ops, warning_pattern):
        """Tests that gate sets defined by callables decompose correctly"""
        tape = qml.tape.QuantumScript(initial_ops)

        if warning_pattern is not None:
            with pytest.warns(UserWarning, match=warning_pattern):
                (decomposed_tape,), _ = decompose(tape, gate_set=gate_set)
        else:
            (decomposed_tape,), _ = decompose(tape, gate_set=gate_set)

        expected_tape = qml.tape.QuantumScript(expected_ops)

        qml.assert_equal(decomposed_tape, expected_tape)

    def test_decompose_with_mcm(self):
        """Tests that circuits and decomposition rules containing MCMs are supported."""

        class CustomOp(Operation):  # pylint: disable=too-few-public-methods

            resource_keys = set()

            @property
            def resource_params(self) -> dict:
                return {}

            def decomposition(self):
                ops = [qml.H(0)]
                m = qml.measure(0)
                ops += m.measurements
                ops.append(qml.ops.Conditional(m0, qml.H(1)))
                return ops

        m0 = qml.measure(0)
        tape = qml.tape.QuantumScript(
<<<<<<< HEAD
            [CustomOp(wires=(0, 1)), m0.measurements[0], qml.ops.Conditional(m0, qml.X(0))]
=======
            [
                CustomOp(wires=(0, 1)),
                m0.measurements[0],
                qml.ops.Conditional(m0, qml.X(0)),
                qml.ops.Conditional(m0, qml.RX(0.5, wires=0)),
            ]
>>>>>>> b8160623
        )
        [decomposed_tape], _ = qml.transforms.decompose(
            [tape], gate_set={qml.RX, qml.RZ, MidMeasureMP}
        )
        assert len(decomposed_tape.operations) == 10

        with qml.queuing.AnnotatedQueue() as q:
            qml.RZ(np.pi / 2, wires=0)
            qml.RX(np.pi / 2, wires=0)
            qml.RZ(np.pi / 2, wires=0)
            m0 = qml.measure(0)
            qml.cond(m0, qml.RZ)(np.pi / 2, wires=1)
            qml.cond(m0, qml.RX)(np.pi / 2, wires=1)
            qml.cond(m0, qml.RZ)(np.pi / 2, wires=1)
            m1 = qml.measure(0)
            qml.cond(m1, qml.RX)(np.pi, wires=0)
            qml.cond(m1, qml.RX)(0.5, wires=0)

        qml.assert_equal(decomposed_tape.operations[0], q.queue[0])
        qml.assert_equal(decomposed_tape.operations[1], q.queue[1])
        qml.assert_equal(decomposed_tape.operations[2], q.queue[2])
        assert isinstance(decomposed_tape.operations[4], Conditional)
        assert isinstance(decomposed_tape.operations[5], Conditional)
        assert isinstance(decomposed_tape.operations[6], Conditional)
        assert isinstance(decomposed_tape.operations[8], Conditional)
        assert isinstance(decomposed_tape.operations[9], Conditional)
        qml.assert_equal(decomposed_tape.operations[4].base, q.queue[4].base)
        qml.assert_equal(decomposed_tape.operations[5].base, q.queue[5].base)
        qml.assert_equal(decomposed_tape.operations[6].base, q.queue[6].base)
        qml.assert_equal(decomposed_tape.operations[8].base, q.queue[8].base)
        qml.assert_equal(decomposed_tape.operations[9].base, q.queue[9].base)
        assert isinstance(decomposed_tape.operations[3], MidMeasureMP)
        assert isinstance(decomposed_tape.operations[7], MidMeasureMP)


def test_null_postprocessing():
    """Tests the null postprocessing function in the decompose transform"""
    tape = qml.tape.QuantumScript([qml.Hadamard(0), qml.RX(0, 0)])
    (_,), fn = qml.transforms.decompose(tape, gate_set={qml.RX, qml.RZ})
    assert fn((1,)) == 1


class TestPrivateHelpers:
    """Test the private helpers for preprocessing."""

    @pytest.mark.parametrize("op", (qml.PauliX(0), qml.RX(1.2, wires=0), qml.QFT(wires=range(3))))
    def test_operator_decomposition_gen_accepted_operator(self, op):
        """Test the _operator_decomposition_gen function on an operator that is accepted."""

        def stopping_condition(op):
            return op.has_matrix

        casted_to_list = list(_operator_decomposition_gen(op, stopping_condition))
        assert len(casted_to_list) == 1
        assert casted_to_list[0] is op

    def test_operator_decomposition_gen_decomposed_operators_single_nesting(self):
        """Assert _operator_decomposition_gen turns into a list with the operators decomposition
        when only a single layer of expansion is necessary."""

        def stopping_condition(op):
            return op.has_matrix

        op = NoMatOp("a")
        casted_to_list = list(_operator_decomposition_gen(op, stopping_condition))
        assert len(casted_to_list) == 2
        qml.assert_equal(casted_to_list[0], qml.PauliX("a"))
        qml.assert_equal(casted_to_list[1], qml.PauliY("a"))

    def test_operator_decomposition_gen_decomposed_operator_ragged_nesting(self):
        """Test that _operator_decomposition_gen handles a decomposition that requires different depths of decomposition."""

        def stopping_condition(op):
            return op.has_matrix

        class RaggedDecompositionOp(Operation):
            """class with a ragged decomposition."""

            num_wires = 1

            def decomposition(self):
                return [NoMatOp(self.wires), qml.S(self.wires), qml.adjoint(NoMatOp(self.wires))]

        op = RaggedDecompositionOp("a")
        final_decomp = list(_operator_decomposition_gen(op, stopping_condition))
        assert len(final_decomp) == 5
        qml.assert_equal(final_decomp[0], qml.PauliX("a"))
        qml.assert_equal(final_decomp[1], qml.PauliY("a"))
        qml.assert_equal(final_decomp[2], qml.S("a"))
        qml.assert_equal(final_decomp[3], qml.adjoint(qml.PauliY("a")))
        qml.assert_equal(final_decomp[4], qml.adjoint(qml.PauliX("a")))

    def test_operator_decomposition_gen_max_depth_reached(self):
        """Tests whether max depth reached flag gets activated"""

        stopping_condition = lambda op: False
        op = InfiniteOp(1.23, 0)
        final_decomp = list(_operator_decomposition_gen(op, stopping_condition, max_expansion=5))

        qml.assert_equal(op, final_decomp[0])

    @pytest.mark.unit
    def test_no_both_gate_set_and_stopping_condition_graph_disabled(self):
        """Tests that with graph disabled, gate_set and stopping_condition cannot both exist."""

        tape = qml.tape.QuantumScript([])

        def stopping_condition(op):  # pylint: disable=unused-argument
            return True

        with pytest.raises(TypeError, match="Specifying both gate_set and stopping_condition"):
            qml.transforms.decompose(
                tape,
                gate_set={qml.RZ, qml.RY, qml.GlobalPhase, qml.CNOT},
                stopping_condition=stopping_condition,
            )

    @pytest.mark.unit
    def test_invalid_gate_set(self):
        """Tests that an invalid gate set raises a TypeError."""

        tape = qml.tape.QuantumScript([])
        with pytest.raises(TypeError, match="Invalid gate_set type."):
            qml.transforms.decompose(tape, gate_set=123)<|MERGE_RESOLUTION|>--- conflicted
+++ resolved
@@ -213,16 +213,12 @@
 
         m0 = qml.measure(0)
         tape = qml.tape.QuantumScript(
-<<<<<<< HEAD
-            [CustomOp(wires=(0, 1)), m0.measurements[0], qml.ops.Conditional(m0, qml.X(0))]
-=======
             [
                 CustomOp(wires=(0, 1)),
                 m0.measurements[0],
                 qml.ops.Conditional(m0, qml.X(0)),
                 qml.ops.Conditional(m0, qml.RX(0.5, wires=0)),
             ]
->>>>>>> b8160623
         )
         [decomposed_tape], _ = qml.transforms.decompose(
             [tape], gate_set={qml.RX, qml.RZ, MidMeasureMP}
