--- conflicted
+++ resolved
@@ -180,9 +180,7 @@
             for op in tape.operations
         )
 
-<<<<<<< HEAD
     @pytest.mark.parametrize("epsilon", [2e-2, 5e-2, 7e-2])
-=======
     def test_phase_shift_decomposition(self):
         """Test decomposition for the Clifford transform applied to the circuits with phase shifts."""
         old_tape = qml.tape.make_qscript(circuit_6)()
@@ -197,7 +195,6 @@
         assert qml.equal(compiled_ops[3], qml.T(3))
 
     @pytest.mark.parametrize("epsilon", [2e-2, 5e-2, 9e-2])
->>>>>>> 14f6aa02
     @pytest.mark.parametrize("circuit", [circuit_3, circuit_4, circuit_5])
     def test_total_error(self, epsilon, circuit):
         """Ensure that given a certain epsilon, the total operator error is below the threshold."""
