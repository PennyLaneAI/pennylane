# Copyright 2018-2023 Xanadu Quantum Technologies Inc.

# Licensed under the Apache License, Version 2.0 (the "License");
# you may not use this file except in compliance with the License.
# You may obtain a copy of the License at

#     http://www.apache.org/licenses/LICENSE-2.0

# Unless required by applicable law or agreed to in writing, software
# distributed under the License is distributed on an "AS IS" BASIS,
# WITHOUT WARRANTIES OR CONDITIONS OF ANY KIND, either express or implied.
# See the License for the specific language governing permissions and
# limitations under the License.
"""Unit tests for the Clifford+T transform."""

# pylint: disable=too-many-public-methods

import math
from functools import reduce

import pytest

import pennylane as qml
from pennylane.transforms.decompositions.clifford_t_transform import (
    _CLIFFORD_T_GATES,
    _CachedCallable,
    _map_wires,
    _merge_param_gates,
    _one_qubit_decompose,
    _rot_decompose,
    _two_qubit_decompose,
    check_clifford_t,
    clifford_t_decomposition,
)
from pennylane.transforms.optimization.optimization_utils import _fuse_global_phases

_SKIP_GATES = (qml.Barrier, qml.Snapshot, qml.WireCut)
_CLIFFORD_PHASE_GATES = _CLIFFORD_T_GATES + _SKIP_GATES

INVSQ2 = 1 / math.sqrt(2)
PI = math.pi


# pylint: disable=too-few-public-methods
class CustomOneQubitOperation(qml.operation.Operation):
    num_wires = 1

    @staticmethod
    def compute_matrix():
        return qml.math.conj(qml.math.transpose(qml.S.compute_matrix()))


# pylint: disable=too-few-public-methods
class CustomTwoQubitOperation(qml.operation.Operation):
    num_wires = 2

    @staticmethod
    def compute_matrix():
        return qml.math.conj(qml.math.transpose(qml.CNOT.compute_matrix()))


def circuit_1():
    """Circuit 1 with quantum chemistry gates"""
    qml.RZ(1.0, wires=[0])
    qml.PhaseShift(1.0, wires=[1])
    qml.SingleExcitation(2.0, wires=[1, 2])
    qml.PauliX(0)
    return qml.expval(qml.PauliZ(1))


def circuit_2():
    """Circuit 2 without chemistry gates"""
    qml.CRX(1, wires=[0, 1])
    qml.ISWAP(wires=[0, 1])
    qml.CSWAP(wires=[0, 1, 2])
    return qml.expval(qml.PauliZ(0))


def circuit_3():
    """Circuit 3 with Clifford gates"""
    qml.GlobalPhase(PI)
    qml.CNOT(wires=[0, 1])
    qml.PauliX(wires=[1])
    qml.ISWAP(wires=[0, 1])
    qml.Hadamard(wires=[0])
    qml.WireCut(wires=[1])
    qml.RZ(PI, wires=[0])
    return qml.expval(qml.PauliZ(0))


def circuit_4():
    """Circuit 4 with a Template"""
    qml.RandomLayers(weights=qml.math.array([[0.1, -2.1, 1.4]]), wires=range(2))
    return qml.expval(qml.PauliZ(0))


def circuit_5():
    """Circuit 5 with Qubit Unitaries"""
    qml.DiagonalQubitUnitary(
        [qml.math.exp(1j * 0.1), qml.math.exp(1j * PI), INVSQ2 * (1 + 1j), INVSQ2 * (1 - 1j)],
        wires=[0, 1],
    )
    return qml.expval(qml.PauliZ(0))


def circuit_6():
    """Circuit 6 with adjoint S and T"""
    qml.adjoint(qml.S(wires=0))
    qml.PhaseShift(5 * math.pi / 2, wires=1)
    qml.adjoint(qml.T(wires=2))
    qml.PhaseShift(-3 * math.pi / 4, wires=3)
    return qml.expval(qml.PauliZ(0))


def circuit_7():
    """Circuit 7 with RX, RY, and RZ"""
    qml.RX(PI / 3, wires=0)
    qml.RZ(PI / 5, wires=0)
    qml.RY(PI / 8, wires=0)
    return qml.expval(qml.PauliZ(0))


def circuit_8():
    """Circuit 8 with only RZ and CNOT"""
    qml.RZ(PI / 8, wires=0)
    qml.CNOT(wires=[0, 1])
    qml.RZ(PI / 2, wires=1)
    return qml.expval(qml.PauliZ(1))


def circuit_9(num_repeat, rand_angles):
    """Circuit 9 with a repeated operations"""
    for angle in rand_angles:
        for idx in range(num_repeat):
            qml.RZ(angle, idx)
        for idx in range(num_repeat):
            qml.CNOT([idx, (idx + 1) % num_repeat])
    return qml.expval(qml.Z(0))


def circuit_10():
    """Circuit 10 with two RZs with same parameter that are not merged"""
    qml.RZ(0.5, 0)
    qml.T(0)
    qml.RZ(0.5, 0)
    return qml.expval(qml.Z(0))


class TestCliffordCompile:
    """Unit tests for clifford compilation function."""

    @pytest.mark.parametrize(
        "op, res",
        [
            (qml.DoubleExcitation(2.0, wires=[0, 1, 2, 3]), False),
            (qml.PauliX(wires=[1]), True),
            (qml.RX(3 * PI, wires=[1]), True),
            (qml.adjoint(qml.RX(3 * PI, wires=[1])), True),
            (qml.PhaseShift(2 * PI, wires=["a"]), True),
            (qml.ECR(wires=["e", "f"]), True),
            (qml.CH(wires=["a", "b"]), False),
            (qml.WireCut(0), False),
        ],
    )
    def test_clifford_checker(self, op, res):
        """Test Clifford checker operation for gate"""
        assert check_clifford_t(op) == res
        assert check_clifford_t(op, use_decomposition=True) == res

    @pytest.mark.parametrize(
        "circuit",
        [circuit_1, circuit_2, circuit_3, circuit_4, circuit_5],
    )
    def test_decomposition(self, circuit):
        """Test decomposition for the Clifford transform."""

        old_tape = qml.tape.make_qscript(circuit)()

        [new_tape], tape_fn = clifford_t_decomposition(old_tape, max_depth=3)

        assert all(
            isinstance(op, _CLIFFORD_PHASE_GATES)
            or isinstance(getattr(op, "base", None), _CLIFFORD_PHASE_GATES)
            for op in new_tape.operations
        )

        dev = qml.device("default.qubit")
        transform_program = dev.preprocess_transforms()
        res1, res2 = qml.execute(
            [old_tape, new_tape], device=dev, transform_program=transform_program
        )
        qml.math.isclose(res1, tape_fn([res2]), atol=1e-2)

    @pytest.mark.parametrize("circuit", [circuit_1, circuit_2, circuit_3])
    def test_decomposition_with_rs(self, circuit):
        """Test decomposition for the Clifford transform with Ross-Selinger method."""

        old_tape = qml.tape.make_qscript(circuit)()

        [new_tape], tape_fn = clifford_t_decomposition(old_tape, method="gridsynth")

        assert all(
            isinstance(op, _CLIFFORD_PHASE_GATES)
            or isinstance(getattr(op, "base", None), _CLIFFORD_PHASE_GATES)
            for op in new_tape.operations
        )

        dev = qml.device("default.qubit")
        transform_program = dev.preprocess_transforms()
        res1, res2 = qml.execute(
            [old_tape, new_tape], device=dev, transform_program=transform_program
        )
        qml.math.isclose(res1, tape_fn([res2]), atol=1e-2)

    @pytest.mark.catalyst
    @pytest.mark.jax
    @pytest.mark.external
    @pytest.mark.parametrize("circuit", [circuit_7, circuit_8, circuit_10])
    def test_decomposition_with_rs_qjit(self, circuit):
        """Test decomposition for the Clifford transform with Ross-Selinger method with QJIT enabled."""

        pytest.importorskip("jax")
        pytest.importorskip("catalyst")

        dev = qml.device("lightning.qubit", wires=4)
        qnode_cir = qml.qnode(dev)(circuit)
        decomp_cir = clifford_t_decomposition(qnode_cir, method="gridsynth")
        qjit_cir = qml.qjit(decomp_cir)

        res1, res2 = decomp_cir(), qjit_cir()
        assert qml.math.isclose(res1, res2, atol=1e-2)

<<<<<<< HEAD
    @pytest.mark.catalyst
    @pytest.mark.jax
    @pytest.mark.external
    @pytest.mark.parametrize("circuit", [circuit_1, circuit_10])
    def test_decomposition_with_rs_qjit_repeated_decomp(self, circuit):
        """Test decomposition for multiple Clifford transforms with Ross-Selinger method with QJIT enabled with repeated parameters."""

        pytest.importorskip("jax")
        pytest.importorskip("catalyst")

        dev = qml.device("lightning.qubit", wires=4)
        qnode_cir = qml.qnode(dev)(circuit)
        decomp_cir = clifford_t_decomposition(qnode_cir, method="gridsynth")
        qjit_cir = qml.qjit(decomp_cir)

        decomp_cir_copy = clifford_t_decomposition(qnode_cir, method="gridsynth")
        qjit_cir_copy = qml.qjit(decomp_cir_copy)

        res1, res2 = qjit_cir(), qjit_cir_copy()
        assert qml.math.isclose(res1, res2, atol=1e-2)

    @pytest.mark.catalyst
    @pytest.mark.jax
    @pytest.mark.external
    def test_decomposition_with_rs_qjit_dynamic_param(self):
        """Test clifford T decomposition with qjit and dynamic parameters."""

        pytest.importorskip("jax")
        pytest.importorskip("catalyst")

        def circuit(angle, qb):
            qml.H(qb)
            qml.CNOT([qb, qb + 1])
            qml.RX(angle * 0.37, qb)
            qml.RZ(angle * 0.27, qb + 1)
            qml.RY(angle * 0.73, qb)
            qml.CNOT([qb + 1, qb])
            qml.H(qb)
            return qml.expval(qml.Z(0) @ qml.Z(1))

        dev = qml.device("lightning.qubit", wires=2)
        decomposed_cir = qml.QNode(clifford_t_decomposition(circuit, method="gridsynth"), dev)
        qjit_cir = qml.qjit(decomposed_cir)

        angle, qb = PI, 0
        default_res, qjit_res = decomposed_cir(angle, qb), qjit_cir(angle, qb)

        assert qml.math.allclose(default_res, qjit_res, atol=1e-2)

=======
>>>>>>> be13ec4a
    def test_qnode_decomposition(self):
        """Test decomposition for the Clifford transform applied to a QNode."""

        dev = qml.device("default.qubit")

        def qfunc():
            qml.PhaseShift(1.0, wires=[0])
            qml.PhaseShift(2.0, wires=[1])
            qml.ISWAP(wires=[0, 1])
            return qml.expval(qml.PauliZ(0))

        original_qnode = qml.QNode(qfunc, dev)
        transformed_qnode = qml.QNode(
            clifford_t_decomposition(qfunc, max_depth=3, basis_length=10), dev
        )

        res1, res2 = original_qnode(), transformed_qnode()
        assert qml.math.isclose(res1, res2, atol=1e-2)

        tape = qml.workflow.construct_tape(transformed_qnode)()

        assert all(
            isinstance(op, _CLIFFORD_PHASE_GATES)
            or isinstance(getattr(op, "base", None), _CLIFFORD_PHASE_GATES)
            for op in tape.operations
        )

    def test_phase_shift_decomposition(self):
        """Test decomposition for the Clifford transform applied to the circuits with phase shifts."""
        old_tape = qml.tape.make_qscript(circuit_6)()

        [new_tape], _ = clifford_t_decomposition(old_tape, max_depth=3)

        compiled_ops = new_tape.operations

        assert qml.equal(compiled_ops[0], qml.adjoint(qml.S(0)))
        assert qml.equal(compiled_ops[1], qml.S(1))
        assert qml.equal(compiled_ops[2], qml.adjoint(qml.T(2)))
        assert qml.equal(compiled_ops[3], qml.T(3))

    @pytest.mark.parametrize("epsilon", [2e-2, 5e-2, 7e-2])
    @pytest.mark.parametrize("circuit", [circuit_3, circuit_4, circuit_5])
    def test_total_error(self, epsilon, circuit):
        """Ensure that given a certain epsilon, the total operator error is below the threshold."""
        dev = qml.device("default.qubit")

        qnode_basic = qml.QNode(circuit, dev)
        qnode_transformed = clifford_t_decomposition(
            qnode_basic, epsilon=epsilon, max_depth=10, basis_set=("T", "T*", "H")
        )
        mat_exact = qml.matrix(qnode_basic, wire_order=[0, 1])()
        mat_approx = qml.matrix(qnode_transformed, wire_order=[0, 1])()
        phase = qml.math.divide(
            mat_exact,
            mat_approx,
            out=qml.math.zeros_like(mat_exact, dtype=complex),
            where=mat_exact != 0,
        )[qml.math.nonzero(qml.math.round(mat_exact, 10))][0]
        mat_exact /= phase
        diff = mat_exact - mat_approx
        error = qml.math.sqrt(qml.math.real(qml.math.trace(qml.math.conj(diff).T @ diff)) / 2)
        assert error < epsilon

    @pytest.mark.parametrize(
        "op",
        [CustomOneQubitOperation(wires=0)],
    )
    def test_zxz_rotation_decomposition(self, op):
        """Test single-qubit gates are decomposed correctly using ZXZ rotations"""

        def circuit():
            qml.apply(op)
            return qml.probs(wires=0)

        old_tape = qml.tape.make_qscript(circuit)()

        [new_tape], tape_fn = clifford_t_decomposition(old_tape, max_depth=3)

        assert all(
            isinstance(op, _CLIFFORD_PHASE_GATES)
            or isinstance(getattr(op, "base", None), _CLIFFORD_PHASE_GATES)
            for op in new_tape.operations
        )

        dev = qml.device("default.qubit")
        transform_program = dev.preprocess_transforms()
        res1, res2 = qml.execute(
            [old_tape, new_tape], device=dev, transform_program=transform_program
        )
        qml.math.isclose(res1, tape_fn([res2]), atol=1e-2)

    @pytest.mark.parametrize(
        "op",
        [CustomTwoQubitOperation(wires=[0, 1])],
    )
    def test_su4_rotation_decomposition(self, op):
        """Test two-qubit gates are decomposed correctly using SU(4) rotations"""

        def circuit():
            qml.apply(op)
            return qml.probs(wires=0)

        old_tape = qml.tape.make_qscript(circuit)()

        [new_tape], tape_fn = clifford_t_decomposition(old_tape)

        assert all(
            isinstance(op, _CLIFFORD_PHASE_GATES)
            or isinstance(getattr(op, "base", None), _CLIFFORD_PHASE_GATES)
            for op in new_tape.operations
        )

        dev = qml.device("default.qubit")
        transform_program = dev.preprocess_transforms()
        res1, res2 = qml.execute(
            [old_tape, new_tape], device=dev, transform_program=transform_program
        )
        qml.math.isclose(res1, tape_fn([res2]), atol=1e-2)

    @pytest.mark.parametrize(
        "op", [qml.RX(1.0, wires="a"), qml.U3(1, 2, 3, wires=[1]), qml.PhaseShift(1.0, wires=[2])]
    )
    def test_one_qubit_decomposition(self, op):
        """Test decomposition for the Clifford transform."""

        decomp_ops, global_ops = _one_qubit_decompose(op)
        decomp_ops = _fuse_global_phases(decomp_ops + [global_ops])

        valid_gates = _CLIFFORD_PHASE_GATES + (qml.RZ,)
        assert all(
            isinstance(op, valid_gates) or isinstance(getattr(op, "base", None), valid_gates)
            for op in decomp_ops
        )

        global_op = decomp_ops.pop()
        assert isinstance(global_op, qml.GlobalPhase)

        matrix_op = reduce(
            lambda x, y: x @ y, [qml.matrix(op) for op in decomp_ops][::-1]
        ) * qml.matrix(global_op)

        # check for matrice equivalence up to global phase
        phase = qml.math.divide(
            matrix_op,
            qml.matrix(op),
            out=qml.math.zeros_like(matrix_op, dtype=complex),
            where=matrix_op != 0,
        )[qml.math.nonzero(qml.math.round(matrix_op, 10))]
        assert qml.math.allclose(
            phase / phase[0], qml.math.ones(qml.math.shape(phase)[0]), atol=1e-5
        )

    @pytest.mark.parametrize(
        "op",
        [
            qml.PSWAP(1.0, wires=["a", "b"]),
            qml.SingleExcitation(1, wires=[1, 2]),
            qml.IsingXX(1.0, wires=[2, 3]),
        ],
    )
    def test_two_qubit_decomposition(self, op):
        """Test decomposition for the Clifford transform."""

        decomp_ops = _fuse_global_phases(_two_qubit_decompose(op))

        valid_gates = _CLIFFORD_PHASE_GATES + (qml.RZ,)
        assert all(
            isinstance(op, valid_gates) or isinstance(getattr(op, "base", None), valid_gates)
            for op in decomp_ops
        )

        global_op = decomp_ops.pop()
        wire_map = {wire: idx for idx, wire in enumerate(op.wires)}
        mapped_op = [qml.map_wires(op, wire_map=wire_map) for op in decomp_ops][::-1]
        matrix_op = reduce(
            lambda x, y: x @ y, [qml.matrix(op, wire_order=[0, 1]) for op in mapped_op]
        ) * qml.matrix(global_op, wire_order=[0, 1])

        # check for matrice equivalence up to global phase
        phase = qml.math.divide(
            matrix_op,
            qml.matrix(op),
            out=qml.math.zeros_like(matrix_op, dtype=complex),
            where=matrix_op != 0,
        )[qml.math.nonzero(qml.math.round(matrix_op, 10))]
        assert qml.math.allclose(phase / phase[0], qml.math.ones(qml.math.shape(phase)[0]))

    @pytest.mark.parametrize(
        "op",
        [
            qml.adjoint(qml.RX(1.0, wires=["b"])),
            qml.Rot(1, 2, 3, wires=[2]),
            qml.PhaseShift(1.0, wires=[0]),
            qml.PhaseShift(3 * PI, wires=[0]),
        ],
    )
    def test_rot_decomposition(self, op):
        """Test decomposition for the Clifford transform."""

        decomp_ops = _fuse_global_phases(_rot_decompose(op))

        valid_gates = _CLIFFORD_PHASE_GATES + (qml.RZ,)
        assert all(
            isinstance(op, valid_gates) or isinstance(getattr(op, "base", None), valid_gates)
            for op in decomp_ops
        )

        decomp_ops, global_ops = decomp_ops[:-1], decomp_ops[-1]
        matrix_op = reduce(
            lambda x, y: x @ y, [qml.matrix(op) for op in decomp_ops][::-1]
        ) * qml.matrix(global_ops)

        # check for matrice equivalence up to global phase
        phase = qml.math.divide(
            matrix_op,
            qml.matrix(op),
            out=qml.math.zeros_like(matrix_op, dtype=complex),
            where=matrix_op != 0,
        )[qml.math.nonzero(qml.math.round(matrix_op, 10))]
        assert qml.math.allclose(phase / phase[0], qml.math.ones(qml.math.shape(phase)[0]))

    def test_merge_param_gates(self):
        """Test _merge_param_gates helper function"""
        operations = [
            qml.RX(0.1, wires=0),
            qml.RX(0.2, wires=0),
            qml.RY(0.3, wires=1),
            qml.RY(0.4, wires=1),
            qml.RX(0.5, wires=0),
        ]

        merge_ops = {"RX", "RY"}

        merged_ops, number_ops = _merge_param_gates(operations, merge_ops=merge_ops)

        assert len(merged_ops) == 2
        assert number_ops == 2

        assert isinstance(merged_ops[0], qml.RX)
        assert merged_ops[0].parameters == [0.8]  # 0.1 + 0.2 + 0.5 for wire 0
        assert isinstance(merged_ops[1], qml.RY)
        assert merged_ops[1].parameters == [0.7]  # 0.3 + 0.4 for wire 1

        merge_ops.discard("RY")
        merged_ops, number_ops = _merge_param_gates(operations, merge_ops=merge_ops)

        assert len(merged_ops) == 3
        assert number_ops == 1

        assert isinstance(merged_ops[0], qml.RX)
        assert merged_ops[0].parameters == [0.8]  # 0.1 + 0.2 + 0.5 for wire 0
        assert isinstance(merged_ops[1], qml.RY)
        assert merged_ops[1].parameters == [0.3]  # 0.3 for wire 1
        assert isinstance(merged_ops[1], qml.RY)
        assert merged_ops[2].parameters == [0.4]  # 0.4 for wire 1

    def test_raise_with_cliffordt_decomposition(self):
        """Test that exception is correctly raise when decomposing gates without any decomposition"""

        class CustomOp(qml.operation.Operation):  # pylint: disable=too-few-public-methods
            pass

        tape = qml.tape.QuantumScript([CustomOp(wires=[0, 1, 2])])

        with pytest.raises(ValueError, match="Cannot unroll"):
            clifford_t_decomposition(tape)

    @pytest.mark.parametrize("op", [qml.U1(1.0, wires=["b"])])
    def test_raise_with_rot_decomposition(self, op):
        """Test that exception is correctly raise when decomposing parametrized gates for which we already don't have a recipe"""

        with pytest.raises(
            ValueError,
            match="qml.RX, qml.RY, qml.RZ, qml.Rot and qml.PhaseShift",
        ):
            _rot_decompose(op)

    def test_zero_global_phase(self):
        """Test that global phase operation is added only when it is non-zero"""

        with qml.tape.QuantumTape() as tape:
            qml.CNOT([0, 1])

        [tape], _ = qml.clifford_t_decomposition(tape)

        assert not sum(isinstance(op, qml.GlobalPhase) for op in tape.operations)

    def test_raise_with_decomposition_method(self):
        """Test that exception is correctly raise when using incorrect decomposing method"""

        def qfunc():
            qml.RX(1.0, wires=[0])
            return qml.expval(qml.PauliZ(0))

        decomposed_qfunc = clifford_t_decomposition(qfunc, method="fast")

        with pytest.raises(
            NotImplementedError,
            match=r"Currently we only support Solovay-Kitaev \('sk'\) and Ross-Selinger \('gridsynth'\) decompositions",
        ):
            decomposed_qfunc()

    # pylint: disable= import-outside-toplevel
    @pytest.mark.all_interfaces
    def test_clifford_decompose_interfaces(self):
        """Test that unwrap converts lists to lists and interface variables to numpy."""

        dev = qml.device("default.qubit")

        def circuit(x):
            qml.RZ(x[0], wires=[0])
            qml.PhaseShift(x[1], wires=[1])
            qml.SingleExcitation(x[2], wires=[1, 2])
            qml.PauliX(0)
            return qml.expval(qml.PauliZ(1))

        original_qnode = qml.QNode(circuit, dev)
        transfmd_qnode = qml.QNode(
            clifford_t_decomposition(circuit, max_depth=3, basis_length=10), dev
        )

        import jax
        import torch

        funres = []
        igrads = []
        coeffs = [1.0, 2.0, 3.0]
        for qcirc in [original_qnode, transfmd_qnode]:
            # Autograd Interface
            A = qml.numpy.array(coeffs)
            fres_numpy = qcirc(A)
            grad_numpy = qml.grad(qcirc, argnums=0)(A)

            # Jax Interface
            A = jax.numpy.array(coeffs)
            fres_jax = qcirc(A)
            grad_jax = jax.grad(qcirc, argnums=0)(A)

            # PyTorch Interface
            A = torch.tensor(coeffs, requires_grad=True)
            result = qcirc(A)
            result.backward()
            grad_torch = A.grad
            fres_torch = result

            funres.append([fres_numpy, fres_jax, fres_torch])
            igrads.append([grad_numpy, grad_jax, grad_torch])

        # Compare results
        assert all(qml.math.allclose(res1, res2, atol=1e-2) for res1, res2 in zip(*funres))
        assert all(qml.math.allclose(res1, res2, atol=1e-2) for res1, res2 in zip(*igrads))

    @pytest.mark.jax
    def test_abstract_wires(self):
        """Tests that rotations do not merge across operators with abstract wires."""

        import jax

        @jax.jit
        def f(w):
            tape = qml.tape.QuantumScript(
                [
                    qml.RX(0.5, wires=0),
                    qml.CNOT([w, 1]),
                    qml.RX(0.5, wires=0),
                ]
            )
            [tape], _ = clifford_t_decomposition(tape)
            return len(tape.operations)

        @jax.jit
        def f2(w):
            tape = qml.tape.QuantumScript(
                [
                    qml.CNOT([w, 1]),
                    qml.RX(0.5, wires=0),
                    qml.RX(0.5, wires=0),
                ]
            )
            [tape], _ = clifford_t_decomposition(tape)
            return len(tape.operations)

        assert f(0) > f2(0)


class TestCliffordCached:
    """Unit tests for clifford caching function."""

    # pylint: disable=protected-access, import-outside-toplevel, reimported
    def test_clifford_cached(self):
        """Test that the cached version of the circuit is equivalent to the original one."""

        import pennylane.transforms.decompositions.clifford_t_transform as clt2

        clt2._CLIFFORD_T_CACHE = None

        num_angles = 1
        rand_angles = qml.math.random.rand(num_angles)
        rand_angles = qml.math.concatenate((rand_angles, -rand_angles))

        num_repeat = 2
        old_tape = qml.tape.make_qscript(circuit_9)(num_repeat, rand_angles)
        _ = clifford_t_decomposition(old_tape, epsilon=10)

        assert isinstance(clt2._CLIFFORD_T_CACHE, _CachedCallable)
        cache_info = clt2._CLIFFORD_T_CACHE.query.cache_info()
        assert cache_info.misses == 2 * num_angles
        assert cache_info.hits == 2 * num_angles * (num_repeat - 1)

        num_repeat = 2
        old_tape = qml.tape.make_qscript(circuit_9)(num_repeat, rand_angles)
        _ = clifford_t_decomposition(old_tape, epsilon=10)

        assert isinstance(clt2._CLIFFORD_T_CACHE, _CachedCallable)
        cache_info = clt2._CLIFFORD_T_CACHE.query.cache_info()
        assert cache_info.misses == 2 * num_angles
        assert cache_info.hits == 2 * num_angles * (2 * num_repeat - 1)

        num_repeat = 2
        old_tape = qml.tape.make_qscript(circuit_9)(num_repeat, rand_angles)
        _ = clifford_t_decomposition(old_tape, cache_size=100)

        assert isinstance(clt2._CLIFFORD_T_CACHE, _CachedCallable)
        cache_info = clt2._CLIFFORD_T_CACHE.query.cache_info()
        assert cache_info.misses == 2 * num_angles
        assert cache_info.hits == 2 * num_angles * (num_repeat - 1)
        assert cache_info.maxsize == 100

    def test_wire_mapping(self):
        """Test that wire mapping is being cached correctly."""
        _map_wires.cache_clear()  # Clear the cache before testing

        for wire in range(5):
            assert _map_wires(qml.X(0), wire) == qml.X(wire)
        assert _map_wires.cache_info().hits == 0
        assert _map_wires.cache_info().misses == 5

        for wire in range(10):
            assert _map_wires(qml.X(0), wire) == qml.X(wire)
        assert _map_wires.cache_info().hits == 5
        assert _map_wires.cache_info().misses == 10

    # pylint: disable=protected-access, import-outside-toplevel, reimported
    def test_cached_with_rtol(self):
        """Test that caches are correctly identified as compatible or
        incompatible with a relative threshold for epsilon."""

        import pennylane.transforms.decompositions.clifford_t_transform as clt2

        clt2._CLIFFORD_T_CACHE = None

        cache1 = _CachedCallable(method="gridsynth", epsilon=1e-5, cache_size=100)

        assert cache1.compatible(
            method="gridsynth", epsilon=1e-3, cache_size=100, cache_eps_rtol=99, is_qjit=False
        )

        assert not cache1.compatible(
            method="gridsynth", epsilon=9e-6, cache_size=100, cache_eps_rtol=99, is_qjit=False
        )

        assert not cache1.compatible(
            method="gridsynth", epsilon=1e-4, cache_size=100, cache_eps_rtol=1e-1, is_qjit=False
        )


class TestCatalyst:
    """Unit tests for catalyst integration."""

    # pylint: disable=import-outside-toplevel
    @pytest.mark.external
    @pytest.mark.catalyst
    def test_catalyst_integration(self):
        """Test that the catalyst integration is working correctly."""

        import catalyst

        @qml.qjit()
        @qml.qnode(qml.device("lightning.qubit", wires=3))
        @qml.clifford_t_decomposition
        def circuit():
            qml.RX(math.pi, [0])
            qml.RX(2 * math.pi, [1])
            return (catalyst.measure(0), catalyst.measure(1))

        results = circuit()
        assert results[0] and not results[1]

    @pytest.mark.catalyst
    @pytest.mark.jax
    @pytest.mark.external
    def test_decomposition_with_rs_qjit_dynamic_param(self):
        """Test clifford T decomposition with qjit and dynamic parameters."""

        pytest.importorskip("jax")
        pytest.importorskip("catalyst")

        def circuit(angle, qb):
            qml.H(qb)
            qml.CNOT([qb, qb + 1])
            qml.RX(angle * 0.37, qb)
            qml.RZ(angle * 0.27, qb + 1)
            qml.RY(angle * 0.73, qb)
            qml.CNOT([qb + 1, qb])
            qml.H(qb)
            return qml.expval(qml.Z(0) @ qml.Z(1))

        dev = qml.device("lightning.qubit", wires=2)
        decomposed_cir = qml.QNode(clifford_t_decomposition(circuit, method="gridsynth"), dev)
        qjit_cir = qml.qjit(decomposed_cir)

        angle, qb = PI, 0
        default_res, qjit_res = decomposed_cir(angle, qb), qjit_cir(angle, qb)

        assert qml.math.allclose(default_res, qjit_res, atol=1e-2)

    @pytest.mark.external
    @pytest.mark.catalyst
    def test_decomposition_with_sk_qjit_raise(self):
        """Test decomposition for the Clifford transform with Solovay-Kitaev method
        with QJIT enabled raises an error."""

        pytest.importorskip("jax")
        pytest.importorskip("catalyst")

        dev = qml.device("lightning.qubit", wires=4)
        qnode_cir = qml.qnode(dev)(circuit_7)
        decomp_cir = clifford_t_decomposition(qnode_cir, method="sk")
        with pytest.raises(RuntimeError, match=r"Solovay-Kitaev decomposition"):
            _ = qml.qjit(decomp_cir)()<|MERGE_RESOLUTION|>--- conflicted
+++ resolved
@@ -230,7 +230,6 @@
         res1, res2 = decomp_cir(), qjit_cir()
         assert qml.math.isclose(res1, res2, atol=1e-2)
 
-<<<<<<< HEAD
     @pytest.mark.catalyst
     @pytest.mark.jax
     @pytest.mark.external
@@ -280,8 +279,6 @@
 
         assert qml.math.allclose(default_res, qjit_res, atol=1e-2)
 
-=======
->>>>>>> be13ec4a
     def test_qnode_decomposition(self):
         """Test decomposition for the Clifford transform applied to a QNode."""
 
