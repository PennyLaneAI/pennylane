--- conflicted
+++ resolved
@@ -63,23 +63,9 @@
     return out[0] if len(out) == 1 else out
 
 
-<<<<<<< HEAD
-def exp_fn_Z0Y1(x, y, z):
-    return exp_fn_Z0(x, y, z) * exp_fn_Y1(x, y, z)
-
-
-def exp_fn_Z0_and_Y1(x, y, z):
-    return qml.math.stack([exp_fn_Z0(x, y, z), exp_fn_Y1(x, y, z)])
-
-
-def exp_fn_H0(x, y, z):
-    return exp_fn_Z0(x, y, z) * coeffs0[0] + exp_fn_Y1(x, y, z) * coeffs0[1]
-
-=======
 exp_fn_Z0Y1 = lambda x, y, z: exp_fn_Z0(x, y, z) * exp_fn_Y1(x, y, z)
 exp_fn_Z0_and_Y1 = lambda x, y, z: qml.math.stack([exp_fn_Z0(x, y, z), exp_fn_Y1(x, y, z)])
 exp_fn_H0 = lambda x, y, z: exp_fn_Z0(x, y, z) * coeffs0[0] + exp_fn_Y1(x, y, z) * coeffs0[1]
->>>>>>> 30f69b0a
 
 observables_and_exp_fns = [
     ([qml.PauliZ(0)], exp_fn_Z0),
@@ -167,12 +153,8 @@
     @pytest.mark.filterwarnings("ignore:Output seems independent of input")
     @pytest.mark.parametrize("params", parameters)
     @pytest.mark.parametrize("obs, exp_fn", observables_and_exp_fns)
-<<<<<<< HEAD
-    def test_autograd(self, params, obs, exp_fn):
-=======
     @pytest.mark.parametrize("diff_method", ["parameter-shift", "backprop"])
     def test_autograd(self, params, obs, exp_fn, diff_method):
->>>>>>> 30f69b0a
         """Test that the expansion works with autograd and is differentiable."""
         params = tuple(pnp.array(p, requires_grad=True) for p in params)
         diff_method = "parameter-shift"
@@ -196,12 +178,8 @@
     @pytest.mark.parametrize("params", parameters)
     @pytest.mark.parametrize("obs, exp_fn", observables_and_exp_fns)
     @pytest.mark.parametrize("use_jit", [True, False])
-<<<<<<< HEAD
-    def test_jax(self, params, obs, exp_fn, use_jit):
-=======
     @pytest.mark.parametrize("diff_method", ["parameter-shift", "backprop"])
     def test_jax(self, params, obs, exp_fn, use_jit, diff_method):
->>>>>>> 30f69b0a
         """Test that the expansion works with jax and is differentiable."""
         # pylint: disable=too-many-arguments
         import jax
@@ -246,11 +224,7 @@
         diff_method = "parameter-shift"
 
         @qml.transforms.broadcast_expand
-<<<<<<< HEAD
         @qml.qnode(dev, interface="tensorflow", diff_method=diff_method)
-=======
-        @qml.qnode(dev, interface="tensorflow")
->>>>>>> 30f69b0a
         def cost(*params):
             make_ops(*params)
             return tuple(qml.expval(ob) for ob in obs)
@@ -272,12 +246,8 @@
     @pytest.mark.filterwarnings("ignore:Output seems independent of input")
     @pytest.mark.parametrize("params", parameters)
     @pytest.mark.parametrize("obs, exp_fn", observables_and_exp_fns)
-<<<<<<< HEAD
-    def test_torch(self, params, obs, exp_fn):
-=======
     @pytest.mark.parametrize("diff_method", ["parameter-shift", "backprop"])
     def test_torch(self, params, obs, exp_fn, diff_method):
->>>>>>> 30f69b0a
         """Test that the expansion works with torch and is differentiable."""
         import torch
 
