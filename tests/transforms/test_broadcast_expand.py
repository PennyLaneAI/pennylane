# Copyright 2018-2021 Xanadu Quantum Technologies Inc.

# Licensed under the Apache License, Version 2.0 (the "License");
# you may not use this file except in compliance with the License.
# You may obtain a copy of the License at

#     http://www.apache.org/licenses/LICENSE-2.0

# Unless required by applicable law or agreed to in writing, software
# distributed under the License is distributed on an "AS IS" BASIS,
# WITHOUT WARRANTIES OR CONDITIONS OF ANY KIND, either express or implied.
# See the License for the specific language governing permissions and
# limitations under the License.
"""
Unit tests for the ``broadcast_expand`` transform.
"""
# pylint: disable=too-few-public-methods
import pytest
import numpy as np
import pennylane as qml
from pennylane import numpy as pnp


class RX_broadcasted(qml.RX):
    """A version of qml.RX that detects batching."""

    ndim_params = (0,)
    compute_decomposition = staticmethod(lambda theta, wires=None: qml.RX(theta, wires=wires))


class RZ_broadcasted(qml.RZ):
    """A version of qml.RZ that detects batching."""

    ndim_params = (0,)
    compute_decomposition = staticmethod(lambda theta, wires=None: qml.RZ(theta, wires=wires))


dev = qml.device("default.qubit", wires=2)
"""Defines the device used for all tests"""


def make_tape(x, y, z, obs):
    """Construct a tape with three parametrized, two unparametrized
    operations and expvals of provided observables."""
    with qml.queuing.AnnotatedQueue() as q:
        qml.StatePrep(np.array([1, 0, 0, 0]), wires=[0, 1])
        RX_broadcasted(x, wires=0)
        qml.PauliY(0)
        RX_broadcasted(y, wires=1)
        RZ_broadcasted(z, wires=1)
        qml.Hadamard(1)
        for ob in obs:
            qml.expval(ob)

    tape = qml.tape.QuantumScript.from_queue(q)
    return tape


parameters_and_size = [
    [(0.2, np.array([0.1, 0.8, 2.1]), -1.5), 3],
    [(0.2, np.array([0.1]), np.array([-0.3])), 1],
    [
        (
            0.2,
            pnp.array([0.1, 0.3], requires_grad=True),
            pnp.array([-0.3, 2.1], requires_grad=False),
        ),
        2,
    ],
]

coeffs0 = [0.3, -5.1]
H0 = qml.Hamiltonian(qml.math.array(coeffs0), [qml.PauliZ(0), qml.PauliY(1)])

# Here we exploit the product structure of our circuit
exp_fn_Z0 = lambda x, y, z: -qml.math.cos(x) * qml.math.ones_like(y) * qml.math.ones_like(z)
exp_fn_Y1 = lambda x, y, z: qml.math.sin(y) * qml.math.cos(z) * qml.math.ones_like(x)
exp_fn_Z0Y1 = lambda x, y, z: exp_fn_Z0(x, y, z) * exp_fn_Y1(x, y, z)
exp_fn_Z0_and_Y1 = lambda x, y, z: qml.math.array(
    [exp_fn_Z0(x, y, z), exp_fn_Y1(x, y, z)],
    like=exp_fn_Z0(x, y, z) + exp_fn_Y1(x, y, z),
)
exp_fn_H0 = lambda x, y, z: exp_fn_Z0(x, y, z) * coeffs0[0] + exp_fn_Y1(x, y, z) * coeffs0[1]

observables_and_exp_fns = [
    ([qml.PauliZ(0)], exp_fn_Z0),
    ([qml.PauliZ(0) @ qml.PauliY(1)], exp_fn_Z0Y1),
    ([qml.PauliZ(0), qml.PauliY(1)], exp_fn_Z0_and_Y1),
    ([H0], exp_fn_H0),
]


class TestBroadcastExpand:
    """Tests for the broadcast_expand transform"""

    @pytest.mark.parametrize("params, size", parameters_and_size)
    @pytest.mark.parametrize("obs, exp_fn", observables_and_exp_fns)
    def test_expansion(self, params, size, obs, exp_fn):
        """Test that the expansion works as expected."""
        tape = make_tape(*params, obs)
        assert tape.batch_size == size

        tapes, fn = qml.transforms.broadcast_expand(tape)
        assert len(tapes) == size
        assert all(_tape.batch_size is None for _tape in tapes)

        result = fn(qml.execute(tapes, dev, None))
        expected = exp_fn(*params)

        if len(tape.measurements) > 1 and size == 1:
            expected = expected.T

        assert qml.math.allclose(result, expected)

    @pytest.mark.parametrize("params, size", parameters_and_size)
    @pytest.mark.parametrize("obs, exp_fn", observables_and_exp_fns)
    def test_expansion_qnode(self, params, size, obs, exp_fn):
        """Test that the transform integrates correctly with the transform program"""

        @qml.transforms.broadcast_expand
        @qml.qnode(dev)
        def circuit(x, y, z, obs):
<<<<<<< HEAD
            qml.QubitStateVector(np.array([1, 0, 0, 0]), wires=[0, 1])
=======
            qml.StatePrep(np.array([1, 0, 0, 0]), wires=[0, 1])
>>>>>>> ea29f319
            RX_broadcasted(x, wires=0)
            qml.PauliY(0)
            RX_broadcasted(y, wires=1)
            RZ_broadcasted(z, wires=1)
            qml.Hadamard(1)
            return [qml.expval(ob) for ob in obs]

        result = circuit(*params, obs)
        expected = exp_fn(*params)

        if len(obs) > 1 and size == 1:
            expected = expected.T

        assert qml.math.allclose(result, expected)

    def test_without_broadcasting(self):
        tape = make_tape(0.2, 0.1, 0.5, [qml.PauliZ(0)])
        with pytest.raises(ValueError, match="The provided tape is not broadcasted."):
            qml.transforms.broadcast_expand(tape)

    def test_state_prep(self):
        """Test that expansion works for state preparations"""
        ops = [qml.CNOT([0, 1])]
        meas = [qml.expval(qml.PauliZ(1))]
        prep = [qml.StatePrep(np.eye(4), wires=[0, 1])]
        tape = qml.tape.QuantumScript(ops, meas, prep)

        tapes, fn = qml.transforms.broadcast_expand(tape)
        assert len(tapes) == 4
        assert all(t.batch_size is None for t in tapes)

        result = fn(qml.execute(tapes, dev, None))
        expected = np.array([1, -1, -1, 1])

        assert qml.math.allclose(result, expected)

    def test_not_copied(self):
        """Test that unbroadcasted operators are not copied"""
        x = np.array([0.5, 0.7, 0.9])
        y = np.array(1.5)

        ops = [qml.RX(x, wires=0), qml.RY(y, wires=0)]
        meas = [qml.expval(qml.PauliZ(0))]
        tape = qml.tape.QuantumScript(ops, meas)

        tapes = qml.transforms.broadcast_expand(tape)[0]
        assert len(tapes) == 3
        assert all(t.batch_size is None for t in tapes)

        for t in tapes:
            # different instance of RX
            assert t.operations[0] is not tape.operations[0]

            # same instance of RY
            assert t.operations[1] is tape.operations[1]

    @pytest.mark.autograd
    @pytest.mark.filterwarnings("ignore:Output seems independent of input")
    @pytest.mark.parametrize("params, size", parameters_and_size)
    @pytest.mark.parametrize("obs, exp_fn", observables_and_exp_fns)
    def test_autograd(self, params, size, obs, exp_fn):
        """Test that the expansion works with autograd and is differentiable."""
        params = tuple(pnp.array(p, requires_grad=True) for p in params)

        def cost(*params):
            tape = make_tape(*params, obs)
            tapes, fn = qml.transforms.broadcast_expand(tape)
            if len(tape.measurements) > 1:
                return qml.math.stack(fn(qml.execute(tapes, dev, qml.gradients.param_shift)))
            return fn(qml.execute(tapes, dev, qml.gradients.param_shift))

        expected = exp_fn(*params)

        if len(obs) > 1 and size == 1:
            expected = expected.T

        assert qml.math.allclose(cost(*params), expected)

        jac = qml.jacobian(cost)(*params)
        exp_jac = qml.jacobian(exp_fn)(*params)

        if len(obs) > 1 and size == 1:
            new_exp_jac = [qml.math.flatten(el) for el in exp_jac]
            new_jac = [qml.math.flatten(el) for el in jac]
            assert all(qml.math.allclose(_jac, e_jac) for _jac, e_jac in zip(new_jac, new_exp_jac))
        else:
            assert all(qml.math.allclose(_jac, e_jac) for _jac, e_jac in zip(jac, exp_jac))

    @pytest.mark.jax
    @pytest.mark.parametrize("params, size", parameters_and_size)
    @pytest.mark.parametrize("obs, exp_fn", observables_and_exp_fns)
    def test_jax(self, params, size, obs, exp_fn):
        """Test that the expansion works with jax and is differentiable."""
        import jax

        params = tuple(jax.numpy.array(p) for p in params)

        def cost(*params):
            tape = make_tape(*params, obs)
            tapes, fn = qml.transforms.broadcast_expand(tape)
            return fn(qml.execute(tapes, dev, qml.gradients.param_shift))

        expected = exp_fn(*params)

        if len(obs) > 1 and size == 1:
            expected = expected.T

        assert qml.math.allclose(cost(*params), expected)

        jac = jax.jacobian(cost, argnums=[0, 1, 2])(*params)

        exp_jac = jax.jacobian(exp_fn, argnums=[0, 1, 2])(*params)

        if len(obs) > 1:
            exp_jac_0 = jax.jacobian(exp_fn_Z0, argnums=[0, 1, 2])(*params)
            exp_jac_1 = jax.jacobian(exp_fn_Y1, argnums=[0, 1, 2])(*params)

            assert all(qml.math.allclose(_jac, e_jac) for _jac, e_jac in zip(jac[0], exp_jac_0))
            assert all(qml.math.allclose(_jac, e_jac) for _jac, e_jac in zip(jac[1], exp_jac_1))

        else:
            assert all(qml.math.allclose(_jac, e_jac) for _jac, e_jac in zip(jac, exp_jac))

    @pytest.mark.tf
    @pytest.mark.parametrize("params, size", parameters_and_size)
    @pytest.mark.parametrize("obs, exp_fn", observables_and_exp_fns)
    def test_tf(self, params, size, obs, exp_fn):
        """Test that the expansion works with TensorFlow and is differentiable."""
        import tensorflow as tf

        params = tuple(tf.Variable(p, dtype=tf.float64) for p in params)

        def cost(*params):
            tape = make_tape(*params, obs)
            tapes, fn = qml.transforms.broadcast_expand(tape)
            return fn(qml.execute(tapes, dev, qml.gradients.param_shift))

        with tf.GradientTape(persistent=True) as t:
            out = tf.stack(cost(*params))
            exp = exp_fn(*params)

        jac = t.jacobian(out, params)
        exp_jac = t.jacobian(exp, params)

        if len(obs) > 1 and size == 1:
            new_exp_jac = [qml.math.flatten(el) for el in exp_jac]
            new_jac = [qml.math.flatten(el) for el in jac]
            assert all(qml.math.allclose(_jac, e_jac) for _jac, e_jac in zip(new_jac, new_exp_jac))
        else:
            for _jac, e_jac in zip(jac, exp_jac):
                if e_jac is None:
                    assert qml.math.allclose(_jac, 0.0)
                else:
                    assert qml.math.allclose(_jac, e_jac)

    @pytest.mark.torch
    @pytest.mark.filterwarnings("ignore:Output seems independent of input")
    @pytest.mark.parametrize("params, size", parameters_and_size)
    @pytest.mark.parametrize("obs, exp_fn", observables_and_exp_fns)
    def test_torch(self, params, size, obs, exp_fn):
        """Test that the expansion works with torch and is differentiable."""
        import torch

        torch_params = tuple(torch.tensor(p, requires_grad=True) for p in params)
        params = tuple(pnp.array(p, requires_grad=True) for p in params)

        def cost(*params):
            tape = make_tape(*params, obs)
            tapes, fn = qml.transforms.broadcast_expand(tape)
            if len(tape.measurements) > 1:
                return qml.math.stack(fn(qml.execute(tapes, dev, qml.gradients.param_shift)))
            return fn(qml.execute(tapes, dev, qml.gradients.param_shift))

        jac = torch.autograd.functional.jacobian(cost, torch_params)
        exp_jac = qml.jacobian(exp_fn)(*params)

        if len(obs) > 1 and size == 1:
            assert qml.math.allclose(cost(*torch_params), exp_fn(*params).T)
            new_exp_jac = [qml.math.flatten(el) for el in exp_jac]
            new_jac = [qml.math.flatten(el) for el in jac]
            assert all(qml.math.allclose(_jac, e_jac) for _jac, e_jac in zip(new_jac, new_exp_jac))
        else:
            assert qml.math.allclose(cost(*torch_params), exp_fn(*params))
            assert all(qml.math.allclose(_jac, e_jac) for _jac, e_jac in zip(jac, exp_jac))<|MERGE_RESOLUTION|>--- conflicted
+++ resolved
@@ -120,11 +120,7 @@
         @qml.transforms.broadcast_expand
         @qml.qnode(dev)
         def circuit(x, y, z, obs):
-<<<<<<< HEAD
-            qml.QubitStateVector(np.array([1, 0, 0, 0]), wires=[0, 1])
-=======
             qml.StatePrep(np.array([1, 0, 0, 0]), wires=[0, 1])
->>>>>>> ea29f319
             RX_broadcasted(x, wires=0)
             qml.PauliY(0)
             RX_broadcasted(y, wires=1)
