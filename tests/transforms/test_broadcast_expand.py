# Copyright 2018-2021 Xanadu Quantum Technologies Inc.

# Licensed under the Apache License, Version 2.0 (the "License");
# you may not use this file except in compliance with the License.
# You may obtain a copy of the License at

#     http://www.apache.org/licenses/LICENSE-2.0

# Unless required by applicable law or agreed to in writing, software
# distributed under the License is distributed on an "AS IS" BASIS,
# WITHOUT WARRANTIES OR CONDITIONS OF ANY KIND, either express or implied.
# See the License for the specific language governing permissions and
# limitations under the License.
"""
Unit tests for the broadcast_expand transform.
"""
# pylint: disable=import-outside-toplevel

import pytest
import numpy as np
import pennylane as qml
from pennylane import numpy as pnp


def make_tape(x, y, z, obs):
    """Construct a tape with three parametrized, two unparametrized
    operations and expvals of provided observables."""
    with qml.queuing.AnnotatedQueue() as q:
        qml.RX(x, wires=0)
        qml.PauliY(0)
        qml.RX(y, wires=1)
        qml.RZ(z, wires=1)
        qml.Hadamard(1)
        for ob in obs:
            qml.expval(ob)

    tape = qml.tape.QuantumScript.from_queue(q)
    return tape


parameters = [
    (0.2, np.array([0.1, 0.8, 2.1]), -1.5),
    (0.2, np.array([0.1]), np.array([-0.3])),
    (
        0.2,
        pnp.array([0.1, 0.3], requires_grad=True),
        pnp.array([-0.3, 2.1], requires_grad=False),
    ),
]
sizes = [3, 1, 2]

coeffs0 = [0.3, -5.1]
H0 = qml.Hamiltonian(qml.math.array(coeffs0), [qml.PauliZ(0), qml.PauliY(1)])


# Here we exploit the product structure of our circuit
<<<<<<< HEAD
def exp_fn_Z0(x, y, z):
    """Compute the expected value for qml.PauliZ(0)."""
    return -qml.math.cos(x) * qml.math.ones_like(y) * qml.math.ones_like(z)


def exp_fn_Y1(x, y, z):
    """Compute the expected value for qml.PauliY(1)."""
    return qml.math.sin(y) * qml.math.cos(z) * qml.math.ones_like(x)


def exp_fn_Z0Y1(x, y, z):
    """Compute the expected value for qml.PauliZ(0)@qml.PauliY(1)."""
    return exp_fn_Z0(x, y, z) * exp_fn_Y1(x, y, z)


def exp_fn_Z0_and_Y1(x, y, z):
    """Compute the expected value for qml.PauliZ(0) and qml.PauliY(1)."""
    return qml.math.transpose(
        qml.math.array(
            [exp_fn_Z0(x, y, z), exp_fn_Y1(x, y, z)],
            like=exp_fn_Z0(x, y, z) + exp_fn_Y1(x, y, z),
        )
    )


def exp_fn_H0(x, y, z):
    """Compute the expected value for the Hamiltonian H0 defined above."""
    return exp_fn_Z0(x, y, z) * coeffs0[0] + exp_fn_Y1(x, y, z) * coeffs0[1]

=======
exp_fn_Z0 = lambda x, y, z: -qml.math.cos(x) * qml.math.ones_like(y) * qml.math.ones_like(z)
exp_fn_Y1 = lambda x, y, z: qml.math.sin(y) * qml.math.cos(z) * qml.math.ones_like(x)
exp_fn_Z0Y1 = lambda x, y, z: exp_fn_Z0(x, y, z) * exp_fn_Y1(x, y, z)
exp_fn_Z0_and_Y1 = lambda x, y, z: qml.math.array(
    [exp_fn_Z0(x, y, z), exp_fn_Y1(x, y, z)],
    like=exp_fn_Z0(x, y, z) + exp_fn_Y1(x, y, z),
)
exp_fn_H0 = lambda x, y, z: exp_fn_Z0(x, y, z) * coeffs0[0] + exp_fn_Y1(x, y, z) * coeffs0[1]
>>>>>>> 1a7f1834

observables_and_exp_fns = [
    ([qml.PauliZ(0)], exp_fn_Z0),
    ([qml.PauliZ(0) @ qml.PauliY(1)], exp_fn_Z0Y1),
    ([qml.PauliZ(0), qml.PauliY(1)], exp_fn_Z0_and_Y1),
    ([H0], exp_fn_H0),
]


class TestBroadcastExpand:
    """Tests for the broadcast_expand transform"""

    @pytest.mark.parametrize("params, size", list(zip(parameters, sizes)))
    @pytest.mark.parametrize("obs, exp_fn", observables_and_exp_fns)
    def test_expansion(self, params, size, obs, exp_fn):
        """Test that the expansion works as expected."""
        dev = qml.device("default.qubit", wires=2)
        tape = make_tape(*params, obs)
        assert tape.batch_size == size

        tapes, fn = qml.transforms.broadcast_expand(tape)
        assert len(tapes) == size
        assert all(_tape.batch_size is None for _tape in tapes)

        result = fn(qml.execute(tapes, dev, None))
        expected = exp_fn(*params)

        if len(tape.measurements) > 1 and size == 1:
            expected = expected.T

        assert qml.math.allclose(result, expected)

    def test_without_broadcasting(self):
        """Test that an error is raised when applying the transform to a non-broadcasted tape."""
        tape = make_tape(0.2, 0.1, 0.5, [qml.PauliZ(0)])
        with pytest.raises(ValueError, match="The provided tape is not broadcasted."):
            qml.transforms.broadcast_expand(tape)

    @pytest.mark.autograd
    @pytest.mark.filterwarnings("ignore:Output seems independent of input")
    @pytest.mark.parametrize("params", parameters)
    @pytest.mark.parametrize("obs, exp_fn", observables_and_exp_fns)
    @pytest.mark.parametrize("gradient_fn", [qml.gradients.param_shift, "backprop"])
    def test_autograd(self, params, obs, exp_fn, gradient_fn):
        """Test that the expansion works with autograd and is differentiable."""
        params = tuple(pnp.array(p, requires_grad=True) for p in params)
        # Need a special Autograd device for gradient method "backprop"
        dev_type = ".autograd" if gradient_fn == "backprop" else ""
        dev = qml.device(f"default.qubit{dev_type}", wires=2)

        def cost(*params):
            tape = make_tape(*params, obs)
            tapes, fn = qml.transforms.broadcast_expand(tape)
<<<<<<< HEAD
            return fn(qml.execute(tapes, dev, gradient_fn))
=======
            if len(tape.measurements) > 1:
                return qml.math.stack(fn(qml.execute(tapes, dev, qml.gradients.param_shift)))
            return fn(qml.execute(tapes, dev, qml.gradients.param_shift))
>>>>>>> 1a7f1834

        expected = exp_fn(*params)

        if len(obs) > 1 and size == 1:
            expected = expected.T

        assert qml.math.allclose(cost(*params), expected)

        jac = qml.jacobian(cost)(*params)
        exp_jac = qml.jacobian(exp_fn)(*params)

        if len(obs) > 1 and size == 1:
            new_exp_jac = [qml.math.flatten(el) for el in exp_jac]
            new_jac = [qml.math.flatten(el) for el in jac]
            assert all(qml.math.allclose(_jac, e_jac) for _jac, e_jac in zip(new_jac, new_exp_jac))
        else:
            assert all(qml.math.allclose(_jac, e_jac) for _jac, e_jac in zip(jac, exp_jac))

    @pytest.mark.jax
    @pytest.mark.parametrize("params", parameters)
    @pytest.mark.parametrize("obs, exp_fn", observables_and_exp_fns)
    @pytest.mark.parametrize("use_jit", [True, False])
    @pytest.mark.parametrize("gradient_fn", [qml.gradients.param_shift, "backprop"])
    def test_jax(self, params, obs, exp_fn, use_jit, gradient_fn):
        """Test that the expansion works with jax and is differentiable."""
        # pylint: disable=too-many-arguments
        import jax

        jax.config.update("jax_enable_x64", True)

        params = tuple(jax.numpy.array(p) for p in params)
        # Need a special JAX device for gradient method "backprop"
        dev_type = ".jax" if gradient_fn == "backprop" else ""
        dev = qml.device(f"default.qubit{dev_type}", wires=2)

        def cost(*params):
            tape = make_tape(*params, obs)
            tapes, fn = qml.transforms.broadcast_expand(tape)
            return fn(qml.execute(tapes, dev, gradient_fn))

        if use_jit:
            cost = jax.jit(cost)

        expected = exp_fn(*params)

        if len(obs) > 1 and size == 1:
            expected = expected.T

        assert qml.math.allclose(cost(*params), expected)

        jac = jax.jacobian(cost, argnums=[0, 1, 2])(*params)

        exp_jac = jax.jacobian(exp_fn, argnums=[0, 1, 2])(*params)

        if len(obs) > 1:
            exp_jac_0 = jax.jacobian(exp_fn_Z0, argnums=[0, 1, 2])(*params)
            exp_jac_1 = jax.jacobian(exp_fn_Y1, argnums=[0, 1, 2])(*params)

            assert all(qml.math.allclose(_jac, e_jac) for _jac, e_jac in zip(jac[0], exp_jac_0))
            assert all(qml.math.allclose(_jac, e_jac) for _jac, e_jac in zip(jac[1], exp_jac_1))

        else:
            assert all(qml.math.allclose(_jac, e_jac) for _jac, e_jac in zip(jac, exp_jac))

    @pytest.mark.slow
    @pytest.mark.tf
    @pytest.mark.parametrize("params", parameters)
    @pytest.mark.parametrize("obs, exp_fn", observables_and_exp_fns)
    def test_tf(self, params, obs, exp_fn):
        """Test that the expansion works with TensorFlow and is differentiable."""
        import tensorflow as tf

        params = tuple(tf.Variable(p, dtype=tf.float64) for p in params)
        dev = qml.device("default.qubit", wires=2)

        def cost(*params):
            tape = make_tape(*params, obs)
            tapes, fn = qml.transforms.broadcast_expand(tape)
            return fn(qml.execute(tapes, dev, qml.gradients.param_shift))

        with tf.GradientTape(persistent=True) as t:
            out = tf.stack(cost(*params))
            exp = exp_fn(*params)

        jac = t.jacobian(out, params)
        exp_jac = t.jacobian(exp, params)

        if len(obs) > 1 and size == 1:
            new_exp_jac = [qml.math.flatten(el) for el in exp_jac]
            new_jac = [qml.math.flatten(el) for el in jac]
            assert all(qml.math.allclose(_jac, e_jac) for _jac, e_jac in zip(new_jac, new_exp_jac))
        else:
            for _jac, e_jac in zip(jac, exp_jac):
                if e_jac is None:
                    assert qml.math.allclose(_jac, 0.0)
                else:
                    assert qml.math.allclose(_jac, e_jac)

    @pytest.mark.torch
    @pytest.mark.filterwarnings("ignore:Output seems independent of input")
    @pytest.mark.parametrize("params", parameters)
    @pytest.mark.parametrize("obs, exp_fn", observables_and_exp_fns)
    @pytest.mark.parametrize("gradient_fn", [qml.gradients.param_shift, "backprop"])
    def test_torch(self, params, obs, exp_fn, gradient_fn):
        """Test that the expansion works with torch and is differentiable."""
        import torch

        torch_params = tuple(
            torch.tensor(p, requires_grad=True, dtype=torch.float64) for p in params
        )
        params = tuple(pnp.array(p, requires_grad=True) for p in params)
        # Need a special Torch device for gradient method "backprop"
        dev_type = ".torch" if gradient_fn == "backprop" else ""
        dev = qml.device(f"default.qubit{dev_type}", wires=2)

        def cost(*params):
            tape = make_tape(*params, obs)
            tapes, fn = qml.transforms.broadcast_expand(tape)
<<<<<<< HEAD
            return fn(qml.execute(tapes, dev, gradient_fn))
=======
            if len(tape.measurements) > 1:
                return qml.math.stack(fn(qml.execute(tapes, dev, qml.gradients.param_shift)))
            return fn(qml.execute(tapes, dev, qml.gradients.param_shift))
>>>>>>> 1a7f1834

        jac = torch.autograd.functional.jacobian(cost, torch_params)
        exp_jac = qml.jacobian(exp_fn)(*params)

<<<<<<< HEAD
        assert all(qml.math.allclose(_jac, e_jac, atol=1e-7) for _jac, e_jac in zip(jac, exp_jac))
=======
        if len(obs) > 1 and size == 1:
            assert qml.math.allclose(cost(*torch_params), exp_fn(*params).T)
            new_exp_jac = [qml.math.flatten(el) for el in exp_jac]
            new_jac = [qml.math.flatten(el) for el in jac]
            assert all(qml.math.allclose(_jac, e_jac) for _jac, e_jac in zip(new_jac, new_exp_jac))
        else:
            assert qml.math.allclose(cost(*torch_params), exp_fn(*params))
            assert all(qml.math.allclose(_jac, e_jac) for _jac, e_jac in zip(jac, exp_jac))
>>>>>>> 1a7f1834
<|MERGE_RESOLUTION|>--- conflicted
+++ resolved
@@ -54,7 +54,6 @@
 
 
 # Here we exploit the product structure of our circuit
-<<<<<<< HEAD
 def exp_fn_Z0(x, y, z):
     """Compute the expected value for qml.PauliZ(0)."""
     return -qml.math.cos(x) * qml.math.ones_like(y) * qml.math.ones_like(z)
@@ -84,17 +83,6 @@
     """Compute the expected value for the Hamiltonian H0 defined above."""
     return exp_fn_Z0(x, y, z) * coeffs0[0] + exp_fn_Y1(x, y, z) * coeffs0[1]
 
-=======
-exp_fn_Z0 = lambda x, y, z: -qml.math.cos(x) * qml.math.ones_like(y) * qml.math.ones_like(z)
-exp_fn_Y1 = lambda x, y, z: qml.math.sin(y) * qml.math.cos(z) * qml.math.ones_like(x)
-exp_fn_Z0Y1 = lambda x, y, z: exp_fn_Z0(x, y, z) * exp_fn_Y1(x, y, z)
-exp_fn_Z0_and_Y1 = lambda x, y, z: qml.math.array(
-    [exp_fn_Z0(x, y, z), exp_fn_Y1(x, y, z)],
-    like=exp_fn_Z0(x, y, z) + exp_fn_Y1(x, y, z),
-)
-exp_fn_H0 = lambda x, y, z: exp_fn_Z0(x, y, z) * coeffs0[0] + exp_fn_Y1(x, y, z) * coeffs0[1]
->>>>>>> 1a7f1834
-
 observables_and_exp_fns = [
     ([qml.PauliZ(0)], exp_fn_Z0),
     ([qml.PauliZ(0) @ qml.PauliY(1)], exp_fn_Z0Y1),
@@ -147,13 +135,9 @@
         def cost(*params):
             tape = make_tape(*params, obs)
             tapes, fn = qml.transforms.broadcast_expand(tape)
-<<<<<<< HEAD
-            return fn(qml.execute(tapes, dev, gradient_fn))
-=======
             if len(tape.measurements) > 1:
                 return qml.math.stack(fn(qml.execute(tapes, dev, qml.gradients.param_shift)))
             return fn(qml.execute(tapes, dev, qml.gradients.param_shift))
->>>>>>> 1a7f1834
 
         expected = exp_fn(*params)
 
@@ -272,20 +256,13 @@
         def cost(*params):
             tape = make_tape(*params, obs)
             tapes, fn = qml.transforms.broadcast_expand(tape)
-<<<<<<< HEAD
-            return fn(qml.execute(tapes, dev, gradient_fn))
-=======
             if len(tape.measurements) > 1:
                 return qml.math.stack(fn(qml.execute(tapes, dev, qml.gradients.param_shift)))
             return fn(qml.execute(tapes, dev, qml.gradients.param_shift))
->>>>>>> 1a7f1834
 
         jac = torch.autograd.functional.jacobian(cost, torch_params)
         exp_jac = qml.jacobian(exp_fn)(*params)
 
-<<<<<<< HEAD
-        assert all(qml.math.allclose(_jac, e_jac, atol=1e-7) for _jac, e_jac in zip(jac, exp_jac))
-=======
         if len(obs) > 1 and size == 1:
             assert qml.math.allclose(cost(*torch_params), exp_fn(*params).T)
             new_exp_jac = [qml.math.flatten(el) for el in exp_jac]
@@ -293,5 +270,4 @@
             assert all(qml.math.allclose(_jac, e_jac) for _jac, e_jac in zip(new_jac, new_exp_jac))
         else:
             assert qml.math.allclose(cost(*torch_params), exp_fn(*params))
-            assert all(qml.math.allclose(_jac, e_jac) for _jac, e_jac in zip(jac, exp_jac))
->>>>>>> 1a7f1834
+            assert all(qml.math.allclose(_jac, e_jac) for _jac, e_jac in zip(jac, exp_jac))