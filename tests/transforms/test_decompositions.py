# Copyright 2018-2021 Xanadu Quantum Technologies Inc.

# Licensed under the Apache License, Version 2.0 (the "License");
# you may not use this file except in compliance with the License.
# You may obtain a copy of the License at

#     http://www.apache.org/licenses/LICENSE-2.0

# Unless required by applicable law or agreed to in writing, software
# distributed under the License is distributed on an "AS IS" BASIS,
# WITHOUT WARRANTIES OR CONDITIONS OF ANY KIND, either express or implied.
# See the License for the specific language governing permissions and
# limitations under the License.
"""
Tests for the QubitUnitary decomposition transforms.
"""

import pytest

import pennylane as qml
from pennylane import numpy as np

from pennylane.wires import Wires
from pennylane.transforms.get_unitary_matrix import get_unitary_matrix

from pennylane.transforms.decompositions import zyz_decomposition
from pennylane.transforms.decompositions import two_qubit_decomposition
from pennylane.transforms.decompositions.two_qubit_unitary import (
    _convert_to_su4,
    _su2su2_to_tensor_products,
    _compute_num_cnots,
)

from test_optimization.utils import check_matrix_equivalence
from gate_data import I, Z, S, T, H, X, CNOT, SWAP

single_qubit_decomps = [
    # First set of gates are diagonal and converted to RZ
    (I, qml.RZ, [0.0]),
    (Z, qml.RZ, [np.pi]),
    (S, qml.RZ, [np.pi / 2]),
    (T, qml.RZ, [np.pi / 4]),
    (qml.RZ(0.3, wires=0).get_matrix(), qml.RZ, [0.3]),
    (qml.RZ(-0.5, wires=0).get_matrix(), qml.RZ, [-0.5]),
    # This is an off-diagonal gate that gets converted to Rot, but one RZ angle is 0
    (
        np.array(
            [
                [0, -9.831019270939975e-01 + 0.1830590094588862j],
                [9.831019270939975e-01 + 0.1830590094588862j, 0],
            ]
        ),
        qml.Rot,
        [-0.18409714468526372, np.pi, 0.18409714468526372],
    ),
    # Next set of gates are non-diagonal and decomposed as Rots
    (H, qml.Rot, [np.pi, np.pi / 2, 0.0]),
<<<<<<< HEAD
    (X, qml.Rot, [np.pi / 2, np.pi, -np.pi / 2]),
    (qml.Rot(0.2, 0.5, -0.3, wires=0).matrix, qml.Rot, [0.2, 0.5, -0.3]),
    (np.exp(1j * 0.02) * qml.Rot(-1.0, 2.0, -3.0, wires=0).matrix, qml.Rot, [-1.0, 2.0, -3.0]),
=======
    (X, qml.Rot, [0.0, -np.pi, -np.pi]),
    (qml.Rot(0.2, 0.5, -0.3, wires=0).get_matrix(), qml.Rot, [0.2, 0.5, -0.3]),
    (
        np.exp(1j * 0.02) * qml.Rot(-1.0, 2.0, -3.0, wires=0).get_matrix(),
        qml.Rot,
        [-1.0, 2.0, -3.0],
    ),
>>>>>>> 9b61f176
]


class TestQubitUnitaryZYZDecomposition:
    """Test that the decompositions are correct."""

    @pytest.mark.parametrize("U,expected_gate,expected_params", single_qubit_decomps)
    def test_zyz_decomposition(self, U, expected_gate, expected_params):
        """Test that a one-qubit matrix in isolation is correctly decomposed."""
        obtained_gates = zyz_decomposition(U, Wires("a"))

        assert len(obtained_gates) == 1
        assert isinstance(obtained_gates[0], expected_gate)
        assert obtained_gates[0].wires == Wires("a")

        assert qml.math.allclose(obtained_gates[0].parameters, expected_params, atol=1e-7)

        if obtained_gates[0].num_params == 1:
            obtained_mat = qml.RZ(obtained_gates[0].parameters[0], wires=0).get_matrix()
        else:
            obtained_mat = qml.Rot(*obtained_gates[0].parameters, wires=0).get_matrix()

        assert check_matrix_equivalence(obtained_mat, U, atol=1e-7)

    @pytest.mark.parametrize("U,expected_gate,expected_params", single_qubit_decomps)
    def test_zyz_decomposition_torch(self, U, expected_gate, expected_params):
        """Test that a one-qubit operation in Torch is correctly decomposed."""
        torch = pytest.importorskip("torch")

        U = torch.tensor(U, dtype=torch.complex128)

        obtained_gates = zyz_decomposition(U, wire="a")

        assert len(obtained_gates) == 1
        assert isinstance(obtained_gates[0], expected_gate)
        assert obtained_gates[0].wires == Wires("a")

        assert qml.math.allclose(
            qml.math.unwrap(obtained_gates[0].parameters), expected_params, atol=1e-7
        )

        if obtained_gates[0].num_params == 1:
            obtained_mat = qml.RZ(obtained_gates[0].parameters[0], wires=0).get_matrix()
        else:
            obtained_mat = qml.Rot(*obtained_gates[0].parameters, wires=0).get_matrix()

        assert check_matrix_equivalence(obtained_mat, qml.math.unwrap(U), atol=1e-7)

    @pytest.mark.parametrize("U,expected_gate,expected_params", single_qubit_decomps)
    def test_zyz_decomposition_tf(self, U, expected_gate, expected_params):
        """Test that a one-qubit operation in Tensorflow is correctly decomposed."""
        tf = pytest.importorskip("tensorflow")

        U = tf.Variable(U, dtype=tf.complex128)

        obtained_gates = zyz_decomposition(U, wire="a")

        assert len(obtained_gates) == 1
        assert isinstance(obtained_gates[0], expected_gate)
        assert obtained_gates[0].wires == Wires("a")

        assert qml.math.allclose(qml.math.unwrap(obtained_gates[0].parameters), expected_params)

        if obtained_gates[0].num_params == 1:
            # With TF and RZ, need to cast since can't just unwrap
            obtained_mat = qml.RZ(obtained_gates[0].parameters[0].numpy(), wires=0).get_matrix()
        else:
            obtained_mat = qml.Rot(
                *qml.math.unwrap(obtained_gates[0].parameters), wires=0
            ).get_matrix()

        assert check_matrix_equivalence(obtained_mat, U, atol=1e-7)

    @pytest.mark.parametrize("U,expected_gate,expected_params", single_qubit_decomps)
    def test_zyz_decomposition_jax(self, U, expected_gate, expected_params):
        """Test that a one-qubit operation in JAX is correctly decomposed."""
        jax = pytest.importorskip("jax")

        # Enable float64 support
        from jax.config import config

        remember = config.read("jax_enable_x64")
        config.update("jax_enable_x64", True)

        U = jax.numpy.array(U, dtype=jax.numpy.complex128)

        obtained_gates = zyz_decomposition(U, wire="a")

        assert len(obtained_gates) == 1
        assert isinstance(obtained_gates[0], expected_gate)
        assert obtained_gates[0].wires == Wires("a")

        assert qml.math.allclose(
            qml.math.unwrap(obtained_gates[0].parameters), expected_params, atol=1e-7
        )

        if obtained_gates[0].num_params == 1:
            obtained_mat = qml.RZ(obtained_gates[0].parameters[0], wires=0).get_matrix()
        else:
            obtained_mat = qml.Rot(*obtained_gates[0].parameters, wires=0).get_matrix()

        assert check_matrix_equivalence(obtained_mat, U, atol=1e-7)


class TestQubitUnitaryZYZDecompositionAbstract:
    """Test that the decompositions are successful in an abstract setting."""

    @pytest.mark.parametrize("U", [decomp[0] for decomp in single_qubit_decomps])
    def test_zyz_decomposition_jax_jit(self, U):
        """Test that a one-qubit operation with JAX and jit is correctly decomposed."""
        jax = pytest.importorskip("jax")

        # Enable float64 support
        from jax.config import config

        remember = config.read("jax_enable_x64")
        config.update("jax_enable_x64", True)

        U = jax.numpy.array(U, dtype=jax.numpy.complex128)

        obtained_gates = jax.jit(zyz_decomposition, static_argnums=1)(U, 0)

        # With jax.jit, we always get a Rot gate back
        assert len(obtained_gates) == 1
        assert isinstance(obtained_gates[0], qml.Rot)
        assert obtained_gates[0].wires == Wires(0)

        obtained_mat = obtained_gates[0].matrix

        assert check_matrix_equivalence(obtained_mat, U, atol=1e-7)


# Randomly generated set (scipy.unitary_group) of five U(4) operations.
# These require 3 CNOTs each
samples_3_cnots = [
    # Special case
    SWAP,
    # Unitary from the QMC subroutine
    [
        [0.5, 0.5, 0.5, 0.5],
        [0.5, -0.83333333, 0.16666667, 0.16666667],
        [0.5, 0.16666667, -0.83333333, 0.16666667],
        [0.5, 0.16666667, 0.16666667, -0.83333333],
    ],
    [
        [
            0.5636620105552962 + 0.0965426329099377j,
            -0.5027332564280158 - 0.1635419007447941j,
            -0.3847256335260943 + 0.3721938458489832j,
            -0.0112168300627589 - 0.3268181271182378j,
        ],
        [
            0.212792517319857 - 0.3244649017713778j,
            0.1634380572825265 + 0.0960335485305775j,
            -0.3139573850066476 + 0.2101838768898215j,
            0.5975048356996334 + 0.5601329312675812j,
        ],
        [
            -0.0126840675187197 + 0.0099226785860024j,
            0.400697758142422 - 0.5848686938298225j,
            0.0812309251127118 + 0.561309695149665j,
            -0.3604590752381415 + 0.2133372693485148j,
        ],
        [
            -0.238184683798628 + 0.6822134865739269j,
            -0.0963245167970645 + 0.4155362603090703j,
            0.0955731566481913 + 0.4898062484085562j,
            0.1317657014485092 + 0.1717481576104292j,
        ],
    ],
    [
        [
            0.5135439721958217 + 0.4814385791961366j,
            -0.0469575920616757 - 0.5084648743399148j,
            0.1487574414769012 - 0.2081434671214162j,
            0.4170176952238572 + 0.0662699159748308j,
        ],
        [
            -0.1694469031236633 - 0.5709199999770778j,
            0.1385353297280915 - 0.0224196352047464j,
            0.3755479552341257 - 0.3411293791379575j,
            0.4963367242427539 + 0.3491242747200203j,
        ],
        [
            -0.1340989096401365 - 0.3533610802773053j,
            0.120577125957884 - 0.8395701125658934j,
            -0.0914053397143667 + 0.1816589401138052j,
            -0.3090484419414308 - 0.0295087451853903j,
        ],
        [
            -0.001618511029519 - 0.0835367795138499j,
            0.0053302150713874 + 0.0108880702515039j,
            -0.4304338310290907 + 0.6712032562215353j,
            0.5750401423577074 + 0.1625231252605274j,
        ],
    ],
    [
        [
            -0.0031072463860293 - 0.6094283173470628j,
            -0.1706041375326247 - 0.5095579204727588j,
            0.4717848248508053 - 0.1360136245848086j,
            -0.3088104665532103 + 0.0582056156280258j,
        ],
        [
            0.0649795149056778 - 0.0807006955559929j,
            0.3985010217077551 - 0.4878571486498078j,
            -0.2593500452019464 - 0.369166183684014j,
            0.5611176872453115 + 0.2721364042662399j,
        ],
        [
            0.6706814505431677 - 0.3020432793307177j,
            -0.445130459060895 + 0.2625311675303597j,
            -0.1884345816738757 + 0.0153310963671089j,
            0.1742601869852907 + 0.3546593618463598j,
        ],
        [
            -0.0330058354970538 + 0.2751715747427885j,
            -0.2166842655029602 - 0.0205300200732348j,
            0.6878324043735908 + 0.2156784765639485j,
            0.5870150498641511 + 0.1077050421736986j,
        ],
    ],
    [
        [
            -0.1517007161518054 - 0.3477896338392819j,
            -0.1996932364673036 - 0.3437390801195139j,
            -0.5626622855975293 - 0.1026521198436937j,
            0.5737100114799175 + 0.2042690304628801j,
        ],
        [
            -0.1782045187028614 - 0.1798746573123555j,
            0.6710156796470433 + 0.1482075706151732j,
            -0.4090747335747313 + 0.4717438839366156j,
            -0.2113406078464153 + 0.1706207743654816j,
        ],
        [
            0.0355053593911394 - 0.6453216466524461j,
            -0.1081082592116457 + 0.4107406869820365j,
            0.4773230440109602 + 0.2293807227814043j,
            0.2490211402335333 + 0.2438025872570191j,
        ],
        [
            -0.5071192657577112 - 0.3421211957731553j,
            -0.3794415508044536 - 0.2129960836701763j,
            -0.0100377824272845 - 0.0493528476711767j,
            -0.6523577435362742 + 0.0912843325184198j,
        ],
    ],
    [
        [
            -0.0196408936733692 + 0.0436166575003405j,
            -0.4114171776549808 + 0.1604631422478851j,
            0.8090489042142334 + 0.1854903095749424j,
            -0.0285563913316359 - 0.336031332694153j,
        ],
        [
            0.6111824978145968 - 0.0373559219203255j,
            -0.0607088813252194 - 0.4399072558564469j,
            0.0652009339801155 - 0.3851081946614576j,
            0.4498048829332472 - 0.2701344319737953j,
        ],
        [
            -0.010769501670078 + 0.4210446448669616j,
            -0.1955139271138671 + 0.5982440344653875j,
            -0.3421820362428211 - 0.0107432223507508j,
            0.4746580414982144 - 0.2897923140475613j,
        ],
        [
            0.598418329142766 + 0.2954204464071747j,
            -0.4534575233858022 + 0.0777057134279078j,
            -0.1459545057858948 + 0.1413048185423547j,
            -0.4168424055846296 + 0.3576772276508062j,
        ],
    ],
]

samples_2_cnots = [
    # Special case: CNOT01 CNOT10
    [[1, 0, 0, 0], [0, 0, 0, 1], [0, 1, 0, 0], [0, 0, 1, 0]],
    # CNOT01 HH CNOT01
    [[0.5, 0.5, 0.5, 0.5], [0.5, -0.5, -0.5, 0.5], [0.5, -0.5, 0.5, -0.5], [0.5, 0.5, -0.5, -0.5]],
    # (A \otimes B) CNOT10 CNOT01 (C \otimes D)
    [
        [
            -0.004631217256064 - 0.268534699868393j,
            -0.2794044288596784 - 0.2842241448919913j,
            0.1218071742216182 - 0.7879690440506752j,
            0.2778952482254939 + 0.2367688668871671j,
        ],
        [
            0.4392070528530516 + 0.6904136673657634j,
            -0.1826413830164512 + 0.2570714399459114j,
            -0.1294472995785671 - 0.1887672822622143j,
            -0.0785276120371355 + 0.4152424069619657j,
        ],
        [
            0.1620021717921561 + 0.1884711066839195j,
            0.4872686757195456 - 0.6397614642921917j,
            -0.4411324161480765 - 0.1891338003177969j,
            -0.2059859403259958 - 0.1367802403050884j,
        ],
        [
            0.3022798492102187 - 0.3242755471407363j,
            -0.1551409732131101 + 0.2662930443472138j,
            -0.0292247033180649 - 0.2839975729154084j,
            -0.7363616289920063 - 0.2911260927728274j,
        ],
    ],
    # CNOT01 (A \otimes B) CNOT01 (C \otimes D)
    [
        [
            0.4952546422732242 - 0.3874950570842591j,
            -0.565120684005787 - 0.0812920957189095j,
            0.0599739067738637 - 0.3382684721070105j,
            0.2002937293624679 - 0.3470743738556477j,
        ],
        [
            0.3076748055295139 + 0.1668987026621435j,
            0.1113148363873911 - 0.355244639751341j,
            -0.5552367793191325 + 0.2360956317049145j,
            -0.4402702690966316 - 0.4254695664213973j,
        ],
        [
            -0.0570544619126448 - 0.5997099301388422j,
            0.3690979468442732 - 0.489643527399396j,
            -0.2915922328649661 - 0.1955865908229054j,
            0.1605581200806802 + 0.3347381888568993j,
        ],
        [
            0.3161801218120408 - 0.1384715702727579j,
            0.1624040016253136 + 0.3648031287938079j,
            -0.2674750917123022 + 0.5684412664492574j,
            0.5714177142050261 - 0.0145866404362501j,
        ],
    ],
    # (A \otimes B) CNOT10 (C \otimes D) CNOT01 (E \otimes F)
    [
        [
            -0.5032838832977308 + 0.008462334360567j,
            -0.1994567215589622 + 0.4166138291684532j,
            -0.2927933889967656 + 0.3307978265454508j,
            0.0980847185817039 - 0.5731560630175854j,
        ],
        [
            0.429674866329586 + 0.1517854863780976j,
            -0.260061924207509 - 0.0913938324295813j,
            0.4678474940708733 + 0.4691638242216676j,
            0.4693562225846957 - 0.238881566880469j,
        ],
        [
            -0.3407683276656533 - 0.1781416508017804j,
            0.648130427328909 + 0.1856223456906182j,
            0.3247150132557211 - 0.0284712498269712j,
            0.5276154053566222 + 0.1139531710411058j,
        ],
        [
            -0.6092485765643428 - 0.1411845180727529j,
            -0.3732001418286821 - 0.3418447668630915j,
            0.4811869468078607 + 0.1675038147841858j,
            -0.1994479499053229 + 0.2310173648263156j,
        ],
    ],
]

# These are randomly generated matrices that involve a single CNOT
samples_1_cnot = [
    # Special case
    CNOT,
    # CNOT10 (A \otimes B)
    [
        [
            0.1386390404432302 - 0.334570112999545j,
            0.0148174707054368 - 0.0412250336805805j,
            -0.4992326027350552 + 0.7779384196647746j,
            -0.0558235265127082 + 0.0968780293767465j,
        ],
        [
            0.1110962138948646 + 0.0126194273429225j,
            -0.922378240060485 - 0.0603304126213831j,
            0.0419677169072708 + 0.0125607156508953j,
            -0.3515157103454069 - 0.0871472858321581j,
        ],
        [
            -0.7766806433421076 - 0.5011871453677099j,
            -0.0967373552333893 - 0.0560669491829709j,
            -0.2647978260425042 - 0.2470628571248854j,
            -0.0334214548399949 - 0.0283207908867259j,
        ],
        [
            0.0029378421621844 + 0.0437084651240645j,
            -0.0415219650227516 - 0.3597691905488813j,
            0.0123400367724977 - 0.1111275941460545j,
            -0.0580109080696657 + 0.922527024519649j,
        ],
    ],
    # CNOT01 (A \otimes B)
    [
        [
            0.1275272250362362 - 0.3343853948894475j,
            0.6337142336419559 - 0.1759440058732874j,
            0.2947329435072354 - 0.116226264283067j,
            0.4932993532409792 + 0.309278009290073j,
        ],
        [
            0.3999023544680882 - 0.5221380373177482j,
            -0.3578174135830141 - 0.0065942382104973j,
            0.5800639860980087 - 0.0502285871838717j,
            -0.2092751655259081 - 0.2378654190750314j,
        ],
        [
            -0.1565164704901467 + 0.5608027580207731j,
            0.296176258834552 - 0.1124974497506721j,
            0.5870241263928151 - 0.2965682015252186j,
            -0.3194248225208941 - 0.1613832959085598j,
        ],
        [
            0.0054101937368828 + 0.3167756024402226j,
            -0.4627149049700612 + 0.3534007012683281j,
            0.2601293856027128 - 0.2457834172330788j,
            0.647226333094554 + 0.1168250695361578j,
        ],
    ],
    # (A \otimes B) CNOT01
    [
        [
            0.190458746413919 + 0.2870042726555157j,
            0.502809168004646 + 0.6156507128238845j,
            -0.3763228062935716 + 0.2616231647579805j,
            -0.1734766279722236 + 0.096703042530068j,
        ],
        [
            -0.7237411404174169 - 0.3286968531905625j,
            0.3261596499092991 + 0.1107513854501445j,
            -0.0781992451732389 + 0.1825664178909173j,
            0.2212035729951513 - 0.4014156376735081j,
        ],
        [
            -0.1821207882156272 + 0.0792315428784779j,
            -0.4001569202892715 + 0.2234725352683322j,
            0.3327888523333447 + 0.7218687134048248j,
            0.1125960761054146 + 0.3255274339495012j,
        ],
        [
            0.2594885215726799 - 0.3777978851802577j,
            -0.0957194014420285 + 0.1740213063816186j,
            0.2880779045831403 + 0.1888308965690472j,
            -0.6184873664151125 - 0.4993157690429775j,
        ],
    ],
    # (A \otimes B) CNOT10
    [
        [
            -0.0885673151087696 - 0.0243844138270481j,
            -0.4871418040378778 + 0.4830303555130133j,
            -0.7088634125078255 - 0.1034876301900189j,
            -0.0696323339281462 + 0.0537594674970065j,
        ],
        [
            0.0404303791439687 - 0.0781289108852639j,
            0.3879597260952143 + 0.6022327441469053j,
            0.2377071200057033 - 0.6435221726459008j,
            0.0398405677965372 + 0.082773776650062j,
        ],
        [
            -0.5889549838714252 + 0.4078345916760804j,
            -0.0074407415198821 - 0.0876548780130169j,
            0.0684934101349958 - 0.0612161883111329j,
            -0.0267574702860782 + 0.6854994524959126j,
        ],
        [
            -0.2651157710067235 - 0.6327235490732244j,
            -0.0911552999919856 - 0.011378937851836j,
            0.0437473475396883 + 0.0763211101667442j,
            0.6944805007772098 + 0.1757664963376742j,
        ],
    ],
    # (A \otimes B) CNOT10 (C \otimes D)
    [
        [
            0.2211933286892437 + 0.0021586412960177j,
            0.38444713219383 - 0.0581554847392023j,
            -0.170894684604903 + 0.1031928176859452j,
            -0.1036775219695835 - 0.8656121616196758j,
        ],
        [
            0.3442924845446644 + 0.260151125836039j,
            -0.1914328218155123 - 0.0746552589054714j,
            -0.5744657965166804 - 0.6284808877028109j,
            -0.2036000102332332 + 0.071498266549486j,
        ],
        [
            -0.1048402095394854 + 0.5447532602544797j,
            0.7011096884305793 - 0.024182937133914j,
            -0.1624036601402791 + 0.1839401392571305j,
            -0.1162941782466869 + 0.3554990108217186j,
        ],
        [
            -0.6743897607764879 + 0.0479978633805106j,
            -0.167244245931061 - 0.5352458890411946j,
            -0.4128361178667754 + 0.06711548036308j,
            0.1819390859257292 - 0.1428141352633625j,
        ],
    ],
    # (A \otimes B) CNOT01 (C \otimes D)
    [
        [
            -0.384175417575186 + 0.3923608184977355j,
            0.1002767236561732 - 0.5802482358089508j,
            -0.4052191818361661 + 0.4207032744597814j,
            -0.1025417468296731 + 0.0031874535396264j,
        ],
        [
            -0.4577221128473338 + 0.0586197038286386j,
            -0.0937187062570979 + 0.6742419194459858j,
            -0.0414783182526488 + 0.3776270025012934j,
            -0.2437968467006254 + 0.3462792652304717j,
        ],
        [
            0.3423554335462237 + 0.4267199288134111j,
            0.1796472451791323 + 0.1419455069613175j,
            -0.1490674637388668 - 0.2557411476563918j,
            -0.7409292809972994 - 0.1080757005000481j,
        ],
        [
            0.4279595694962425 - 0.0554066848293549j,
            0.185704890878562 + 0.3208788487100644j,
            -0.4049260830288736 + 0.5127316935400166j,
            0.2406649865130532 - 0.4376672321481798j,
        ],
    ],
]

# Randomly-generated SU(2) x SU(2) matrices. These can be used to test
# the 0-CNOT decomposition case
samples_su2_su2 = [
    # Real-valued case
    (X, H),
    (
        [
            [-0.8951484711495978 + 0.2618482674962029j, 0.1320728980584716 + 0.3357103647583892j],
            [0.1145773085667637 + 0.3420770962361714j, -0.8540795475070558 + 0.3747044530324777j],
        ],
        [
            [0.535259309608487 - 0.7568444138362017j, -0.0856403406729011 - 0.3651708323125105j],
            [0.2346548909477215 + 0.2926108112778731j, -0.9258821807212569 - 0.0453671985080405j],
        ],
    ),
    (
        [
            [-0.3475218186197753 + 0.616967631919303j, -0.6918447778561189 - 0.1411748210564089j],
            [0.4110483325261496 + 0.5741243724791375j, 0.4216047723512865 - 0.5689199321376678j],
        ],
        [
            [-0.1036172252382817 - 0.409539663695392j, 0.0173544935458401 + 0.9062226856837956j],
            [-0.3763539496942646 + 0.8245595424490042j, -0.2579549535044457 + 0.3345422357017644j],
        ],
    ),
    (
        [
            [-0.6199757150883975 - 0.4615217464182165j, -0.5797949307229534 + 0.257809287248686j],
            [0.5072854247342099 - 0.381168319953196j, 0.1016602350822234 + 0.7661836635685451j],
        ],
        [
            [-0.5741575760925136 - 0.4777766752909318j, -0.6560499370893111 + 0.1080324322072939j],
            [0.3761599015364478 - 0.5482483514244275j, 0.1890587151173228 + 0.7226231907949495j],
        ],
    ),
    (
        [
            [0.257810302107603 + 0.3791450460627684j, 0.7491086034534051 - 0.478141383280444j],
            [-0.6878868994174759 + 0.5626673047041733j, -0.2798521896663711 - 0.3631802166496543j],
        ],
        [[np.exp(-1j * np.pi / 3), 0], [0, np.exp(1j * np.pi / 3)]],
    ),
    (
        [
            [0, -1j],
            [-1j, 0],
        ],
        [
            [-0.6429551068755086 - 0.2344852807169338j, 0.348170308379626 + 0.6406268961202303j],
            [-0.0720224467655562 + 0.7255605769552991j, -0.5014071443907067 + 0.4657955472996208j],
        ],
    ),
    (
        [
            [0.7192114465877868 + 0.4233015158437373j, 0.5404227760496959 + 0.1072098172194949j],
            [0.5300962072416202 + 0.1501623549680364j, -0.8330292881813453 + 0.0501147009427765j],
        ],
        [
            [0, -1j],
            [-1j, 0],
        ],
    ),
]


class TestTwoQubitUnitaryDecomposition:
    """Test that two-qubit unitary operations are correctly decomposed."""

    @pytest.mark.parametrize("U", samples_3_cnots)
    def test_convert_to_su4(self, U):
        """Test a matrix in U(4) is correct converted to SU(4)."""
        U_su4 = _convert_to_su4(np.array(U))

        # Ensure the determinant is correct and the mats are equivalent up to a phase
        assert qml.math.isclose(qml.math.linalg.det(U_su4), 1.0)
        assert check_matrix_equivalence(np.array(U), U_su4)

    @pytest.mark.parametrize("U_pair", samples_su2_su2)
    def test_su2su2_to_tensor_products(self, U_pair):
        """Test SU(2) x SU(2) can be correctly factored into tensor products."""
        true_matrix = qml.math.kron(np.array(U_pair[0]), np.array(U_pair[1]))

        A, B = _su2su2_to_tensor_products(true_matrix)

        assert check_matrix_equivalence(qml.math.kron(A, B), true_matrix)

    @pytest.mark.parametrize("wires", [[0, 1], ["a", "b"], [3, 2], ["c", 0]])
    @pytest.mark.parametrize("U", samples_3_cnots)
    def test_two_qubit_decomposition_3_cnots(self, U, wires):
        """Test that a two-qubit matrix using 3 CNOTs is correctly decomposed."""
        U = _convert_to_su4(np.array(U))

        assert _compute_num_cnots(U) == 3

        obtained_decomposition = two_qubit_decomposition(U, wires=wires)
        assert len(obtained_decomposition) == 10

        with qml.tape.QuantumTape() as tape:
            for op in obtained_decomposition:
                qml.apply(op)

        obtained_matrix = get_unitary_matrix(tape, wire_order=wires)()

        # We check with a slightly great tolerance threshold here simply because the
        # test matrices were copied in here with reduced precision.
        assert check_matrix_equivalence(U, obtained_matrix, atol=1e-7)

    @pytest.mark.parametrize("wires", [[0, 1], ["a", "b"], [3, 2], ["c", 0]])
    @pytest.mark.parametrize("U", samples_2_cnots)
    def test_two_qubit_decomposition_2_cnots(self, U, wires):
        """Test that a two-qubit matrix using 2 CNOTs isolation is correctly decomposed."""
        U = _convert_to_su4(np.array(U))

        assert _compute_num_cnots(U) == 2

        obtained_decomposition = two_qubit_decomposition(U, wires=wires)
        assert len(obtained_decomposition) == 8

        with qml.tape.QuantumTape() as tape:
            for op in obtained_decomposition:
                qml.apply(op)

        obtained_matrix = get_unitary_matrix(tape, wire_order=wires)()

        assert check_matrix_equivalence(U, obtained_matrix, atol=1e-7)

    @pytest.mark.parametrize("wires", [[0, 1], ["a", "b"], [3, 2], ["c", 0]])
    @pytest.mark.parametrize("U", samples_1_cnot)
    def test_two_qubit_decomposition_1_cnot(self, U, wires):
        """Test that a two-qubit matrix using one CNOT is correctly decomposed."""
        U = _convert_to_su4(np.array(U))

        assert _compute_num_cnots(U) == 1

        obtained_decomposition = two_qubit_decomposition(U, wires=wires)
        assert len(obtained_decomposition) == 5

        with qml.tape.QuantumTape() as tape:
            for op in obtained_decomposition:
                qml.apply(op)

        obtained_matrix = get_unitary_matrix(tape, wire_order=wires)()

        assert check_matrix_equivalence(U, obtained_matrix, atol=1e-7)

    @pytest.mark.parametrize("wires", [[0, 1], ["a", "b"], [3, 2], ["c", 0]])
    @pytest.mark.parametrize("U_pair", samples_su2_su2)
    def test_two_qubit_decomposition_tensor_products(self, U_pair, wires):
        """Test that a two-qubit tensor product matrix is correctly decomposed."""
        U = _convert_to_su4(qml.math.kron(np.array(U_pair[0]), np.array(U_pair[1])))

        assert _compute_num_cnots(U) == 0

        obtained_decomposition = two_qubit_decomposition(U, wires=wires)
        assert len(obtained_decomposition) == 2

        with qml.tape.QuantumTape() as tape:
            for op in obtained_decomposition:
                qml.apply(op)

        obtained_matrix = get_unitary_matrix(tape, wire_order=wires)()

        assert check_matrix_equivalence(U, obtained_matrix, atol=1e-7)


class TestTwoQubitUnitaryDecompositionInterfaces:
    """Test the decomposition in the non-autograd interfaces."""

    @pytest.mark.parametrize("wires", [[0, 1], ["a", "b"], [3, 2], ["c", 0]])
    @pytest.mark.parametrize("U", samples_3_cnots + samples_2_cnots + samples_1_cnot)
    def test_two_qubit_decomposition_torch(self, U, wires):
        """Test that a two-qubit operation in Torch is correctly decomposed."""
        torch = pytest.importorskip("torch")

        U = torch.tensor(U, dtype=torch.complex128)

        obtained_decomposition = two_qubit_decomposition(U, wires=wires)

        with qml.tape.QuantumTape() as tape:
            for op in obtained_decomposition:
                qml.apply(op)

        obtained_matrix = get_unitary_matrix(tape, wire_order=wires)()

        assert check_matrix_equivalence(U, obtained_matrix, atol=1e-7)

    @pytest.mark.parametrize("wires", [[0, 1], ["a", "b"], [3, 2], ["c", 0]])
    @pytest.mark.parametrize("U_pair", samples_su2_su2)
    def test_two_qubit_decomposition_tensor_products_torch(self, U_pair, wires):
        """Test that a two-qubit tensor product in Torch is correctly decomposed."""
        torch = pytest.importorskip("torch")

        U1 = torch.tensor(U_pair[0], dtype=torch.complex128)
        U2 = torch.tensor(U_pair[1], dtype=torch.complex128)
        U = qml.math.kron(U1, U2)

        obtained_decomposition = two_qubit_decomposition(U, wires=wires)

        with qml.tape.QuantumTape() as tape:
            for op in obtained_decomposition:
                qml.apply(op)

        obtained_matrix = get_unitary_matrix(tape, wire_order=wires)()

        assert check_matrix_equivalence(U, obtained_matrix, atol=1e-7)

    @pytest.mark.parametrize("wires", [[0, 1], ["a", "b"], [3, 2], ["c", 0]])
    @pytest.mark.parametrize("U", samples_3_cnots + samples_2_cnots + samples_1_cnot)
    def test_two_qubit_decomposition_tf(self, U, wires):
        """Test that a two-qubit operation in Tensorflow is correctly decomposed."""
        tf = pytest.importorskip("tensorflow")

        U = tf.Variable(U, dtype=tf.complex128)

        obtained_decomposition = two_qubit_decomposition(U, wires=wires)

        with qml.tape.QuantumTape() as tape:
            for op in obtained_decomposition:
                qml.apply(op)

        obtained_matrix = get_unitary_matrix(tape, wire_order=wires)()

        assert check_matrix_equivalence(U, obtained_matrix, atol=1e-7)

    @pytest.mark.parametrize("wires", [[0, 1], ["a", "b"], [3, 2], ["c", 0]])
    @pytest.mark.parametrize("U_pair", samples_su2_su2)
    def test_two_qubit_decomposition_tensor_products_tf(self, U_pair, wires):
        """Test that a two-qubit tensor product in Tensorflow is correctly decomposed."""
        tf = pytest.importorskip("tensorflow")

        U1 = tf.Variable(U_pair[0], dtype=tf.complex128)
        U2 = tf.Variable(U_pair[1], dtype=tf.complex128)
        U = qml.math.kron(U1, U2)

        obtained_decomposition = two_qubit_decomposition(U, wires=wires)

        with qml.tape.QuantumTape() as tape:
            for op in obtained_decomposition:
                qml.apply(op)

        obtained_matrix = get_unitary_matrix(tape, wire_order=wires)()

        assert check_matrix_equivalence(U, obtained_matrix, atol=1e-7)

    @pytest.mark.parametrize("wires", [[0, 1], ["a", "b"], [3, 2], ["c", 0]])
    @pytest.mark.parametrize("U", samples_3_cnots + samples_2_cnots + samples_1_cnot)
    def test_two_qubit_decomposition_jax(self, U, wires):
        """Test that a two-qubit operation in JAX is correctly decomposed."""
        jax = pytest.importorskip("jax")

        from jax.config import config

        remember = config.read("jax_enable_x64")
        config.update("jax_enable_x64", True)

        U = jax.numpy.array(U, dtype=jax.numpy.complex128)

        obtained_decomposition = two_qubit_decomposition(U, wires=wires)

        with qml.tape.QuantumTape() as tape:
            for op in obtained_decomposition:
                qml.apply(op)

        obtained_matrix = get_unitary_matrix(tape, wire_order=wires)()

        assert check_matrix_equivalence(U, obtained_matrix, atol=1e-7)

    @pytest.mark.parametrize("wires", [[0, 1], ["a", "b"], [3, 2], ["c", 0]])
    @pytest.mark.parametrize("U_pair", samples_su2_su2)
    def test_two_qubit_decomposition_tensor_products_jax(self, U_pair, wires):
        """Test that a two-qubit tensor product in JAX is correctly decomposed."""
        jax = pytest.importorskip("jax")

        from jax.config import config

        remember = config.read("jax_enable_x64")
        config.update("jax_enable_x64", True)

        U1 = jax.numpy.array(U_pair[0], dtype=jax.numpy.complex128)
        U2 = jax.numpy.array(U_pair[1], dtype=jax.numpy.complex128)
        U = qml.math.kron(U1, U2)

        obtained_decomposition = two_qubit_decomposition(U, wires=wires)

        with qml.tape.QuantumTape() as tape:
            for op in obtained_decomposition:
                qml.apply(op)

        obtained_matrix = get_unitary_matrix(tape, wire_order=wires)()

        assert check_matrix_equivalence(U, obtained_matrix, atol=1e-7)<|MERGE_RESOLUTION|>--- conflicted
+++ resolved
@@ -55,19 +55,9 @@
     ),
     # Next set of gates are non-diagonal and decomposed as Rots
     (H, qml.Rot, [np.pi, np.pi / 2, 0.0]),
-<<<<<<< HEAD
     (X, qml.Rot, [np.pi / 2, np.pi, -np.pi / 2]),
     (qml.Rot(0.2, 0.5, -0.3, wires=0).matrix, qml.Rot, [0.2, 0.5, -0.3]),
     (np.exp(1j * 0.02) * qml.Rot(-1.0, 2.0, -3.0, wires=0).matrix, qml.Rot, [-1.0, 2.0, -3.0]),
-=======
-    (X, qml.Rot, [0.0, -np.pi, -np.pi]),
-    (qml.Rot(0.2, 0.5, -0.3, wires=0).get_matrix(), qml.Rot, [0.2, 0.5, -0.3]),
-    (
-        np.exp(1j * 0.02) * qml.Rot(-1.0, 2.0, -3.0, wires=0).get_matrix(),
-        qml.Rot,
-        [-1.0, 2.0, -3.0],
-    ),
->>>>>>> 9b61f176
 ]
 
 
