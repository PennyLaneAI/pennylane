# Copyright 2018-2021 Xanadu Quantum Technologies Inc.

# Licensed under the Apache License, Version 2.0 (the "License");
# you may not use this file except in compliance with the License.
# You may obtain a copy of the License at

#     http://www.apache.org/licenses/LICENSE-2.0

# Unless required by applicable law or agreed to in writing, software
# distributed under the License is distributed on an "AS IS" BASIS,
# WITHOUT WARRANTIES OR CONDITIONS OF ANY KIND, either express or implied.
# See the License for the specific language governing permissions and
# limitations under the License.
"""
Tests for the QubitUnitary decomposition transforms.
"""

import pytest

import pennylane as qml
from pennylane import numpy as np

from pennylane.wires import Wires

from pennylane.transforms.decompositions import zyz_decomposition
from pennylane.transforms.decompositions import two_qubit_decomposition
from pennylane.transforms.decompositions.utils import (
    _convert_to_su4,
    _su2su2_to_tensor_products,
    _compute_num_cnots,
)

from test_optimization.utils import compute_matrix_from_ops_two_qubit, check_matrix_equivalence

<<<<<<< HEAD
from gate_data import I, Z, S, T, H, X, CNOT, SWAP
=======
from test_optimization.utils import check_matrix_equivalence
from gate_data import I, Z, S, T, H, X
>>>>>>> b266dc01

single_qubit_decomps = [
    # First set of gates are diagonal and converted to RZ
    (I, qml.RZ, [0.0]),
    (Z, qml.RZ, [np.pi]),
    (S, qml.RZ, [np.pi / 2]),
    (T, qml.RZ, [np.pi / 4]),
    (qml.RZ(0.3, wires=0).matrix, qml.RZ, [0.3]),
    (qml.RZ(-0.5, wires=0).matrix, qml.RZ, [-0.5]),
    # This is an off-diagonal gate that gets converted to Rot, but one RZ angle is 0
    (
        np.array([[0, -0.98310193 + 0.18305901j], [0.98310193 + 0.18305901j, 0]]),
        qml.Rot,
        [0, -np.pi, -5.914991017809059],
    ),
    # Next set of gates are non-diagonal and decomposed as Rots
    (H, qml.Rot, [np.pi, np.pi / 2, 0.0]),
    (X, qml.Rot, [0.0, -np.pi, -np.pi]),
    (qml.Rot(0.2, 0.5, -0.3, wires=0).matrix, qml.Rot, [0.2, 0.5, -0.3]),
    (np.exp(1j * 0.02) * qml.Rot(-1.0, 2.0, -3.0, wires=0).matrix, qml.Rot, [-1.0, 2.0, -3.0]),
]


class TestQubitUnitaryZYZDecomposition:
    """Test that the decompositions are correct."""

    def test_zyz_decomposition_invalid_input(self):
        """Test that non-unitary operations throw errors when we try to decompose."""
        with pytest.raises(ValueError, match="Operator must be unitary"):
            zyz_decomposition(I + H, Wires("a"))

    @pytest.mark.parametrize("U,expected_gate,expected_params", single_qubit_decomps)
    def test_zyz_decomposition(self, U, expected_gate, expected_params):
        """Test that a one-qubit matrix in isolation is correctly decomposed."""
        obtained_gates = zyz_decomposition(U, Wires("a"))

        assert len(obtained_gates) == 1
        assert isinstance(obtained_gates[0], expected_gate)
        assert obtained_gates[0].wires == Wires("a")
        assert qml.math.allclose(obtained_gates[0].parameters, expected_params)

        if obtained_gates[0].num_params == 1:
            obtained_mat = qml.RZ(obtained_gates[0].parameters[0], wires=0).matrix
        else:
            obtained_mat = qml.Rot(*obtained_gates[0].parameters, wires=0).matrix

        assert check_matrix_equivalence(obtained_mat, U)

    @pytest.mark.parametrize("U,expected_gate,expected_params", single_qubit_decomps)
    def test_zyz_decomposition_torch(self, U, expected_gate, expected_params):
        """Test that a one-qubit operation in Torch is correctly decomposed."""
        torch = pytest.importorskip("torch")

        U = torch.tensor(U, dtype=torch.complex128)

        obtained_gates = zyz_decomposition(U, wire="a")

        assert len(obtained_gates) == 1
        assert isinstance(obtained_gates[0], expected_gate)
        assert obtained_gates[0].wires == Wires("a")
        assert qml.math.allclose(qml.math.unwrap(obtained_gates[0].parameters), expected_params)

        if obtained_gates[0].num_params == 1:
            obtained_mat = qml.RZ(obtained_gates[0].parameters[0], wires=0).matrix
        else:
            obtained_mat = qml.Rot(*obtained_gates[0].parameters, wires=0).matrix

        assert check_matrix_equivalence(obtained_mat, qml.math.unwrap(U))

    @pytest.mark.parametrize("U,expected_gate,expected_params", single_qubit_decomps)
    def test_zyz_decomposition_tf(self, U, expected_gate, expected_params):
        """Test that a one-qubit operation in Tensorflow is correctly decomposed."""
        tf = pytest.importorskip("tensorflow")

        U = tf.Variable(U, dtype=tf.complex128)

        obtained_gates = zyz_decomposition(U, wire="a")

        assert len(obtained_gates) == 1
        assert isinstance(obtained_gates[0], expected_gate)
        assert obtained_gates[0].wires == Wires("a")
        assert qml.math.allclose(qml.math.unwrap(obtained_gates[0].parameters), expected_params)

        print(qml.math.unwrap(obtained_gates[0].parameters))
        print(expected_params)

        if obtained_gates[0].num_params == 1:
            # With TF and RZ, need to cast since can't just unwrap
            obtained_mat = qml.RZ(obtained_gates[0].parameters[0].numpy(), wires=0).matrix
        else:
            obtained_mat = qml.Rot(*qml.math.unwrap(obtained_gates[0].parameters), wires=0).matrix

        assert check_matrix_equivalence(obtained_mat, U)

    @pytest.mark.parametrize("U,expected_gate,expected_params", single_qubit_decomps)
    def test_zyz_decomposition_jax(self, U, expected_gate, expected_params):
        """Test that a one-qubit operation in JAX is correctly decomposed."""
        jax = pytest.importorskip("jax")

        # Enable float64 support
        from jax.config import config

        remember = config.read("jax_enable_x64")
        config.update("jax_enable_x64", True)

        U = jax.numpy.array(U, dtype=jax.numpy.complex128)

        obtained_gates = zyz_decomposition(U, wire="a")

        assert len(obtained_gates) == 1
        assert isinstance(obtained_gates[0], expected_gate)
        assert obtained_gates[0].wires == Wires("a")
<<<<<<< HEAD
        assert qml.math.allclose(
            [jax.numpy.asarray(x) for x in obtained_gates[0].parameters], expected_params
        )


# Randomly generated set (scipy.unitary_group) of five U(4) operations.
# These require 3 CNOTs each
samples_u4 = [
    [
        [
            -0.07016275 - 0.11813399j,
            -0.46476569 - 0.36887134j,
            -0.18641714 + 0.66322739j,
            -0.36131479 - 0.15452521j,
        ],
        [
            -0.21347395 - 0.47461873j,
            0.45781338 - 0.21930172j,
            0.16991759 - 0.12283128j,
            -0.59626019 + 0.26831674j,
        ],
        [
            -0.50100034 + 0.47448914j,
            0.14346598 + 0.41837463j,
            -0.39898589 + 0.01284601j,
            -0.40027516 - 0.09308024j,
        ],
        [
            0.47310527 + 0.10157557j,
            -0.4411336 - 0.00466688j,
            -0.2328747 - 0.51752603j,
            -0.46274728 + 0.18717456j,
        ],
    ],
    [
        [
            -0.41189319 + 0.06007113j,
            0.15316396 + 0.1458654j,
            -0.17064243 + 0.33405919j,
            0.60457809 + 0.52513855j,
        ],
        [
            0.08694733 + 0.64367692j,
            -0.17413963 + 0.61038522j,
            -0.27698195 - 0.31363701j,
            -0.01169698 - 0.0012099j,
        ],
        [
            -0.39488729 - 0.41241129j,
            0.2202738 + 0.19315024j,
            -0.45149927 - 0.30746997j,
            0.15876369 - 0.51435213j,
        ],
        [
            -0.27620095 - 0.05049386j,
            0.47854591 + 0.48737626j,
            0.6201202 - 0.03549654j,
            -0.25966725 + 0.03722163j,
        ],
    ],
    [
        [
            -0.34812515 + 0.37427723j,
            -0.11092236 + 0.47565307j,
            0.13724183 - 0.29504039j,
            -0.56249794 - 0.27908375j,
        ],
        [
            -0.14408107 + 0.1693212j,
            -0.20483797 - 0.10707915j,
            -0.85376825 + 0.3175112j,
            -0.1054503 - 0.23726165j,
        ],
        [
            0.03106625 - 0.04236712j,
            0.78292822 + 0.03053768j,
            0.01814738 + 0.16830002j,
            0.03513342 - 0.59451003j,
        ],
        [
            -0.00087219 - 0.82857442j,
            0.04840206 + 0.30294214j,
            -0.1884474 + 0.01468393j,
            -0.41353861 + 0.11227088j,
        ],
    ],
    [
        [
            -0.05780187 - 0.06284269j,
            0.13559069 + 0.19399748j,
            0.12381697 + 0.01612151j,
            0.71416466 - 0.64114599j,
        ],
        [
            -0.31103029 - 0.06658675j,
            -0.50183231 + 0.49812898j,
            -0.58061141 - 0.20451914j,
            -0.07379796 - 0.12030957j,
        ],
        [
            0.47241806 - 0.79298028j,
            0.14041019 + 0.06342211j,
            -0.27789855 + 0.19625469j,
            -0.07716877 - 0.05067088j,
        ],
        [
            0.11114093 - 0.16488557j,
            -0.12688073 + 0.63574829j,
            0.68327072 - 0.15122624j,
            -0.21697355 + 0.05813823j,
        ],
    ],
    [
        [
            0.32457875 - 0.36309659j,
            -0.21084067 + 0.48248995j,
            -0.21588245 - 0.42368088j,
            -0.0474262 + 0.50714809j,
        ],
        [
            -0.24688996 - 0.11890225j,
            0.16113004 + 0.1518989j,
            -0.40132738 - 0.28678782j,
            -0.63810805 - 0.4747406j,
        ],
        [
            -0.14474527 - 0.46561401j,
            0.47151308 - 0.32560877j,
            0.51600239 - 0.28298318j,
            -0.18491473 + 0.23103107j,
        ],
        [
            0.42624962 - 0.51795827j,
            -0.17138618 - 0.56213399j,
            -0.36133453 + 0.23168462j,
            -0.0167845 - 0.14191731j,
        ],
    ],
]

# These are randomly generated matrices that involve a single CNOT
samples_1_cnot = [
    # CNOT10 (A \otimes B)
    [
        [
            -0.40013501 + 0.6346169j,
            0.36588428 + 0.27955713j,
            -0.34061004 - 0.21797615j,
            -0.15200951 + 0.19619931j,
        ],
        [
            0.19619931 - 0.15200951j,
            0.21797615 + 0.34061004j,
            -0.27955713 - 0.36588428j,
            0.6346169 - 0.40013501j,
        ],
        [
            -0.04618249 + 0.40174118j,
            0.24303208 + 0.05036332j,
            0.74472919 + 0.09069221j,
            0.09646726 - 0.45024168j,
        ],
        [
            0.45024168 - 0.09646726j,
            0.09069221 + 0.74472919j,
            0.05036332 + 0.24303208j,
            -0.40174118 + 0.04618249j,
        ],
    ],
    # CNOT01 (A \otimes B)
    [
        [
            -0.65867779 - 0.39965996j,
            0.10480488 - 0.11993597j,
            0.33775094 + 0.50135151j,
            -0.11410732 + 0.0509635j,
        ],
        [
            -0.15620406 + 0.03112864j,
            0.0184181 + 0.77022418j,
            0.12151068 + 0.02920466j,
            0.24022431 - 0.55472634j,
        ],
        [
            0.0509635 - 0.11410732j,
            -0.50135151 - 0.33775094j,
            0.11993597 - 0.10480488j,
            -0.39965996 - 0.65867779j,
        ],
        [
            0.55472634 - 0.24022431j,
            0.02920466 + 0.12151068j,
            0.77022418 + 0.0184181j,
            -0.03112864 + 0.15620406j,
        ],
    ],
    # (A \otimes B) CNOT01
    [
        [
            0.61975417 + 0.05871326j,
            0.18490393 - 0.03060346j,
            0.11206333 - 0.18820514j,
            0.51965346 - 0.50922726j,
        ],
        [
            0.17568798 - 0.06526691j,
            -0.50876306 + 0.35875148j,
            -0.06315069 + 0.72482005j,
            0.07415843 - 0.20610651j,
        ],
        [
            0.72482005 - 0.06315069j,
            0.20610651 - 0.07415843j,
            -0.06526691 + 0.17568798j,
            -0.35875148 + 0.50876306j,
        ],
        [
            0.18820514 - 0.11206333j,
            -0.50922726 + 0.51965346j,
            -0.05871326 - 0.61975417j,
            -0.03060346 + 0.18490393j,
        ],
    ],
    # (A \otimes B) CNOT10
    [
        [
            0.19339868 + 0.08633274j,
            0.01466384 + 0.70171345j,
            -0.63869976 + 0.02205134j,
            0.09769795 - 0.21108831j,
        ],
        [
            0.18782762 - 0.1372004j,
            -0.56109965 - 0.30592619j,
            -0.32755953 + 0.62074274j,
            0.12258652 + 0.17271055j,
        ],
        [
            0.30592619 + 0.56109965j,
            0.1372004 - 0.18782762j,
            0.17271055 + 0.12258652j,
            0.62074274 - 0.32755953j,
        ],
        [
            0.70171345 + 0.01466384j,
            0.08633274 + 0.19339868j,
            0.21108831 - 0.09769795j,
            -0.02205134 + 0.63869976j,
        ],
    ],
    # (A \otimes B) CNOT10 (C \otimes D)
    [
        [
            0.78385585 + 0.24581188j,
            -0.08367428 + 0.34003966j,
            -0.16227836 - 0.08719991j,
            -0.222293 + 0.34520414j,
        ],
        [
            -0.40100084 - 0.10151918j,
            0.07269317 + 0.76372534j,
            -0.26873591 + 0.2188187j,
            -0.34389609 - 0.04434368j,
        ],
        [
            0.17914714 - 0.32406563j,
            0.2474564 - 0.0645854j,
            0.45026225 - 0.23004978j,
            -0.66076185 - 0.32437111j,
        ],
        [
            0.04747281 + 0.12113138j,
            0.4725868 + 0.00816913j,
            -0.53596566 - 0.55049352j,
            0.1451332 - 0.38510071j,
        ],
    ],
    # (A \otimes B) CNOT01 (C \otimes D)
    [
        [
            0.38565489 - 0.50840093j,
            -0.30818989 - 0.11768624j,
            0.27524652 - 0.39173492j,
            -0.5046883 - 0.00636884j,
        ],
        [
            -0.05689053 - 0.29547371j,
            0.51930406 - 0.09499063j,
            -0.40250308 - 0.33321454j,
            0.00587892 - 0.59806656j,
        ],
        [
            0.56972698 - 0.14750915j,
            -0.32434509 + 0.18005613j,
            -0.62729996 + 0.30972331j,
            0.15801266 - 0.04037939j,
        ],
        [
            -0.37603427 + 0.12044912j,
            -0.64676631 + 0.23778647j,
            0.03588508 - 0.08379105j,
            0.02300689 - 0.60033588j,
        ],
    ],
]

# Randomly-generated SU(2) x SU(2) matrices. These can be used to test
# the 0-CNOT decomposition case
samples_su2_su2 = [
    (
        [
            [0.21993927 - 0.1111822j, -0.27174921 - 0.93027824j],
            [0.27174921 - 0.93027824j, 0.21993927 + 0.1111822j],
        ],
        [
            [0.86361715 + 0.11195238j, 0.35098794 - 0.34415046j],
            [-0.35098794 - 0.34415046j, 0.86361715 - 0.11195238j],
        ],
    ),
    (
        [
            [0.08652981 - 0.25976406j, 0.95775011 + 0.08803377j],
            [-0.95775011 + 0.08803377j, 0.08652981 + 0.25976406j],
        ],
        [
            [-0.1668335 + 0.92244968j, -0.34571207 + 0.04166941j],
            [0.34571207 + 0.04166941j, -0.1668335 - 0.92244968j],
        ],
    ),
    (
        [
            [-0.36170896 - 0.92179965j, -0.1390035 + 0.01140442j],
            [0.1390035 + 0.01140442j, -0.36170896 + 0.92179965j],
        ],
        [
            [-0.26587616 + 0.09917768j, 0.731434 + 0.62006287j],
            [-0.731434 + 0.62006287j, -0.26587616 - 0.09917768j],
        ],
    ),
    (
        [
            [0.90778489 + 0.27105877j, 0.17141891 - 0.27031333j],
            [-0.17141891 - 0.27031333j, 0.90778489 - 0.27105877j],
        ],
        [
            [0.72380105 - 0.58082557j, -0.18751423 + 0.32185728j],
            [0.18751423 + 0.32185728j, 0.72380105 + 0.58082557j],
        ],
    ),
    (
        [
            [-0.11704772 + 0.39598718j, -0.89480902 - 0.16973743j],
            [0.89480902 - 0.16973743j, -0.11704772 - 0.39598718j],
        ],
        [[np.exp(-1j * np.pi / 3), 0], [0, np.exp(1j * np.pi / 3)]],
    ),
    (
        [
            [0, -1j],
            [-1j, 0],
        ],
        [
            [-0.05594177 - 0.02155518j, -0.83242096 - 0.55089131j],
            [0.83242096 - 0.55089131j, -0.05594177 + 0.02155518j],
        ],
    ),
    (
        [
            [0.90778489 + 0.27105877j, 0.17141891 - 0.27031333j],
            [-0.17141891 - 0.27031333j, 0.90778489 - 0.27105877j],
        ],
        [
            [0, -1j],
            [-1j, 0],
        ],
    ),
]


class TestTwoQubitUnitaryDecomposition:
    """Test that two-qubit unitary operations are correctly decomposed."""

    @pytest.mark.parametrize("U", samples_u4)
    def test_convert_to_su4(self, U):
        """Test a matrix in U(4) is correct converted to SU(4)."""
        U_su4 = _convert_to_su4(np.array(U))

        # Ensure the determinant is correct and the mats are equivalent up to a phase
        assert qml.math.isclose(qml.math.linalg.det(U_su4), 1.0)
        assert check_matrix_equivalence(np.array(U), U_su4)

    @pytest.mark.parametrize("U_pair", samples_su2_su2)
    def test_su2su2_to_tensor_products(self, U_pair):
        """Test SU(2) x SU(2) can be correctly factored into tensor products."""
        true_matrix = qml.math.kron(np.array(U_pair[0]), np.array(U_pair[1]))

        A, B = _su2su2_to_tensor_products(true_matrix)

        assert check_matrix_equivalence(qml.math.kron(A, B), true_matrix)

    @pytest.mark.parametrize("wires", [[0, 1], ["a", "b"], [3, 2], ["c", 0]])
    @pytest.mark.parametrize("U", samples_u4)
    def test_two_qubit_decomposition_3_cnots(self, U, wires):
        """Test that a two-qubit matrix in isolation is correctly decomposed."""
        U = _convert_to_su4(np.array(U))

        assert _compute_num_cnots(U) == 3

        obtained_decomposition = two_qubit_decomposition(U, wires=wires)

        obtained_matrix = compute_matrix_from_ops_two_qubit(
            obtained_decomposition, wire_order=wires
        )

        # We check with a slightly great tolerance threshold here simply because the
        # test matrices were copied in here with reduced precision.
        assert check_matrix_equivalence(U, obtained_matrix, atol=1e-7)

    @pytest.mark.parametrize("wires", [[0, 1], ["a", "b"], [3, 2], ["c", 0]])
    @pytest.mark.parametrize("U", samples_1_cnot)
    def test_two_qubit_decomposition_1_cnot(self, U, wires):
        """Test that a two-qubit matrix in isolation is correctly decomposed."""
        U = _convert_to_su4(np.array(U))

        assert _compute_num_cnots(U) == 1

        obtained_decomposition = two_qubit_decomposition(U, wires=wires)

        obtained_matrix = compute_matrix_from_ops_two_qubit(
            obtained_decomposition, wire_order=wires
        )

        # We check with a slightly great tolerance threshold here simply because the
        # test matrices were copied in here with reduced precision.
        assert check_matrix_equivalence(U, obtained_matrix, atol=1e-7)

    def test_two_qubit_decomposition_invalid_two_cnots(self):
        # Randomly-generated unitary of the form CNOT U1 \otimes U2) CNOT (U3 \otimes U4)
        U = _convert_to_su4(
            np.array(
                [
                    [
                        -0.08737018 - 0.2335028j,
                        -0.10041547 + 0.63791828j,
                        -0.01502992 - 0.54660066j,
                        0.04526445 - 0.46879937j,
                    ],
                    [
                        -0.43062885 - 0.32278065j,
                        -0.08235743 + 0.38761533j,
                        0.42067305 + 0.36484914j,
                        -0.38344969 + 0.31020747j,
                    ],
                    [
                        -0.32496269 - 0.15387743j,
                        -0.2081725 - 0.59008906j,
                        0.14062425 - 0.50123501j,
                        -0.44835313 - 0.08454499j,
                    ],
                    [
                        0.71918496 + 0.04133173j,
                        0.08993026 + 0.16223525j,
                        0.20852686 - 0.27645241j,
                        -0.47595359 + 0.31656869j,
                    ],
                ]
            )
        )

        assert _compute_num_cnots(U) == 2

        with pytest.warns(UserWarning, match="1 or 2 CNOTs is not currently supported"):
            two_qubit_decomposition(U, wires=[0, 1])

    @pytest.mark.parametrize("wires", [[0, 1], ["a", "b"], [3, 2], ["c", 0]])
    @pytest.mark.parametrize("U_pair", samples_su2_su2)
    def test_two_qubit_decomposition_tensor_products(self, U_pair, wires):
        """Test that a one-qubit matrix in isolation is correctly decomposed."""
        U = _convert_to_su4(qml.math.kron(np.array(U_pair[0]), np.array(U_pair[1])))

        assert _compute_num_cnots(U) == 0

        obtained_decomposition = two_qubit_decomposition(U, wires=wires)

        obtained_matrix = compute_matrix_from_ops_two_qubit(obtained_decomposition, wires)

        assert check_matrix_equivalence(U, obtained_matrix, atol=1e-7)


class TestTwoQubitUnitaryDecompositionInterfaces:
    """Test the decomposition in the non-autograd interfaces."""

    @pytest.mark.parametrize("wires", [[0, 1], ["a", "b"], [3, 2], ["c", 0]])
    @pytest.mark.parametrize("U", samples_u4 + samples_1_cnot)
    def test_two_qubit_decomposition_torch(self, U, wires):
        """Test that a two-qubit operation in Torch is correctly decomposed."""
        torch = pytest.importorskip("torch")

        U = torch.tensor(U, dtype=torch.complex128)

        obtained_decomposition = two_qubit_decomposition(U, wires=wires)
        obtained_matrix = compute_matrix_from_ops_two_qubit(
            obtained_decomposition, wire_order=wires
        )

        assert check_matrix_equivalence(U, obtained_matrix, atol=1e-7)

    @pytest.mark.parametrize("wires", [[0, 1], ["a", "b"], [3, 2], ["c", 0]])
    @pytest.mark.parametrize("U_pair", samples_su2_su2)
    def test_two_qubit_decomposition_tensor_products_torch(self, U_pair, wires):
        """Test that a two-qubit tensor product in Torch is correctly decomposed."""
        torch = pytest.importorskip("torch")

        U1 = torch.tensor(U_pair[0], dtype=torch.complex128)
        U2 = torch.tensor(U_pair[1], dtype=torch.complex128)
        U = qml.math.kron(U1, U2)

        obtained_decomposition = two_qubit_decomposition(U, wires=wires)

        obtained_matrix = compute_matrix_from_ops_two_qubit(obtained_decomposition, wires)

        assert check_matrix_equivalence(U, obtained_matrix, atol=1e-7)

    @pytest.mark.parametrize("wires", [[0, 1], ["a", "b"], [3, 2], ["c", 0]])
    @pytest.mark.parametrize("U", samples_u4 + samples_1_cnot)
    def test_two_qubit_decomposition_tf(self, U, wires):
        """Test that a two-qubit operation in Tensorflow is correctly decomposed."""
        tf = pytest.importorskip("tensorflow")

        U = tf.Variable(U, dtype=tf.complex128)

        obtained_decomposition = two_qubit_decomposition(U, wires=wires)

        obtained_matrix = compute_matrix_from_ops_two_qubit(
            obtained_decomposition, wire_order=wires
        )

        assert check_matrix_equivalence(U, obtained_matrix, atol=1e-7)

    @pytest.mark.parametrize("wires", [[0, 1], ["a", "b"], [3, 2], ["c", 0]])
    @pytest.mark.parametrize("U_pair", samples_su2_su2)
    def test_two_qubit_decomposition_tensor_products_tf(self, U_pair, wires):
        """Test that a two-qubit tensor product in Tensorflow is correctly decomposed."""
        tf = pytest.importorskip("tensorflow")

        U1 = tf.Variable(U_pair[0], dtype=tf.complex128)
        U2 = tf.Variable(U_pair[1], dtype=tf.complex128)
        U = qml.math.kron(U1, U2)

        obtained_decomposition = two_qubit_decomposition(U, wires=wires)

        obtained_matrix = compute_matrix_from_ops_two_qubit(obtained_decomposition, wires)

        assert check_matrix_equivalence(U, obtained_matrix, atol=1e-7)

    @pytest.mark.parametrize("wires", [[0, 1], ["a", "b"], [3, 2], ["c", 0]])
    @pytest.mark.parametrize("U", samples_u4 + samples_1_cnot)
    def test_two_qubit_decomposition_jax(self, U, wires):
        """Test that a two-qubit operation in JAX is correctly decomposed."""
        jax = pytest.importorskip("jax")

        from jax.config import config

        remember = config.read("jax_enable_x64")
        config.update("jax_enable_x64", True)

        U = jax.numpy.array(U, dtype=jax.numpy.complex128)

        obtained_decomposition = two_qubit_decomposition(U, wires=wires)
        obtained_matrix = compute_matrix_from_ops_two_qubit(
            obtained_decomposition, wire_order=wires
        )

        assert check_matrix_equivalence(U, obtained_matrix, atol=1e-7)

    @pytest.mark.parametrize("wires", [[0, 1], ["a", "b"], [3, 2], ["c", 0]])
    @pytest.mark.parametrize("U_pair", samples_su2_su2)
    def test_two_qubit_decomposition_tensor_products_jax(self, U_pair, wires):
        """Test that a two-qubit tensor product in JAX is correctly decomposed."""
        jax = pytest.importorskip("jax")

        from jax.config import config

        remember = config.read("jax_enable_x64")
        config.update("jax_enable_x64", True)

        U1 = jax.numpy.array(U_pair[0], dtype=jax.numpy.complex128)
        U2 = jax.numpy.array(U_pair[1], dtype=jax.numpy.complex128)
        U = qml.math.kron(U1, U2)

        obtained_decomposition = two_qubit_decomposition(U, wires=wires)

        obtained_matrix = compute_matrix_from_ops_two_qubit(obtained_decomposition, wires)

        assert check_matrix_equivalence(U, obtained_matrix, atol=1e-7)
=======
        assert qml.math.allclose(qml.math.unwrap(obtained_gates[0].parameters), expected_params)

        if obtained_gates[0].num_params == 1:
            obtained_mat = qml.RZ(obtained_gates[0].parameters[0], wires=0).matrix
        else:
            obtained_mat = qml.Rot(*obtained_gates[0].parameters, wires=0).matrix

        assert check_matrix_equivalence(obtained_mat, U)
>>>>>>> b266dc01
<|MERGE_RESOLUTION|>--- conflicted
+++ resolved
@@ -31,13 +31,7 @@
 )
 
 from test_optimization.utils import compute_matrix_from_ops_two_qubit, check_matrix_equivalence
-
-<<<<<<< HEAD
 from gate_data import I, Z, S, T, H, X, CNOT, SWAP
-=======
-from test_optimization.utils import check_matrix_equivalence
-from gate_data import I, Z, S, T, H, X
->>>>>>> b266dc01
 
 single_qubit_decomps = [
     # First set of gates are diagonal and converted to RZ
@@ -150,10 +144,15 @@
         assert len(obtained_gates) == 1
         assert isinstance(obtained_gates[0], expected_gate)
         assert obtained_gates[0].wires == Wires("a")
-<<<<<<< HEAD
-        assert qml.math.allclose(
-            [jax.numpy.asarray(x) for x in obtained_gates[0].parameters], expected_params
-        )
+
+        assert qml.math.allclose(qml.math.unwrap(obtained_gates[0].parameters), expected_params)
+
+        if obtained_gates[0].num_params == 1:
+            obtained_mat = qml.RZ(obtained_gates[0].parameters[0], wires=0).matrix
+        else:
+            obtained_mat = qml.Rot(*obtained_gates[0].parameters, wires=0).matrix
+
+        assert check_matrix_equivalence(obtained_mat, U)
 
 
 # Randomly generated set (scipy.unitary_group) of five U(4) operations.
@@ -745,14 +744,4 @@
 
         obtained_matrix = compute_matrix_from_ops_two_qubit(obtained_decomposition, wires)
 
-        assert check_matrix_equivalence(U, obtained_matrix, atol=1e-7)
-=======
-        assert qml.math.allclose(qml.math.unwrap(obtained_gates[0].parameters), expected_params)
-
-        if obtained_gates[0].num_params == 1:
-            obtained_mat = qml.RZ(obtained_gates[0].parameters[0], wires=0).matrix
-        else:
-            obtained_mat = qml.Rot(*obtained_gates[0].parameters, wires=0).matrix
-
-        assert check_matrix_equivalence(obtained_mat, U)
->>>>>>> b266dc01
+        assert check_matrix_equivalence(U, obtained_matrix, atol=1e-7)