# Copyright 2018-2021 Xanadu Quantum Technologies Inc.

# Licensed under the Apache License, Version 2.0 (the "License");
# you may not use this file except in compliance with the License.
# You may obtain a copy of the License at

#     http://www.apache.org/licenses/LICENSE-2.0

# Unless required by applicable law or agreed to in writing, software
# distributed under the License is distributed on an "AS IS" BASIS,
# WITHOUT WARRANTIES OR CONDITIONS OF ANY KIND, either express or implied.
# See the License for the specific language governing permissions and
# limitations under the License.
"""
Tests for the QubitUnitary decomposition transforms.
"""
# pylint: disable=unused-variable,unused-argument

from functools import reduce
import pytest

from test_optimization.utils import check_matrix_equivalence
from gate_data import I, Z, S, T, H, X, Y, CNOT, SWAP
import pennylane as qml
from pennylane import numpy as np

from pennylane.wires import Wires

from pennylane.transforms.decompositions import zyz_decomposition, xyx_decomposition
from pennylane.transforms.decompositions import one_qubit_decomposition
from pennylane.transforms.decompositions import two_qubit_decomposition
from pennylane.transforms.decompositions.two_qubit_unitary import (
    _convert_to_su4,
    _su2su2_to_tensor_products,
    _compute_num_cnots,
)


typeof_gates_zyz = (qml.RZ, qml.RY, qml.RZ, qml.ops.op_math.sprod.SProd)
single_qubit_decomps_zyz = [
    (I, typeof_gates_zyz, [0.0, 0.0, 0.0, 1]),
    (Z, typeof_gates_zyz, [np.pi / 2, 0.0, np.pi / 2, 1j]),
    (S, typeof_gates_zyz, [np.pi / 4, 0.0, np.pi / 4, 0.70710678 + 0.70710678j]),
    (T, typeof_gates_zyz, [np.pi / 8, 0.0, np.pi / 8, 0.92387953 + 0.38268343j]),
    (qml.RZ(0.3, wires=0).matrix(), typeof_gates_zyz, [0.15, 0.0, 0.15, 1]),
<<<<<<< HEAD
    (qml.RZ(-0.5, wires=0).matrix(), typeof_gates_zyz, [12.316370614359172, 0.0, 12.316370614359172, 1]),
    (qml.Rot(0.2, 0.5, -0.3, wires=0).matrix(), typeof_gates_zyz, [0.2, 0.5, 12.266370614359172, 1]),
=======
    (qml.RZ(-0.5, wires=0).matrix(), typeof_gates_zyz, [-0.25, 0.0, -0.25, 1]),
    (qml.Rot(0.2, 0.5, -0.3, wires=0).matrix(), typeof_gates_zyz, [0.2, 0.5, -0.3, 1]),
>>>>>>> 855e9da9
    (
        np.array(
            [
                [0, -9.831019270939975e-01 + 0.1830590094588862j],
                [9.831019270939975e-01 + 0.1830590094588862j, 0],
            ]
        ),
        typeof_gates_zyz,
<<<<<<< HEAD
        [12.382273469673908, np.pi, 0.18409714468526372, 1],
    ),
    (H, typeof_gates_zyz, [np.pi, np.pi / 2, 0.0, 1j]),
    (X, typeof_gates_zyz, [np.pi / 2, np.pi, 10.995574287564276, 1j]),
    (
        np.exp(1j * 0.02) * qml.Rot(-1.0, 2.0, -3.0, wires=0).matrix(),
        typeof_gates_zyz,
        [11.566370614359172, 2.0, 9.566370614359172, 0.9998000066665778 + 0.019998666693333122j],
=======
        [-0.18409714468526372, np.pi, 0.18409714468526372, 1],
    ),
    (H, typeof_gates_zyz, [-np.pi, np.pi / 2, 0.0, 1j]),
    (X, typeof_gates_zyz, [np.pi / 2, np.pi, -np.pi / 2, 1j]),
    (
        np.exp(1j * 0.02) * qml.Rot(-1.0, 2.0, -3.0, wires=0).matrix(),
        typeof_gates_zyz,
        [-1.0, 2.0, -3.0, 0.9998000066665778 + 0.019998666693333122j],
>>>>>>> 855e9da9
    ),
    # Add two instances of broadcasted unitaries, one coming from RZ and another from Rot
    (
        qml.QubitUnitary(qml.RZ.compute_matrix(np.array([np.pi, np.pi / 2])), wires=0).matrix(),
        typeof_gates_zyz,
        [[np.pi / 2, np.pi / 4], [0.0, 0.0], [np.pi / 2, np.pi / 4], [1, 1]],
    ),
    (
        qml.Rot(np.array([1.2, 2.3]), np.array([1.2, 2.3]), np.array([1.2, 2.3]), wires=0).matrix(),
        typeof_gates_zyz,
        [[1.2, 2.3], [1.2, 2.3], [1.2, 2.3], [1, 1]],
    ),
]


class TestQubitUnitaryZYZDecomposition:
    """Test that the ZYZ decomposition is correct."""

    def _run_assertions(self, U, expected_gates, expected_params, obtained_gates):
        assert len(obtained_gates) == 4, "Incorrect number of gates"
        for i in range(4):
            assert isinstance(obtained_gates[i], expected_gates[i]), "Incorrect type of gate"
            assert obtained_gates[i].wires == Wires("a"), "Incorrect wire"

        # Check the global phase
        assert qml.math.allclose(
            qml.math.unwrap(obtained_gates[3].parameters[:1]), expected_params[3]
        ), "Incorrect global phase"
        # Now we check the ZYZ rotation angles
        assert qml.math.allclose(
            [qml.math.unwrap(o.parameters)[0] for o in obtained_gates[:3]],
            expected_params[:3],
            atol=1e-7,
        ), "Incorrect ZYZ rotation angles"

        obtained_mat = reduce(np.matmul, [op.matrix() for op in reversed(obtained_gates)])

        if len(obtained_mat.shape) == 2:
            U = [U]
            obtained_mat = [obtained_mat]

        assert all(
            check_matrix_equivalence(curr_obtained_mat, curr_U, atol=1e-7)
            for curr_obtained_mat, curr_U in zip(obtained_mat, qml.math.unwrap(U))
        )

    @pytest.mark.parametrize("U,expected_gates,expected_params", single_qubit_decomps_zyz)
    def test_zyz_decomposition(self, U, expected_gates, expected_params):
        """Test that a one-qubit matrix in isolation is correctly decomposed."""
        obtained_gates = one_qubit_decomposition(U, Wires("a"), "ZYZ", return_global_phase=True)

        self._run_assertions(U, expected_gates, expected_params, obtained_gates)

    @pytest.mark.torch
    @pytest.mark.parametrize("U,expected_gates,expected_params", single_qubit_decomps_zyz)
    def test_zyz_decomposition_torch(self, U, expected_gates, expected_params):
        """Test that a one-qubit operation in Torch is correctly decomposed."""
        import torch

        U = torch.tensor(U, dtype=torch.complex128)

        obtained_gates = one_qubit_decomposition(U, Wires("a"), "ZYZ", return_global_phase=True)

        self._run_assertions(U, expected_gates, expected_params, obtained_gates)

    @pytest.mark.tf
    @pytest.mark.parametrize("U,expected_gates,expected_params", single_qubit_decomps_zyz)
    def test_zyz_decomposition_tf(self, U, expected_gates, expected_params):
        """Test that a one-qubit operation in Tensorflow is correctly decomposed."""
        import tensorflow as tf

        U = tf.Variable(U, dtype=tf.complex128)

        obtained_gates = one_qubit_decomposition(U, Wires("a"), "ZYZ", return_global_phase=True)

        self._run_assertions(U, expected_gates, expected_params, obtained_gates)

    @pytest.mark.jax
    @pytest.mark.parametrize("U,expected_gates,expected_params", single_qubit_decomps_zyz)
    def test_zyz_decomposition_jax(self, U, expected_gates, expected_params):
        """Test that a one-qubit operation in JAX is correctly decomposed."""
        import jax

        # Enable float64 support
        from jax.config import config

        remember = config.read("jax_enable_x64")
        config.update("jax_enable_x64", True)

        U = jax.numpy.array(U, dtype=jax.numpy.complex128)

        obtained_gates = one_qubit_decomposition(U, Wires("a"), "ZYZ", return_global_phase=True)

        self._run_assertions(U, expected_gates, expected_params, obtained_gates)


typeof_gates_xyx = (qml.RX, qml.RY, qml.RX, qml.ops.op_math.sprod.SProd)
single_qubit_decomps_xyx = [
    # Try a random dense unitary
    (
        np.array(
            [
                [-0.28829348 - 0.78829734j, 0.30364367 + 0.45085995j],
                [0.53396245 - 0.10177564j, 0.76279558 - 0.35024096j],
            ]
        ),
        typeof_gates_xyx,
        (
<<<<<<< HEAD
            10.845351366405708,
=======
            -1.7210192479534632,
>>>>>>> 855e9da9
            1.3974974118006183,
            0.45246583660683803,
            0.38469215914523336 - 0.9230449299422961j,
        ),
    ),
    # Try a few specific special unitaries
    (I, typeof_gates_xyx, [0, 0, 0, 1]),  # This triggers the if conditional trivially
<<<<<<< HEAD
    (X, typeof_gates_xyx, [4.71238898038469, 0.0, 10.995574287564276, 1j]),
    (Y, typeof_gates_xyx, [1 / 2 * np.pi, np.pi, 1 / 2 * np.pi, 1j]),
    (Z, typeof_gates_xyx, [10.995574287564276, np.pi, 1 / 2 * np.pi, 1j]),
=======
    (X, typeof_gates_xyx, [-1 / 2 * np.pi, 0, -1 / 2 * np.pi, 1j]),
    (Y, typeof_gates_xyx, [1 / 2 * np.pi, np.pi, 1 / 2 * np.pi, 1j]),
    (Z, typeof_gates_xyx, [-1 / 2 * np.pi, np.pi, 1 / 2 * np.pi, 1j]),
>>>>>>> 855e9da9
    # Add two instances of broadcasted unitaries, one coming from RZ and another from Rot
    (
        qml.QubitUnitary(qml.RZ.compute_matrix(np.array([np.pi, np.pi / 2])), wires=0).matrix(),
        typeof_gates_xyx,
<<<<<<< HEAD
        [[10.99557429, 10.99557429], [np.pi, np.pi / 2], [np.pi / 2, np.pi / 2], [1, 1]],
=======
        [[-np.pi / 2, -np.pi / 2], [np.pi, np.pi / 2], [np.pi / 2, np.pi / 2], [1, 1]],
>>>>>>> 855e9da9
    ),
    (
        # This triggers the if conditional non-trivially
        qml.Rot(np.array([1.2, 2.3]), np.array([1.2, 2.3]), np.array([1.2, 2.3]), wires=0).matrix(),
        typeof_gates_xyx,
<<<<<<< HEAD
        [[11.62877054, 2.81949056], [2.53416365, 2.59030735], [0.93760008, 3.4636947476219095], [1, 1]],
=======
        [[-0.93760008, 2.81949056], [2.53416365, 2.59030735], [0.93760008, -2.81949056], [1, 1]],
>>>>>>> 855e9da9
    ),
]


class TestQubitUnitaryXYXDecomposition:
    """Test that the XYX decomposition is correct."""

    def _run_assertions(self, U, expected_gates, expected_params, obtained_gates):
        assert len(obtained_gates) == 4, "Incorrect number of gates"
        for i in range(4):
            assert isinstance(obtained_gates[i], expected_gates[i]), "Incorrect type of gate"
            assert obtained_gates[i].wires == Wires("a"), "Incorrect wire"
        # Check the global phase
        assert qml.math.allclose(
            qml.math.unwrap(obtained_gates[3].parameters[:1]), expected_params[3]
        ), "Incorrect global phase"
        # Now we check the XYX rotation angles
        assert qml.math.allclose(
            [qml.math.unwrap(o.parameters)[0] for o in obtained_gates[:3]],
            expected_params[:3],
            atol=1e-7,
        ), "Incorrect XYX rotation angles"

        obtained_mat = reduce(np.matmul, [op.matrix() for op in reversed(obtained_gates)])

        if len(obtained_mat.shape) == 2:
            U = [U]
            obtained_mat = [obtained_mat]

        assert all(
            check_matrix_equivalence(curr_obtained_mat, curr_U, atol=1e-7)
            for curr_obtained_mat, curr_U in zip(obtained_mat, qml.math.unwrap(U))
        )

    @pytest.mark.parametrize("U,expected_gates,expected_params", single_qubit_decomps_xyx)
    def test_xyx_decomposition(self, U, expected_gates, expected_params):
        """Test that a one-qubit matrix in isolation is correctly decomposed."""
        obtained_gates = one_qubit_decomposition(U, Wires("a"), "XYX", return_global_phase=True)

        self._run_assertions(U, expected_gates, expected_params, obtained_gates)

    @pytest.mark.torch
    @pytest.mark.parametrize("U,expected_gates,expected_params", single_qubit_decomps_xyx)
    def test_xyx_decomposition_torch(self, U, expected_gates, expected_params):
        """Test that a one-qubit operation in Torch is correctly decomposed."""
        import torch

        U = torch.tensor(U, dtype=torch.complex128)

        obtained_gates = one_qubit_decomposition(U, Wires("a"), "XYX", return_global_phase=True)

        self._run_assertions(U, expected_gates, expected_params, obtained_gates)

    @pytest.mark.tf
    @pytest.mark.parametrize("U,expected_gates,expected_params", single_qubit_decomps_xyx)
    def test_xyx_decomposition_tf(self, U, expected_gates, expected_params):
        """Test that a one-qubit operation in Tensorflow is correctly decomposed."""
        import tensorflow as tf

        U = tf.Variable(U, dtype=tf.complex128)

        obtained_gates = one_qubit_decomposition(U, Wires("a"), "XYX", return_global_phase=True)

        self._run_assertions(U, expected_gates, expected_params, obtained_gates)

    @pytest.mark.jax
    @pytest.mark.parametrize("U,expected_gates,expected_params", single_qubit_decomps_xyx)
    def test_xyx_decomposition_jax(self, U, expected_gates, expected_params):
        """Test that a one-qubit operation in JAX is correctly decomposed."""
        import jax

        # Enable float64 support
        from jax.config import config

        remember = config.read("jax_enable_x64")
        config.update("jax_enable_x64", True)

        U = jax.numpy.array(U, dtype=jax.numpy.complex128)

        obtained_gates = one_qubit_decomposition(U, Wires("a"), "XYX", return_global_phase=True)
<<<<<<< HEAD
=======

        self._run_assertions(U, expected_gates, expected_params, obtained_gates)


typeof_gates_zxz = (qml.RZ, qml.RX, qml.RZ, qml.ops.op_math.sprod.SProd)
single_qubit_decomps_zxz = [
    (I, typeof_gates_zxz, [0.0, 0.0, 0.0, 1]),
    (Z, typeof_gates_zxz, [np.pi / 2, 0.0, np.pi / 2, 1j]),
    (S, typeof_gates_zxz, [np.pi / 4, 0.0, np.pi / 4, 0.70710678 + 0.70710678j]),
    (T, typeof_gates_zxz, [np.pi / 8, 0.0, np.pi / 8, 0.92387953 + 0.38268343j]),
    (qml.RZ(0.3, wires=0).matrix(), typeof_gates_zxz, [0.15, 0.0, 0.15, 1]),
    (qml.RZ(-0.5, wires=0).matrix(), typeof_gates_zxz, [-0.25, 0.0, -0.25, 1]),
    (
        qml.Rot(0.2, 0.5, -0.3, wires=0).matrix(),
        typeof_gates_zxz,
        [-1.37079633, 0.5, 1.27079633, 1],
    ),
    (
        np.array(
            [
                [0, -9.831019270939975e-01 + 0.1830590094588862j],
                [9.831019270939975e-01 + 0.1830590094588862j, 0],
            ]
        ),
        typeof_gates_zxz,
        [-1.7548934714801603, np.pi, 1.7548934714801607, 1],
    ),
    (H, typeof_gates_zxz, [np.pi / 2, np.pi / 2, np.pi / 2, 1j]),
    (X, typeof_gates_zxz, [0, np.pi, 0, 1j]),
    (
        np.exp(1j * 0.02) * qml.Rot(-1.0, 2.0, -3.0, wires=0).matrix(),
        typeof_gates_zxz,
        [-1.0 - np.pi / 2, 2.0, -3.0 + np.pi / 2, 0.9998000066665778 + 0.019998666693333122j],
    ),
    # Add two instances of broadcasted unitaries, one coming from RZ and another from Rot
    (
        qml.QubitUnitary(qml.RZ.compute_matrix(np.array([np.pi, np.pi / 2])), wires=0).matrix(),
        typeof_gates_zxz,
        [[np.pi / 2, np.pi / 4], [0.0, 0.0], [np.pi / 2, np.pi / 4], [1, 1]],
    ),
    (
        qml.Rot(np.array([1.2, 2.3]), np.array([1.2, 2.3]), np.array([1.2, 2.3]), wires=0).matrix(),
        typeof_gates_zxz,
        [
            [1.2 - np.pi / 2, 2.3 - np.pi / 2],
            [1.2, 2.3],
            [1.2 + np.pi / 2, -3 * np.pi / 2 + 2.3],
            [1, 1],
        ],
    ),
]


class TestQubitUnitaryZXZDecomposition:
    """Test that the ZXZ decomposition is correct."""

    def _run_assertions(self, U, expected_gates, expected_params, obtained_gates):
        assert len(obtained_gates) == 4, "Incorrect number of gates"
        for i in range(4):
            assert isinstance(obtained_gates[i], expected_gates[i]), "Incorrect type of gate"
            assert obtained_gates[i].wires == Wires("a"), "Incorrect wire"

        # Check the global phase
        assert qml.math.allclose(
            qml.math.unwrap(obtained_gates[3].parameters[:1]), expected_params[3]
        ), "Incorrect global phase"
        # Now we check the ZXZ rotation angles
        assert qml.math.allclose(
            [qml.math.unwrap(o.parameters)[0] for o in obtained_gates[:3]],
            expected_params[:3],
            atol=1e-7,
        ), "Incorrect ZXZ rotation angles"

        obtained_mat = reduce(np.matmul, [op.matrix() for op in reversed(obtained_gates)])

        if len(obtained_mat.shape) == 2:
            U = [U]
            obtained_mat = [obtained_mat]

        assert all(
            check_matrix_equivalence(curr_obtained_mat, curr_U, atol=1e-7)
            for curr_obtained_mat, curr_U in zip(obtained_mat, qml.math.unwrap(U))
        )

    @pytest.mark.parametrize("U,expected_gates,expected_params", single_qubit_decomps_zxz)
    def test_zxz_decomposition(self, U, expected_gates, expected_params):
        """Test that a one-qubit matrix in isolation is correctly decomposed."""
        obtained_gates = one_qubit_decomposition(U, Wires("a"), "ZXZ", return_global_phase=True)

        self._run_assertions(U, expected_gates, expected_params, obtained_gates)

    @pytest.mark.torch
    @pytest.mark.parametrize("U,expected_gates,expected_params", single_qubit_decomps_zxz)
    def test_zxz_decomposition_torch(self, U, expected_gates, expected_params):
        """Test that a one-qubit operation in Torch is correctly decomposed."""
        import torch

        U = torch.tensor(U, dtype=torch.complex128)

        obtained_gates = one_qubit_decomposition(U, Wires("a"), "ZXZ", return_global_phase=True)

        self._run_assertions(U, expected_gates, expected_params, obtained_gates)

    @pytest.mark.tf
    @pytest.mark.parametrize("U,expected_gates,expected_params", single_qubit_decomps_zxz)
    def test_zxz_decomposition_tf(self, U, expected_gates, expected_params):
        """Test that a one-qubit operation in Tensorflow is correctly decomposed."""
        import tensorflow as tf

        U = tf.Variable(U, dtype=tf.complex128)

        obtained_gates = one_qubit_decomposition(U, Wires("a"), "ZXZ", return_global_phase=True)

        self._run_assertions(U, expected_gates, expected_params, obtained_gates)

    @pytest.mark.jax
    @pytest.mark.parametrize("U,expected_gates,expected_params", single_qubit_decomps_zxz)
    def test_zxz_decomposition_jax(self, U, expected_gates, expected_params):
        """Test that a one-qubit operation in JAX is correctly decomposed."""
        import jax

        # Enable float64 support
        from jax.config import config

        remember = config.read("jax_enable_x64")
        config.update("jax_enable_x64", True)

        U = jax.numpy.array(U, dtype=jax.numpy.complex128)

        obtained_gates = one_qubit_decomposition(U, Wires("a"), "ZXZ", return_global_phase=True)

        self._run_assertions(U, expected_gates, expected_params, obtained_gates)


single_qubit_decomps = [
    (
        np.array(
            [
                [0, -9.831019270939975e-01 + 0.1830590094588862j],
                [9.831019270939975e-01 + 0.1830590094588862j, 0],
            ]
        ),
        "ZYZ",
        typeof_gates_zyz,
        [-0.18409714468526372, np.pi, 0.18409714468526372, 1],
    ),
    (
        np.array(
            [
                [-0.28829348 - 0.78829734j, 0.30364367 + 0.45085995j],
                [0.53396245 - 0.10177564j, 0.76279558 - 0.35024096j],
            ]
        ),
        "XYX",
        typeof_gates_xyx,
        (
            -1.7210192479534632,
            1.3974974118006183,
            0.45246583660683803,
            0.38469215914523336 - 0.9230449299422961j,
        ),
    ),
    (
        np.array(
            [
                [0, -9.831019270939975e-01 + 0.1830590094588862j],
                [9.831019270939975e-01 + 0.1830590094588862j, 0],
            ]
        ),
        "ZXZ",
        typeof_gates_zxz,
        [-1.7548934714801603, np.pi, 1.7548934714801607, 1],
    ),
]


rot_decomps = [
    # These will be decomposed to RZ
    (I, "rot", qml.RZ, [0.0]),
    (Z, "rot", qml.RZ, [np.pi]),
    (S, "rot", qml.RZ, [np.pi / 2]),
    (T, "rot", qml.RZ, [np.pi / 4]),
    (qml.RZ(0.3, wires=0).matrix(), "rot", qml.RZ, [0.3]),
    (qml.RZ(-0.5, wires=0).matrix(), "rot", qml.RZ, [-0.5]),
    # This will be decomposed to Rot
    (
        qml.Rot(0.2, 0.5, -0.3, wires=0).matrix(),
        "rot",
        qml.Rot,
        [0.2, 0.5, -0.3],
    ),
]


class TestOneQubitUnitaryDecomposition:
    """Test that one qubit unitaries are correctly decomposed."""

    def _run_assertions(self, U, expected_gates, expected_params, obtained_gates):
        assert len(obtained_gates) == 4, "Incorrect number of gates"
        for i in range(4):
            assert isinstance(obtained_gates[i], expected_gates[i]), "Incorrect type of gate"
            assert obtained_gates[i].wires == Wires("a"), "Incorrect wire"

        # Check the global phase
        assert qml.math.allclose(
            qml.math.unwrap(obtained_gates[3].parameters[:1]), expected_params[3]
        ), "Incorrect global phase"
        # Now we check the rotation angles
        assert qml.math.allclose(
            [qml.math.unwrap(o.parameters)[0] for o in obtained_gates[:3]],
            expected_params[:3],
            atol=1e-7,
        ), "Incorrect rotation angles"

        obtained_mat = reduce(np.matmul, [op.matrix() for op in reversed(obtained_gates)])

        if len(obtained_mat.shape) == 2:
            U = [U]
            obtained_mat = [obtained_mat]

        assert all(
            check_matrix_equivalence(curr_obtained_mat, curr_U, atol=1e-7)
            for curr_obtained_mat, curr_U in zip(obtained_mat, qml.math.unwrap(U))
        )

    @pytest.mark.parametrize("U,decomp_type,expected_gates,expected_params", single_qubit_decomps)
    def test_one_qubit_decomposition(self, U, decomp_type, expected_gates, expected_params):
        """Test that a one-qubit matrix in isolation is correctly decomposed."""
        obtained_gates = one_qubit_decomposition(
            U, Wires("a"), decomp_type, return_global_phase=True
        )
>>>>>>> 855e9da9

        self._run_assertions(U, expected_gates, expected_params, obtained_gates)

    def test_one_qubit_decomposition_exception(self):
        """Test that exception for incorrect rotations argument is raised."""
        U = qml.Rot(1.2, 1.2, 1.2, wires=0).matrix()
        with pytest.raises(ValueError):
            one_qubit_decomposition(U, Wires("a"), "nonsense string", return_global_phase=True)

    def _run_assertions_rot(self, U, expected_gate, expected_params, obtained_gates):
        assert len(obtained_gates) == 1, "Incorrect number of gates"
        assert isinstance(obtained_gates[0], expected_gate), "Incorrect type of gate"
        assert obtained_gates[0].wires == Wires("a"), "Incorrect wire"

        # Now we check the rotation angles
        assert qml.math.allclose(
            qml.math.unwrap(obtained_gates[0].parameters),
            expected_params,
            atol=1e-7,
        ), "Incorrect rotation angles"

        obtained_mat = obtained_gates[0].matrix()

        if len(obtained_mat.shape) == 2:
            U = [U]
            obtained_mat = [obtained_mat]

        assert all(
            check_matrix_equivalence(curr_obtained_mat, curr_U, atol=1e-7)
            for curr_obtained_mat, curr_U in zip(obtained_mat, qml.math.unwrap(U))
        )

    @pytest.mark.parametrize("U,decomp_type,expected_gate,expected_params", rot_decomps)
    def test_one_qubit_decomposition_rot(self, U, decomp_type, expected_gate, expected_params):
        """Test that a one-qubit matrix in isolation is correctly decomposed to RZ or Rot gate."""
        obtained_gates = one_qubit_decomposition(
            U, Wires("a"), decomp_type, return_global_phase=True
        )

        self._run_assertions_rot(U, expected_gate, expected_params, obtained_gates)


typeof_gates_zxz = (qml.RZ, qml.RX, qml.RZ, qml.ops.op_math.sprod.SProd)
single_qubit_decomps_zxz = [
    (I, typeof_gates_zxz, [0.0, 0.0, 0.0, 1]),
    (Z, typeof_gates_zxz, [np.pi / 2, 0.0, np.pi / 2, 1j]),
    (S, typeof_gates_zxz, [np.pi / 4, 0.0, np.pi / 4, 0.70710678 + 0.70710678j]),
    (T, typeof_gates_zxz, [np.pi / 8, 0.0, np.pi / 8, 0.92387953 + 0.38268343j]),
    (qml.RZ(0.3, wires=0).matrix(), typeof_gates_zxz, [0.15, 0.0, 0.15, 1]),
    (qml.RZ(-0.5, wires=0).matrix(), typeof_gates_zxz, [12.316370614359172, 0.0, 12.316370614359172, 1]),
    (
        qml.Rot(0.2, 0.5, -0.3, wires=0).matrix(),
        typeof_gates_zxz,
        [11.195574287564275, 0.5, 1.27079633, 1],
    ),
    (
        np.array(
            [
                [0, -9.831019270939975e-01 + 0.1830590094588862j],
                [9.831019270939975e-01 + 0.1830590094588862j, 0],
            ]
        ),
        typeof_gates_zxz,
        [10.811477142879012, np.pi, 1.7548934714801607, 1],
    ),
    (H, typeof_gates_zxz, [np.pi / 2, np.pi / 2, np.pi / 2, 1j]),
    (X, typeof_gates_zxz, [0, np.pi, 4*np.pi, 1j]),
    (
        np.exp(1j * 0.02) * qml.Rot(-1.0, 2.0, -3.0, wires=0).matrix(),
        typeof_gates_zxz,
        [9.995574287564276, 2.0, 11.137166941154069, 0.9998000066665778 + 0.019998666693333122j],
    ),
    # Add two instances of broadcasted unitaries, one coming from RZ and another from Rot
    (
        qml.QubitUnitary(qml.RZ.compute_matrix(np.array([np.pi, np.pi / 2])), wires=0).matrix(),
        typeof_gates_zxz,
        [[np.pi / 2, np.pi / 4], [0.0, 0.0], [np.pi / 2, np.pi / 4], [1, 1]],
    ),
    (
        qml.Rot(np.array([1.2, 2.3]), np.array([1.2, 2.3]), np.array([1.2, 2.3]), wires=0).matrix(),
        typeof_gates_zxz,
        [
            [12.19557429,  0.72920367],
            [1.2, 2.3],
            [2.77079633, 3.87079633],
            [1, 1],
        ],
    ),
]


class TestQubitUnitaryZXZDecomposition:
    """Test that the ZXZ decomposition is correct."""

    def _run_assertions(self, U, expected_gates, expected_params, obtained_gates):
        assert len(obtained_gates) == 4, "Incorrect number of gates"
        for i in range(4):
            assert isinstance(obtained_gates[i], expected_gates[i]), "Incorrect type of gate"
            assert obtained_gates[i].wires == Wires("a"), "Incorrect wire"

        # Check the global phase
        assert qml.math.allclose(
            qml.math.unwrap(obtained_gates[3].parameters[:1]), expected_params[3]
        ), "Incorrect global phase"
        # Now we check the ZXZ rotation angles
        assert qml.math.allclose(
            [qml.math.unwrap(o.parameters)[0] for o in obtained_gates[:3]],
            expected_params[:3],
            atol=1e-7,
        ), "Incorrect ZXZ rotation angles"

        obtained_mat = reduce(np.matmul, [op.matrix() for op in reversed(obtained_gates)])

        if len(obtained_mat.shape) == 2:
            U = [U]
            obtained_mat = [obtained_mat]

        assert all(
            check_matrix_equivalence(curr_obtained_mat, curr_U, atol=1e-7)
            for curr_obtained_mat, curr_U in zip(obtained_mat, qml.math.unwrap(U))
        )

    @pytest.mark.parametrize("U,expected_gates,expected_params", single_qubit_decomps_zxz)
    def test_zxz_decomposition(self, U, expected_gates, expected_params):
        """Test that a one-qubit matrix in isolation is correctly decomposed."""
        obtained_gates = one_qubit_decomposition(U, Wires("a"), "ZXZ", return_global_phase=True)

        self._run_assertions(U, expected_gates, expected_params, obtained_gates)

    @pytest.mark.torch
    @pytest.mark.parametrize("U,expected_gates,expected_params", single_qubit_decomps_zxz)
    def test_zxz_decomposition_torch(self, U, expected_gates, expected_params):
        """Test that a one-qubit operation in Torch is correctly decomposed."""
        import torch

        U = torch.tensor(U, dtype=torch.complex128)

        obtained_gates = one_qubit_decomposition(U, Wires("a"), "ZXZ", return_global_phase=True)

        self._run_assertions(U, expected_gates, expected_params, obtained_gates)

    @pytest.mark.tf
    @pytest.mark.parametrize("U,expected_gates,expected_params", single_qubit_decomps_zxz)
    def test_zxz_decomposition_tf(self, U, expected_gates, expected_params):
        """Test that a one-qubit operation in Tensorflow is correctly decomposed."""
        import tensorflow as tf

        U = tf.Variable(U, dtype=tf.complex128)

        obtained_gates = one_qubit_decomposition(U, Wires("a"), "ZXZ", return_global_phase=True)

        self._run_assertions(U, expected_gates, expected_params, obtained_gates)

    @pytest.mark.jax
    @pytest.mark.parametrize("U,expected_gates,expected_params", single_qubit_decomps_zxz)
    def test_zxz_decomposition_jax(self, U, expected_gates, expected_params):
        """Test that a one-qubit operation in JAX is correctly decomposed."""
        import jax

        # Enable float64 support
        from jax.config import config

        remember = config.read("jax_enable_x64")
        config.update("jax_enable_x64", True)

        U = jax.numpy.array(U, dtype=jax.numpy.complex128)

        obtained_gates = one_qubit_decomposition(U, Wires("a"), "ZXZ", return_global_phase=True)

        self._run_assertions(U, expected_gates, expected_params, obtained_gates)


single_qubit_decomps = [
    (
        np.array(
            [
                [0, -9.831019270939975e-01 + 0.1830590094588862j],
                [9.831019270939975e-01 + 0.1830590094588862j, 0],
            ]
        ),
        "ZYZ",
        typeof_gates_zyz,
        [12.382273469673908, np.pi, 0.18409714468526372, 1],
    ),
    (
        np.array(
            [
                [-0.28829348 - 0.78829734j, 0.30364367 + 0.45085995j],
                [0.53396245 - 0.10177564j, 0.76279558 - 0.35024096j],
            ]
        ),
        "XYX",
        typeof_gates_xyx,
        (
            10.845351366405708,
            1.3974974118006183,
            0.45246583660683803,
            0.38469215914523336 - 0.9230449299422961j,
        ),
    ),
    (
        np.array(
            [
                [0, -9.831019270939975e-01 + 0.1830590094588862j],
                [9.831019270939975e-01 + 0.1830590094588862j, 0],
            ]
        ),
        "ZXZ",
        typeof_gates_zxz,
        [10.811477142879012, np.pi, 1.7548934714801607, 1],
    ),
]


rot_decomps = [
    # These will be decomposed to RZ
    (I, "rot", qml.RZ, [0.0]),
    (Z, "rot", qml.RZ, [np.pi]),
    (S, "rot", qml.RZ, [np.pi / 2]),
    (T, "rot", qml.RZ, [np.pi / 4]),
    (qml.RZ(0.3, wires=0).matrix(), "rot", qml.RZ, [0.3]),
    (qml.RZ(-0.5, wires=0).matrix(), "rot", qml.RZ, [-0.5]),
    # This will be decomposed to Rot
    (
        qml.Rot(0.2, 0.5, -0.3, wires=0).matrix(),
        "rot",
        qml.Rot,
        [0.2, 0.5, -0.3],
    ),
]


class TestOneQubitUnitaryDecomposition:
    """Test that one qubit unitaries are correctly decomposed."""

    def _run_assertions(self, U, expected_gates, expected_params, obtained_gates):
        assert len(obtained_gates) == 4, "Incorrect number of gates"
        for i in range(4):
            assert isinstance(obtained_gates[i], expected_gates[i]), "Incorrect type of gate"
            assert obtained_gates[i].wires == Wires("a"), "Incorrect wire"

        # Check the global phase
        assert qml.math.allclose(
            qml.math.unwrap(obtained_gates[3].parameters[:1]), expected_params[3]
        ), "Incorrect global phase"
        # Now we check the rotation angles
        assert qml.math.allclose(
            [qml.math.unwrap(o.parameters)[0] for o in obtained_gates[:3]],
            expected_params[:3],
            atol=1e-7,
        ), "Incorrect rotation angles"

        obtained_mat = reduce(np.matmul, [op.matrix() for op in reversed(obtained_gates)])

        if len(obtained_mat.shape) == 2:
            U = [U]
            obtained_mat = [obtained_mat]

        assert all(
            check_matrix_equivalence(curr_obtained_mat, curr_U, atol=1e-7)
            for curr_obtained_mat, curr_U in zip(obtained_mat, qml.math.unwrap(U))
        )

    @pytest.mark.parametrize("U,decomp_type,expected_gates,expected_params", single_qubit_decomps)
    def test_one_qubit_decomposition(self, U, decomp_type, expected_gates, expected_params):
        """Test that a one-qubit matrix in isolation is correctly decomposed."""
        obtained_gates = one_qubit_decomposition(
            U, Wires("a"), decomp_type, return_global_phase=True
        )

        self._run_assertions(U, expected_gates, expected_params, obtained_gates)

    def test_one_qubit_decomposition_exception(self):
        """Test that exception for incorrect rotations argument is raised."""
        U = qml.Rot(1.2, 1.2, 1.2, wires=0).matrix()
        with pytest.raises(ValueError):
            one_qubit_decomposition(U, Wires("a"), "nonsense string", return_global_phase=True)

    def _run_assertions_rot(self, U, expected_gate, expected_params, obtained_gates):
        assert len(obtained_gates) == 1, "Incorrect number of gates"
        assert isinstance(obtained_gates[0], expected_gate), "Incorrect type of gate"
        assert obtained_gates[0].wires == Wires("a"), "Incorrect wire"

        # Now we check the rotation angles
        assert qml.math.allclose(
            qml.math.unwrap(obtained_gates[0].parameters),
            expected_params,
            atol=1e-7,
        ), "Incorrect rotation angles"

        obtained_mat = obtained_gates[0].matrix()

        if len(obtained_mat.shape) == 2:
            U = [U]
            obtained_mat = [obtained_mat]

        assert all(
            check_matrix_equivalence(curr_obtained_mat, curr_U, atol=1e-7)
            for curr_obtained_mat, curr_U in zip(obtained_mat, qml.math.unwrap(U))
        )

    @pytest.mark.parametrize("U,decomp_type,expected_gate,expected_params", rot_decomps)
    def test_one_qubit_decomposition_rot(self, U, decomp_type, expected_gate, expected_params):
        """Test that a one-qubit matrix in isolation is correctly decomposed to RZ or Rot gate."""
        obtained_gates = one_qubit_decomposition(
            U, Wires("a"), decomp_type, return_global_phase=True
        )

        self._run_assertions_rot(U, expected_gate, expected_params, obtained_gates)


# Randomly generated set (scipy.unitary_group) of five U(4) operations.
# These require 3 CNOTs each
samples_3_cnots = [
    # Special case
    SWAP,
    # Unitary from the QMC subroutine
    [
        [0.5, 0.5, 0.5, 0.5],
        [0.5, -0.83333333, 0.16666667, 0.16666667],
        [0.5, 0.16666667, -0.83333333, 0.16666667],
        [0.5, 0.16666667, 0.16666667, -0.83333333],
    ],
    [
        [
            0.5636620105552962 + 0.0965426329099377j,
            -0.5027332564280158 - 0.1635419007447941j,
            -0.3847256335260943 + 0.3721938458489832j,
            -0.0112168300627589 - 0.3268181271182378j,
        ],
        [
            0.212792517319857 - 0.3244649017713778j,
            0.1634380572825265 + 0.0960335485305775j,
            -0.3139573850066476 + 0.2101838768898215j,
            0.5975048356996334 + 0.5601329312675812j,
        ],
        [
            -0.0126840675187197 + 0.0099226785860024j,
            0.400697758142422 - 0.5848686938298225j,
            0.0812309251127118 + 0.561309695149665j,
            -0.3604590752381415 + 0.2133372693485148j,
        ],
        [
            -0.238184683798628 + 0.6822134865739269j,
            -0.0963245167970645 + 0.4155362603090703j,
            0.0955731566481913 + 0.4898062484085562j,
            0.1317657014485092 + 0.1717481576104292j,
        ],
    ],
    [
        [
            0.5135439721958217 + 0.4814385791961366j,
            -0.0469575920616757 - 0.5084648743399148j,
            0.1487574414769012 - 0.2081434671214162j,
            0.4170176952238572 + 0.0662699159748308j,
        ],
        [
            -0.1694469031236633 - 0.5709199999770778j,
            0.1385353297280915 - 0.0224196352047464j,
            0.3755479552341257 - 0.3411293791379575j,
            0.4963367242427539 + 0.3491242747200203j,
        ],
        [
            -0.1340989096401365 - 0.3533610802773053j,
            0.120577125957884 - 0.8395701125658934j,
            -0.0914053397143667 + 0.1816589401138052j,
            -0.3090484419414308 - 0.0295087451853903j,
        ],
        [
            -0.001618511029519 - 0.0835367795138499j,
            0.0053302150713874 + 0.0108880702515039j,
            -0.4304338310290907 + 0.6712032562215353j,
            0.5750401423577074 + 0.1625231252605274j,
        ],
    ],
    [
        [
            -0.0031072463860293 - 0.6094283173470628j,
            -0.1706041375326247 - 0.5095579204727588j,
            0.4717848248508053 - 0.1360136245848086j,
            -0.3088104665532103 + 0.0582056156280258j,
        ],
        [
            0.0649795149056778 - 0.0807006955559929j,
            0.3985010217077551 - 0.4878571486498078j,
            -0.2593500452019464 - 0.369166183684014j,
            0.5611176872453115 + 0.2721364042662399j,
        ],
        [
            0.6706814505431677 - 0.3020432793307177j,
            -0.445130459060895 + 0.2625311675303597j,
            -0.1884345816738757 + 0.0153310963671089j,
            0.1742601869852907 + 0.3546593618463598j,
        ],
        [
            -0.0330058354970538 + 0.2751715747427885j,
            -0.2166842655029602 - 0.0205300200732348j,
            0.6878324043735908 + 0.2156784765639485j,
            0.5870150498641511 + 0.1077050421736986j,
        ],
    ],
    [
        [
            -0.1517007161518054 - 0.3477896338392819j,
            -0.1996932364673036 - 0.3437390801195139j,
            -0.5626622855975293 - 0.1026521198436937j,
            0.5737100114799175 + 0.2042690304628801j,
        ],
        [
            -0.1782045187028614 - 0.1798746573123555j,
            0.6710156796470433 + 0.1482075706151732j,
            -0.4090747335747313 + 0.4717438839366156j,
            -0.2113406078464153 + 0.1706207743654816j,
        ],
        [
            0.0355053593911394 - 0.6453216466524461j,
            -0.1081082592116457 + 0.4107406869820365j,
            0.4773230440109602 + 0.2293807227814043j,
            0.2490211402335333 + 0.2438025872570191j,
        ],
        [
            -0.5071192657577112 - 0.3421211957731553j,
            -0.3794415508044536 - 0.2129960836701763j,
            -0.0100377824272845 - 0.0493528476711767j,
            -0.6523577435362742 + 0.0912843325184198j,
        ],
    ],
    [
        [
            -0.0196408936733692 + 0.0436166575003405j,
            -0.4114171776549808 + 0.1604631422478851j,
            0.8090489042142334 + 0.1854903095749424j,
            -0.0285563913316359 - 0.336031332694153j,
        ],
        [
            0.6111824978145968 - 0.0373559219203255j,
            -0.0607088813252194 - 0.4399072558564469j,
            0.0652009339801155 - 0.3851081946614576j,
            0.4498048829332472 - 0.2701344319737953j,
        ],
        [
            -0.010769501670078 + 0.4210446448669616j,
            -0.1955139271138671 + 0.5982440344653875j,
            -0.3421820362428211 - 0.0107432223507508j,
            0.4746580414982144 - 0.2897923140475613j,
        ],
        [
            0.598418329142766 + 0.2954204464071747j,
            -0.4534575233858022 + 0.0777057134279078j,
            -0.1459545057858948 + 0.1413048185423547j,
            -0.4168424055846296 + 0.3576772276508062j,
        ],
    ],
]

samples_2_cnots = [
    # Special case: CNOT01 CNOT10
    [[1, 0, 0, 0], [0, 0, 0, 1], [0, 1, 0, 0], [0, 0, 1, 0]],
    # CNOT01 HH CNOT01
    [[0.5, 0.5, 0.5, 0.5], [0.5, -0.5, -0.5, 0.5], [0.5, -0.5, 0.5, -0.5], [0.5, 0.5, -0.5, -0.5]],
    # (A \otimes B) CNOT10 CNOT01 (C \otimes D)
    [
        [
            -0.004631217256064 - 0.268534699868393j,
            -0.2794044288596784 - 0.2842241448919913j,
            0.1218071742216182 - 0.7879690440506752j,
            0.2778952482254939 + 0.2367688668871671j,
        ],
        [
            0.4392070528530516 + 0.6904136673657634j,
            -0.1826413830164512 + 0.2570714399459114j,
            -0.1294472995785671 - 0.1887672822622143j,
            -0.0785276120371355 + 0.4152424069619657j,
        ],
        [
            0.1620021717921561 + 0.1884711066839195j,
            0.4872686757195456 - 0.6397614642921917j,
            -0.4411324161480765 - 0.1891338003177969j,
            -0.2059859403259958 - 0.1367802403050884j,
        ],
        [
            0.3022798492102187 - 0.3242755471407363j,
            -0.1551409732131101 + 0.2662930443472138j,
            -0.0292247033180649 - 0.2839975729154084j,
            -0.7363616289920063 - 0.2911260927728274j,
        ],
    ],
    # CNOT01 (A \otimes B) CNOT01 (C \otimes D)
    [
        [
            0.4952546422732242 - 0.3874950570842591j,
            -0.565120684005787 - 0.0812920957189095j,
            0.0599739067738637 - 0.3382684721070105j,
            0.2002937293624679 - 0.3470743738556477j,
        ],
        [
            0.3076748055295139 + 0.1668987026621435j,
            0.1113148363873911 - 0.355244639751341j,
            -0.5552367793191325 + 0.2360956317049145j,
            -0.4402702690966316 - 0.4254695664213973j,
        ],
        [
            -0.0570544619126448 - 0.5997099301388422j,
            0.3690979468442732 - 0.489643527399396j,
            -0.2915922328649661 - 0.1955865908229054j,
            0.1605581200806802 + 0.3347381888568993j,
        ],
        [
            0.3161801218120408 - 0.1384715702727579j,
            0.1624040016253136 + 0.3648031287938079j,
            -0.2674750917123022 + 0.5684412664492574j,
            0.5714177142050261 - 0.0145866404362501j,
        ],
    ],
    # (A \otimes B) CNOT10 (C \otimes D) CNOT01 (E \otimes F)
    [
        [
            -0.5032838832977308 + 0.008462334360567j,
            -0.1994567215589622 + 0.4166138291684532j,
            -0.2927933889967656 + 0.3307978265454508j,
            0.0980847185817039 - 0.5731560630175854j,
        ],
        [
            0.429674866329586 + 0.1517854863780976j,
            -0.260061924207509 - 0.0913938324295813j,
            0.4678474940708733 + 0.4691638242216676j,
            0.4693562225846957 - 0.238881566880469j,
        ],
        [
            -0.3407683276656533 - 0.1781416508017804j,
            0.648130427328909 + 0.1856223456906182j,
            0.3247150132557211 - 0.0284712498269712j,
            0.5276154053566222 + 0.1139531710411058j,
        ],
        [
            -0.6092485765643428 - 0.1411845180727529j,
            -0.3732001418286821 - 0.3418447668630915j,
            0.4811869468078607 + 0.1675038147841858j,
            -0.1994479499053229 + 0.2310173648263156j,
        ],
    ],
]

# These are randomly generated matrices that involve a single CNOT
samples_1_cnot = [
    # Special case
    CNOT,
    # CNOT10 (A \otimes B)
    [
        [
            0.1386390404432302 - 0.334570112999545j,
            0.0148174707054368 - 0.0412250336805805j,
            -0.4992326027350552 + 0.7779384196647746j,
            -0.0558235265127082 + 0.0968780293767465j,
        ],
        [
            0.1110962138948646 + 0.0126194273429225j,
            -0.922378240060485 - 0.0603304126213831j,
            0.0419677169072708 + 0.0125607156508953j,
            -0.3515157103454069 - 0.0871472858321581j,
        ],
        [
            -0.7766806433421076 - 0.5011871453677099j,
            -0.0967373552333893 - 0.0560669491829709j,
            -0.2647978260425042 - 0.2470628571248854j,
            -0.0334214548399949 - 0.0283207908867259j,
        ],
        [
            0.0029378421621844 + 0.0437084651240645j,
            -0.0415219650227516 - 0.3597691905488813j,
            0.0123400367724977 - 0.1111275941460545j,
            -0.0580109080696657 + 0.922527024519649j,
        ],
    ],
    # CNOT01 (A \otimes B)
    [
        [
            0.1275272250362362 - 0.3343853948894475j,
            0.6337142336419559 - 0.1759440058732874j,
            0.2947329435072354 - 0.116226264283067j,
            0.4932993532409792 + 0.309278009290073j,
        ],
        [
            0.3999023544680882 - 0.5221380373177482j,
            -0.3578174135830141 - 0.0065942382104973j,
            0.5800639860980087 - 0.0502285871838717j,
            -0.2092751655259081 - 0.2378654190750314j,
        ],
        [
            -0.1565164704901467 + 0.5608027580207731j,
            0.296176258834552 - 0.1124974497506721j,
            0.5870241263928151 - 0.2965682015252186j,
            -0.3194248225208941 - 0.1613832959085598j,
        ],
        [
            0.0054101937368828 + 0.3167756024402226j,
            -0.4627149049700612 + 0.3534007012683281j,
            0.2601293856027128 - 0.2457834172330788j,
            0.647226333094554 + 0.1168250695361578j,
        ],
    ],
    # (A \otimes B) CNOT01
    [
        [
            0.190458746413919 + 0.2870042726555157j,
            0.502809168004646 + 0.6156507128238845j,
            -0.3763228062935716 + 0.2616231647579805j,
            -0.1734766279722236 + 0.096703042530068j,
        ],
        [
            -0.7237411404174169 - 0.3286968531905625j,
            0.3261596499092991 + 0.1107513854501445j,
            -0.0781992451732389 + 0.1825664178909173j,
            0.2212035729951513 - 0.4014156376735081j,
        ],
        [
            -0.1821207882156272 + 0.0792315428784779j,
            -0.4001569202892715 + 0.2234725352683322j,
            0.3327888523333447 + 0.7218687134048248j,
            0.1125960761054146 + 0.3255274339495012j,
        ],
        [
            0.2594885215726799 - 0.3777978851802577j,
            -0.0957194014420285 + 0.1740213063816186j,
            0.2880779045831403 + 0.1888308965690472j,
            -0.6184873664151125 - 0.4993157690429775j,
        ],
    ],
    # (A \otimes B) CNOT10
    [
        [
            -0.0885673151087696 - 0.0243844138270481j,
            -0.4871418040378778 + 0.4830303555130133j,
            -0.7088634125078255 - 0.1034876301900189j,
            -0.0696323339281462 + 0.0537594674970065j,
        ],
        [
            0.0404303791439687 - 0.0781289108852639j,
            0.3879597260952143 + 0.6022327441469053j,
            0.2377071200057033 - 0.6435221726459008j,
            0.0398405677965372 + 0.082773776650062j,
        ],
        [
            -0.5889549838714252 + 0.4078345916760804j,
            -0.0074407415198821 - 0.0876548780130169j,
            0.0684934101349958 - 0.0612161883111329j,
            -0.0267574702860782 + 0.6854994524959126j,
        ],
        [
            -0.2651157710067235 - 0.6327235490732244j,
            -0.0911552999919856 - 0.011378937851836j,
            0.0437473475396883 + 0.0763211101667442j,
            0.6944805007772098 + 0.1757664963376742j,
        ],
    ],
    # (A \otimes B) CNOT10 (C \otimes D)
    [
        [
            0.2211933286892437 + 0.0021586412960177j,
            0.38444713219383 - 0.0581554847392023j,
            -0.170894684604903 + 0.1031928176859452j,
            -0.1036775219695835 - 0.8656121616196758j,
        ],
        [
            0.3442924845446644 + 0.260151125836039j,
            -0.1914328218155123 - 0.0746552589054714j,
            -0.5744657965166804 - 0.6284808877028109j,
            -0.2036000102332332 + 0.071498266549486j,
        ],
        [
            -0.1048402095394854 + 0.5447532602544797j,
            0.7011096884305793 - 0.024182937133914j,
            -0.1624036601402791 + 0.1839401392571305j,
            -0.1162941782466869 + 0.3554990108217186j,
        ],
        [
            -0.6743897607764879 + 0.0479978633805106j,
            -0.167244245931061 - 0.5352458890411946j,
            -0.4128361178667754 + 0.06711548036308j,
            0.1819390859257292 - 0.1428141352633625j,
        ],
    ],
    # (A \otimes B) CNOT01 (C \otimes D)
    [
        [
            -0.384175417575186 + 0.3923608184977355j,
            0.1002767236561732 - 0.5802482358089508j,
            -0.4052191818361661 + 0.4207032744597814j,
            -0.1025417468296731 + 0.0031874535396264j,
        ],
        [
            -0.4577221128473338 + 0.0586197038286386j,
            -0.0937187062570979 + 0.6742419194459858j,
            -0.0414783182526488 + 0.3776270025012934j,
            -0.2437968467006254 + 0.3462792652304717j,
        ],
        [
            0.3423554335462237 + 0.4267199288134111j,
            0.1796472451791323 + 0.1419455069613175j,
            -0.1490674637388668 - 0.2557411476563918j,
            -0.7409292809972994 - 0.1080757005000481j,
        ],
        [
            0.4279595694962425 - 0.0554066848293549j,
            0.185704890878562 + 0.3208788487100644j,
            -0.4049260830288736 + 0.5127316935400166j,
            0.2406649865130532 - 0.4376672321481798j,
        ],
    ],
]

# Randomly-generated SU(2) x SU(2) matrices. These can be used to test
# the 0-CNOT decomposition case
samples_su2_su2 = [
    # Real-valued case
    (X, H),
    (
        [
            [-0.8951484711495978 + 0.2618482674962029j, 0.1320728980584716 + 0.3357103647583892j],
            [0.1145773085667637 + 0.3420770962361714j, -0.8540795475070558 + 0.3747044530324777j],
        ],
        [
            [0.535259309608487 - 0.7568444138362017j, -0.0856403406729011 - 0.3651708323125105j],
            [0.2346548909477215 + 0.2926108112778731j, -0.9258821807212569 - 0.0453671985080405j],
        ],
    ),
    (
        [
            [-0.3475218186197753 + 0.616967631919303j, -0.6918447778561189 - 0.1411748210564089j],
            [0.4110483325261496 + 0.5741243724791375j, 0.4216047723512865 - 0.5689199321376678j],
        ],
        [
            [-0.1036172252382817 - 0.409539663695392j, 0.0173544935458401 + 0.9062226856837956j],
            [-0.3763539496942646 + 0.8245595424490042j, -0.2579549535044457 + 0.3345422357017644j],
        ],
    ),
    (
        [
            [-0.6199757150883975 - 0.4615217464182165j, -0.5797949307229534 + 0.257809287248686j],
            [0.5072854247342099 - 0.381168319953196j, 0.1016602350822234 + 0.7661836635685451j],
        ],
        [
            [-0.5741575760925136 - 0.4777766752909318j, -0.6560499370893111 + 0.1080324322072939j],
            [0.3761599015364478 - 0.5482483514244275j, 0.1890587151173228 + 0.7226231907949495j],
        ],
    ),
    (
        [
            [0.257810302107603 + 0.3791450460627684j, 0.7491086034534051 - 0.478141383280444j],
            [-0.6878868994174759 + 0.5626673047041733j, -0.2798521896663711 - 0.3631802166496543j],
        ],
        [[np.exp(-1j * np.pi / 3), 0], [0, np.exp(1j * np.pi / 3)]],
    ),
    (
        [
            [0, -1j],
            [-1j, 0],
        ],
        [
            [-0.6429551068755086 - 0.2344852807169338j, 0.348170308379626 + 0.6406268961202303j],
            [-0.0720224467655562 + 0.7255605769552991j, -0.5014071443907067 + 0.4657955472996208j],
        ],
    ),
    (
        [
            [0.7192114465877868 + 0.4233015158437373j, 0.5404227760496959 + 0.1072098172194949j],
            [0.5300962072416202 + 0.1501623549680364j, -0.8330292881813453 + 0.0501147009427765j],
        ],
        [
            [0, -1j],
            [-1j, 0],
        ],
    ),
]


class TestTwoQubitUnitaryDecomposition:
    """Test that two-qubit unitary operations are correctly decomposed."""

    @pytest.mark.parametrize("U", samples_3_cnots)
    def test_convert_to_su4(self, U):
        """Test a matrix in U(4) is correct converted to SU(4)."""
        U_su4 = _convert_to_su4(np.array(U))

        # Ensure the determinant is correct and the mats are equivalent up to a phase
        assert qml.math.isclose(qml.math.linalg.det(U_su4), 1.0)
        assert check_matrix_equivalence(np.array(U), U_su4)

    @pytest.mark.parametrize("U_pair", samples_su2_su2)
    def test_su2su2_to_tensor_products(self, U_pair):
        """Test SU(2) x SU(2) can be correctly factored into tensor products."""
        true_matrix = qml.math.kron(np.array(U_pair[0]), np.array(U_pair[1]))

        A, B = _su2su2_to_tensor_products(true_matrix)

        assert check_matrix_equivalence(qml.math.kron(A, B), true_matrix)

    @pytest.mark.parametrize("wires", [[0, 1], ["a", "b"], [3, 2], ["c", 0]])
    @pytest.mark.parametrize("U", samples_3_cnots)
    def test_two_qubit_decomposition_3_cnots(self, U, wires):
        """Test that a two-qubit matrix using 3 CNOTs is correctly decomposed."""
        U = _convert_to_su4(np.array(U))

        assert _compute_num_cnots(U) == 3

        obtained_decomposition = two_qubit_decomposition(U, wires=wires)
        assert len(obtained_decomposition) == 18

        with qml.queuing.AnnotatedQueue() as q:
            for op in obtained_decomposition:
                qml.apply(op)

        tape = qml.tape.QuantumScript.from_queue(q)
        obtained_matrix = qml.matrix(tape, wire_order=wires)

        # We check with a slightly great tolerance threshold here simply because the
        # test matrices were copied in here with reduced precision.
        assert check_matrix_equivalence(U, obtained_matrix, atol=1e-7)

    @pytest.mark.parametrize("wires", [[0, 1], ["a", "b"], [3, 2], ["c", 0]])
    @pytest.mark.parametrize("U", samples_2_cnots)
    def test_two_qubit_decomposition_2_cnots(self, U, wires):
        """Test that a two-qubit matrix using 2 CNOTs isolation is correctly decomposed."""
        U = _convert_to_su4(np.array(U))

        assert _compute_num_cnots(U) == 2

        obtained_decomposition = two_qubit_decomposition(U, wires=wires)
        assert len(obtained_decomposition) == 16

        with qml.queuing.AnnotatedQueue() as q:
            for op in obtained_decomposition:
                qml.apply(op)

        tape = qml.tape.QuantumScript.from_queue(q)
        obtained_matrix = qml.matrix(tape, wire_order=wires)

        assert check_matrix_equivalence(U, obtained_matrix, atol=1e-7)

    @pytest.mark.parametrize("wires", [[0, 1], ["a", "b"], [3, 2], ["c", 0]])
    @pytest.mark.parametrize("U", samples_1_cnot)
    def test_two_qubit_decomposition_1_cnot(self, U, wires):
        """Test that a two-qubit matrix using one CNOT is correctly decomposed."""
        U = _convert_to_su4(np.array(U))

        assert _compute_num_cnots(U) == 1

        obtained_decomposition = two_qubit_decomposition(U, wires=wires)
        assert len(obtained_decomposition) == 13

        with qml.queuing.AnnotatedQueue() as q:
            for op in obtained_decomposition:
                qml.apply(op)

        tape = qml.tape.QuantumScript.from_queue(q)
        obtained_matrix = qml.matrix(tape, wire_order=wires)

        assert check_matrix_equivalence(U, obtained_matrix, atol=1e-7)

    @pytest.mark.parametrize("wires", [[0, 1], ["a", "b"], [3, 2], ["c", 0]])
    @pytest.mark.parametrize("U_pair", samples_su2_su2)
    def test_two_qubit_decomposition_tensor_products(self, U_pair, wires):
        """Test that a two-qubit tensor product matrix is correctly decomposed."""
        U = _convert_to_su4(qml.math.kron(np.array(U_pair[0]), np.array(U_pair[1])))

        assert _compute_num_cnots(U) == 0

        obtained_decomposition = two_qubit_decomposition(U, wires=wires)
        assert len(obtained_decomposition) == 6

        with qml.queuing.AnnotatedQueue() as q:
            for op in obtained_decomposition:
                qml.apply(op)

        tape = qml.tape.QuantumScript.from_queue(q)
        obtained_matrix = qml.matrix(tape, wire_order=wires)

        assert check_matrix_equivalence(U, obtained_matrix, atol=1e-7)


class TestTwoQubitUnitaryDecompositionInterfaces:
    """Test the decomposition in the non-autograd interfaces."""

    @pytest.mark.torch
    @pytest.mark.parametrize("wires", [[0, 1], ["a", "b"], [3, 2], ["c", 0]])
    @pytest.mark.parametrize("U", samples_3_cnots + samples_2_cnots + samples_1_cnot)
    def test_two_qubit_decomposition_torch(self, U, wires):
        """Test that a two-qubit operation in Torch is correctly decomposed."""
        import torch

        U = torch.tensor(U, dtype=torch.complex128)

        obtained_decomposition = two_qubit_decomposition(U, wires=wires)

        with qml.queuing.AnnotatedQueue() as q:
            for op in obtained_decomposition:
                qml.apply(op)

        tape = qml.tape.QuantumScript.from_queue(q)
        obtained_matrix = qml.matrix(tape, wire_order=wires)

        assert check_matrix_equivalence(U, obtained_matrix, atol=1e-7)

    @pytest.mark.torch
    @pytest.mark.parametrize("wires", [[0, 1], ["a", "b"], [3, 2], ["c", 0]])
    @pytest.mark.parametrize("U_pair", samples_su2_su2)
    def test_two_qubit_decomposition_tensor_products_torch(self, U_pair, wires):
        """Test that a two-qubit tensor product in Torch is correctly decomposed."""
        import torch

        U1 = torch.tensor(U_pair[0], dtype=torch.complex128)
        U2 = torch.tensor(U_pair[1], dtype=torch.complex128)
        U = qml.math.kron(U1, U2)

        obtained_decomposition = two_qubit_decomposition(U, wires=wires)

        with qml.queuing.AnnotatedQueue() as q:
            for op in obtained_decomposition:
                qml.apply(op)

        tape = qml.tape.QuantumScript.from_queue(q)
        obtained_matrix = qml.matrix(tape, wire_order=wires)

        assert check_matrix_equivalence(U, obtained_matrix, atol=1e-7)

    @pytest.mark.tf
    @pytest.mark.parametrize("wires", [[0, 1], ["a", "b"], [3, 2], ["c", 0]])
    @pytest.mark.parametrize("U", samples_3_cnots + samples_2_cnots + samples_1_cnot)
    def test_two_qubit_decomposition_tf(self, U, wires):
        """Test that a two-qubit operation in Tensorflow is correctly decomposed."""
        import tensorflow as tf

        U = tf.Variable(U, dtype=tf.complex128)

        obtained_decomposition = two_qubit_decomposition(U, wires=wires)

        with qml.queuing.AnnotatedQueue() as q:
            for op in obtained_decomposition:
                qml.apply(op)

        tape = qml.tape.QuantumScript.from_queue(q)
        obtained_matrix = qml.matrix(tape, wire_order=wires)

        assert check_matrix_equivalence(U, obtained_matrix, atol=1e-7)

    @pytest.mark.tf
    @pytest.mark.parametrize("wires", [[0, 1], ["a", "b"], [3, 2], ["c", 0]])
    @pytest.mark.parametrize("U_pair", samples_su2_su2)
    def test_two_qubit_decomposition_tensor_products_tf(self, U_pair, wires):
        """Test that a two-qubit tensor product in Tensorflow is correctly decomposed."""
        import tensorflow as tf

        U1 = tf.Variable(U_pair[0], dtype=tf.complex128)
        U2 = tf.Variable(U_pair[1], dtype=tf.complex128)
        U = qml.math.kron(U1, U2)

        obtained_decomposition = two_qubit_decomposition(U, wires=wires)

        with qml.queuing.AnnotatedQueue() as q:
            for op in obtained_decomposition:
                qml.apply(op)

        tape = qml.tape.QuantumScript.from_queue(q)
        obtained_matrix = qml.matrix(tape, wire_order=wires)

        assert check_matrix_equivalence(U, obtained_matrix, atol=1e-7)

    @pytest.mark.jax
    @pytest.mark.parametrize("wires", [[0, 1], ["a", "b"], [3, 2], ["c", 0]])
    @pytest.mark.parametrize("U", samples_3_cnots + samples_2_cnots + samples_1_cnot)
    def test_two_qubit_decomposition_jax(self, U, wires):
        """Test that a two-qubit operation in JAX is correctly decomposed."""
        import jax
        from jax.config import config

        remember = config.read("jax_enable_x64")
        config.update("jax_enable_x64", True)

        U = jax.numpy.array(U, dtype=jax.numpy.complex128)

        obtained_decomposition = two_qubit_decomposition(U, wires=wires)

        with qml.queuing.AnnotatedQueue() as q:
            for op in obtained_decomposition:
                qml.apply(op)

        tape = qml.tape.QuantumScript.from_queue(q)
        obtained_matrix = qml.matrix(tape, wire_order=wires)

        assert check_matrix_equivalence(U, obtained_matrix, atol=1e-7)

    @pytest.mark.jax
    @pytest.mark.parametrize("wires", [[0, 1], ["a", "b"], [3, 2], ["c", 0]])
    @pytest.mark.parametrize("U_pair", samples_su2_su2)
    def test_two_qubit_decomposition_tensor_products_jax(self, U_pair, wires):
        """Test that a two-qubit tensor product in JAX is correctly decomposed."""
        import jax
        from jax.config import config

        remember = config.read("jax_enable_x64")
        config.update("jax_enable_x64", True)

        U1 = jax.numpy.array(U_pair[0], dtype=jax.numpy.complex128)
        U2 = jax.numpy.array(U_pair[1], dtype=jax.numpy.complex128)
        U = qml.math.kron(U1, U2)

        obtained_decomposition = two_qubit_decomposition(U, wires=wires)

        with qml.queuing.AnnotatedQueue() as q:
            for op in obtained_decomposition:
                qml.apply(op)

        tape = qml.tape.QuantumScript.from_queue(q)
        obtained_matrix = qml.matrix(tape, wire_order=wires)

        assert check_matrix_equivalence(U, obtained_matrix, atol=1e-7)

    @pytest.mark.jax
    @pytest.mark.parametrize("wires", [[0, 1], ["a", "b"], [3, 2], ["c", 0]])
    @pytest.mark.parametrize("U", samples_3_cnots + samples_2_cnots + samples_1_cnot)
    def test_two_qubit_decomposition_jax_jit(self, U, wires):
        """Test that a two-qubit operation is correctly decomposed with JAX-JIT ."""
        import jax
        from jax.config import config

        config.update("jax_enable_x64", True)

        U = jax.numpy.array(U, dtype=jax.numpy.complex128)

        def wrapped_decomposition(U):
            # the jitted function cannot return objects like operators,
            # so we cannot jit two_qubit_decomposition directly
            obtained_decomposition = two_qubit_decomposition(U, wires=wires)

            with qml.queuing.AnnotatedQueue() as q:
                for op in obtained_decomposition:
                    qml.apply(op)

            tape = qml.tape.QuantumScript.from_queue(q)
            obtained_matrix = qml.matrix(tape, wire_order=wires)

            return obtained_matrix

        jitted_matrix = jax.jit(wrapped_decomposition)(U)

        assert check_matrix_equivalence(U, jitted_matrix, atol=1e-7)

    @pytest.mark.jax
    @pytest.mark.parametrize("wires", [[0, 1], ["a", "b"], [3, 2], ["c", 0]])
    @pytest.mark.parametrize("U_pair", samples_su2_su2)
    def test_two_qubit_decomposition_tensor_products_jax_jit(self, U_pair, wires):
        """Test that a two-qubit tensor product is correctly decomposed with JAX-JIT."""
        import jax
        from jax.config import config

        config.update("jax_enable_x64", True)

        U1 = jax.numpy.array(U_pair[0], dtype=jax.numpy.complex128)
        U2 = jax.numpy.array(U_pair[1], dtype=jax.numpy.complex128)
        U = qml.math.kron(U1, U2)

        def wrapped_decomposition(U):
            # the jitted function cannot return objects like operators,
            # so we cannot jit two_qubit_decomposition directly
            obtained_decomposition = two_qubit_decomposition(U, wires=wires)

            with qml.queuing.AnnotatedQueue() as q:
                for op in obtained_decomposition:
                    qml.apply(op)

            tape = qml.tape.QuantumScript.from_queue(q)
            obtained_matrix = qml.matrix(tape, wire_order=wires)

            return obtained_matrix

        jitted_matrix = jax.jit(wrapped_decomposition)(U)

        assert check_matrix_equivalence(U, jitted_matrix, atol=1e-7)


class TestDeprecation:
    """Deprecation test class."""

    @pytest.mark.parametrize("U,expected_gate,expected_params", single_qubit_decomps_zyz)
    def test_zyz_deprecation(self, U, expected_gate, expected_params):
        """Test that a one-qubit matrix zyz is deprecated"""
        with pytest.warns(
            UserWarning,
            match="The zyz_decomposition function is deprecated and will be removed soon.",
        ):
            zyz_decomposition(U, Wires("a"))

    @pytest.mark.parametrize("U,expected_gates,expected_params", single_qubit_decomps_xyx)
    def test_xyx_deprecation(self, U, expected_gates, expected_params):
        """Test that a one-qubit matrix xyx is deprecated"""
        with pytest.warns(
            UserWarning,
            match="The xyx_decomposition function is deprecated and will be removed soon.",
        ):
            xyx_decomposition(U, Wires("a"))<|MERGE_RESOLUTION|>--- conflicted
+++ resolved
@@ -43,13 +43,16 @@
     (S, typeof_gates_zyz, [np.pi / 4, 0.0, np.pi / 4, 0.70710678 + 0.70710678j]),
     (T, typeof_gates_zyz, [np.pi / 8, 0.0, np.pi / 8, 0.92387953 + 0.38268343j]),
     (qml.RZ(0.3, wires=0).matrix(), typeof_gates_zyz, [0.15, 0.0, 0.15, 1]),
-<<<<<<< HEAD
-    (qml.RZ(-0.5, wires=0).matrix(), typeof_gates_zyz, [12.316370614359172, 0.0, 12.316370614359172, 1]),
-    (qml.Rot(0.2, 0.5, -0.3, wires=0).matrix(), typeof_gates_zyz, [0.2, 0.5, 12.266370614359172, 1]),
-=======
-    (qml.RZ(-0.5, wires=0).matrix(), typeof_gates_zyz, [-0.25, 0.0, -0.25, 1]),
-    (qml.Rot(0.2, 0.5, -0.3, wires=0).matrix(), typeof_gates_zyz, [0.2, 0.5, -0.3, 1]),
->>>>>>> 855e9da9
+    (
+        qml.RZ(-0.5, wires=0).matrix(),
+        typeof_gates_zyz,
+        [12.316370614359172, 0.0, 12.316370614359172, 1],
+    ),
+    (
+        qml.Rot(0.2, 0.5, -0.3, wires=0).matrix(),
+        typeof_gates_zyz,
+        [0.2, 0.5, 12.266370614359172, 1],
+    ),
     (
         np.array(
             [
@@ -58,7 +61,6 @@
             ]
         ),
         typeof_gates_zyz,
-<<<<<<< HEAD
         [12.382273469673908, np.pi, 0.18409714468526372, 1],
     ),
     (H, typeof_gates_zyz, [np.pi, np.pi / 2, 0.0, 1j]),
@@ -67,16 +69,6 @@
         np.exp(1j * 0.02) * qml.Rot(-1.0, 2.0, -3.0, wires=0).matrix(),
         typeof_gates_zyz,
         [11.566370614359172, 2.0, 9.566370614359172, 0.9998000066665778 + 0.019998666693333122j],
-=======
-        [-0.18409714468526372, np.pi, 0.18409714468526372, 1],
-    ),
-    (H, typeof_gates_zyz, [-np.pi, np.pi / 2, 0.0, 1j]),
-    (X, typeof_gates_zyz, [np.pi / 2, np.pi, -np.pi / 2, 1j]),
-    (
-        np.exp(1j * 0.02) * qml.Rot(-1.0, 2.0, -3.0, wires=0).matrix(),
-        typeof_gates_zyz,
-        [-1.0, 2.0, -3.0, 0.9998000066665778 + 0.019998666693333122j],
->>>>>>> 855e9da9
     ),
     # Add two instances of broadcasted unitaries, one coming from RZ and another from Rot
     (
@@ -185,11 +177,7 @@
         ),
         typeof_gates_xyx,
         (
-<<<<<<< HEAD
             10.845351366405708,
-=======
-            -1.7210192479534632,
->>>>>>> 855e9da9
             1.3974974118006183,
             0.45246583660683803,
             0.38469215914523336 - 0.9230449299422961j,
@@ -197,34 +185,25 @@
     ),
     # Try a few specific special unitaries
     (I, typeof_gates_xyx, [0, 0, 0, 1]),  # This triggers the if conditional trivially
-<<<<<<< HEAD
     (X, typeof_gates_xyx, [4.71238898038469, 0.0, 10.995574287564276, 1j]),
     (Y, typeof_gates_xyx, [1 / 2 * np.pi, np.pi, 1 / 2 * np.pi, 1j]),
     (Z, typeof_gates_xyx, [10.995574287564276, np.pi, 1 / 2 * np.pi, 1j]),
-=======
-    (X, typeof_gates_xyx, [-1 / 2 * np.pi, 0, -1 / 2 * np.pi, 1j]),
-    (Y, typeof_gates_xyx, [1 / 2 * np.pi, np.pi, 1 / 2 * np.pi, 1j]),
-    (Z, typeof_gates_xyx, [-1 / 2 * np.pi, np.pi, 1 / 2 * np.pi, 1j]),
->>>>>>> 855e9da9
     # Add two instances of broadcasted unitaries, one coming from RZ and another from Rot
     (
         qml.QubitUnitary(qml.RZ.compute_matrix(np.array([np.pi, np.pi / 2])), wires=0).matrix(),
         typeof_gates_xyx,
-<<<<<<< HEAD
         [[10.99557429, 10.99557429], [np.pi, np.pi / 2], [np.pi / 2, np.pi / 2], [1, 1]],
-=======
-        [[-np.pi / 2, -np.pi / 2], [np.pi, np.pi / 2], [np.pi / 2, np.pi / 2], [1, 1]],
->>>>>>> 855e9da9
     ),
     (
         # This triggers the if conditional non-trivially
         qml.Rot(np.array([1.2, 2.3]), np.array([1.2, 2.3]), np.array([1.2, 2.3]), wires=0).matrix(),
         typeof_gates_xyx,
-<<<<<<< HEAD
-        [[11.62877054, 2.81949056], [2.53416365, 2.59030735], [0.93760008, 3.4636947476219095], [1, 1]],
-=======
-        [[-0.93760008, 2.81949056], [2.53416365, 2.59030735], [0.93760008, -2.81949056], [1, 1]],
->>>>>>> 855e9da9
+        [
+            [11.62877054, 2.81949056],
+            [2.53416365, 2.59030735],
+            [0.93760008, 3.4636947476219095],
+            [1, 1],
+        ],
     ),
 ]
 
@@ -305,8 +284,6 @@
         U = jax.numpy.array(U, dtype=jax.numpy.complex128)
 
         obtained_gates = one_qubit_decomposition(U, Wires("a"), "XYX", return_global_phase=True)
-<<<<<<< HEAD
-=======
 
         self._run_assertions(U, expected_gates, expected_params, obtained_gates)
 
@@ -318,277 +295,11 @@
     (S, typeof_gates_zxz, [np.pi / 4, 0.0, np.pi / 4, 0.70710678 + 0.70710678j]),
     (T, typeof_gates_zxz, [np.pi / 8, 0.0, np.pi / 8, 0.92387953 + 0.38268343j]),
     (qml.RZ(0.3, wires=0).matrix(), typeof_gates_zxz, [0.15, 0.0, 0.15, 1]),
-    (qml.RZ(-0.5, wires=0).matrix(), typeof_gates_zxz, [-0.25, 0.0, -0.25, 1]),
-    (
-        qml.Rot(0.2, 0.5, -0.3, wires=0).matrix(),
+    (
+        qml.RZ(-0.5, wires=0).matrix(),
         typeof_gates_zxz,
-        [-1.37079633, 0.5, 1.27079633, 1],
-    ),
-    (
-        np.array(
-            [
-                [0, -9.831019270939975e-01 + 0.1830590094588862j],
-                [9.831019270939975e-01 + 0.1830590094588862j, 0],
-            ]
-        ),
-        typeof_gates_zxz,
-        [-1.7548934714801603, np.pi, 1.7548934714801607, 1],
-    ),
-    (H, typeof_gates_zxz, [np.pi / 2, np.pi / 2, np.pi / 2, 1j]),
-    (X, typeof_gates_zxz, [0, np.pi, 0, 1j]),
-    (
-        np.exp(1j * 0.02) * qml.Rot(-1.0, 2.0, -3.0, wires=0).matrix(),
-        typeof_gates_zxz,
-        [-1.0 - np.pi / 2, 2.0, -3.0 + np.pi / 2, 0.9998000066665778 + 0.019998666693333122j],
-    ),
-    # Add two instances of broadcasted unitaries, one coming from RZ and another from Rot
-    (
-        qml.QubitUnitary(qml.RZ.compute_matrix(np.array([np.pi, np.pi / 2])), wires=0).matrix(),
-        typeof_gates_zxz,
-        [[np.pi / 2, np.pi / 4], [0.0, 0.0], [np.pi / 2, np.pi / 4], [1, 1]],
-    ),
-    (
-        qml.Rot(np.array([1.2, 2.3]), np.array([1.2, 2.3]), np.array([1.2, 2.3]), wires=0).matrix(),
-        typeof_gates_zxz,
-        [
-            [1.2 - np.pi / 2, 2.3 - np.pi / 2],
-            [1.2, 2.3],
-            [1.2 + np.pi / 2, -3 * np.pi / 2 + 2.3],
-            [1, 1],
-        ],
-    ),
-]
-
-
-class TestQubitUnitaryZXZDecomposition:
-    """Test that the ZXZ decomposition is correct."""
-
-    def _run_assertions(self, U, expected_gates, expected_params, obtained_gates):
-        assert len(obtained_gates) == 4, "Incorrect number of gates"
-        for i in range(4):
-            assert isinstance(obtained_gates[i], expected_gates[i]), "Incorrect type of gate"
-            assert obtained_gates[i].wires == Wires("a"), "Incorrect wire"
-
-        # Check the global phase
-        assert qml.math.allclose(
-            qml.math.unwrap(obtained_gates[3].parameters[:1]), expected_params[3]
-        ), "Incorrect global phase"
-        # Now we check the ZXZ rotation angles
-        assert qml.math.allclose(
-            [qml.math.unwrap(o.parameters)[0] for o in obtained_gates[:3]],
-            expected_params[:3],
-            atol=1e-7,
-        ), "Incorrect ZXZ rotation angles"
-
-        obtained_mat = reduce(np.matmul, [op.matrix() for op in reversed(obtained_gates)])
-
-        if len(obtained_mat.shape) == 2:
-            U = [U]
-            obtained_mat = [obtained_mat]
-
-        assert all(
-            check_matrix_equivalence(curr_obtained_mat, curr_U, atol=1e-7)
-            for curr_obtained_mat, curr_U in zip(obtained_mat, qml.math.unwrap(U))
-        )
-
-    @pytest.mark.parametrize("U,expected_gates,expected_params", single_qubit_decomps_zxz)
-    def test_zxz_decomposition(self, U, expected_gates, expected_params):
-        """Test that a one-qubit matrix in isolation is correctly decomposed."""
-        obtained_gates = one_qubit_decomposition(U, Wires("a"), "ZXZ", return_global_phase=True)
-
-        self._run_assertions(U, expected_gates, expected_params, obtained_gates)
-
-    @pytest.mark.torch
-    @pytest.mark.parametrize("U,expected_gates,expected_params", single_qubit_decomps_zxz)
-    def test_zxz_decomposition_torch(self, U, expected_gates, expected_params):
-        """Test that a one-qubit operation in Torch is correctly decomposed."""
-        import torch
-
-        U = torch.tensor(U, dtype=torch.complex128)
-
-        obtained_gates = one_qubit_decomposition(U, Wires("a"), "ZXZ", return_global_phase=True)
-
-        self._run_assertions(U, expected_gates, expected_params, obtained_gates)
-
-    @pytest.mark.tf
-    @pytest.mark.parametrize("U,expected_gates,expected_params", single_qubit_decomps_zxz)
-    def test_zxz_decomposition_tf(self, U, expected_gates, expected_params):
-        """Test that a one-qubit operation in Tensorflow is correctly decomposed."""
-        import tensorflow as tf
-
-        U = tf.Variable(U, dtype=tf.complex128)
-
-        obtained_gates = one_qubit_decomposition(U, Wires("a"), "ZXZ", return_global_phase=True)
-
-        self._run_assertions(U, expected_gates, expected_params, obtained_gates)
-
-    @pytest.mark.jax
-    @pytest.mark.parametrize("U,expected_gates,expected_params", single_qubit_decomps_zxz)
-    def test_zxz_decomposition_jax(self, U, expected_gates, expected_params):
-        """Test that a one-qubit operation in JAX is correctly decomposed."""
-        import jax
-
-        # Enable float64 support
-        from jax.config import config
-
-        remember = config.read("jax_enable_x64")
-        config.update("jax_enable_x64", True)
-
-        U = jax.numpy.array(U, dtype=jax.numpy.complex128)
-
-        obtained_gates = one_qubit_decomposition(U, Wires("a"), "ZXZ", return_global_phase=True)
-
-        self._run_assertions(U, expected_gates, expected_params, obtained_gates)
-
-
-single_qubit_decomps = [
-    (
-        np.array(
-            [
-                [0, -9.831019270939975e-01 + 0.1830590094588862j],
-                [9.831019270939975e-01 + 0.1830590094588862j, 0],
-            ]
-        ),
-        "ZYZ",
-        typeof_gates_zyz,
-        [-0.18409714468526372, np.pi, 0.18409714468526372, 1],
-    ),
-    (
-        np.array(
-            [
-                [-0.28829348 - 0.78829734j, 0.30364367 + 0.45085995j],
-                [0.53396245 - 0.10177564j, 0.76279558 - 0.35024096j],
-            ]
-        ),
-        "XYX",
-        typeof_gates_xyx,
-        (
-            -1.7210192479534632,
-            1.3974974118006183,
-            0.45246583660683803,
-            0.38469215914523336 - 0.9230449299422961j,
-        ),
-    ),
-    (
-        np.array(
-            [
-                [0, -9.831019270939975e-01 + 0.1830590094588862j],
-                [9.831019270939975e-01 + 0.1830590094588862j, 0],
-            ]
-        ),
-        "ZXZ",
-        typeof_gates_zxz,
-        [-1.7548934714801603, np.pi, 1.7548934714801607, 1],
-    ),
-]
-
-
-rot_decomps = [
-    # These will be decomposed to RZ
-    (I, "rot", qml.RZ, [0.0]),
-    (Z, "rot", qml.RZ, [np.pi]),
-    (S, "rot", qml.RZ, [np.pi / 2]),
-    (T, "rot", qml.RZ, [np.pi / 4]),
-    (qml.RZ(0.3, wires=0).matrix(), "rot", qml.RZ, [0.3]),
-    (qml.RZ(-0.5, wires=0).matrix(), "rot", qml.RZ, [-0.5]),
-    # This will be decomposed to Rot
-    (
-        qml.Rot(0.2, 0.5, -0.3, wires=0).matrix(),
-        "rot",
-        qml.Rot,
-        [0.2, 0.5, -0.3],
-    ),
-]
-
-
-class TestOneQubitUnitaryDecomposition:
-    """Test that one qubit unitaries are correctly decomposed."""
-
-    def _run_assertions(self, U, expected_gates, expected_params, obtained_gates):
-        assert len(obtained_gates) == 4, "Incorrect number of gates"
-        for i in range(4):
-            assert isinstance(obtained_gates[i], expected_gates[i]), "Incorrect type of gate"
-            assert obtained_gates[i].wires == Wires("a"), "Incorrect wire"
-
-        # Check the global phase
-        assert qml.math.allclose(
-            qml.math.unwrap(obtained_gates[3].parameters[:1]), expected_params[3]
-        ), "Incorrect global phase"
-        # Now we check the rotation angles
-        assert qml.math.allclose(
-            [qml.math.unwrap(o.parameters)[0] for o in obtained_gates[:3]],
-            expected_params[:3],
-            atol=1e-7,
-        ), "Incorrect rotation angles"
-
-        obtained_mat = reduce(np.matmul, [op.matrix() for op in reversed(obtained_gates)])
-
-        if len(obtained_mat.shape) == 2:
-            U = [U]
-            obtained_mat = [obtained_mat]
-
-        assert all(
-            check_matrix_equivalence(curr_obtained_mat, curr_U, atol=1e-7)
-            for curr_obtained_mat, curr_U in zip(obtained_mat, qml.math.unwrap(U))
-        )
-
-    @pytest.mark.parametrize("U,decomp_type,expected_gates,expected_params", single_qubit_decomps)
-    def test_one_qubit_decomposition(self, U, decomp_type, expected_gates, expected_params):
-        """Test that a one-qubit matrix in isolation is correctly decomposed."""
-        obtained_gates = one_qubit_decomposition(
-            U, Wires("a"), decomp_type, return_global_phase=True
-        )
->>>>>>> 855e9da9
-
-        self._run_assertions(U, expected_gates, expected_params, obtained_gates)
-
-    def test_one_qubit_decomposition_exception(self):
-        """Test that exception for incorrect rotations argument is raised."""
-        U = qml.Rot(1.2, 1.2, 1.2, wires=0).matrix()
-        with pytest.raises(ValueError):
-            one_qubit_decomposition(U, Wires("a"), "nonsense string", return_global_phase=True)
-
-    def _run_assertions_rot(self, U, expected_gate, expected_params, obtained_gates):
-        assert len(obtained_gates) == 1, "Incorrect number of gates"
-        assert isinstance(obtained_gates[0], expected_gate), "Incorrect type of gate"
-        assert obtained_gates[0].wires == Wires("a"), "Incorrect wire"
-
-        # Now we check the rotation angles
-        assert qml.math.allclose(
-            qml.math.unwrap(obtained_gates[0].parameters),
-            expected_params,
-            atol=1e-7,
-        ), "Incorrect rotation angles"
-
-        obtained_mat = obtained_gates[0].matrix()
-
-        if len(obtained_mat.shape) == 2:
-            U = [U]
-            obtained_mat = [obtained_mat]
-
-        assert all(
-            check_matrix_equivalence(curr_obtained_mat, curr_U, atol=1e-7)
-            for curr_obtained_mat, curr_U in zip(obtained_mat, qml.math.unwrap(U))
-        )
-
-    @pytest.mark.parametrize("U,decomp_type,expected_gate,expected_params", rot_decomps)
-    def test_one_qubit_decomposition_rot(self, U, decomp_type, expected_gate, expected_params):
-        """Test that a one-qubit matrix in isolation is correctly decomposed to RZ or Rot gate."""
-        obtained_gates = one_qubit_decomposition(
-            U, Wires("a"), decomp_type, return_global_phase=True
-        )
-
-        self._run_assertions_rot(U, expected_gate, expected_params, obtained_gates)
-
-
-typeof_gates_zxz = (qml.RZ, qml.RX, qml.RZ, qml.ops.op_math.sprod.SProd)
-single_qubit_decomps_zxz = [
-    (I, typeof_gates_zxz, [0.0, 0.0, 0.0, 1]),
-    (Z, typeof_gates_zxz, [np.pi / 2, 0.0, np.pi / 2, 1j]),
-    (S, typeof_gates_zxz, [np.pi / 4, 0.0, np.pi / 4, 0.70710678 + 0.70710678j]),
-    (T, typeof_gates_zxz, [np.pi / 8, 0.0, np.pi / 8, 0.92387953 + 0.38268343j]),
-    (qml.RZ(0.3, wires=0).matrix(), typeof_gates_zxz, [0.15, 0.0, 0.15, 1]),
-    (qml.RZ(-0.5, wires=0).matrix(), typeof_gates_zxz, [12.316370614359172, 0.0, 12.316370614359172, 1]),
+        [12.316370614359172, 0.0, 12.316370614359172, 1],
+    ),
     (
         qml.Rot(0.2, 0.5, -0.3, wires=0).matrix(),
         typeof_gates_zxz,
@@ -605,7 +316,7 @@
         [10.811477142879012, np.pi, 1.7548934714801607, 1],
     ),
     (H, typeof_gates_zxz, [np.pi / 2, np.pi / 2, np.pi / 2, 1j]),
-    (X, typeof_gates_zxz, [0, np.pi, 4*np.pi, 1j]),
+    (X, typeof_gates_zxz, [0, np.pi, 4 * np.pi, 1j]),
     (
         np.exp(1j * 0.02) * qml.Rot(-1.0, 2.0, -3.0, wires=0).matrix(),
         typeof_gates_zxz,
@@ -621,7 +332,7 @@
         qml.Rot(np.array([1.2, 2.3]), np.array([1.2, 2.3]), np.array([1.2, 2.3]), wires=0).matrix(),
         typeof_gates_zxz,
         [
-            [12.19557429,  0.72920367],
+            [12.19557429, 0.72920367],
             [1.2, 2.3],
             [2.77079633, 3.87079633],
             [1, 1],
