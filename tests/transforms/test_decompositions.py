# Copyright 2018-2021 Xanadu Quantum Technologies Inc.

# Licensed under the Apache License, Version 2.0 (the "License");
# you may not use this file except in compliance with the License.
# You may obtain a copy of the License at

#     http://www.apache.org/licenses/LICENSE-2.0

# Unless required by applicable law or agreed to in writing, software
# distributed under the License is distributed on an "AS IS" BASIS,
# WITHOUT WARRANTIES OR CONDITIONS OF ANY KIND, either express or implied.
# See the License for the specific language governing permissions and
# limitations under the License.
"""
Tests for the QubitUnitary decomposition transforms.
"""
# pylint: disable=unused-variable,unused-argument

from functools import reduce
import pytest

from test_optimization.utils import check_matrix_equivalence
from gate_data import I, Z, S, T, H, X, Y, CNOT, SWAP
import pennylane as qml
from pennylane import numpy as np

from pennylane.wires import Wires

from pennylane.transforms.decompositions import one_qubit_decomposition
from pennylane.transforms.decompositions import two_qubit_decomposition
from pennylane.transforms.decompositions.two_qubit_unitary import (
    _convert_to_su4,
    _su2su2_to_tensor_products,
    _compute_num_cnots,
)

<<<<<<< HEAD
typeof_gates_zyz = (qml.RZ, qml.RY, qml.RZ, qml.ops.op_math.sprod.SProd)
=======
>>>>>>> a4d0d0b4
single_qubit_decomps_zyz = [
    (I, typeof_gates_zyz, [0.0, 0.0, 0.0, 1]),
    (Z, typeof_gates_zyz, [np.pi / 2, 0.0, np.pi / 2, 1j]),
    (S, typeof_gates_zyz, [np.pi / 4, 0.0, np.pi / 4, 0.70710678 + 0.70710678j]),
    (T, typeof_gates_zyz, [np.pi / 8, 0.0, np.pi / 8, 0.92387953 + 0.38268343j]),
    (qml.RZ(0.3, wires=0).matrix(), typeof_gates_zyz, [0.15, 0.0, 0.15, 1]),
    (qml.RZ(-0.5, wires=0).matrix(), typeof_gates_zyz, [-0.25, 0.0, -0.25, 1]),
    (qml.Rot(0.2, 0.5, -0.3, wires=0).matrix(), typeof_gates_zyz, [0.2, 0.5, -0.3, 1]),
    (
        np.array(
            [
                [0, -9.831019270939975e-01 + 0.1830590094588862j],
                [9.831019270939975e-01 + 0.1830590094588862j, 0],
            ]
        ),
        typeof_gates_zyz,
        [-0.18409714468526372, np.pi, 0.18409714468526372, 1],
    ),
    (H, typeof_gates_zyz, [-np.pi, np.pi / 2, 0.0, 1j]),
    (X, typeof_gates_zyz, [np.pi / 2, np.pi, -np.pi / 2, 1j]),
    (
        np.exp(1j * 0.02) * qml.Rot(-1.0, 2.0, -3.0, wires=0).matrix(),
        typeof_gates_zyz,
        [-1.0, 2.0, -3.0, 0.9998000066665778 + 0.019998666693333122j],
    ),
    # Add two instances of broadcasted unitaries, one coming from RZ and another from Rot
    (
        qml.QubitUnitary(qml.RZ.compute_matrix(np.array([np.pi, np.pi / 2])), wires=0).matrix(),
        typeof_gates_zyz,
        [[np.pi / 2, np.pi / 4], [0.0, 0.0], [np.pi / 2, np.pi / 4], [1, 1]],
    ),
    (
        qml.Rot(np.array([1.2, 2.3]), np.array([1.2, 2.3]), np.array([1.2, 2.3]), wires=0).matrix(),
        typeof_gates_zyz,
        [[1.2, 2.3], [1.2, 2.3], [1.2, 2.3], [1, 1]],
    ),
]


class TestQubitUnitaryZYZDecomposition:
    """Test that the ZYZ decomposition is correct."""

    def _run_assertions(self, U, expected_gates, expected_params, obtained_gates):
        assert len(obtained_gates) == 4, "Incorrect number of gates"
        for i in range(4):
            assert isinstance(obtained_gates[i], expected_gates[i]), "Incorrect type of gate"
            assert obtained_gates[i].wires == Wires("a"), "Incorrect wire"

        # Check the global phase
        assert qml.math.allclose(
            qml.math.unwrap(obtained_gates[3].parameters[:1]), expected_params[3]
        ), "Incorrect global phase"
        # Now we check the ZYZ rotation angles
        assert qml.math.allclose(
            [qml.math.unwrap(o.parameters)[0] for o in obtained_gates[:3]],
            expected_params[:3],
            atol=1e-7,
        ), "Incorrect ZYZ rotation angles"

        obtained_mat = reduce(np.matmul, [op.matrix() for op in reversed(obtained_gates)])

        if len(obtained_mat.shape) == 2:
            U = [U]
            obtained_mat = [obtained_mat]

        assert all(
            check_matrix_equivalence(curr_obtained_mat, curr_U, atol=1e-7)
            for curr_obtained_mat, curr_U in zip(obtained_mat, qml.math.unwrap(U))
        )

    @pytest.mark.parametrize("U,expected_gates,expected_params", single_qubit_decomps_zyz)
    def test_zyz_decomposition(self, U, expected_gates, expected_params):
        """Test that a one-qubit matrix in isolation is correctly decomposed."""
        obtained_gates = one_qubit_decomposition(U, Wires("a"), "ZYZ", return_global_phase=True)

        self._run_assertions(U, expected_gates, expected_params, obtained_gates)

    @pytest.mark.torch
    @pytest.mark.parametrize("U,expected_gates,expected_params", single_qubit_decomps_zyz)
    def test_zyz_decomposition_torch(self, U, expected_gates, expected_params):
        """Test that a one-qubit operation in Torch is correctly decomposed."""
        import torch

        U = torch.tensor(U, dtype=torch.complex128)

        obtained_gates = one_qubit_decomposition(U, Wires("a"), "ZYZ", return_global_phase=True)

        self._run_assertions(U, expected_gates, expected_params, obtained_gates)

    @pytest.mark.tf
    @pytest.mark.parametrize("U,expected_gates,expected_params", single_qubit_decomps_zyz)
    def test_zyz_decomposition_tf(self, U, expected_gates, expected_params):
        """Test that a one-qubit operation in Tensorflow is correctly decomposed."""
        import tensorflow as tf

        U = tf.Variable(U, dtype=tf.complex128)

        obtained_gates = one_qubit_decomposition(U, Wires("a"), "ZYZ", return_global_phase=True)

        self._run_assertions(U, expected_gates, expected_params, obtained_gates)

    @pytest.mark.jax
    @pytest.mark.parametrize("U,expected_gates,expected_params", single_qubit_decomps_zyz)
    def test_zyz_decomposition_jax(self, U, expected_gates, expected_params):
        """Test that a one-qubit operation in JAX is correctly decomposed."""
        import jax

        # Enable float64 support
        from jax.config import config

        remember = config.read("jax_enable_x64")
        config.update("jax_enable_x64", True)

        U = jax.numpy.array(U, dtype=jax.numpy.complex128)

        obtained_gates = one_qubit_decomposition(U, Wires("a"), "ZYZ", return_global_phase=True)

        self._run_assertions(U, expected_gates, expected_params, obtained_gates)


typeof_gates_xyx = (qml.RX, qml.RY, qml.RX, qml.ops.op_math.sprod.SProd)
single_qubit_decomps_xyx = [
    # Try a random dense unitary
    (
        np.array(
            [
                [-0.28829348 - 0.78829734j, 0.30364367 + 0.45085995j],
                [0.53396245 - 0.10177564j, 0.76279558 - 0.35024096j],
            ]
        ),
        typeof_gates_xyx,
        (
            -1.7210192479534632,
            1.3974974118006183,
            0.45246583660683803,
            0.38469215914523336 - 0.9230449299422961j,
        ),
    ),
    # Try a few specific special unitaries
    (I, typeof_gates_xyx, [0, 0, 0, 1]),  # This triggers the if conditional trivially
    (X, typeof_gates_xyx, [-1 / 2 * np.pi, 0, -1 / 2 * np.pi, 1j]),
    (Y, typeof_gates_xyx, [1 / 2 * np.pi, np.pi, 1 / 2 * np.pi, 1j]),
    (Z, typeof_gates_xyx, [-1 / 2 * np.pi, np.pi, 1 / 2 * np.pi, 1j]),
    # Add two instances of broadcasted unitaries, one coming from RZ and another from Rot
    (
        qml.QubitUnitary(qml.RZ.compute_matrix(np.array([np.pi, np.pi / 2])), wires=0).matrix(),
        typeof_gates_xyx,
        [[-np.pi / 2, -np.pi / 2], [np.pi, np.pi / 2], [np.pi / 2, np.pi / 2], [1, 1]],
    ),
    (
        # This triggers the if conditional non-trivially
        qml.Rot(np.array([1.2, 2.3]), np.array([1.2, 2.3]), np.array([1.2, 2.3]), wires=0).matrix(),
        typeof_gates_xyx,
        [[-0.93760008, 2.81949056], [2.53416365, 2.59030735], [0.93760008, -2.81949056], [1, 1]],
    ),
]


class TestQubitUnitaryXYXDecomposition:
    """Test that the XYX decomposition is correct."""

    def _run_assertions(self, U, expected_gates, expected_params, obtained_gates):
        assert len(obtained_gates) == 4, "Incorrect number of gates"
        for i in range(4):
            assert isinstance(obtained_gates[i], expected_gates[i]), "Incorrect type of gate"
            assert obtained_gates[i].wires == Wires("a"), "Incorrect wire"
        # Check the global phase
        assert qml.math.allclose(
            qml.math.unwrap(obtained_gates[3].parameters[:1]), expected_params[3]
        ), "Incorrect global phase"
        # Now we check the XYX rotation angles
        assert qml.math.allclose(
            [qml.math.unwrap(o.parameters)[0] for o in obtained_gates[:3]],
            expected_params[:3],
            atol=1e-7,
        ), "Incorrect XYX rotation angles"

        obtained_mat = reduce(np.matmul, [op.matrix() for op in reversed(obtained_gates)])

        if len(obtained_mat.shape) == 2:
            U = [U]
            obtained_mat = [obtained_mat]

        assert all(
            check_matrix_equivalence(curr_obtained_mat, curr_U, atol=1e-7)
            for curr_obtained_mat, curr_U in zip(obtained_mat, qml.math.unwrap(U))
        )

    @pytest.mark.parametrize("U,expected_gates,expected_params", single_qubit_decomps_xyx)
    def test_xyx_decomposition(self, U, expected_gates, expected_params):
        """Test that a one-qubit matrix in isolation is correctly decomposed."""
        obtained_gates = one_qubit_decomposition(U, Wires("a"), "XYX", return_global_phase=True)

        self._run_assertions(U, expected_gates, expected_params, obtained_gates)

    @pytest.mark.torch
    @pytest.mark.parametrize("U,expected_gates,expected_params", single_qubit_decomps_xyx)
    def test_xyx_decomposition_torch(self, U, expected_gates, expected_params):
        """Test that a one-qubit operation in Torch is correctly decomposed."""
        import torch

        U = torch.tensor(U, dtype=torch.complex128)

        obtained_gates = one_qubit_decomposition(U, Wires("a"), "XYX", return_global_phase=True)

        self._run_assertions(U, expected_gates, expected_params, obtained_gates)

    @pytest.mark.tf
    @pytest.mark.parametrize("U,expected_gates,expected_params", single_qubit_decomps_xyx)
    def test_xyx_decomposition_tf(self, U, expected_gates, expected_params):
        """Test that a one-qubit operation in Tensorflow is correctly decomposed."""
        import tensorflow as tf

        U = tf.Variable(U, dtype=tf.complex128)

        obtained_gates = one_qubit_decomposition(U, Wires("a"), "XYX", return_global_phase=True)

        self._run_assertions(U, expected_gates, expected_params, obtained_gates)

    @pytest.mark.jax
    @pytest.mark.parametrize("U,expected_gates,expected_params", single_qubit_decomps_xyx)
    def test_xyx_decomposition_jax(self, U, expected_gates, expected_params):
        """Test that a one-qubit operation in JAX is correctly decomposed."""
        import jax

        # Enable float64 support
        from jax.config import config

        remember = config.read("jax_enable_x64")
        config.update("jax_enable_x64", True)

        U = jax.numpy.array(U, dtype=jax.numpy.complex128)

        obtained_gates = one_qubit_decomposition(U, Wires("a"), "XYX", return_global_phase=True)

        self._run_assertions(U, expected_gates, expected_params, obtained_gates)


typeof_gates_zxz = (qml.RZ, qml.RX, qml.RZ, qml.ops.op_math.sprod.SProd)
single_qubit_decomps_zxz = [
    (I, typeof_gates_zxz, [0.0, 0.0, 0.0, 1]),
    (Z, typeof_gates_zxz, [np.pi / 2, 0.0, np.pi / 2, 1j]),
    (S, typeof_gates_zxz, [np.pi / 4, 0.0, np.pi / 4, 0.70710678 + 0.70710678j]),
    (T, typeof_gates_zxz, [np.pi / 8, 0.0, np.pi / 8, 0.92387953 + 0.38268343j]),
    (qml.RZ(0.3, wires=0).matrix(), typeof_gates_zxz, [0.15, 0.0, 0.15, 1]),
    (qml.RZ(-0.5, wires=0).matrix(), typeof_gates_zxz, [-0.25, 0.0, -0.25, 1]),
    (
        qml.Rot(0.2, 0.5, -0.3, wires=0).matrix(),
        typeof_gates_zxz,
        [-1.37079633, 0.5, 1.27079633, 1],
    ),
    (
        np.array(
            [
                [0, -9.831019270939975e-01 + 0.1830590094588862j],
                [9.831019270939975e-01 + 0.1830590094588862j, 0],
            ]
        ),
        typeof_gates_zxz,
        [-1.7548934714801603, np.pi, 1.7548934714801607, 1],
    ),
    (H, typeof_gates_zxz, [np.pi / 2, np.pi / 2, np.pi / 2, 1j]),
    (X, typeof_gates_zxz, [0, np.pi, 0, 1j]),
    (
        np.exp(1j * 0.02) * qml.Rot(-1.0, 2.0, -3.0, wires=0).matrix(),
        typeof_gates_zxz,
        [-1.0 - np.pi / 2, 2.0, -3.0 + np.pi / 2, 0.9998000066665778 + 0.019998666693333122j],
    ),
    # Add two instances of broadcasted unitaries, one coming from RZ and another from Rot
    (
        qml.QubitUnitary(qml.RZ.compute_matrix(np.array([np.pi, np.pi / 2])), wires=0).matrix(),
        typeof_gates_zxz,
        [[np.pi / 2, np.pi / 4], [0.0, 0.0], [np.pi / 2, np.pi / 4], [1, 1]],
    ),
    (
        qml.Rot(np.array([1.2, 2.3]), np.array([1.2, 2.3]), np.array([1.2, 2.3]), wires=0).matrix(),
        typeof_gates_zxz,
        [
            [1.2 - np.pi / 2, 2.3 - np.pi / 2],
            [1.2, 2.3],
            [1.2 + np.pi / 2, -3 * np.pi / 2 + 2.3],
            [1, 1],
        ],
    ),
]


class TestQubitUnitaryZXZDecomposition:
    """Test that the ZXZ decomposition is correct."""

    def _run_assertions(self, U, expected_gates, expected_params, obtained_gates):
        assert len(obtained_gates) == 4, "Incorrect number of gates"
        for i in range(4):
            assert isinstance(obtained_gates[i], expected_gates[i]), "Incorrect type of gate"
            assert obtained_gates[i].wires == Wires("a"), "Incorrect wire"

        # Check the global phase
        assert qml.math.allclose(
            qml.math.unwrap(obtained_gates[3].parameters[:1]), expected_params[3]
        ), "Incorrect global phase"
        # Now we check the ZXZ rotation angles
        assert qml.math.allclose(
            [qml.math.unwrap(o.parameters)[0] for o in obtained_gates[:3]],
            expected_params[:3],
            atol=1e-7,
        ), "Incorrect ZXZ rotation angles"

        obtained_mat = reduce(np.matmul, [op.matrix() for op in reversed(obtained_gates)])

        if len(obtained_mat.shape) == 2:
            U = [U]
            obtained_mat = [obtained_mat]

        assert all(
            check_matrix_equivalence(curr_obtained_mat, curr_U, atol=1e-7)
            for curr_obtained_mat, curr_U in zip(obtained_mat, qml.math.unwrap(U))
        )

    @pytest.mark.parametrize("U,expected_gates,expected_params", single_qubit_decomps_zxz)
    def test_zxz_decomposition(self, U, expected_gates, expected_params):
        """Test that a one-qubit matrix in isolation is correctly decomposed."""
        obtained_gates = one_qubit_decomposition(U, Wires("a"), "ZXZ", return_global_phase=True)

        self._run_assertions(U, expected_gates, expected_params, obtained_gates)

    @pytest.mark.torch
    @pytest.mark.parametrize("U,expected_gates,expected_params", single_qubit_decomps_zxz)
    def test_zxz_decomposition_torch(self, U, expected_gates, expected_params):
        """Test that a one-qubit operation in Torch is correctly decomposed."""
        import torch

        U = torch.tensor(U, dtype=torch.complex128)

        obtained_gates = one_qubit_decomposition(U, Wires("a"), "ZXZ", return_global_phase=True)

        self._run_assertions(U, expected_gates, expected_params, obtained_gates)

    @pytest.mark.tf
    @pytest.mark.parametrize("U,expected_gates,expected_params", single_qubit_decomps_zxz)
    def test_zxz_decomposition_tf(self, U, expected_gates, expected_params):
        """Test that a one-qubit operation in Tensorflow is correctly decomposed."""
        import tensorflow as tf

        U = tf.Variable(U, dtype=tf.complex128)

        obtained_gates = one_qubit_decomposition(U, Wires("a"), "ZXZ", return_global_phase=True)

        self._run_assertions(U, expected_gates, expected_params, obtained_gates)

    @pytest.mark.jax
    @pytest.mark.parametrize("U,expected_gates,expected_params", single_qubit_decomps_zxz)
    def test_zxz_decomposition_jax(self, U, expected_gates, expected_params):
        """Test that a one-qubit operation in JAX is correctly decomposed."""
        import jax

        # Enable float64 support
        from jax.config import config

        remember = config.read("jax_enable_x64")
        config.update("jax_enable_x64", True)

        U = jax.numpy.array(U, dtype=jax.numpy.complex128)

        obtained_gates = one_qubit_decomposition(U, Wires("a"), "ZXZ", return_global_phase=True)

        self._run_assertions(U, expected_gates, expected_params, obtained_gates)


single_qubit_decomps = [
    (
        np.array(
            [
                [0, -9.831019270939975e-01 + 0.1830590094588862j],
                [9.831019270939975e-01 + 0.1830590094588862j, 0],
            ]
        ),
        "ZYZ",
        typeof_gates_zyz,
        [-0.18409714468526372, np.pi, 0.18409714468526372, 1],
    ),
    (
        np.array(
            [
                [-0.28829348 - 0.78829734j, 0.30364367 + 0.45085995j],
                [0.53396245 - 0.10177564j, 0.76279558 - 0.35024096j],
            ]
        ),
        "XYX",
        typeof_gates_xyx,
        (
            -1.7210192479534632,
            1.3974974118006183,
            0.45246583660683803,
            0.38469215914523336 - 0.9230449299422961j,
        ),
    ),
    (
        np.array(
            [
                [0, -9.831019270939975e-01 + 0.1830590094588862j],
                [9.831019270939975e-01 + 0.1830590094588862j, 0],
            ]
        ),
        "ZXZ",
        typeof_gates_zxz,
        [-1.7548934714801603, np.pi, 1.7548934714801607, 1],
    ),
]


rot_decomps = [
    # These will be decomposed to RZ
    (I, "rot", qml.RZ, [0.0]),
    (Z, "rot", qml.RZ, [np.pi]),
    (S, "rot", qml.RZ, [np.pi / 2]),
    (T, "rot", qml.RZ, [np.pi / 4]),
    (qml.RZ(0.3, wires=0).matrix(), "rot", qml.RZ, [0.3]),
    (qml.RZ(-0.5, wires=0).matrix(), "rot", qml.RZ, [-0.5]),
    # This will be decomposed to Rot
    (
        qml.Rot(0.2, 0.5, -0.3, wires=0).matrix(),
        "rot",
        qml.Rot,
        [0.2, 0.5, -0.3],
    ),
]


class TestOneQubitUnitaryDecomposition:
    """Test that one qubit unitaries are correctly decomposed."""

    def _run_assertions(self, U, expected_gates, expected_params, obtained_gates):
        assert len(obtained_gates) == 4, "Incorrect number of gates"
        for i in range(4):
            assert isinstance(obtained_gates[i], expected_gates[i]), "Incorrect type of gate"
            assert obtained_gates[i].wires == Wires("a"), "Incorrect wire"

        # Check the global phase
        assert qml.math.allclose(
            qml.math.unwrap(obtained_gates[3].parameters[:1]), expected_params[3]
        ), "Incorrect global phase"
        # Now we check the rotation angles
        assert qml.math.allclose(
            [qml.math.unwrap(o.parameters)[0] for o in obtained_gates[:3]],
            expected_params[:3],
            atol=1e-7,
        ), "Incorrect rotation angles"

        obtained_mat = reduce(np.matmul, [op.matrix() for op in reversed(obtained_gates)])

        if len(obtained_mat.shape) == 2:
            U = [U]
            obtained_mat = [obtained_mat]

        assert all(
            check_matrix_equivalence(curr_obtained_mat, curr_U, atol=1e-7)
            for curr_obtained_mat, curr_U in zip(obtained_mat, qml.math.unwrap(U))
        )

    @pytest.mark.parametrize("U,decomp_type,expected_gates,expected_params", single_qubit_decomps)
    def test_one_qubit_decomposition(self, U, decomp_type, expected_gates, expected_params):
        """Test that a one-qubit matrix in isolation is correctly decomposed."""
        obtained_gates = one_qubit_decomposition(
            U, Wires("a"), decomp_type, return_global_phase=True
        )

        self._run_assertions(U, expected_gates, expected_params, obtained_gates)

    def test_one_qubit_decomposition_exception(self):
        """Test that exception for incorrect rotations argument is raised."""
        U = qml.Rot(1.2, 1.2, 1.2, wires=0).matrix()
        with pytest.raises(ValueError):
            one_qubit_decomposition(U, Wires("a"), "nonsense string", return_global_phase=True)

    def _run_assertions_rot(self, U, expected_gate, expected_params, obtained_gates):
        assert len(obtained_gates) == 1, "Incorrect number of gates"
        assert isinstance(obtained_gates[0], expected_gate), "Incorrect type of gate"
        assert obtained_gates[0].wires == Wires("a"), "Incorrect wire"

        # Now we check the rotation angles
        assert qml.math.allclose(
            qml.math.unwrap(obtained_gates[0].parameters),
            expected_params,
            atol=1e-7,
        ), "Incorrect rotation angles"

        obtained_mat = obtained_gates[0].matrix()

        if len(obtained_mat.shape) == 2:
            U = [U]
            obtained_mat = [obtained_mat]

        assert all(
            check_matrix_equivalence(curr_obtained_mat, curr_U, atol=1e-7)
            for curr_obtained_mat, curr_U in zip(obtained_mat, qml.math.unwrap(U))
        )

    @pytest.mark.parametrize("U,decomp_type,expected_gate,expected_params", rot_decomps)
    def test_one_qubit_decomposition_rot(self, U, decomp_type, expected_gate, expected_params):
        """Test that a one-qubit matrix in isolation is correctly decomposed to RZ or Rot gate."""
        obtained_gates = one_qubit_decomposition(
            U, Wires("a"), decomp_type, return_global_phase=True
        )

        self._run_assertions_rot(U, expected_gate, expected_params, obtained_gates)


# Randomly generated set (scipy.unitary_group) of five U(4) operations.
# These require 3 CNOTs each
samples_3_cnots = [
    # Special case
    SWAP,
    # Unitary from the QMC subroutine
    [
        [0.5, 0.5, 0.5, 0.5],
        [0.5, -0.83333333, 0.16666667, 0.16666667],
        [0.5, 0.16666667, -0.83333333, 0.16666667],
        [0.5, 0.16666667, 0.16666667, -0.83333333],
    ],
    [
        [
            0.5636620105552962 + 0.0965426329099377j,
            -0.5027332564280158 - 0.1635419007447941j,
            -0.3847256335260943 + 0.3721938458489832j,
            -0.0112168300627589 - 0.3268181271182378j,
        ],
        [
            0.212792517319857 - 0.3244649017713778j,
            0.1634380572825265 + 0.0960335485305775j,
            -0.3139573850066476 + 0.2101838768898215j,
            0.5975048356996334 + 0.5601329312675812j,
        ],
        [
            -0.0126840675187197 + 0.0099226785860024j,
            0.400697758142422 - 0.5848686938298225j,
            0.0812309251127118 + 0.561309695149665j,
            -0.3604590752381415 + 0.2133372693485148j,
        ],
        [
            -0.238184683798628 + 0.6822134865739269j,
            -0.0963245167970645 + 0.4155362603090703j,
            0.0955731566481913 + 0.4898062484085562j,
            0.1317657014485092 + 0.1717481576104292j,
        ],
    ],
    [
        [
            0.5135439721958217 + 0.4814385791961366j,
            -0.0469575920616757 - 0.5084648743399148j,
            0.1487574414769012 - 0.2081434671214162j,
            0.4170176952238572 + 0.0662699159748308j,
        ],
        [
            -0.1694469031236633 - 0.5709199999770778j,
            0.1385353297280915 - 0.0224196352047464j,
            0.3755479552341257 - 0.3411293791379575j,
            0.4963367242427539 + 0.3491242747200203j,
        ],
        [
            -0.1340989096401365 - 0.3533610802773053j,
            0.120577125957884 - 0.8395701125658934j,
            -0.0914053397143667 + 0.1816589401138052j,
            -0.3090484419414308 - 0.0295087451853903j,
        ],
        [
            -0.001618511029519 - 0.0835367795138499j,
            0.0053302150713874 + 0.0108880702515039j,
            -0.4304338310290907 + 0.6712032562215353j,
            0.5750401423577074 + 0.1625231252605274j,
        ],
    ],
    [
        [
            -0.0031072463860293 - 0.6094283173470628j,
            -0.1706041375326247 - 0.5095579204727588j,
            0.4717848248508053 - 0.1360136245848086j,
            -0.3088104665532103 + 0.0582056156280258j,
        ],
        [
            0.0649795149056778 - 0.0807006955559929j,
            0.3985010217077551 - 0.4878571486498078j,
            -0.2593500452019464 - 0.369166183684014j,
            0.5611176872453115 + 0.2721364042662399j,
        ],
        [
            0.6706814505431677 - 0.3020432793307177j,
            -0.445130459060895 + 0.2625311675303597j,
            -0.1884345816738757 + 0.0153310963671089j,
            0.1742601869852907 + 0.3546593618463598j,
        ],
        [
            -0.0330058354970538 + 0.2751715747427885j,
            -0.2166842655029602 - 0.0205300200732348j,
            0.6878324043735908 + 0.2156784765639485j,
            0.5870150498641511 + 0.1077050421736986j,
        ],
    ],
    [
        [
            -0.1517007161518054 - 0.3477896338392819j,
            -0.1996932364673036 - 0.3437390801195139j,
            -0.5626622855975293 - 0.1026521198436937j,
            0.5737100114799175 + 0.2042690304628801j,
        ],
        [
            -0.1782045187028614 - 0.1798746573123555j,
            0.6710156796470433 + 0.1482075706151732j,
            -0.4090747335747313 + 0.4717438839366156j,
            -0.2113406078464153 + 0.1706207743654816j,
        ],
        [
            0.0355053593911394 - 0.6453216466524461j,
            -0.1081082592116457 + 0.4107406869820365j,
            0.4773230440109602 + 0.2293807227814043j,
            0.2490211402335333 + 0.2438025872570191j,
        ],
        [
            -0.5071192657577112 - 0.3421211957731553j,
            -0.3794415508044536 - 0.2129960836701763j,
            -0.0100377824272845 - 0.0493528476711767j,
            -0.6523577435362742 + 0.0912843325184198j,
        ],
    ],
    [
        [
            -0.0196408936733692 + 0.0436166575003405j,
            -0.4114171776549808 + 0.1604631422478851j,
            0.8090489042142334 + 0.1854903095749424j,
            -0.0285563913316359 - 0.336031332694153j,
        ],
        [
            0.6111824978145968 - 0.0373559219203255j,
            -0.0607088813252194 - 0.4399072558564469j,
            0.0652009339801155 - 0.3851081946614576j,
            0.4498048829332472 - 0.2701344319737953j,
        ],
        [
            -0.010769501670078 + 0.4210446448669616j,
            -0.1955139271138671 + 0.5982440344653875j,
            -0.3421820362428211 - 0.0107432223507508j,
            0.4746580414982144 - 0.2897923140475613j,
        ],
        [
            0.598418329142766 + 0.2954204464071747j,
            -0.4534575233858022 + 0.0777057134279078j,
            -0.1459545057858948 + 0.1413048185423547j,
            -0.4168424055846296 + 0.3576772276508062j,
        ],
    ],
]

samples_2_cnots = [
    # Special case: CNOT01 CNOT10
    [[1, 0, 0, 0], [0, 0, 0, 1], [0, 1, 0, 0], [0, 0, 1, 0]],
    # CNOT01 HH CNOT01
    [[0.5, 0.5, 0.5, 0.5], [0.5, -0.5, -0.5, 0.5], [0.5, -0.5, 0.5, -0.5], [0.5, 0.5, -0.5, -0.5]],
    # (A \otimes B) CNOT10 CNOT01 (C \otimes D)
    [
        [
            -0.004631217256064 - 0.268534699868393j,
            -0.2794044288596784 - 0.2842241448919913j,
            0.1218071742216182 - 0.7879690440506752j,
            0.2778952482254939 + 0.2367688668871671j,
        ],
        [
            0.4392070528530516 + 0.6904136673657634j,
            -0.1826413830164512 + 0.2570714399459114j,
            -0.1294472995785671 - 0.1887672822622143j,
            -0.0785276120371355 + 0.4152424069619657j,
        ],
        [
            0.1620021717921561 + 0.1884711066839195j,
            0.4872686757195456 - 0.6397614642921917j,
            -0.4411324161480765 - 0.1891338003177969j,
            -0.2059859403259958 - 0.1367802403050884j,
        ],
        [
            0.3022798492102187 - 0.3242755471407363j,
            -0.1551409732131101 + 0.2662930443472138j,
            -0.0292247033180649 - 0.2839975729154084j,
            -0.7363616289920063 - 0.2911260927728274j,
        ],
    ],
    # CNOT01 (A \otimes B) CNOT01 (C \otimes D)
    [
        [
            0.4952546422732242 - 0.3874950570842591j,
            -0.565120684005787 - 0.0812920957189095j,
            0.0599739067738637 - 0.3382684721070105j,
            0.2002937293624679 - 0.3470743738556477j,
        ],
        [
            0.3076748055295139 + 0.1668987026621435j,
            0.1113148363873911 - 0.355244639751341j,
            -0.5552367793191325 + 0.2360956317049145j,
            -0.4402702690966316 - 0.4254695664213973j,
        ],
        [
            -0.0570544619126448 - 0.5997099301388422j,
            0.3690979468442732 - 0.489643527399396j,
            -0.2915922328649661 - 0.1955865908229054j,
            0.1605581200806802 + 0.3347381888568993j,
        ],
        [
            0.3161801218120408 - 0.1384715702727579j,
            0.1624040016253136 + 0.3648031287938079j,
            -0.2674750917123022 + 0.5684412664492574j,
            0.5714177142050261 - 0.0145866404362501j,
        ],
    ],
    # (A \otimes B) CNOT10 (C \otimes D) CNOT01 (E \otimes F)
    [
        [
            -0.5032838832977308 + 0.008462334360567j,
            -0.1994567215589622 + 0.4166138291684532j,
            -0.2927933889967656 + 0.3307978265454508j,
            0.0980847185817039 - 0.5731560630175854j,
        ],
        [
            0.429674866329586 + 0.1517854863780976j,
            -0.260061924207509 - 0.0913938324295813j,
            0.4678474940708733 + 0.4691638242216676j,
            0.4693562225846957 - 0.238881566880469j,
        ],
        [
            -0.3407683276656533 - 0.1781416508017804j,
            0.648130427328909 + 0.1856223456906182j,
            0.3247150132557211 - 0.0284712498269712j,
            0.5276154053566222 + 0.1139531710411058j,
        ],
        [
            -0.6092485765643428 - 0.1411845180727529j,
            -0.3732001418286821 - 0.3418447668630915j,
            0.4811869468078607 + 0.1675038147841858j,
            -0.1994479499053229 + 0.2310173648263156j,
        ],
    ],
]

# These are randomly generated matrices that involve a single CNOT
samples_1_cnot = [
    # Special case
    CNOT,
    # CNOT10 (A \otimes B)
    [
        [
            0.1386390404432302 - 0.334570112999545j,
            0.0148174707054368 - 0.0412250336805805j,
            -0.4992326027350552 + 0.7779384196647746j,
            -0.0558235265127082 + 0.0968780293767465j,
        ],
        [
            0.1110962138948646 + 0.0126194273429225j,
            -0.922378240060485 - 0.0603304126213831j,
            0.0419677169072708 + 0.0125607156508953j,
            -0.3515157103454069 - 0.0871472858321581j,
        ],
        [
            -0.7766806433421076 - 0.5011871453677099j,
            -0.0967373552333893 - 0.0560669491829709j,
            -0.2647978260425042 - 0.2470628571248854j,
            -0.0334214548399949 - 0.0283207908867259j,
        ],
        [
            0.0029378421621844 + 0.0437084651240645j,
            -0.0415219650227516 - 0.3597691905488813j,
            0.0123400367724977 - 0.1111275941460545j,
            -0.0580109080696657 + 0.922527024519649j,
        ],
    ],
    # CNOT01 (A \otimes B)
    [
        [
            0.1275272250362362 - 0.3343853948894475j,
            0.6337142336419559 - 0.1759440058732874j,
            0.2947329435072354 - 0.116226264283067j,
            0.4932993532409792 + 0.309278009290073j,
        ],
        [
            0.3999023544680882 - 0.5221380373177482j,
            -0.3578174135830141 - 0.0065942382104973j,
            0.5800639860980087 - 0.0502285871838717j,
            -0.2092751655259081 - 0.2378654190750314j,
        ],
        [
            -0.1565164704901467 + 0.5608027580207731j,
            0.296176258834552 - 0.1124974497506721j,
            0.5870241263928151 - 0.2965682015252186j,
            -0.3194248225208941 - 0.1613832959085598j,
        ],
        [
            0.0054101937368828 + 0.3167756024402226j,
            -0.4627149049700612 + 0.3534007012683281j,
            0.2601293856027128 - 0.2457834172330788j,
            0.647226333094554 + 0.1168250695361578j,
        ],
    ],
    # (A \otimes B) CNOT01
    [
        [
            0.190458746413919 + 0.2870042726555157j,
            0.502809168004646 + 0.6156507128238845j,
            -0.3763228062935716 + 0.2616231647579805j,
            -0.1734766279722236 + 0.096703042530068j,
        ],
        [
            -0.7237411404174169 - 0.3286968531905625j,
            0.3261596499092991 + 0.1107513854501445j,
            -0.0781992451732389 + 0.1825664178909173j,
            0.2212035729951513 - 0.4014156376735081j,
        ],
        [
            -0.1821207882156272 + 0.0792315428784779j,
            -0.4001569202892715 + 0.2234725352683322j,
            0.3327888523333447 + 0.7218687134048248j,
            0.1125960761054146 + 0.3255274339495012j,
        ],
        [
            0.2594885215726799 - 0.3777978851802577j,
            -0.0957194014420285 + 0.1740213063816186j,
            0.2880779045831403 + 0.1888308965690472j,
            -0.6184873664151125 - 0.4993157690429775j,
        ],
    ],
    # (A \otimes B) CNOT10
    [
        [
            -0.0885673151087696 - 0.0243844138270481j,
            -0.4871418040378778 + 0.4830303555130133j,
            -0.7088634125078255 - 0.1034876301900189j,
            -0.0696323339281462 + 0.0537594674970065j,
        ],
        [
            0.0404303791439687 - 0.0781289108852639j,
            0.3879597260952143 + 0.6022327441469053j,
            0.2377071200057033 - 0.6435221726459008j,
            0.0398405677965372 + 0.082773776650062j,
        ],
        [
            -0.5889549838714252 + 0.4078345916760804j,
            -0.0074407415198821 - 0.0876548780130169j,
            0.0684934101349958 - 0.0612161883111329j,
            -0.0267574702860782 + 0.6854994524959126j,
        ],
        [
            -0.2651157710067235 - 0.6327235490732244j,
            -0.0911552999919856 - 0.011378937851836j,
            0.0437473475396883 + 0.0763211101667442j,
            0.6944805007772098 + 0.1757664963376742j,
        ],
    ],
    # (A \otimes B) CNOT10 (C \otimes D)
    [
        [
            0.2211933286892437 + 0.0021586412960177j,
            0.38444713219383 - 0.0581554847392023j,
            -0.170894684604903 + 0.1031928176859452j,
            -0.1036775219695835 - 0.8656121616196758j,
        ],
        [
            0.3442924845446644 + 0.260151125836039j,
            -0.1914328218155123 - 0.0746552589054714j,
            -0.5744657965166804 - 0.6284808877028109j,
            -0.2036000102332332 + 0.071498266549486j,
        ],
        [
            -0.1048402095394854 + 0.5447532602544797j,
            0.7011096884305793 - 0.024182937133914j,
            -0.1624036601402791 + 0.1839401392571305j,
            -0.1162941782466869 + 0.3554990108217186j,
        ],
        [
            -0.6743897607764879 + 0.0479978633805106j,
            -0.167244245931061 - 0.5352458890411946j,
            -0.4128361178667754 + 0.06711548036308j,
            0.1819390859257292 - 0.1428141352633625j,
        ],
    ],
    # (A \otimes B) CNOT01 (C \otimes D)
    [
        [
            -0.384175417575186 + 0.3923608184977355j,
            0.1002767236561732 - 0.5802482358089508j,
            -0.4052191818361661 + 0.4207032744597814j,
            -0.1025417468296731 + 0.0031874535396264j,
        ],
        [
            -0.4577221128473338 + 0.0586197038286386j,
            -0.0937187062570979 + 0.6742419194459858j,
            -0.0414783182526488 + 0.3776270025012934j,
            -0.2437968467006254 + 0.3462792652304717j,
        ],
        [
            0.3423554335462237 + 0.4267199288134111j,
            0.1796472451791323 + 0.1419455069613175j,
            -0.1490674637388668 - 0.2557411476563918j,
            -0.7409292809972994 - 0.1080757005000481j,
        ],
        [
            0.4279595694962425 - 0.0554066848293549j,
            0.185704890878562 + 0.3208788487100644j,
            -0.4049260830288736 + 0.5127316935400166j,
            0.2406649865130532 - 0.4376672321481798j,
        ],
    ],
]

# Randomly-generated SU(2) x SU(2) matrices. These can be used to test
# the 0-CNOT decomposition case
samples_su2_su2 = [
    # Real-valued case
    (X, H),
    (
        [
            [-0.8951484711495978 + 0.2618482674962029j, 0.1320728980584716 + 0.3357103647583892j],
            [0.1145773085667637 + 0.3420770962361714j, -0.8540795475070558 + 0.3747044530324777j],
        ],
        [
            [0.535259309608487 - 0.7568444138362017j, -0.0856403406729011 - 0.3651708323125105j],
            [0.2346548909477215 + 0.2926108112778731j, -0.9258821807212569 - 0.0453671985080405j],
        ],
    ),
    (
        [
            [-0.3475218186197753 + 0.616967631919303j, -0.6918447778561189 - 0.1411748210564089j],
            [0.4110483325261496 + 0.5741243724791375j, 0.4216047723512865 - 0.5689199321376678j],
        ],
        [
            [-0.1036172252382817 - 0.409539663695392j, 0.0173544935458401 + 0.9062226856837956j],
            [-0.3763539496942646 + 0.8245595424490042j, -0.2579549535044457 + 0.3345422357017644j],
        ],
    ),
    (
        [
            [-0.6199757150883975 - 0.4615217464182165j, -0.5797949307229534 + 0.257809287248686j],
            [0.5072854247342099 - 0.381168319953196j, 0.1016602350822234 + 0.7661836635685451j],
        ],
        [
            [-0.5741575760925136 - 0.4777766752909318j, -0.6560499370893111 + 0.1080324322072939j],
            [0.3761599015364478 - 0.5482483514244275j, 0.1890587151173228 + 0.7226231907949495j],
        ],
    ),
    (
        [
            [0.257810302107603 + 0.3791450460627684j, 0.7491086034534051 - 0.478141383280444j],
            [-0.6878868994174759 + 0.5626673047041733j, -0.2798521896663711 - 0.3631802166496543j],
        ],
        [[np.exp(-1j * np.pi / 3), 0], [0, np.exp(1j * np.pi / 3)]],
    ),
    (
        [
            [0, -1j],
            [-1j, 0],
        ],
        [
            [-0.6429551068755086 - 0.2344852807169338j, 0.348170308379626 + 0.6406268961202303j],
            [-0.0720224467655562 + 0.7255605769552991j, -0.5014071443907067 + 0.4657955472996208j],
        ],
    ),
    (
        [
            [0.7192114465877868 + 0.4233015158437373j, 0.5404227760496959 + 0.1072098172194949j],
            [0.5300962072416202 + 0.1501623549680364j, -0.8330292881813453 + 0.0501147009427765j],
        ],
        [
            [0, -1j],
            [-1j, 0],
        ],
    ),
]


class TestTwoQubitUnitaryDecomposition:
    """Test that two-qubit unitary operations are correctly decomposed."""

    @pytest.mark.parametrize("U", samples_3_cnots)
    def test_convert_to_su4(self, U):
        """Test a matrix in U(4) is correct converted to SU(4)."""
        U_su4 = _convert_to_su4(np.array(U))

        # Ensure the determinant is correct and the mats are equivalent up to a phase
        assert qml.math.isclose(qml.math.linalg.det(U_su4), 1.0)
        assert check_matrix_equivalence(np.array(U), U_su4)

    @pytest.mark.parametrize("U_pair", samples_su2_su2)
    def test_su2su2_to_tensor_products(self, U_pair):
        """Test SU(2) x SU(2) can be correctly factored into tensor products."""
        true_matrix = qml.math.kron(np.array(U_pair[0]), np.array(U_pair[1]))

        A, B = _su2su2_to_tensor_products(true_matrix)

        assert check_matrix_equivalence(qml.math.kron(A, B), true_matrix)

    @pytest.mark.parametrize("wires", [[0, 1], ["a", "b"], [3, 2], ["c", 0]])
    @pytest.mark.parametrize("U", samples_3_cnots)
    def test_two_qubit_decomposition_3_cnots(self, U, wires):
        """Test that a two-qubit matrix using 3 CNOTs is correctly decomposed."""
        U = _convert_to_su4(np.array(U))

        assert _compute_num_cnots(U) == 3

        obtained_decomposition = two_qubit_decomposition(U, wires=wires)
        assert len(obtained_decomposition) == 18

        with qml.queuing.AnnotatedQueue() as q:
            for op in obtained_decomposition:
                qml.apply(op)

        tape = qml.tape.QuantumScript.from_queue(q)
        obtained_matrix = qml.matrix(tape, wire_order=wires)

        # We check with a slightly great tolerance threshold here simply because the
        # test matrices were copied in here with reduced precision.
        assert check_matrix_equivalence(U, obtained_matrix, atol=1e-7)

    @pytest.mark.parametrize("wires", [[0, 1], ["a", "b"], [3, 2], ["c", 0]])
    @pytest.mark.parametrize("U", samples_2_cnots)
    def test_two_qubit_decomposition_2_cnots(self, U, wires):
        """Test that a two-qubit matrix using 2 CNOTs isolation is correctly decomposed."""
        U = _convert_to_su4(np.array(U))

        assert _compute_num_cnots(U) == 2

        obtained_decomposition = two_qubit_decomposition(U, wires=wires)
        assert len(obtained_decomposition) == 16

        with qml.queuing.AnnotatedQueue() as q:
            for op in obtained_decomposition:
                qml.apply(op)

        tape = qml.tape.QuantumScript.from_queue(q)
        obtained_matrix = qml.matrix(tape, wire_order=wires)

        assert check_matrix_equivalence(U, obtained_matrix, atol=1e-7)

    @pytest.mark.parametrize("wires", [[0, 1], ["a", "b"], [3, 2], ["c", 0]])
    @pytest.mark.parametrize("U", samples_1_cnot)
    def test_two_qubit_decomposition_1_cnot(self, U, wires):
        """Test that a two-qubit matrix using one CNOT is correctly decomposed."""
        U = _convert_to_su4(np.array(U))

        assert _compute_num_cnots(U) == 1

        obtained_decomposition = two_qubit_decomposition(U, wires=wires)
        assert len(obtained_decomposition) == 13

        with qml.queuing.AnnotatedQueue() as q:
            for op in obtained_decomposition:
                qml.apply(op)

        tape = qml.tape.QuantumScript.from_queue(q)
        obtained_matrix = qml.matrix(tape, wire_order=wires)

        assert check_matrix_equivalence(U, obtained_matrix, atol=1e-7)

    @pytest.mark.parametrize("wires", [[0, 1], ["a", "b"], [3, 2], ["c", 0]])
    @pytest.mark.parametrize("U_pair", samples_su2_su2)
    def test_two_qubit_decomposition_tensor_products(self, U_pair, wires):
        """Test that a two-qubit tensor product matrix is correctly decomposed."""
        U = _convert_to_su4(qml.math.kron(np.array(U_pair[0]), np.array(U_pair[1])))

        assert _compute_num_cnots(U) == 0

        obtained_decomposition = two_qubit_decomposition(U, wires=wires)
        assert len(obtained_decomposition) == 6

        with qml.queuing.AnnotatedQueue() as q:
            for op in obtained_decomposition:
                qml.apply(op)

        tape = qml.tape.QuantumScript.from_queue(q)
        obtained_matrix = qml.matrix(tape, wire_order=wires)

        assert check_matrix_equivalence(U, obtained_matrix, atol=1e-7)


class TestTwoQubitUnitaryDecompositionInterfaces:
    """Test the decomposition in the non-autograd interfaces."""

    @pytest.mark.torch
    @pytest.mark.parametrize("wires", [[0, 1], ["a", "b"], [3, 2], ["c", 0]])
    @pytest.mark.parametrize("U", samples_3_cnots + samples_2_cnots + samples_1_cnot)
    def test_two_qubit_decomposition_torch(self, U, wires):
        """Test that a two-qubit operation in Torch is correctly decomposed."""
        import torch

        U = torch.tensor(U, dtype=torch.complex128)

        obtained_decomposition = two_qubit_decomposition(U, wires=wires)

        with qml.queuing.AnnotatedQueue() as q:
            for op in obtained_decomposition:
                qml.apply(op)

        tape = qml.tape.QuantumScript.from_queue(q)
        obtained_matrix = qml.matrix(tape, wire_order=wires)

        assert check_matrix_equivalence(U, obtained_matrix, atol=1e-7)

    @pytest.mark.torch
    @pytest.mark.parametrize("wires", [[0, 1], ["a", "b"], [3, 2], ["c", 0]])
    @pytest.mark.parametrize("U_pair", samples_su2_su2)
    def test_two_qubit_decomposition_tensor_products_torch(self, U_pair, wires):
        """Test that a two-qubit tensor product in Torch is correctly decomposed."""
        import torch

        U1 = torch.tensor(U_pair[0], dtype=torch.complex128)
        U2 = torch.tensor(U_pair[1], dtype=torch.complex128)
        U = qml.math.kron(U1, U2)

        obtained_decomposition = two_qubit_decomposition(U, wires=wires)

        with qml.queuing.AnnotatedQueue() as q:
            for op in obtained_decomposition:
                qml.apply(op)

        tape = qml.tape.QuantumScript.from_queue(q)
        obtained_matrix = qml.matrix(tape, wire_order=wires)

        assert check_matrix_equivalence(U, obtained_matrix, atol=1e-7)

    @pytest.mark.tf
    @pytest.mark.parametrize("wires", [[0, 1], ["a", "b"], [3, 2], ["c", 0]])
    @pytest.mark.parametrize("U", samples_3_cnots + samples_2_cnots + samples_1_cnot)
    def test_two_qubit_decomposition_tf(self, U, wires):
        """Test that a two-qubit operation in Tensorflow is correctly decomposed."""
        import tensorflow as tf

        U = tf.Variable(U, dtype=tf.complex128)

        obtained_decomposition = two_qubit_decomposition(U, wires=wires)

        with qml.queuing.AnnotatedQueue() as q:
            for op in obtained_decomposition:
                qml.apply(op)

        tape = qml.tape.QuantumScript.from_queue(q)
        obtained_matrix = qml.matrix(tape, wire_order=wires)

        assert check_matrix_equivalence(U, obtained_matrix, atol=1e-7)

    @pytest.mark.tf
    @pytest.mark.parametrize("wires", [[0, 1], ["a", "b"], [3, 2], ["c", 0]])
    @pytest.mark.parametrize("U_pair", samples_su2_su2)
    def test_two_qubit_decomposition_tensor_products_tf(self, U_pair, wires):
        """Test that a two-qubit tensor product in Tensorflow is correctly decomposed."""
        import tensorflow as tf

        U1 = tf.Variable(U_pair[0], dtype=tf.complex128)
        U2 = tf.Variable(U_pair[1], dtype=tf.complex128)
        U = qml.math.kron(U1, U2)

        obtained_decomposition = two_qubit_decomposition(U, wires=wires)

        with qml.queuing.AnnotatedQueue() as q:
            for op in obtained_decomposition:
                qml.apply(op)

        tape = qml.tape.QuantumScript.from_queue(q)
        obtained_matrix = qml.matrix(tape, wire_order=wires)

        assert check_matrix_equivalence(U, obtained_matrix, atol=1e-7)

    @pytest.mark.jax
    @pytest.mark.parametrize("wires", [[0, 1], ["a", "b"], [3, 2], ["c", 0]])
    @pytest.mark.parametrize("U", samples_3_cnots + samples_2_cnots + samples_1_cnot)
    def test_two_qubit_decomposition_jax(self, U, wires):
        """Test that a two-qubit operation in JAX is correctly decomposed."""
        import jax
        from jax.config import config

        remember = config.read("jax_enable_x64")
        config.update("jax_enable_x64", True)

        U = jax.numpy.array(U, dtype=jax.numpy.complex128)

        obtained_decomposition = two_qubit_decomposition(U, wires=wires)

        with qml.queuing.AnnotatedQueue() as q:
            for op in obtained_decomposition:
                qml.apply(op)

        tape = qml.tape.QuantumScript.from_queue(q)
        obtained_matrix = qml.matrix(tape, wire_order=wires)

        assert check_matrix_equivalence(U, obtained_matrix, atol=1e-7)

    @pytest.mark.jax
    @pytest.mark.parametrize("wires", [[0, 1], ["a", "b"], [3, 2], ["c", 0]])
    @pytest.mark.parametrize("U_pair", samples_su2_su2)
    def test_two_qubit_decomposition_tensor_products_jax(self, U_pair, wires):
        """Test that a two-qubit tensor product in JAX is correctly decomposed."""
        import jax
        from jax.config import config

        remember = config.read("jax_enable_x64")
        config.update("jax_enable_x64", True)

        U1 = jax.numpy.array(U_pair[0], dtype=jax.numpy.complex128)
        U2 = jax.numpy.array(U_pair[1], dtype=jax.numpy.complex128)
        U = qml.math.kron(U1, U2)

        obtained_decomposition = two_qubit_decomposition(U, wires=wires)

        with qml.queuing.AnnotatedQueue() as q:
            for op in obtained_decomposition:
                qml.apply(op)

        tape = qml.tape.QuantumScript.from_queue(q)
        obtained_matrix = qml.matrix(tape, wire_order=wires)

        assert check_matrix_equivalence(U, obtained_matrix, atol=1e-7)

    @pytest.mark.jax
    @pytest.mark.parametrize("wires", [[0, 1], ["a", "b"], [3, 2], ["c", 0]])
    @pytest.mark.parametrize("U", samples_3_cnots + samples_2_cnots + samples_1_cnot)
    def test_two_qubit_decomposition_jax_jit(self, U, wires):
        """Test that a two-qubit operation is correctly decomposed with JAX-JIT ."""
        import jax
        from jax.config import config

        config.update("jax_enable_x64", True)

        U = jax.numpy.array(U, dtype=jax.numpy.complex128)

        def wrapped_decomposition(U):
            # the jitted function cannot return objects like operators,
            # so we cannot jit two_qubit_decomposition directly
            obtained_decomposition = two_qubit_decomposition(U, wires=wires)

            with qml.queuing.AnnotatedQueue() as q:
                for op in obtained_decomposition:
                    qml.apply(op)

            tape = qml.tape.QuantumScript.from_queue(q)
            obtained_matrix = qml.matrix(tape, wire_order=wires)

            return obtained_matrix

        jitted_matrix = jax.jit(wrapped_decomposition)(U)

        assert check_matrix_equivalence(U, jitted_matrix, atol=1e-7)

    @pytest.mark.jax
    @pytest.mark.parametrize("wires", [[0, 1], ["a", "b"], [3, 2], ["c", 0]])
    @pytest.mark.parametrize("U_pair", samples_su2_su2)
    def test_two_qubit_decomposition_tensor_products_jax_jit(self, U_pair, wires):
        """Test that a two-qubit tensor product is correctly decomposed with JAX-JIT."""
        import jax
        from jax.config import config

        config.update("jax_enable_x64", True)

        U1 = jax.numpy.array(U_pair[0], dtype=jax.numpy.complex128)
        U2 = jax.numpy.array(U_pair[1], dtype=jax.numpy.complex128)
        U = qml.math.kron(U1, U2)

        def wrapped_decomposition(U):
            # the jitted function cannot return objects like operators,
            # so we cannot jit two_qubit_decomposition directly
            obtained_decomposition = two_qubit_decomposition(U, wires=wires)

            with qml.queuing.AnnotatedQueue() as q:
                for op in obtained_decomposition:
                    qml.apply(op)

            tape = qml.tape.QuantumScript.from_queue(q)
            obtained_matrix = qml.matrix(tape, wire_order=wires)

            return obtained_matrix

        jitted_matrix = jax.jit(wrapped_decomposition)(U)

        assert check_matrix_equivalence(U, jitted_matrix, atol=1e-7)


class TestDeprecation:
    """Deprecation test class."""

    @pytest.mark.parametrize("U,expected_gate,expected_params", single_qubit_decomps_zyz)
    def test_zyz_deprecation(self, U, expected_gate, expected_params):
        """Test that a one-qubit matrix zyz is deprecated"""
        with pytest.warns(
            UserWarning,
            match="The zyz_decomposition function is deprecated and will be removed soon.",
        ):
            zyz_decomposition(U, Wires("a"))

    @pytest.mark.parametrize("U,expected_gates,expected_params", single_qubit_decomps_xyx)
    def test_xyx_deprecation(self, U, expected_gates, expected_params):
        """Test that a one-qubit matrix xyx is deprecated"""
        with pytest.warns(
            UserWarning,
            match="The xyx_decomposition function is deprecated and will be removed soon.",
        ):
            xyx_decomposition(U, Wires("a"))<|MERGE_RESOLUTION|>--- conflicted
+++ resolved
@@ -34,10 +34,8 @@
     _compute_num_cnots,
 )
 
-<<<<<<< HEAD
+
 typeof_gates_zyz = (qml.RZ, qml.RY, qml.RZ, qml.ops.op_math.sprod.SProd)
-=======
->>>>>>> a4d0d0b4
 single_qubit_decomps_zyz = [
     (I, typeof_gates_zyz, [0.0, 0.0, 0.0, 1]),
     (Z, typeof_gates_zyz, [np.pi / 2, 0.0, np.pi / 2, 1j]),
