# Copyright 2018-2021 Xanadu Quantum Technologies Inc.

# Licensed under the Apache License, Version 2.0 (the "License");
# you may not use this file except in compliance with the License.
# You may obtain a copy of the License at

#     http://www.apache.org/licenses/LICENSE-2.0

# Unless required by applicable law or agreed to in writing, software
# distributed under the License is distributed on an "AS IS" BASIS,
# WITHOUT WARRANTIES OR CONDITIONS OF ANY KIND, either express or implied.
# See the License for the specific language governing permissions and
# limitations under the License.
"""
Unit tests for the batch transform.
"""

import functools
import pytest

import pennylane as qml
from pennylane import numpy as np


class TestBatchTransform:
    """Unit tests for the batch_transform class"""

    @staticmethod
    @qml.batch_transform
    def my_transform(tape, a, b):
        """Generates two tapes, one with all RX replaced with RY,
        and the other with all RX replaced with RZ."""

        tape1 = qml.tape.QuantumTape()
        tape2 = qml.tape.QuantumTape()

        # loop through all operations on the input tape
        for op in tape.operations + tape.measurements:
            if op.name == "RX":
                wires = op.wires
                param = op.parameters[0]

                with tape1:
                    qml.RY(a * qml.math.abs(param), wires=wires)

                with tape2:
                    qml.RZ(b * qml.math.sin(param), wires=wires)
            else:
                for t in [tape1, tape2]:
                    with t:
                        qml.apply(op)

        def processing_fn(results):
            return qml.math.sum(qml.math.stack(results))

        return [tape1, tape2], processing_fn

    @staticmethod
    def phaseshift_expand(tape):
        return tape.expand(stop_at=lambda obj: obj.name != "PhaseShift")

    @staticmethod
    def expand_logic_with_kwarg(tape, perform_expansion=None, **kwargs):
        if perform_expansion:
            return TestBatchTransform.phaseshift_expand(tape)
        return tape

    def test_error_invalid_callable(self):
        """Test that an error is raised if the transform
        is applied to an invalid function"""

        with pytest.raises(ValueError, match="does not appear to be a valid Python function"):
            qml.batch_transform(5)

    def test_sphinx_build(self, monkeypatch):
        """Test that batch transforms are not created during Sphinx builds"""

        @qml.batch_transform
        def my_transform(tape):
            tape1 = tape.copy()
            tape2 = tape.copy()
            return [tape1, tape2], None

        assert isinstance(my_transform, qml.batch_transform)

        monkeypatch.setenv("SPHINX_BUILD", "1")

        with pytest.warns(UserWarning, match="Batch transformations have been disabled"):

            @qml.batch_transform
            def my_transform(tape):
                tape1 = tape.copy()
                tape2 = tape.copy()
                return [tape1, tape2], None

        assert not isinstance(my_transform, qml.batch_transform)

    def test_none_processing(self):
        """Test that a transform that returns None for a processing function applies
        the identity as the processing function"""

        @qml.batch_transform
        def my_transform(tape):
            tape1 = tape.copy()
            tape2 = tape.copy()
            return [tape1, tape2], None

        with qml.tape.QuantumTape() as tape:
            qml.Hadamard(wires=0)
            qml.expval(qml.PauliX(0))

        tapes, fn = my_transform(tape)
        assert fn(5) == 5

    def test_not_differentiable(self):
        """Test that a non-differentiable transform cannot be differentiated"""

        def my_transform(tape):
            tape1 = tape.copy()
            tape2 = tape.copy()
            return [tape1, tape2], qml.math.sum

        my_transform = qml.batch_transform(my_transform, differentiable=False)

        dev = qml.device("default.qubit", wires=2)

        @my_transform
        @qml.qnode(dev)
        def circuit(x):
            qml.Hadamard(wires=0)
            qml.RY(x, wires=0)
            return qml.expval(qml.PauliX(0))

        res = circuit(0.5)
        assert isinstance(res, float)
        assert not np.allclose(res, 0)

        with pytest.warns(UserWarning, match="Output seems independent of input"):
            qml.grad(circuit)(0.5)

    def test_use_qnode_execution_options(self, mocker):
        """Test that a QNodes execution options are used by the
        batch transform"""
        dev = qml.device("default.qubit", wires=2)
        cache = {}

        @qml.beta.qnode(dev, max_diff=3, cache=cache)
        def circuit(x):
            qml.Hadamard(wires=0)
            qml.RY(x, wires=0)
            return qml.expval(qml.PauliX(0))

        a = 0.1
        b = 0.4
        x = 0.543

        fn = self.my_transform(circuit, a, b)

        spy = mocker.spy(qml, "execute")
        fn(x)
        assert spy.call_args[1]["max_diff"] == 3
        assert spy.call_args[1]["cache"] is cache

    def test_expand_fn(self, mocker):
        """Test that if an expansion function is provided,
        that the input tape is expanded before being transformed."""

        class MyTransform:
            """Dummy class to allow spying to work"""

            def my_transform(self, tape):
                tape1 = tape.copy()
                tape2 = tape.copy()
                return [tape1, tape2], None

        spy_transform = mocker.spy(MyTransform, "my_transform")
        transform_fn = qml.batch_transform(
            MyTransform().my_transform, expand_fn=self.phaseshift_expand
        )

        with qml.tape.QuantumTape() as tape:
            qml.PhaseShift(0.5, wires=0)
            qml.expval(qml.PauliX(0))

        spy_expand = mocker.spy(transform_fn, "expand_fn")

        transform_fn(tape)

        spy_transform.assert_called()
        spy_expand.assert_called()

        input_tape = spy_transform.call_args[0][1]
        assert len(input_tape.operations) == 1
        assert input_tape.operations[0].name == "RZ"
        assert input_tape.operations[0].parameters == [0.5]

    @pytest.mark.parametrize("perform_expansion", [True, False])
<<<<<<< HEAD
    def test_expand_fn(self, mocker, perform_expansion):
        """Test that if no expansion function is provided, but a
        set_expand_fn function is given to the transform,
        that the input tape is expanded before being transformed,
        depending on the keyword argument passed to set_expand_fn."""

        def expand_fn(tape):
            return tape.expand(stop_at=lambda obj: obj.name != "PhaseShift")
=======
    def test_expand_fn_with_kwarg(self, mocker, perform_expansion):
        """Test that kwargs are respected in the expansion."""
>>>>>>> eca4a56d

        class MyTransform:
            """Dummy class to allow spying to work"""

<<<<<<< HEAD
            def my_transform(self, tape):
=======
            def my_transform(self, tape, **kwargs):
>>>>>>> eca4a56d
                tape1 = tape.copy()
                tape2 = tape.copy()
                return [tape1, tape2], None

        spy_transform = mocker.spy(MyTransform, "my_transform")
<<<<<<< HEAD
        # No expand_fn in the beginning
        transform_fn = qml.batch_transform(MyTransform().my_transform)

        @transform_fn.set_expand_fn
        def set_my_expand_fn(self, kwargs):
            """Set an expand_fn depending on whether the argument is True."""
            if kwargs.pop("perform_expansion"):
                self.expand_fn = expand_fn
            else:
                self.expand_fn = None
=======
        transform_fn = qml.batch_transform(
            MyTransform().my_transform, expand_fn=self.expand_logic_with_kwarg
        )
>>>>>>> eca4a56d

        with qml.tape.QuantumTape() as tape:
            qml.PhaseShift(0.5, wires=0)
            qml.expval(qml.PauliX(0))

        spy_expand = mocker.spy(transform_fn, "expand_fn")

        transform_fn(tape, perform_expansion=perform_expansion)

        spy_transform.assert_called()
<<<<<<< HEAD
        spy_expand.assert_not_called()
=======
        spy_expand.assert_called()  # The expand_fn of transform_fn always is called

        input_tape = spy_transform.call_args[0][1]
        assert len(input_tape.operations) == 1
        assert input_tape.operations[0].name == ("RZ" if perform_expansion else "PhaseShift")
        assert input_tape.operations[0].parameters == [0.5]

    @pytest.mark.parametrize("perform_expansion", [True, False])
    def test_expand_qnode_with_kwarg(self, mocker, perform_expansion):
        """Test that kwargs are respected in the expansion."""

        class MyTransform:
            """Dummy class to allow spying to work"""

            def my_transform(self, tape, **kwargs):
                tape1 = tape.copy()
                tape2 = tape.copy()
                return [tape1, tape2], None

        spy_transform = mocker.spy(MyTransform, "my_transform")
        transform_fn = qml.batch_transform(
            MyTransform().my_transform, expand_fn=self.expand_logic_with_kwarg
        )

        spy_expand = mocker.spy(transform_fn, "expand_fn")
        dev = qml.device("default.qubit", wires=2)

        @functools.partial(transform_fn, perform_expansion=perform_expansion)
        @qml.qnode(dev)
        def qnode(x):
            qml.PhaseShift(0.5, wires=0)
            return qml.expval(qml.PauliX(0))

        qnode(0.2)

        spy_transform.assert_called()
        spy_expand.assert_called()  # The expand_fn of transform_fn always is called
>>>>>>> eca4a56d

        input_tape = spy_transform.call_args[0][1]
        assert len(input_tape.operations) == 1
        assert input_tape.operations[0].name == ("RZ" if perform_expansion else "PhaseShift")
        assert input_tape.operations[0].parameters == [0.5]

    def test_parametrized_transform_tape(self):
        """Test that a parametrized transform can be applied
        to a tape"""

        a = 0.1
        b = 0.4
        x = 0.543

        with qml.tape.QuantumTape() as tape:
            qml.Hadamard(wires=0)
            qml.RX(x, wires=0)
            qml.expval(qml.PauliX(0))

        tapes, fn = self.my_transform(tape, a, b)

        assert len(tapes[0].operations) == 2
        assert tapes[0].operations[0].name == "Hadamard"
        assert tapes[0].operations[1].name == "RY"
        assert tapes[0].operations[1].parameters == [a * np.abs(x)]

        assert len(tapes[1].operations) == 2
        assert tapes[1].operations[0].name == "Hadamard"
        assert tapes[1].operations[1].name == "RZ"
        assert tapes[1].operations[1].parameters == [b * np.sin(x)]

    def test_parametrized_transform_qnode(self, mocker):
        """Test that a parametrized transform can be applied
        to a QNode"""

        a = 0.1
        b = 0.4
        x = 0.543

        dev = qml.device("default.qubit", wires=2)

        @qml.qnode(dev)
        def circuit(x):
            qml.Hadamard(wires=0)
            qml.RX(x, wires=0)
            return qml.expval(qml.PauliX(0))

        transform_fn = self.my_transform(circuit, a, b)

        spy = mocker.spy(self.my_transform, "construct")
        res = transform_fn(x)

        spy.assert_called()
        tapes, fn = spy.spy_return

        assert len(tapes[0].operations) == 2
        assert tapes[0].operations[0].name == "Hadamard"
        assert tapes[0].operations[1].name == "RY"
        assert tapes[0].operations[1].parameters == [a * np.abs(x)]

        assert len(tapes[1].operations) == 2
        assert tapes[1].operations[0].name == "Hadamard"
        assert tapes[1].operations[1].name == "RZ"
        assert tapes[1].operations[1].parameters == [b * np.sin(x)]

        expected = fn(dev.batch_execute(tapes))
        assert res == expected

    def test_parametrized_transform_qnode_decorator(self, mocker):
        """Test that a parametrized transform can be applied
        to a QNode as a decorator"""
        a = 0.1
        b = 0.4
        x = 0.543

        dev = qml.device("default.qubit", wires=2)

        @self.my_transform(a, b)
        @qml.qnode(dev)
        def circuit(x):
            qml.Hadamard(wires=0)
            qml.RX(x, wires=0)
            return qml.expval(qml.PauliX(0))

        spy = mocker.spy(self.my_transform, "construct")
        res = circuit(x)

        spy.assert_called()
        tapes, fn = spy.spy_return

        assert len(tapes[0].operations) == 2
        assert tapes[0].operations[0].name == "Hadamard"
        assert tapes[0].operations[1].name == "RY"
        assert tapes[0].operations[1].parameters == [a * np.abs(x)]

        assert len(tapes[1].operations) == 2
        assert tapes[1].operations[0].name == "Hadamard"
        assert tapes[1].operations[1].name == "RZ"
        assert tapes[1].operations[1].parameters == [b * np.sin(x)]

        expected = fn(dev.batch_execute(tapes))
        assert res == expected

    def test_custom_qnode_wrapper(self, capsys):
        """Test that the QNode execution wrapper can be overridden
        if required."""
        a = 0.654
        x = 0.543

        dev = qml.device("default.qubit", wires=2)

        @qml.batch_transform
        def my_transform(tape, a):
            tape1 = tape.copy()
            tape2 = tape.copy()
            return [tape1, tape2], lambda res: a * qml.math.sum(res)

        @my_transform.custom_qnode_wrapper
        def qnode_wrapper(self, qnode, targs, tkwargs):
            wrapper = self.default_qnode_wrapper(qnode, targs, tkwargs)
            assert targs == (a,)
            assert tkwargs == {}
            print("custom wrapper called")
            return wrapper

        @my_transform(a)
        @qml.qnode(dev)
        def circuit(x):
            qml.Hadamard(wires=0)
            qml.RX(x, wires=0)
            return qml.expval(qml.PauliX(0))

        circuit(x)

        captured = capsys.readouterr()
        assert captured.out == "custom wrapper called\n"


@pytest.mark.parametrize("diff_method", ["parameter-shift", "backprop", "finite-diff"])
class TestBatchTransformGradients:
    """Tests for the batch_transform decorator differentiability"""

    @staticmethod
    @qml.batch_transform
    def my_transform(tape, weights):
        """Generates two tapes, one with all RX replaced with RY,
        and the other with all RX replaced with RZ."""

        tape1 = qml.tape.JacobianTape()
        tape2 = qml.tape.JacobianTape()

        # loop through all operations on the input tape
        for op in tape.operations + tape.measurements:
            if op.name == "RX":
                wires = op.wires
                param = op.parameters[0]

                with tape1:
                    qml.RY(weights[0] * qml.math.sin(param), wires=wires)

                with tape2:
                    qml.RZ(weights[1] * qml.math.cos(param), wires=wires)
            else:
                for t in [tape1, tape2]:
                    with t:
                        qml.apply(op)

        def processing_fn(results):
            return qml.math.sum(qml.math.stack(results))

        return [tape1, tape2], processing_fn

    @staticmethod
    def circuit(x):
        """Test ansatz"""
        qml.Hadamard(wires=0)
        qml.RX(x, wires=0)
        return qml.expval(qml.PauliX(0))

    @staticmethod
    def expval(x, weights):
        """Analytic expectation value of the above circuit qfunc"""
        return np.cos(weights[1] * np.cos(x)) + np.cos(weights[0] * np.sin(x))

    def test_differentiable_autograd(self, diff_method):
        """Test that a batch transform is differentiable when using
        autograd"""
        dev = qml.device("default.qubit", wires=2)
        qnode = qml.QNode(self.circuit, dev, interface="autograd", diff_method=diff_method)

        def cost(x, weights):
            return self.my_transform(qnode, weights)(x)

        weights = np.array([0.1, 0.2], requires_grad=True)
        x = np.array(0.543, requires_grad=True)

        res = cost(x, weights)
        assert np.allclose(res, self.expval(x, weights))

        grad = qml.grad(cost)(x, weights)
        expected = qml.grad(self.expval)(x, weights)
        assert all(np.allclose(g, e) for g, e in zip(grad, expected))

    def test_differentiable_tf(self, diff_method):
        """Test that a batch transform is differentiable when using
        TensorFlow"""
        tf = pytest.importorskip("tensorflow")
        dev = qml.device("default.qubit", wires=2)
        qnode = qml.QNode(self.circuit, dev, interface="tf", diff_method=diff_method)

        weights = tf.Variable([0.1, 0.2], dtype=tf.float64)
        x = tf.Variable(0.543, dtype=tf.float64)

        with tf.GradientTape() as tape:
            res = self.my_transform(qnode, weights)(x)

        assert np.allclose(res, self.expval(x, weights))

        grad = tape.gradient(res, [x, weights])
        expected = qml.grad(self.expval)(x.numpy(), weights.numpy())
        assert all(np.allclose(g, e) for g, e in zip(grad, expected))

    def test_differentiable_torch(self, diff_method):
        """Test that a batch transform is differentiable when using
        PyTorch"""
        torch = pytest.importorskip("torch")
        dev = qml.device("default.qubit", wires=2)
        qnode = qml.QNode(self.circuit, dev, interface="torch", diff_method=diff_method)

        weights = torch.tensor([0.1, 0.2], requires_grad=True)
        x = torch.tensor(0.543, requires_grad=True)

        res = self.my_transform(qnode, weights)(x)
        expected = self.expval(x.detach().numpy(), weights.detach().numpy())
        assert np.allclose(res.detach().numpy(), expected)

        res.backward()
        expected = qml.grad(self.expval)(x.detach().numpy(), weights.detach().numpy())
        assert np.allclose(x.grad, expected[0])
        assert np.allclose(weights.grad, expected[1])

    def test_differentiable_jax(self, diff_method):
        """Test that a batch transform is differentiable when using
        jax"""
        if diff_method in ("parameter-shift", "finite-diff"):
            pytest.skip("Does not support parameter-shift mode")

        jax = pytest.importorskip("jax")
        dev = qml.device("default.qubit", wires=2)
        qnode = qml.QNode(self.circuit, dev, interface="jax", diff_method=diff_method)

        def cost(x, weights):
            return self.my_transform(qnode, weights)(x)

        weights = jax.numpy.array([0.1, 0.2])
        x = jax.numpy.array(0.543)

        res = cost(x, weights)
        assert np.allclose(res, self.expval(x, weights))

        grad = jax.grad(cost, argnums=[0, 1])(x, weights)
        expected = qml.grad(self.expval)(np.array(x), np.array(weights))
        assert all(np.allclose(g, e) for g, e in zip(grad, expected))
<|MERGE_RESOLUTION|>--- conflicted
+++ resolved
@@ -1,554 +1,519 @@
-# Copyright 2018-2021 Xanadu Quantum Technologies Inc.
-
-# Licensed under the Apache License, Version 2.0 (the "License");
-# you may not use this file except in compliance with the License.
-# You may obtain a copy of the License at
-
-#     http://www.apache.org/licenses/LICENSE-2.0
-
-# Unless required by applicable law or agreed to in writing, software
-# distributed under the License is distributed on an "AS IS" BASIS,
-# WITHOUT WARRANTIES OR CONDITIONS OF ANY KIND, either express or implied.
-# See the License for the specific language governing permissions and
-# limitations under the License.
-"""
-Unit tests for the batch transform.
-"""
-
-import functools
-import pytest
-
-import pennylane as qml
-from pennylane import numpy as np
-
-
-class TestBatchTransform:
-    """Unit tests for the batch_transform class"""
-
-    @staticmethod
-    @qml.batch_transform
-    def my_transform(tape, a, b):
-        """Generates two tapes, one with all RX replaced with RY,
-        and the other with all RX replaced with RZ."""
-
-        tape1 = qml.tape.QuantumTape()
-        tape2 = qml.tape.QuantumTape()
-
-        # loop through all operations on the input tape
-        for op in tape.operations + tape.measurements:
-            if op.name == "RX":
-                wires = op.wires
-                param = op.parameters[0]
-
-                with tape1:
-                    qml.RY(a * qml.math.abs(param), wires=wires)
-
-                with tape2:
-                    qml.RZ(b * qml.math.sin(param), wires=wires)
-            else:
-                for t in [tape1, tape2]:
-                    with t:
-                        qml.apply(op)
-
-        def processing_fn(results):
-            return qml.math.sum(qml.math.stack(results))
-
-        return [tape1, tape2], processing_fn
-
-    @staticmethod
-    def phaseshift_expand(tape):
-        return tape.expand(stop_at=lambda obj: obj.name != "PhaseShift")
-
-    @staticmethod
-    def expand_logic_with_kwarg(tape, perform_expansion=None, **kwargs):
-        if perform_expansion:
-            return TestBatchTransform.phaseshift_expand(tape)
-        return tape
-
-    def test_error_invalid_callable(self):
-        """Test that an error is raised if the transform
-        is applied to an invalid function"""
-
-        with pytest.raises(ValueError, match="does not appear to be a valid Python function"):
-            qml.batch_transform(5)
-
-    def test_sphinx_build(self, monkeypatch):
-        """Test that batch transforms are not created during Sphinx builds"""
-
-        @qml.batch_transform
-        def my_transform(tape):
-            tape1 = tape.copy()
-            tape2 = tape.copy()
-            return [tape1, tape2], None
-
-        assert isinstance(my_transform, qml.batch_transform)
-
-        monkeypatch.setenv("SPHINX_BUILD", "1")
-
-        with pytest.warns(UserWarning, match="Batch transformations have been disabled"):
-
-            @qml.batch_transform
-            def my_transform(tape):
-                tape1 = tape.copy()
-                tape2 = tape.copy()
-                return [tape1, tape2], None
-
-        assert not isinstance(my_transform, qml.batch_transform)
-
-    def test_none_processing(self):
-        """Test that a transform that returns None for a processing function applies
-        the identity as the processing function"""
-
-        @qml.batch_transform
-        def my_transform(tape):
-            tape1 = tape.copy()
-            tape2 = tape.copy()
-            return [tape1, tape2], None
-
-        with qml.tape.QuantumTape() as tape:
-            qml.Hadamard(wires=0)
-            qml.expval(qml.PauliX(0))
-
-        tapes, fn = my_transform(tape)
-        assert fn(5) == 5
-
-    def test_not_differentiable(self):
-        """Test that a non-differentiable transform cannot be differentiated"""
-
-        def my_transform(tape):
-            tape1 = tape.copy()
-            tape2 = tape.copy()
-            return [tape1, tape2], qml.math.sum
-
-        my_transform = qml.batch_transform(my_transform, differentiable=False)
-
-        dev = qml.device("default.qubit", wires=2)
-
-        @my_transform
-        @qml.qnode(dev)
-        def circuit(x):
-            qml.Hadamard(wires=0)
-            qml.RY(x, wires=0)
-            return qml.expval(qml.PauliX(0))
-
-        res = circuit(0.5)
-        assert isinstance(res, float)
-        assert not np.allclose(res, 0)
-
-        with pytest.warns(UserWarning, match="Output seems independent of input"):
-            qml.grad(circuit)(0.5)
-
-    def test_use_qnode_execution_options(self, mocker):
-        """Test that a QNodes execution options are used by the
-        batch transform"""
-        dev = qml.device("default.qubit", wires=2)
-        cache = {}
-
-        @qml.beta.qnode(dev, max_diff=3, cache=cache)
-        def circuit(x):
-            qml.Hadamard(wires=0)
-            qml.RY(x, wires=0)
-            return qml.expval(qml.PauliX(0))
-
-        a = 0.1
-        b = 0.4
-        x = 0.543
-
-        fn = self.my_transform(circuit, a, b)
-
-        spy = mocker.spy(qml, "execute")
-        fn(x)
-        assert spy.call_args[1]["max_diff"] == 3
-        assert spy.call_args[1]["cache"] is cache
-
-    def test_expand_fn(self, mocker):
-        """Test that if an expansion function is provided,
-        that the input tape is expanded before being transformed."""
-
-        class MyTransform:
-            """Dummy class to allow spying to work"""
-
-            def my_transform(self, tape):
-                tape1 = tape.copy()
-                tape2 = tape.copy()
-                return [tape1, tape2], None
-
-        spy_transform = mocker.spy(MyTransform, "my_transform")
-        transform_fn = qml.batch_transform(
-            MyTransform().my_transform, expand_fn=self.phaseshift_expand
-        )
-
-        with qml.tape.QuantumTape() as tape:
-            qml.PhaseShift(0.5, wires=0)
-            qml.expval(qml.PauliX(0))
-
-        spy_expand = mocker.spy(transform_fn, "expand_fn")
-
-        transform_fn(tape)
-
-        spy_transform.assert_called()
-        spy_expand.assert_called()
-
-        input_tape = spy_transform.call_args[0][1]
-        assert len(input_tape.operations) == 1
-        assert input_tape.operations[0].name == "RZ"
-        assert input_tape.operations[0].parameters == [0.5]
-
-    @pytest.mark.parametrize("perform_expansion", [True, False])
-<<<<<<< HEAD
-    def test_expand_fn(self, mocker, perform_expansion):
-        """Test that if no expansion function is provided, but a
-        set_expand_fn function is given to the transform,
-        that the input tape is expanded before being transformed,
-        depending on the keyword argument passed to set_expand_fn."""
-
-        def expand_fn(tape):
-            return tape.expand(stop_at=lambda obj: obj.name != "PhaseShift")
-=======
-    def test_expand_fn_with_kwarg(self, mocker, perform_expansion):
-        """Test that kwargs are respected in the expansion."""
->>>>>>> eca4a56d
-
-        class MyTransform:
-            """Dummy class to allow spying to work"""
-
-<<<<<<< HEAD
-            def my_transform(self, tape):
-=======
-            def my_transform(self, tape, **kwargs):
->>>>>>> eca4a56d
-                tape1 = tape.copy()
-                tape2 = tape.copy()
-                return [tape1, tape2], None
-
-        spy_transform = mocker.spy(MyTransform, "my_transform")
-<<<<<<< HEAD
-        # No expand_fn in the beginning
-        transform_fn = qml.batch_transform(MyTransform().my_transform)
-
-        @transform_fn.set_expand_fn
-        def set_my_expand_fn(self, kwargs):
-            """Set an expand_fn depending on whether the argument is True."""
-            if kwargs.pop("perform_expansion"):
-                self.expand_fn = expand_fn
-            else:
-                self.expand_fn = None
-=======
-        transform_fn = qml.batch_transform(
-            MyTransform().my_transform, expand_fn=self.expand_logic_with_kwarg
-        )
->>>>>>> eca4a56d
-
-        with qml.tape.QuantumTape() as tape:
-            qml.PhaseShift(0.5, wires=0)
-            qml.expval(qml.PauliX(0))
-
-        spy_expand = mocker.spy(transform_fn, "expand_fn")
-
-        transform_fn(tape, perform_expansion=perform_expansion)
-
-        spy_transform.assert_called()
-<<<<<<< HEAD
-        spy_expand.assert_not_called()
-=======
-        spy_expand.assert_called()  # The expand_fn of transform_fn always is called
-
-        input_tape = spy_transform.call_args[0][1]
-        assert len(input_tape.operations) == 1
-        assert input_tape.operations[0].name == ("RZ" if perform_expansion else "PhaseShift")
-        assert input_tape.operations[0].parameters == [0.5]
-
-    @pytest.mark.parametrize("perform_expansion", [True, False])
-    def test_expand_qnode_with_kwarg(self, mocker, perform_expansion):
-        """Test that kwargs are respected in the expansion."""
-
-        class MyTransform:
-            """Dummy class to allow spying to work"""
-
-            def my_transform(self, tape, **kwargs):
-                tape1 = tape.copy()
-                tape2 = tape.copy()
-                return [tape1, tape2], None
-
-        spy_transform = mocker.spy(MyTransform, "my_transform")
-        transform_fn = qml.batch_transform(
-            MyTransform().my_transform, expand_fn=self.expand_logic_with_kwarg
-        )
-
-        spy_expand = mocker.spy(transform_fn, "expand_fn")
-        dev = qml.device("default.qubit", wires=2)
-
-        @functools.partial(transform_fn, perform_expansion=perform_expansion)
-        @qml.qnode(dev)
-        def qnode(x):
-            qml.PhaseShift(0.5, wires=0)
-            return qml.expval(qml.PauliX(0))
-
-        qnode(0.2)
-
-        spy_transform.assert_called()
-        spy_expand.assert_called()  # The expand_fn of transform_fn always is called
->>>>>>> eca4a56d
-
-        input_tape = spy_transform.call_args[0][1]
-        assert len(input_tape.operations) == 1
-        assert input_tape.operations[0].name == ("RZ" if perform_expansion else "PhaseShift")
-        assert input_tape.operations[0].parameters == [0.5]
-
-    def test_parametrized_transform_tape(self):
-        """Test that a parametrized transform can be applied
-        to a tape"""
-
-        a = 0.1
-        b = 0.4
-        x = 0.543
-
-        with qml.tape.QuantumTape() as tape:
-            qml.Hadamard(wires=0)
-            qml.RX(x, wires=0)
-            qml.expval(qml.PauliX(0))
-
-        tapes, fn = self.my_transform(tape, a, b)
-
-        assert len(tapes[0].operations) == 2
-        assert tapes[0].operations[0].name == "Hadamard"
-        assert tapes[0].operations[1].name == "RY"
-        assert tapes[0].operations[1].parameters == [a * np.abs(x)]
-
-        assert len(tapes[1].operations) == 2
-        assert tapes[1].operations[0].name == "Hadamard"
-        assert tapes[1].operations[1].name == "RZ"
-        assert tapes[1].operations[1].parameters == [b * np.sin(x)]
-
-    def test_parametrized_transform_qnode(self, mocker):
-        """Test that a parametrized transform can be applied
-        to a QNode"""
-
-        a = 0.1
-        b = 0.4
-        x = 0.543
-
-        dev = qml.device("default.qubit", wires=2)
-
-        @qml.qnode(dev)
-        def circuit(x):
-            qml.Hadamard(wires=0)
-            qml.RX(x, wires=0)
-            return qml.expval(qml.PauliX(0))
-
-        transform_fn = self.my_transform(circuit, a, b)
-
-        spy = mocker.spy(self.my_transform, "construct")
-        res = transform_fn(x)
-
-        spy.assert_called()
-        tapes, fn = spy.spy_return
-
-        assert len(tapes[0].operations) == 2
-        assert tapes[0].operations[0].name == "Hadamard"
-        assert tapes[0].operations[1].name == "RY"
-        assert tapes[0].operations[1].parameters == [a * np.abs(x)]
-
-        assert len(tapes[1].operations) == 2
-        assert tapes[1].operations[0].name == "Hadamard"
-        assert tapes[1].operations[1].name == "RZ"
-        assert tapes[1].operations[1].parameters == [b * np.sin(x)]
-
-        expected = fn(dev.batch_execute(tapes))
-        assert res == expected
-
-    def test_parametrized_transform_qnode_decorator(self, mocker):
-        """Test that a parametrized transform can be applied
-        to a QNode as a decorator"""
-        a = 0.1
-        b = 0.4
-        x = 0.543
-
-        dev = qml.device("default.qubit", wires=2)
-
-        @self.my_transform(a, b)
-        @qml.qnode(dev)
-        def circuit(x):
-            qml.Hadamard(wires=0)
-            qml.RX(x, wires=0)
-            return qml.expval(qml.PauliX(0))
-
-        spy = mocker.spy(self.my_transform, "construct")
-        res = circuit(x)
-
-        spy.assert_called()
-        tapes, fn = spy.spy_return
-
-        assert len(tapes[0].operations) == 2
-        assert tapes[0].operations[0].name == "Hadamard"
-        assert tapes[0].operations[1].name == "RY"
-        assert tapes[0].operations[1].parameters == [a * np.abs(x)]
-
-        assert len(tapes[1].operations) == 2
-        assert tapes[1].operations[0].name == "Hadamard"
-        assert tapes[1].operations[1].name == "RZ"
-        assert tapes[1].operations[1].parameters == [b * np.sin(x)]
-
-        expected = fn(dev.batch_execute(tapes))
-        assert res == expected
-
-    def test_custom_qnode_wrapper(self, capsys):
-        """Test that the QNode execution wrapper can be overridden
-        if required."""
-        a = 0.654
-        x = 0.543
-
-        dev = qml.device("default.qubit", wires=2)
-
-        @qml.batch_transform
-        def my_transform(tape, a):
-            tape1 = tape.copy()
-            tape2 = tape.copy()
-            return [tape1, tape2], lambda res: a * qml.math.sum(res)
-
-        @my_transform.custom_qnode_wrapper
-        def qnode_wrapper(self, qnode, targs, tkwargs):
-            wrapper = self.default_qnode_wrapper(qnode, targs, tkwargs)
-            assert targs == (a,)
-            assert tkwargs == {}
-            print("custom wrapper called")
-            return wrapper
-
-        @my_transform(a)
-        @qml.qnode(dev)
-        def circuit(x):
-            qml.Hadamard(wires=0)
-            qml.RX(x, wires=0)
-            return qml.expval(qml.PauliX(0))
-
-        circuit(x)
-
-        captured = capsys.readouterr()
-        assert captured.out == "custom wrapper called\n"
-
-
-@pytest.mark.parametrize("diff_method", ["parameter-shift", "backprop", "finite-diff"])
-class TestBatchTransformGradients:
-    """Tests for the batch_transform decorator differentiability"""
-
-    @staticmethod
-    @qml.batch_transform
-    def my_transform(tape, weights):
-        """Generates two tapes, one with all RX replaced with RY,
-        and the other with all RX replaced with RZ."""
-
-        tape1 = qml.tape.JacobianTape()
-        tape2 = qml.tape.JacobianTape()
-
-        # loop through all operations on the input tape
-        for op in tape.operations + tape.measurements:
-            if op.name == "RX":
-                wires = op.wires
-                param = op.parameters[0]
-
-                with tape1:
-                    qml.RY(weights[0] * qml.math.sin(param), wires=wires)
-
-                with tape2:
-                    qml.RZ(weights[1] * qml.math.cos(param), wires=wires)
-            else:
-                for t in [tape1, tape2]:
-                    with t:
-                        qml.apply(op)
-
-        def processing_fn(results):
-            return qml.math.sum(qml.math.stack(results))
-
-        return [tape1, tape2], processing_fn
-
-    @staticmethod
-    def circuit(x):
-        """Test ansatz"""
-        qml.Hadamard(wires=0)
-        qml.RX(x, wires=0)
-        return qml.expval(qml.PauliX(0))
-
-    @staticmethod
-    def expval(x, weights):
-        """Analytic expectation value of the above circuit qfunc"""
-        return np.cos(weights[1] * np.cos(x)) + np.cos(weights[0] * np.sin(x))
-
-    def test_differentiable_autograd(self, diff_method):
-        """Test that a batch transform is differentiable when using
-        autograd"""
-        dev = qml.device("default.qubit", wires=2)
-        qnode = qml.QNode(self.circuit, dev, interface="autograd", diff_method=diff_method)
-
-        def cost(x, weights):
-            return self.my_transform(qnode, weights)(x)
-
-        weights = np.array([0.1, 0.2], requires_grad=True)
-        x = np.array(0.543, requires_grad=True)
-
-        res = cost(x, weights)
-        assert np.allclose(res, self.expval(x, weights))
-
-        grad = qml.grad(cost)(x, weights)
-        expected = qml.grad(self.expval)(x, weights)
-        assert all(np.allclose(g, e) for g, e in zip(grad, expected))
-
-    def test_differentiable_tf(self, diff_method):
-        """Test that a batch transform is differentiable when using
-        TensorFlow"""
-        tf = pytest.importorskip("tensorflow")
-        dev = qml.device("default.qubit", wires=2)
-        qnode = qml.QNode(self.circuit, dev, interface="tf", diff_method=diff_method)
-
-        weights = tf.Variable([0.1, 0.2], dtype=tf.float64)
-        x = tf.Variable(0.543, dtype=tf.float64)
-
-        with tf.GradientTape() as tape:
-            res = self.my_transform(qnode, weights)(x)
-
-        assert np.allclose(res, self.expval(x, weights))
-
-        grad = tape.gradient(res, [x, weights])
-        expected = qml.grad(self.expval)(x.numpy(), weights.numpy())
-        assert all(np.allclose(g, e) for g, e in zip(grad, expected))
-
-    def test_differentiable_torch(self, diff_method):
-        """Test that a batch transform is differentiable when using
-        PyTorch"""
-        torch = pytest.importorskip("torch")
-        dev = qml.device("default.qubit", wires=2)
-        qnode = qml.QNode(self.circuit, dev, interface="torch", diff_method=diff_method)
-
-        weights = torch.tensor([0.1, 0.2], requires_grad=True)
-        x = torch.tensor(0.543, requires_grad=True)
-
-        res = self.my_transform(qnode, weights)(x)
-        expected = self.expval(x.detach().numpy(), weights.detach().numpy())
-        assert np.allclose(res.detach().numpy(), expected)
-
-        res.backward()
-        expected = qml.grad(self.expval)(x.detach().numpy(), weights.detach().numpy())
-        assert np.allclose(x.grad, expected[0])
-        assert np.allclose(weights.grad, expected[1])
-
-    def test_differentiable_jax(self, diff_method):
-        """Test that a batch transform is differentiable when using
-        jax"""
-        if diff_method in ("parameter-shift", "finite-diff"):
-            pytest.skip("Does not support parameter-shift mode")
-
-        jax = pytest.importorskip("jax")
-        dev = qml.device("default.qubit", wires=2)
-        qnode = qml.QNode(self.circuit, dev, interface="jax", diff_method=diff_method)
-
-        def cost(x, weights):
-            return self.my_transform(qnode, weights)(x)
-
-        weights = jax.numpy.array([0.1, 0.2])
-        x = jax.numpy.array(0.543)
-
-        res = cost(x, weights)
-        assert np.allclose(res, self.expval(x, weights))
-
-        grad = jax.grad(cost, argnums=[0, 1])(x, weights)
-        expected = qml.grad(self.expval)(np.array(x), np.array(weights))
-        assert all(np.allclose(g, e) for g, e in zip(grad, expected))
+# Copyright 2018-2021 Xanadu Quantum Technologies Inc.
+
+# Licensed under the Apache License, Version 2.0 (the "License");
+# you may not use this file except in compliance with the License.
+# You may obtain a copy of the License at
+
+#     http://www.apache.org/licenses/LICENSE-2.0
+
+# Unless required by applicable law or agreed to in writing, software
+# distributed under the License is distributed on an "AS IS" BASIS,
+# WITHOUT WARRANTIES OR CONDITIONS OF ANY KIND, either express or implied.
+# See the License for the specific language governing permissions and
+# limitations under the License.
+"""
+Unit tests for the batch transform.
+"""
+
+import functools
+import pytest
+
+import pennylane as qml
+from pennylane import numpy as np
+
+
+class TestBatchTransform:
+    """Unit tests for the batch_transform class"""
+
+    @staticmethod
+    @qml.batch_transform
+    def my_transform(tape, a, b):
+        """Generates two tapes, one with all RX replaced with RY,
+        and the other with all RX replaced with RZ."""
+
+        tape1 = qml.tape.QuantumTape()
+        tape2 = qml.tape.QuantumTape()
+
+        # loop through all operations on the input tape
+        for op in tape.operations + tape.measurements:
+            if op.name == "RX":
+                wires = op.wires
+                param = op.parameters[0]
+
+                with tape1:
+                    qml.RY(a * qml.math.abs(param), wires=wires)
+
+                with tape2:
+                    qml.RZ(b * qml.math.sin(param), wires=wires)
+            else:
+                for t in [tape1, tape2]:
+                    with t:
+                        qml.apply(op)
+
+        def processing_fn(results):
+            return qml.math.sum(qml.math.stack(results))
+
+        return [tape1, tape2], processing_fn
+
+    @staticmethod
+    def phaseshift_expand(tape):
+        return tape.expand(stop_at=lambda obj: obj.name != "PhaseShift")
+
+    @staticmethod
+    def expand_logic_with_kwarg(tape, perform_expansion=None, **kwargs):
+        if perform_expansion:
+            return TestBatchTransform.phaseshift_expand(tape)
+        return tape
+
+    def test_error_invalid_callable(self):
+        """Test that an error is raised if the transform
+        is applied to an invalid function"""
+
+        with pytest.raises(ValueError, match="does not appear to be a valid Python function"):
+            qml.batch_transform(5)
+
+    def test_sphinx_build(self, monkeypatch):
+        """Test that batch transforms are not created during Sphinx builds"""
+
+        @qml.batch_transform
+        def my_transform(tape):
+            tape1 = tape.copy()
+            tape2 = tape.copy()
+            return [tape1, tape2], None
+
+        assert isinstance(my_transform, qml.batch_transform)
+
+        monkeypatch.setenv("SPHINX_BUILD", "1")
+
+        with pytest.warns(UserWarning, match="Batch transformations have been disabled"):
+
+            @qml.batch_transform
+            def my_transform(tape):
+                tape1 = tape.copy()
+                tape2 = tape.copy()
+                return [tape1, tape2], None
+
+        assert not isinstance(my_transform, qml.batch_transform)
+
+    def test_none_processing(self):
+        """Test that a transform that returns None for a processing function applies
+        the identity as the processing function"""
+
+        @qml.batch_transform
+        def my_transform(tape):
+            tape1 = tape.copy()
+            tape2 = tape.copy()
+            return [tape1, tape2], None
+
+        with qml.tape.QuantumTape() as tape:
+            qml.Hadamard(wires=0)
+            qml.expval(qml.PauliX(0))
+
+        tapes, fn = my_transform(tape)
+        assert fn(5) == 5
+
+    def test_not_differentiable(self):
+        """Test that a non-differentiable transform cannot be differentiated"""
+
+        def my_transform(tape):
+            tape1 = tape.copy()
+            tape2 = tape.copy()
+            return [tape1, tape2], qml.math.sum
+
+        my_transform = qml.batch_transform(my_transform, differentiable=False)
+
+        dev = qml.device("default.qubit", wires=2)
+
+        @my_transform
+        @qml.qnode(dev)
+        def circuit(x):
+            qml.Hadamard(wires=0)
+            qml.RY(x, wires=0)
+            return qml.expval(qml.PauliX(0))
+
+        res = circuit(0.5)
+        assert isinstance(res, float)
+        assert not np.allclose(res, 0)
+
+        with pytest.warns(UserWarning, match="Output seems independent of input"):
+            qml.grad(circuit)(0.5)
+
+    def test_use_qnode_execution_options(self, mocker):
+        """Test that a QNodes execution options are used by the
+        batch transform"""
+        dev = qml.device("default.qubit", wires=2)
+        cache = {}
+
+        @qml.beta.qnode(dev, max_diff=3, cache=cache)
+        def circuit(x):
+            qml.Hadamard(wires=0)
+            qml.RY(x, wires=0)
+            return qml.expval(qml.PauliX(0))
+
+        a = 0.1
+        b = 0.4
+        x = 0.543
+
+        fn = self.my_transform(circuit, a, b)
+
+        spy = mocker.spy(qml, "execute")
+        fn(x)
+        assert spy.call_args[1]["max_diff"] == 3
+        assert spy.call_args[1]["cache"] is cache
+
+    def test_expand_fn(self, mocker):
+        """Test that if an expansion function is provided,
+        that the input tape is expanded before being transformed."""
+
+        class MyTransform:
+            """Dummy class to allow spying to work"""
+
+            def my_transform(self, tape):
+                tape1 = tape.copy()
+                tape2 = tape.copy()
+                return [tape1, tape2], None
+
+        spy_transform = mocker.spy(MyTransform, "my_transform")
+        transform_fn = qml.batch_transform(
+            MyTransform().my_transform, expand_fn=self.phaseshift_expand
+        )
+
+        with qml.tape.QuantumTape() as tape:
+            qml.PhaseShift(0.5, wires=0)
+            qml.expval(qml.PauliX(0))
+
+        spy_expand = mocker.spy(transform_fn, "expand_fn")
+
+        transform_fn(tape)
+
+        spy_transform.assert_called()
+        spy_expand.assert_called()
+
+        input_tape = spy_transform.call_args[0][1]
+        assert len(input_tape.operations) == 1
+        assert input_tape.operations[0].name == "RZ"
+        assert input_tape.operations[0].parameters == [0.5]
+
+    @pytest.mark.parametrize("perform_expansion", [True, False])
+    def test_expand_fn_with_kwarg(self, mocker, perform_expansion):
+        """Test that kwargs are respected in the expansion."""
+        
+        class MyTransform:
+            """Dummy class to allow spying to work"""
+            def my_transform(self, tape, **kwargs):
+                tape1 = tape.copy()
+                tape2 = tape.copy()
+                return [tape1, tape2], None
+
+        spy_transform = mocker.spy(MyTransform, "my_transform")
+        transform_fn = qml.batch_transform(
+            MyTransform().my_transform, expand_fn=self.expand_logic_with_kwarg
+        )
+        with qml.tape.QuantumTape() as tape:
+            qml.PhaseShift(0.5, wires=0)
+            qml.expval(qml.PauliX(0))
+
+        spy_expand = mocker.spy(transform_fn, "expand_fn")
+
+        transform_fn(tape, perform_expansion=perform_expansion)
+
+        spy_transform.assert_called()
+        spy_expand.assert_called()  # The expand_fn of transform_fn always is called
+
+        input_tape = spy_transform.call_args[0][1]
+        assert len(input_tape.operations) == 1
+        assert input_tape.operations[0].name == ("RZ" if perform_expansion else "PhaseShift")
+        assert input_tape.operations[0].parameters == [0.5]
+
+    @pytest.mark.parametrize("perform_expansion", [True, False])
+    def test_expand_qnode_with_kwarg(self, mocker, perform_expansion):
+        """Test that kwargs are respected in the expansion."""
+
+        class MyTransform:
+            """Dummy class to allow spying to work"""
+
+            def my_transform(self, tape, **kwargs):
+                tape1 = tape.copy()
+                tape2 = tape.copy()
+                return [tape1, tape2], None
+
+        spy_transform = mocker.spy(MyTransform, "my_transform")
+        transform_fn = qml.batch_transform(
+            MyTransform().my_transform, expand_fn=self.expand_logic_with_kwarg
+        )
+
+        spy_expand = mocker.spy(transform_fn, "expand_fn")
+        dev = qml.device("default.qubit", wires=2)
+
+        @functools.partial(transform_fn, perform_expansion=perform_expansion)
+        @qml.qnode(dev)
+        def qnode(x):
+            qml.PhaseShift(0.5, wires=0)
+            return qml.expval(qml.PauliX(0))
+
+        qnode(0.2)
+
+        spy_transform.assert_called()
+        spy_expand.assert_called()  # The expand_fn of transform_fn always is called
+        input_tape = spy_transform.call_args[0][1]
+        assert len(input_tape.operations) == 1
+        assert input_tape.operations[0].name == ("RZ" if perform_expansion else "PhaseShift")
+        assert input_tape.operations[0].parameters == [0.5]
+
+    def test_parametrized_transform_tape(self):
+        """Test that a parametrized transform can be applied
+        to a tape"""
+
+        a = 0.1
+        b = 0.4
+        x = 0.543
+
+        with qml.tape.QuantumTape() as tape:
+            qml.Hadamard(wires=0)
+            qml.RX(x, wires=0)
+            qml.expval(qml.PauliX(0))
+
+        tapes, fn = self.my_transform(tape, a, b)
+
+        assert len(tapes[0].operations) == 2
+        assert tapes[0].operations[0].name == "Hadamard"
+        assert tapes[0].operations[1].name == "RY"
+        assert tapes[0].operations[1].parameters == [a * np.abs(x)]
+
+        assert len(tapes[1].operations) == 2
+        assert tapes[1].operations[0].name == "Hadamard"
+        assert tapes[1].operations[1].name == "RZ"
+        assert tapes[1].operations[1].parameters == [b * np.sin(x)]
+
+    def test_parametrized_transform_qnode(self, mocker):
+        """Test that a parametrized transform can be applied
+        to a QNode"""
+
+        a = 0.1
+        b = 0.4
+        x = 0.543
+
+        dev = qml.device("default.qubit", wires=2)
+
+        @qml.qnode(dev)
+        def circuit(x):
+            qml.Hadamard(wires=0)
+            qml.RX(x, wires=0)
+            return qml.expval(qml.PauliX(0))
+
+        transform_fn = self.my_transform(circuit, a, b)
+
+        spy = mocker.spy(self.my_transform, "construct")
+        res = transform_fn(x)
+
+        spy.assert_called()
+        tapes, fn = spy.spy_return
+
+        assert len(tapes[0].operations) == 2
+        assert tapes[0].operations[0].name == "Hadamard"
+        assert tapes[0].operations[1].name == "RY"
+        assert tapes[0].operations[1].parameters == [a * np.abs(x)]
+
+        assert len(tapes[1].operations) == 2
+        assert tapes[1].operations[0].name == "Hadamard"
+        assert tapes[1].operations[1].name == "RZ"
+        assert tapes[1].operations[1].parameters == [b * np.sin(x)]
+
+        expected = fn(dev.batch_execute(tapes))
+        assert res == expected
+
+    def test_parametrized_transform_qnode_decorator(self, mocker):
+        """Test that a parametrized transform can be applied
+        to a QNode as a decorator"""
+        a = 0.1
+        b = 0.4
+        x = 0.543
+
+        dev = qml.device("default.qubit", wires=2)
+
+        @self.my_transform(a, b)
+        @qml.qnode(dev)
+        def circuit(x):
+            qml.Hadamard(wires=0)
+            qml.RX(x, wires=0)
+            return qml.expval(qml.PauliX(0))
+
+        spy = mocker.spy(self.my_transform, "construct")
+        res = circuit(x)
+
+        spy.assert_called()
+        tapes, fn = spy.spy_return
+
+        assert len(tapes[0].operations) == 2
+        assert tapes[0].operations[0].name == "Hadamard"
+        assert tapes[0].operations[1].name == "RY"
+        assert tapes[0].operations[1].parameters == [a * np.abs(x)]
+
+        assert len(tapes[1].operations) == 2
+        assert tapes[1].operations[0].name == "Hadamard"
+        assert tapes[1].operations[1].name == "RZ"
+        assert tapes[1].operations[1].parameters == [b * np.sin(x)]
+
+        expected = fn(dev.batch_execute(tapes))
+        assert res == expected
+
+    def test_custom_qnode_wrapper(self, capsys):
+        """Test that the QNode execution wrapper can be overridden
+        if required."""
+        a = 0.654
+        x = 0.543
+
+        dev = qml.device("default.qubit", wires=2)
+
+        @qml.batch_transform
+        def my_transform(tape, a):
+            tape1 = tape.copy()
+            tape2 = tape.copy()
+            return [tape1, tape2], lambda res: a * qml.math.sum(res)
+
+        @my_transform.custom_qnode_wrapper
+        def qnode_wrapper(self, qnode, targs, tkwargs):
+            wrapper = self.default_qnode_wrapper(qnode, targs, tkwargs)
+            assert targs == (a,)
+            assert tkwargs == {}
+            print("custom wrapper called")
+            return wrapper
+
+        @my_transform(a)
+        @qml.qnode(dev)
+        def circuit(x):
+            qml.Hadamard(wires=0)
+            qml.RX(x, wires=0)
+            return qml.expval(qml.PauliX(0))
+
+        circuit(x)
+
+        captured = capsys.readouterr()
+        assert captured.out == "custom wrapper called\n"
+
+
+@pytest.mark.parametrize("diff_method", ["parameter-shift", "backprop", "finite-diff"])
+class TestBatchTransformGradients:
+    """Tests for the batch_transform decorator differentiability"""
+
+    @staticmethod
+    @qml.batch_transform
+    def my_transform(tape, weights):
+        """Generates two tapes, one with all RX replaced with RY,
+        and the other with all RX replaced with RZ."""
+
+        tape1 = qml.tape.JacobianTape()
+        tape2 = qml.tape.JacobianTape()
+
+        # loop through all operations on the input tape
+        for op in tape.operations + tape.measurements:
+            if op.name == "RX":
+                wires = op.wires
+                param = op.parameters[0]
+
+                with tape1:
+                    qml.RY(weights[0] * qml.math.sin(param), wires=wires)
+
+                with tape2:
+                    qml.RZ(weights[1] * qml.math.cos(param), wires=wires)
+            else:
+                for t in [tape1, tape2]:
+                    with t:
+                        qml.apply(op)
+
+        def processing_fn(results):
+            return qml.math.sum(qml.math.stack(results))
+
+        return [tape1, tape2], processing_fn
+
+    @staticmethod
+    def circuit(x):
+        """Test ansatz"""
+        qml.Hadamard(wires=0)
+        qml.RX(x, wires=0)
+        return qml.expval(qml.PauliX(0))
+
+    @staticmethod
+    def expval(x, weights):
+        """Analytic expectation value of the above circuit qfunc"""
+        return np.cos(weights[1] * np.cos(x)) + np.cos(weights[0] * np.sin(x))
+
+    def test_differentiable_autograd(self, diff_method):
+        """Test that a batch transform is differentiable when using
+        autograd"""
+        dev = qml.device("default.qubit", wires=2)
+        qnode = qml.QNode(self.circuit, dev, interface="autograd", diff_method=diff_method)
+
+        def cost(x, weights):
+            return self.my_transform(qnode, weights)(x)
+
+        weights = np.array([0.1, 0.2], requires_grad=True)
+        x = np.array(0.543, requires_grad=True)
+
+        res = cost(x, weights)
+        assert np.allclose(res, self.expval(x, weights))
+
+        grad = qml.grad(cost)(x, weights)
+        expected = qml.grad(self.expval)(x, weights)
+        assert all(np.allclose(g, e) for g, e in zip(grad, expected))
+
+    def test_differentiable_tf(self, diff_method):
+        """Test that a batch transform is differentiable when using
+        TensorFlow"""
+        tf = pytest.importorskip("tensorflow")
+        dev = qml.device("default.qubit", wires=2)
+        qnode = qml.QNode(self.circuit, dev, interface="tf", diff_method=diff_method)
+
+        weights = tf.Variable([0.1, 0.2], dtype=tf.float64)
+        x = tf.Variable(0.543, dtype=tf.float64)
+
+        with tf.GradientTape() as tape:
+            res = self.my_transform(qnode, weights)(x)
+
+        assert np.allclose(res, self.expval(x, weights))
+
+        grad = tape.gradient(res, [x, weights])
+        expected = qml.grad(self.expval)(x.numpy(), weights.numpy())
+        assert all(np.allclose(g, e) for g, e in zip(grad, expected))
+
+    def test_differentiable_torch(self, diff_method):
+        """Test that a batch transform is differentiable when using
+        PyTorch"""
+        torch = pytest.importorskip("torch")
+        dev = qml.device("default.qubit", wires=2)
+        qnode = qml.QNode(self.circuit, dev, interface="torch", diff_method=diff_method)
+
+        weights = torch.tensor([0.1, 0.2], requires_grad=True)
+        x = torch.tensor(0.543, requires_grad=True)
+
+        res = self.my_transform(qnode, weights)(x)
+        expected = self.expval(x.detach().numpy(), weights.detach().numpy())
+        assert np.allclose(res.detach().numpy(), expected)
+
+        res.backward()
+        expected = qml.grad(self.expval)(x.detach().numpy(), weights.detach().numpy())
+        assert np.allclose(x.grad, expected[0])
+        assert np.allclose(weights.grad, expected[1])
+
+    def test_differentiable_jax(self, diff_method):
+        """Test that a batch transform is differentiable when using
+        jax"""
+        if diff_method in ("parameter-shift", "finite-diff"):
+            pytest.skip("Does not support parameter-shift mode")
+
+        jax = pytest.importorskip("jax")
+        dev = qml.device("default.qubit", wires=2)
+        qnode = qml.QNode(self.circuit, dev, interface="jax", diff_method=diff_method)
+
+        def cost(x, weights):
+            return self.my_transform(qnode, weights)(x)
+
+        weights = jax.numpy.array([0.1, 0.2])
+        x = jax.numpy.array(0.543)
+
+        res = cost(x, weights)
+        assert np.allclose(res, self.expval(x, weights))
+
+        grad = jax.grad(cost, argnums=[0, 1])(x, weights)
+        expected = qml.grad(self.expval)(np.array(x), np.array(weights))
+        assert all(np.allclose(g, e) for g, e in zip(grad, expected))