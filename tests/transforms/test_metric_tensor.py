<<<<<<< HEAD
# Copyright 2018-2021 Xanadu Quantum Technologies Inc.

# Licensed under the Apache License, Version 2.0 (the "License");
# you may not use this file except in compliance with the License.
# You may obtain a copy of the License at

#     http://www.apache.org/licenses/LICENSE-2.0

# Unless required by applicable law or agreed to in writing, software
# distributed under the License is distributed on an "AS IS" BASIS,
# WITHOUT WARRANTIES OR CONDITIONS OF ANY KIND, either express or implied.
# See the License for the specific language governing permissions and
# limitations under the License.
"""
Unit tests for the metric tensor transform.
"""
import pytest
from pennylane import numpy as np
from scipy.linalg import block_diag

import pennylane as qml
from gate_data import Y, Z
from pennylane.transforms.metric_tensor import _get_aux_wire


class TestMetricTensor:
    """Tests for metric tensor subcircuit construction and evaluation"""

    @pytest.mark.parametrize("diff_method", ["parameter-shift", "backprop"])
    def test_rot_decomposition(self, diff_method):
        """Test that the rotation gate is correctly decomposed"""
        dev = qml.device("default.qubit", wires=1)
        params = np.array([1.0, 2.0, 3.0], requires_grad=True)

        with qml.tape.QuantumTape() as circuit:
            qml.Rot(params[0], params[1], params[2], wires=0)
            qml.expval(qml.PauliX(0))

        tapes, _ = qml.metric_tensor(circuit, approx="block-diag")
        assert len(tapes) == 3

        # first parameter subcircuit
        assert len(tapes[0].operations) == 0

        # Second parameter subcircuit
        assert len(tapes[1].operations) == 4
        assert isinstance(tapes[1].operations[0], qml.RZ)
        assert tapes[1].operations[0].data == [1]
        # PauliY decomp
        assert isinstance(tapes[1].operations[1], qml.PauliZ)
        assert isinstance(tapes[1].operations[2], qml.S)
        assert isinstance(tapes[1].operations[3], qml.Hadamard)

        # Third parameter subcircuit
        assert len(tapes[2].operations) == 2
        assert isinstance(tapes[2].operations[0], qml.RZ)
        assert isinstance(tapes[2].operations[1], qml.RY)
        assert tapes[2].operations[0].data == [1]
        assert tapes[2].operations[1].data == [2]

    @pytest.mark.parametrize("diff_method", ["parameter-shift", "backprop"])
    def test_multirz_decomposition(self, diff_method):
        """Test that the MultiRZ gate is correctly decomposed"""
        dev = qml.device("default.qubit", wires=3)

        @qml.qnode(dev, diff_method=diff_method)
        def circuit(a, b):
            qml.RX(a, wires=0)
            qml.MultiRZ(b, wires=[0, 1, 2])
            return qml.expval(qml.PauliX(0))

        params = np.array([0.1, 0.2], requires_grad=True)
        result = qml.metric_tensor(circuit, approx="block-diag")(*params)
        assert isinstance(result, tuple) and len(result) == 2
        assert qml.math.shape(result[0]) == ()
        assert qml.math.shape(result[1]) == ()

    @pytest.mark.parametrize("diff_method", ["parameter-shift", "backprop"])
    def test_parameter_fan_out(self, diff_method):
        """The metric tensor is with respect to the quantum circuit and ignores
        classical processing if ``hybrid=False``. As a result, if there is
        parameter fan-out, the returned metric tensor will be larger than
        ``(len(args), len(args))`` if hybrid computation is deactivated.
        """
        dev = qml.device("default.qubit", wires=2)

        def circuit(a):
            qml.RX(a, wires=0)
            qml.RX(a, wires=0)
            return qml.expval(qml.PauliX(0))

        circuit = qml.QNode(circuit, dev, diff_method=diff_method)
        params = np.array([0.1], requires_grad=True)
        result = qml.metric_tensor(circuit, hybrid=False, approx="block-diag")(*params)
        assert result.shape == (2, 2)

    def test_construct_subcircuit(self):
        """Test correct subcircuits constructed"""
        dev = qml.device("default.qubit", wires=2)

        with qml.tape.QuantumTape() as tape:
            qml.RX(np.array(1.0, requires_grad=True), wires=0)
            qml.RY(np.array(1.0, requires_grad=True), wires=0)
            qml.CNOT(wires=[0, 1])
            qml.PhaseShift(np.array(1.0, requires_grad=True), wires=1)
            return qml.expval(qml.PauliX(0)), qml.expval(qml.PauliX(1))

        tapes, _ = qml.metric_tensor(tape, approx="block-diag")
        assert len(tapes) == 3

        # first parameter subcircuit
        assert len(tapes[0].operations) == 1
        assert isinstance(tapes[0].operations[0], qml.Hadamard)  # PauliX decomp

        # second parameter subcircuit
        assert len(tapes[1].operations) == 4
        assert isinstance(tapes[1].operations[0], qml.RX)
        # PauliY decomp
        assert isinstance(tapes[1].operations[1], qml.PauliZ)
        assert isinstance(tapes[1].operations[2], qml.S)
        assert isinstance(tapes[1].operations[3], qml.Hadamard)

        # third parameter subcircuit
        assert len(tapes[2].operations) == 4
        assert isinstance(tapes[2].operations[0], qml.RX)
        assert isinstance(tapes[2].operations[1], qml.RY)
        assert isinstance(tapes[2].operations[2], qml.CNOT)
        # Phase shift generator
        assert isinstance(tapes[2].operations[3], qml.QubitUnitary)

    def test_construct_subcircuit_layers(self):
        """Test correct subcircuits constructed
        when a layer structure exists"""
        dev = qml.device("default.qubit", wires=3)
        params = np.ones([8])

        with qml.tape.QuantumTape() as tape:
            # section 1
            qml.RX(params[0], wires=0)
            # section 2
            qml.RY(params[1], wires=0)
            qml.CNOT(wires=[0, 1])
            qml.CNOT(wires=[1, 2])
            # section 3
            qml.RX(params[2], wires=0)
            qml.RY(params[3], wires=1)
            qml.RZ(params[4], wires=2)
            qml.CNOT(wires=[0, 1])
            qml.CNOT(wires=[1, 2])
            # section 4
            qml.RX(params[5], wires=0)
            qml.RY(params[6], wires=1)
            qml.RZ(params[7], wires=2)
            qml.CNOT(wires=[0, 1])
            qml.CNOT(wires=[1, 2])
            return qml.expval(qml.PauliX(0)), qml.expval(qml.PauliX(1)), qml.expval(qml.PauliX(2))

        tapes, _ = qml.metric_tensor(tape, approx="block-diag")

        # this circuit should split into 4 independent
        # sections or layers when constructing subcircuits
        assert len(tapes) == 4

        # first layer subcircuit
        assert len(tapes[0].operations) == 1
        assert isinstance(tapes[0].operations[0], qml.Hadamard)  # PauliX decomp

        # second layer subcircuit
        assert len(tapes[1].operations) == 4
        assert isinstance(tapes[1].operations[0], qml.RX)
        # PauliY decomp
        assert isinstance(tapes[1].operations[1], qml.PauliZ)
        assert isinstance(tapes[1].operations[2], qml.S)
        assert isinstance(tapes[1].operations[3], qml.Hadamard)

        # # third layer subcircuit
        assert len(tapes[2].operations) == 8
        assert isinstance(tapes[2].operations[0], qml.RX)
        assert isinstance(tapes[2].operations[1], qml.RY)
        assert isinstance(tapes[2].operations[2], qml.CNOT)
        assert isinstance(tapes[2].operations[3], qml.CNOT)
        # PauliX decomp
        assert isinstance(tapes[2].operations[4], qml.Hadamard)
        # PauliY decomp
        assert isinstance(tapes[2].operations[5], qml.PauliZ)
        assert isinstance(tapes[2].operations[6], qml.S)
        assert isinstance(tapes[2].operations[7], qml.Hadamard)

        # # fourth layer subcircuit
        assert len(tapes[3].operations) == 13
        assert isinstance(tapes[3].operations[0], qml.RX)
        assert isinstance(tapes[3].operations[1], qml.RY)
        assert isinstance(tapes[3].operations[2], qml.CNOT)
        assert isinstance(tapes[3].operations[3], qml.CNOT)
        assert isinstance(tapes[3].operations[4], qml.RX)
        assert isinstance(tapes[3].operations[5], qml.RY)
        assert isinstance(tapes[3].operations[6], qml.RZ)
        assert isinstance(tapes[3].operations[7], qml.CNOT)
        assert isinstance(tapes[3].operations[8], qml.CNOT)
        # PauliX decomp
        assert isinstance(tapes[3].operations[9], qml.Hadamard)
        # PauliY decomp
        assert isinstance(tapes[3].operations[10], qml.PauliZ)
        assert isinstance(tapes[3].operations[11], qml.S)
        assert isinstance(tapes[3].operations[12], qml.Hadamard)

    def test_evaluate_diag_metric_tensor(self, tol):
        """Test that a diagonal metric tensor evaluates correctly for
        block-diagonal and diagonal setting."""
        dev = qml.device("default.qubit", wires=2)

        def circuit(abc):
            a, b, c = abc
            qml.RX(a, wires=0)
            qml.RY(b, wires=0)
            qml.CNOT(wires=[0, 1])
            qml.PhaseShift(c, wires=1)
            return qml.expval(qml.PauliX(0)), qml.expval(qml.PauliX(1))

        circuit = qml.QNode(circuit, dev)

        abc = np.array([0.432, 0.12, -0.432], requires_grad=True)
        a, b, c = abc

        # evaluate metric tensor
        g_diag = qml.metric_tensor(circuit, approx="diag")(abc)
        g_blockdiag = qml.metric_tensor(circuit, approx="block-diag")(abc)

        # check that the metric tensor is correct
        expected = (
            np.array(
                [1, np.cos(a) ** 2, (3 - 2 * np.cos(a) ** 2 * np.cos(2 * b) - np.cos(2 * a)) / 4]
            )
            / 4
        )
        assert qml.math.allclose(g_diag, np.diag(expected), atol=tol, rtol=0)
        assert qml.math.allclose(g_blockdiag, np.diag(expected), atol=tol, rtol=0)

    @pytest.mark.parametrize("strategy", ["gradient", "device"])
    def test_template_integration(self, strategy, tol):
        """Test that the metric tensor transform acts on QNodes
        correctly when the QNode contains a template"""
        dev = qml.device("default.qubit", wires=3)

        @qml.qnode(dev, expansion_strategy=strategy)
        def circuit(weights):
            qml.templates.StronglyEntanglingLayers(weights, wires=[0, 1, 2])
            return qml.probs(wires=[0, 1])

        weights = np.ones([2, 3, 3], dtype=np.float64, requires_grad=True)
        res = qml.metric_tensor(circuit, approx="block-diag")(weights)
        assert res.shape == (2, 3, 3, 2, 3, 3)

    def test_evaluate_diag_metric_tensor_classical_processing(self, tol):
        """Test that a diagonal metric tensor evaluates correctly
        when the QNode includes classical processing."""
        dev = qml.device("default.qubit", wires=2)

        def circuit(a, b):
            # The classical processing function is
            #     f: ([a0, a1], b) -> (a1, a0, b)
            # So the classical Jacobians will be a permutation matrix and an identity matrix:
            #     classical_jacobian(circuit)(a, b) == ([[0, 1], [1, 0]], [[1]])
            qml.RX(a[1], wires=0)
            qml.RY(a[0], wires=0)
            qml.CNOT(wires=[0, 1])
            qml.U1(b, wires=1)
            return qml.expval(qml.PauliX(0)), qml.expval(qml.PauliX(1))

        circuit = qml.QNode(circuit, dev)

        a = np.array([0.432, 0.1], requires_grad=True)
        b = np.array(0.12, requires_grad=True)

        # evaluate metric tensor
        g = qml.metric_tensor(circuit, approx="block-diag")(a, b)
        assert isinstance(g, tuple)
        assert len(g) == 2
        assert g[0].shape == (len(a), len(a))
        assert g[1].shape == tuple()

        # check that the metric tensor is correct
        expected = np.array([np.cos(a[1]) ** 2, 1]) / 4
        assert qml.math.allclose(g[0], np.diag(expected), atol=tol, rtol=0)

        expected = (3 - 2 * np.cos(a[1]) ** 2 * np.cos(2 * a[0]) - np.cos(2 * a[1])) / 16
        assert qml.math.allclose(g[1], expected, atol=tol, rtol=0)

    @pytest.fixture(params=["parameter-shift", "backprop"])
    def sample_circuit(self, request):
        """Sample variational circuit fixture used in the
        next couple of tests"""
        dev = qml.device("default.qubit", wires=3)

        def non_parametrized_layer(a, b, c):
            qml.RX(a, wires=0)
            qml.RX(b, wires=1)
            qml.RX(c, wires=1)
            qml.CNOT(wires=[0, 1])
            qml.CNOT(wires=[1, 2])
            qml.RZ(a, wires=0)
            qml.Hadamard(wires=1)
            qml.CNOT(wires=[0, 1])
            qml.RZ(b, wires=1)
            qml.Hadamard(wires=0)

        a = 0.5
        b = 0.1
        c = 0.5

        def final(params):
            x, y, z, h, g, f = params
            non_parametrized_layer(a, b, c)
            qml.RX(x, wires=0)
            qml.RY(-y, wires=1).inv()
            qml.RZ(z, wires=2)
            non_parametrized_layer(a, b, c)
            qml.RY(f, wires=1)
            qml.RZ(g, wires=2)
            qml.RX(h, wires=1)
            return qml.expval(qml.PauliX(0)), qml.expval(qml.PauliX(1)), qml.expval(qml.PauliX(2))

        final = qml.QNode(final, dev, diff_method=request.param)

        return dev, final, non_parametrized_layer, a, b, c

    def test_evaluate_block_diag_metric_tensor(self, sample_circuit, tol):
        """Test that a block-diagonal metric tensor evaluates correctly,
        by comparing it to a known analytic result as well as numerical
        computation."""
        dev, circuit, non_parametrized_layer, a, b, c = sample_circuit

        params = np.array(
            [-0.282203, 0.145554, 0.331624, -0.163907, 0.57662, 0.081272],
            requires_grad=True,
        )

        G = qml.metric_tensor(circuit, approx="block-diag")(params)

        # ============================================
        # Test block-diag metric tensor of first layer is correct.
        # We do this by comparing against the known analytic result.
        # First layer includes the non_parametrized_layer,
        # followed by observables corresponding to generators of:
        #   qml.RX(x, wires=0)
        #   qml.RY(y, wires=1)
        #   qml.RZ(z, wires=2)

        G1 = np.zeros([3, 3])

        # diag elements
        G1[0, 0] = np.sin(a) ** 2 / 4
        G1[1, 1] = (
            16 * np.cos(a) ** 2 * np.sin(b) ** 3 * np.cos(b) * np.sin(2 * c)
            + np.cos(2 * b) * (2 - 8 * np.cos(a) ** 2 * np.sin(b) ** 2 * np.cos(2 * c))
            + np.cos(2 * (a - b))
            + np.cos(2 * (a + b))
            - 2 * np.cos(2 * a)
            + 14
        ) / 64
        G1[2, 2] = (3 - np.cos(2 * a) - 2 * np.cos(a) ** 2 * np.cos(2 * (b + c))) / 16

        # off diag elements
        G1[0, 1] = np.sin(a) ** 2 * np.sin(b) * np.cos(b + c) / 4
        G1[0, 2] = np.sin(a) ** 2 * np.cos(b + c) / 4
        G1[1, 2] = (
            -np.sin(b)
            * (
                np.cos(2 * (a - b - c))
                + np.cos(2 * (a + b + c))
                + 2 * np.cos(2 * a)
                + 2 * np.cos(2 * (b + c))
                - 6
            )
            / 32
        )

        G1[1, 0] = G1[0, 1]
        G1[2, 0] = G1[0, 2]
        G1[2, 1] = G1[1, 2]

        assert qml.math.allclose(G[:3, :3], G1, atol=tol, rtol=0)

        # =============================================
        # Test block-diag metric tensor of second layer is correct.
        # We do this by computing the required expectation values
        # numerically using multiple circuits.
        # The second layer includes the non_parametrized_layer,
        # RX, RY, RZ gates (x, y, z params), and a 2nd non_parametrized_layer.
        #
        # Observables are the generators of:
        #   qml.RY(f, wires=1)
        #   qml.RZ(g, wires=2)
        G2 = np.zeros([2, 2])

        def layer2_diag(params):
            x, y, z, h, g, f = params
            non_parametrized_layer(a, b, c)
            qml.RX(x, wires=0)
            qml.RY(y, wires=1)
            qml.RZ(z, wires=2)
            non_parametrized_layer(a, b, c)
            return qml.var(qml.PauliZ(2)), qml.var(qml.PauliY(1))

        layer2_diag = qml.QNode(layer2_diag, dev)

        def layer2_off_diag_first_order(params):
            x, y, z, h, g, f = params
            non_parametrized_layer(a, b, c)
            qml.RX(x, wires=0)
            qml.RY(y, wires=1)
            qml.RZ(z, wires=2)
            non_parametrized_layer(a, b, c)
            return qml.expval(qml.PauliZ(2)), qml.expval(qml.PauliY(1))

        layer2_off_diag_first_order = qml.QNode(layer2_off_diag_first_order, dev)

        def layer2_off_diag_second_order(params):
            x, y, z, h, g, f = params
            non_parametrized_layer(a, b, c)
            qml.RX(x, wires=0)
            qml.RY(y, wires=1)
            qml.RZ(z, wires=2)
            non_parametrized_layer(a, b, c)
            return qml.expval(qml.PauliY(1) @ qml.PauliZ(2))

        layer2_off_diag_second_order = qml.QNode(layer2_off_diag_second_order, dev)

        # calculate the diagonal terms
        varK0, varK1 = layer2_diag(params)
        G2[0, 0] = varK0 / 4
        G2[1, 1] = varK1 / 4

        # calculate the off-diagonal terms
        exK0, exK1 = layer2_off_diag_first_order(params)
        exK01 = layer2_off_diag_second_order(params)

        G2[0, 1] = (exK01 - exK0 * exK1) / 4
        G2[1, 0] = (exK01 - exK0 * exK1) / 4

        assert qml.math.allclose(G[4:6, 4:6], G2, atol=tol, rtol=0)

        # =============================================
        # Test block-diag metric tensor of third layer is correct.
        # We do this by computing the required expectation values
        # numerically.
        # The third layer includes the non_parametrized_layer,
        # RX, RY, RZ gates (x, y, z params), a 2nd non_parametrized_layer,
        # followed by the qml.RY(f, wires=2) operation.
        #
        # Observable is simply generator of:
        #   qml.RY(f, wires=2)
        #
        # Note: since this layer only consists of a single parameter,
        # only need to compute a single diagonal element.

        def layer3_diag(params):
            x, y, z, h, g, f = params
            non_parametrized_layer(a, b, c)
            qml.RX(x, wires=0)
            qml.RY(y, wires=1)
            qml.RZ(z, wires=2)
            non_parametrized_layer(a, b, c)
            qml.RY(f, wires=2)
            return qml.var(qml.PauliX(1))

        layer3_diag = qml.QNode(layer3_diag, dev)
        G3 = layer3_diag(params) / 4
        assert qml.math.allclose(G[3:4, 3:4], G3, atol=tol, rtol=0)

        # ============================================
        # Finally, double check that the entire metric
        # tensor is as computed.

        G_expected = block_diag(G1, G3, G2)
        assert qml.math.allclose(G, G_expected, atol=tol, rtol=0)

    def test_evaluate_diag_approx_metric_tensor(self, sample_circuit, tol):
        """Test that a metric tensor under the diagonal approximation evaluates
        correctly."""
        dev, circuit, non_parametrized_layer, a, b, c = sample_circuit
        params = np.array(
            [-0.282203, 0.145554, 0.331624, -0.163907, 0.57662, 0.081272],
            requires_grad=True,
        )

        G = qml.metric_tensor(circuit, approx="diag")(params)

        # ============================================
        # Test block-diag metric tensor of first layer is correct.
        # We do this by comparing against the known analytic result.
        # First layer includes the non_parametrized_layer,
        # followed by observables corresponding to generators of:
        #   qml.RX(x, wires=0)
        #   qml.RY(y, wires=1)
        #   qml.RZ(z, wires=2)

        G1 = np.zeros([3, 3])

        # diag elements
        G1[0, 0] = np.sin(a) ** 2 / 4
        G1[1, 1] = (
            16 * np.cos(a) ** 2 * np.sin(b) ** 3 * np.cos(b) * np.sin(2 * c)
            + np.cos(2 * b) * (2 - 8 * np.cos(a) ** 2 * np.sin(b) ** 2 * np.cos(2 * c))
            + np.cos(2 * (a - b))
            + np.cos(2 * (a + b))
            - 2 * np.cos(2 * a)
            + 14
        ) / 64
        G1[2, 2] = (3 - np.cos(2 * a) - 2 * np.cos(a) ** 2 * np.cos(2 * (b + c))) / 16

        assert qml.math.allclose(G[:3, :3], G1, atol=tol, rtol=0)

        # =============================================
        # Test block-diag metric tensor of second layer is correct.
        # We do this by computing the required expectation values
        # numerically using multiple circuits.
        # The second layer includes the non_parametrized_layer,
        # RX, RY, RZ gates (x, y, z params), and a 2nd non_parametrized_layer.
        #
        # Observables are the generators of:
        #   qml.RY(f, wires=1)
        #   qml.RZ(g, wires=2)
        G2 = np.zeros([2, 2])

        def layer2_diag(params):
            x, y, z, h, g, f = params
            non_parametrized_layer(a, b, c)
            qml.RX(x, wires=0)
            qml.RY(y, wires=1)
            qml.RZ(z, wires=2)
            non_parametrized_layer(a, b, c)
            return qml.var(qml.PauliZ(2)), qml.var(qml.PauliY(1))

        layer2_diag = qml.QNode(layer2_diag, dev)

        # calculate the diagonal terms
        varK0, varK1 = layer2_diag(params)
        G2[0, 0] = varK0 / 4
        G2[1, 1] = varK1 / 4

        assert qml.math.allclose(G[4:6, 4:6], G2, atol=tol, rtol=0)

        # =============================================
        # Test metric tensor of third layer is correct.
        # We do this by computing the required expectation values
        # numerically.
        # The third layer includes the non_parametrized_layer,
        # RX, RY, RZ gates (x, y, z params), a 2nd non_parametrized_layer,
        # followed by the qml.RY(f, wires=2) operation.
        #
        # Observable is simply generator of:
        #   qml.RY(f, wires=2)
        #
        # Note: since this layer only consists of a single parameter,
        # only need to compute a single diagonal element.

        def layer3_diag(params):
            x, y, z, h, g, f = params
            non_parametrized_layer(a, b, c)
            qml.RX(x, wires=0)
            qml.RY(y, wires=1)
            qml.RZ(z, wires=2)
            non_parametrized_layer(a, b, c)
            qml.RY(f, wires=2)
            return qml.var(qml.PauliX(1))

        layer3_diag = qml.QNode(layer3_diag, dev)
        G3 = layer3_diag(params) / 4
        assert qml.math.allclose(G[3:4, 3:4], G3, atol=tol, rtol=0)

        # ============================================
        # Finally, double check that the entire metric
        # tensor is as computed.

        G_expected = block_diag(G1, G3, G2)
        assert qml.math.allclose(G, G_expected, atol=tol, rtol=0)

    def test_multi_qubit_gates(self):
        """Test that a tape with Ising gates has the correct metric tensor tapes."""

        dev = qml.device("default.qubit", wires=3)
        with qml.tape.QuantumTape() as tape:
            qml.Hadamard(0)
            qml.Hadamard(2)
            qml.IsingXX(0.2, wires=[0, 1])
            qml.IsingXX(-0.6, wires=[1, 2])
            qml.IsingZZ(1.02, wires=[0, 1])
            qml.IsingZZ(-4.2, wires=[1, 2])

        tapes, proc_fn = qml.metric_tensor(tape, approx="block-diag")
        assert len(tapes) == 4
        assert [len(tape.operations) for tape in tapes] == [3, 5, 4, 5]
        assert [len(tape.measurements) for tape in tapes] == [1] * 4
        expected_ops = [
            [qml.Hadamard, qml.Hadamard, qml.Hadamard],
            [qml.Hadamard, qml.Hadamard, qml.IsingXX, qml.Hadamard, qml.Hadamard],
            [qml.Hadamard, qml.Hadamard, qml.IsingXX, qml.IsingXX],
            [qml.Hadamard, qml.Hadamard, qml.IsingXX, qml.IsingXX, qml.IsingZZ],
        ]
        assert [[type(op) for op in tape.operations] for tape in tapes] == expected_ops

    @pytest.mark.autograd
    def test_no_trainable_params_qnode_autograd(self):
        """Test that the correct ouput and warning is generated in the absence of any trainable
        parameters"""

        dev = qml.device("default.qubit", wires=3)

        @qml.qnode(dev, interface="autograd")
        def circuit(weights):
            qml.RX(weights[0], wires=0)
            qml.RY(weights[1], wires=0)
            return qml.expval(qml.PauliZ(0) @ qml.PauliZ(1))

        weights = [0.1, 0.2]
        with pytest.warns(UserWarning, match="tensor of a QNode with no trainable parameters"):
            res = qml.metric_tensor(circuit)(weights)

        assert res == ()

    @pytest.mark.torch
    def test_no_trainable_params_qnode_torch(self):
        """Test that the correct ouput and warning is generated in the absence of any trainable
        parameters"""

        dev = qml.device("default.qubit", wires=3)

        @qml.qnode(dev, interface="torch")
        def circuit(weights):
            qml.RX(weights[0], wires=0)
            qml.RY(weights[1], wires=0)
            return qml.expval(qml.PauliZ(0) @ qml.PauliZ(1))

        weights = [0.1, 0.2]
        with pytest.warns(UserWarning, match="tensor of a QNode with no trainable parameters"):
            res = qml.metric_tensor(circuit)(weights)

        assert res == ()

    @pytest.mark.tf
    def test_no_trainable_params_qnode_tf(self):
        """Test that the correct ouput and warning is generated in the absence of any trainable
        parameters"""

        dev = qml.device("default.qubit", wires=3)

        @qml.qnode(dev, interface="tf")
        def circuit(weights):
            qml.RX(weights[0], wires=0)
            qml.RY(weights[1], wires=0)
            return qml.expval(qml.PauliZ(0) @ qml.PauliZ(1))

        weights = [0.1, 0.2]
        with pytest.warns(UserWarning, match="tensor of a QNode with no trainable parameters"):
            res = qml.metric_tensor(circuit)(weights)

        assert res == ()

    @pytest.mark.jax
    def test_no_trainable_params_qnode_jax(self):
        """Test that the correct ouput and warning is generated in the absence of any trainable
        parameters"""

        dev = qml.device("default.qubit", wires=3)

        @qml.qnode(dev, interface="jax")
        def circuit(weights):
            qml.RX(weights[0], wires=0)
            qml.RY(weights[1], wires=0)
            return qml.expval(qml.PauliZ(0) @ qml.PauliZ(1))

        weights = [0.1, 0.2]
        with pytest.warns(UserWarning, match="tensor of a QNode with no trainable parameters"):
            res = qml.metric_tensor(circuit)(weights)

        assert res == ()

    def test_no_trainable_params_tape(self):
        """Test that the correct ouput and warning is generated in the absence of any trainable
        parameters"""
        dev = qml.device("default.qubit", wires=3)

        weights = [0.1, 0.2]
        with qml.tape.QuantumTape() as tape:
            qml.RX(weights[0], wires=0)
            qml.RY(weights[1], wires=0)
            qml.expval(qml.PauliZ(0) @ qml.PauliZ(1))

        # TODO: remove once #2155 is resolved
        tape.trainable_params = []

        with pytest.warns(UserWarning, match="tensor of a tape with no trainable parameters"):
            mt_tapes, post_processing = qml.metric_tensor(tape)
        res = post_processing(qml.execute(mt_tapes, dev, None))

        assert mt_tapes == []
        assert res == ()


fixed_pars = np.array([-0.2, 0.2, 0.5, 0.3, 0.7], requires_grad=False)


def fubini_ansatz0(params, wires=None):
    qml.RX(params[0], wires=0)
    qml.RY(fixed_pars[0], wires=0)
    qml.CNOT(wires=[wires[0], wires[1]])
    qml.RZ(params[1], wires=0)
    qml.CNOT(wires=[wires[0], wires[1]])


def fubini_ansatz1(params, wires=None):
    qml.RX(fixed_pars[1], wires=0)
    for wire in wires:
        qml.Rot(*params[0][wire], wires=wire)
    qml.CNOT(wires=[0, 1])
    qml.RY(fixed_pars[1], wires=0)
    qml.CNOT(wires=[1, 2])
    for wire in wires:
        qml.Rot(*params[1][wire], wires=wire)
    qml.CNOT(wires=[1, 2])
    qml.RX(fixed_pars[2], wires=1)


def fubini_ansatz2(params, wires=None):
    params0 = params[0]
    params1 = params[1]
    qml.RX(fixed_pars[1], wires=0)
    qml.Rot(*fixed_pars[2:5], wires=1)
    qml.CNOT(wires=[0, 1])
    qml.RY(params0, wires=0)
    qml.RY(params0, wires=1)
    qml.CNOT(wires=[0, 1])
    qml.RX(params1, wires=0).inv()
    qml.RX(params1, wires=1).inv()


def fubini_ansatz3(params, wires=None):
    params0 = params[0]
    params1 = params[1]
    params2 = params[2]
    qml.RX(fixed_pars[1], wires=0)
    qml.RX(fixed_pars[3], wires=1)
    qml.CNOT(wires=[0, 1])
    qml.CNOT(wires=[1, 2])
    qml.RX(params0, wires=0).inv()
    qml.RX(params0, wires=1)
    qml.CNOT(wires=[0, 1])
    qml.CNOT(wires=[1, 2])
    qml.CNOT(wires=[2, 0])
    qml.RY(params1, wires=0)
    qml.RY(params1, wires=1)
    qml.RY(params1, wires=2)
    qml.RZ(params2, wires=0)
    qml.RZ(params2, wires=1)
    qml.RZ(params2, wires=2)


def fubini_ansatz4(params00, params_rest, wires=None):
    params01 = params_rest[0]
    params10 = params_rest[1]
    params11 = params_rest[2]
    qml.RY(fixed_pars[3], wires=0)
    qml.RY(fixed_pars[2], wires=1)
    qml.CNOT(wires=[0, 1])
    qml.CNOT(wires=[1, 2])
    qml.RY(fixed_pars[4], wires=0)
    qml.RX(params00, wires=0)
    qml.CNOT(wires=[0, 1])
    qml.RX(params01, wires=1)
    qml.RZ(params10, wires=1)
    qml.CNOT(wires=[0, 1])
    qml.RZ(params11, wires=1)


def fubini_ansatz5(params, wires=None):
    fubini_ansatz4(params[0], [params[0], params[1], params[1]], wires=wires)


def fubini_ansatz6(params, wires=None):
    fubini_ansatz4(params[0], [params[0], params[1], -params[1]], wires=wires)


def fubini_ansatz7(x, wires=None):
    qml.RX(fixed_pars[0], wires=0)
    qml.RX(x, wires=0)


def fubini_ansatz8(params, wires=None):
    params0 = params[0]
    params1 = params[1]
    qml.RX(fixed_pars[1], wires=[0])
    qml.RY(fixed_pars[3], wires=[0])
    qml.RZ(fixed_pars[2], wires=[0])
    qml.RX(fixed_pars[2], wires=[1])
    qml.RY(fixed_pars[2], wires=[1])
    qml.RZ(fixed_pars[4], wires=[1])
    qml.CNOT(wires=[0, 1])
    qml.RX(fixed_pars[0], wires=[0])
    qml.RY(fixed_pars[1], wires=[0])
    qml.RZ(fixed_pars[3], wires=[0])
    qml.RX(fixed_pars[1], wires=[1])
    qml.RY(fixed_pars[2], wires=[1])
    qml.RZ(fixed_pars[0], wires=[1])
    qml.CNOT(wires=[0, 1])
    qml.RX(params0, wires=[0])
    qml.RX(params0, wires=[1])
    qml.CNOT(wires=[0, 1])
    qml.RY(fixed_pars[4], wires=[1])
    qml.RY(params1, wires=[0])
    qml.RY(params1, wires=[1])
    qml.CNOT(wires=[0, 1])
    qml.RX(fixed_pars[2], wires=[1])


fubini_ansatze = [
    fubini_ansatz0,
    fubini_ansatz1,
    fubini_ansatz2,
    fubini_ansatz3,
    fubini_ansatz4,
    fubini_ansatz5,
    fubini_ansatz6,
    fubini_ansatz7,
    fubini_ansatz8,
]

B = np.array(
    [
        [
            [0.73, 0.49, 0.04],
            [0.29, 0.45, 0.59],
            [0.64, 0.06, 0.26],
        ],
        [
            [0.93, 0.14, 0.46],
            [0.31, 0.83, 0.79],
            [0.25, 0.40, 0.16],
        ],
    ],
    requires_grad=True,
)
fubini_params = [
    (np.array([0.3434, -0.7245345], requires_grad=True),),
    (B,),
    (np.array([-0.1111, -0.2222], requires_grad=True),),
    (np.array([-0.1111, -0.2222, 0.4554], requires_grad=True),),
    (
        np.array(-0.1735, requires_grad=True),
        np.array([-0.1735, -0.2846, -0.2846], requires_grad=True),
    ),
    (np.array([-0.1735, -0.2846], requires_grad=True),),
    (np.array([-0.1735, -0.2846], requires_grad=True),),
    (np.array(-0.1735, requires_grad=True),),
    (np.array([-0.1111, 0.3333], requires_grad=True),),
]


def autodiff_metric_tensor(ansatz, num_wires):
    """Compute the metric tensor by full state vector
    differentiation via autograd."""
    dev = qml.device("default.qubit", wires=num_wires)

    @qml.qnode(dev)
    def qnode(*params):
        ansatz(*params, wires=dev.wires)
        return qml.state()

    def mt(*params):
        state = qnode(*params)
        rqnode = lambda *params: np.real(qnode(*params))
        iqnode = lambda *params: np.imag(qnode(*params))
        rjac = qml.jacobian(rqnode)(*params)
        ijac = qml.jacobian(iqnode)(*params)

        if isinstance(rjac, tuple):
            out = []
            for rc, ic in zip(rjac, ijac):
                c = rc + 1j * ic
                psidpsi = np.tensordot(np.conj(state), c, axes=([0], [0]))
                out.append(
                    np.real(
                        np.tensordot(np.conj(c), c, axes=([0], [0]))
                        - np.tensordot(np.conj(psidpsi), psidpsi, axes=0)
                    )
                )
            return tuple(out)

        jac = rjac + 1j * ijac
        psidpsi = np.tensordot(np.conj(state), jac, axes=([0], [0]))
        return np.real(
            np.tensordot(np.conj(jac), jac, axes=([0], [0]))
            - np.tensordot(np.conj(psidpsi), psidpsi, axes=0)
        )

    return mt


class TestFullMetricTensor:

    num_wires = 3

    @pytest.mark.autograd
    @pytest.mark.parametrize("ansatz, params", zip(fubini_ansatze, fubini_params))
    def test_correct_output_autograd(self, ansatz, params):
        expected = autodiff_metric_tensor(ansatz, self.num_wires)(*params)
        dev = qml.device("default.qubit.autograd", wires=self.num_wires + 1)

        @qml.qnode(dev, interface="autograd")
        def circuit(*params):
            """Circuit with dummy output to create a QNode."""
            ansatz(*params, dev.wires[:-1])
            return qml.expval(qml.PauliZ(0))

        mt = qml.metric_tensor(circuit, approx=None)(*params)

        if isinstance(mt, tuple):
            assert all(qml.math.allclose(_mt, _exp) for _mt, _exp in zip(mt, expected))
        else:
            assert qml.math.allclose(mt, expected)

    @pytest.mark.jax
    @pytest.mark.skip(reason="JAX does not support the forward pass metric tensor.")
    @pytest.mark.parametrize("ansatz, params", zip(fubini_ansatze, fubini_params))
    def test_correct_output_jax(self, ansatz, params):
        from jax import numpy as jnp

        expected = autodiff_metric_tensor(ansatz, self.num_wires)(*params)
        dev = qml.device("default.qubit.jax", wires=self.num_wires + 1)

        params = tuple(jnp.array(p) for p in params)

        @qml.qnode(dev, interface="jax")
        def circuit(*params):
            """Circuit with dummy output to create a QNode."""
            ansatz(*params, dev.wires[:-1])
            return qml.expval(qml.PauliZ(0))

        mt = qml.metric_tensor(circuit, approx=None)(*params)

        if isinstance(mt, tuple):
            assert all(qml.math.allclose(_mt, _exp) for _mt, _exp in zip(mt, expected))
        else:
            assert qml.math.allclose(mt, expected)

    @pytest.mark.torch
    @pytest.mark.parametrize("ansatz, params", zip(fubini_ansatze, fubini_params))
    def test_correct_output_torch(self, ansatz, params):
        import torch

        expected = autodiff_metric_tensor(ansatz, self.num_wires)(*params)
        dev = qml.device("default.qubit.torch", wires=self.num_wires + 1)

        params = tuple(torch.tensor(p, dtype=torch.float64, requires_grad=True) for p in params)

        @qml.qnode(dev, interface="torch")
        def circuit(*params):
            """Circuit with dummy output to create a QNode."""
            ansatz(*params, dev.wires[:-1])
            return qml.expval(qml.PauliZ(0))

        mt = qml.metric_tensor(circuit, approx=None)(*params)

        if isinstance(mt, tuple):
            assert all(qml.math.allclose(_mt, _exp) for _mt, _exp in zip(mt, expected))
        else:
            assert qml.math.allclose(mt, expected)

    @pytest.mark.tf
    @pytest.mark.parametrize("ansatz, params", zip(fubini_ansatze, fubini_params))
    def test_correct_output_tf(self, ansatz, params):
        import tensorflow as tf

        expected = autodiff_metric_tensor(ansatz, self.num_wires)(*params)
        dev = qml.device("default.qubit.tf", wires=self.num_wires + 1)

        params = tuple(tf.Variable(p, dtype=tf.float64) for p in params)

        @qml.qnode(dev, interface="tf")
        def circuit(*params):
            """Circuit with dummy output to create a QNode."""
            ansatz(*params, dev.wires[:-1])
            return qml.expval(qml.PauliZ(0))

        with tf.GradientTape() as t:
            qml.metric_tensor(circuit, approx="block-diag")(*params)
            mt = qml.metric_tensor(circuit, approx=None)(*params)

        if isinstance(mt, tuple):
            assert all(qml.math.allclose(_mt, _exp) for _mt, _exp in zip(mt, expected))
        else:
            assert qml.math.allclose(mt, expected)


def diffability_ansatz_0(weights, wires=None):
    qml.RX(weights[0], wires=0)
    qml.RX(weights[1], wires=0)
    qml.CNOT(wires=[0, 1])
    qml.RZ(weights[2], wires=1)


expected_diag_jac_0 = lambda weights: np.array(
    [
        [0, 0, 0],
        [0, 0, 0],
        [
            np.cos(weights[0] + weights[1]) * np.sin(weights[0] + weights[1]) / 2,
            np.cos(weights[0] + weights[1]) * np.sin(weights[0] + weights[1]) / 2,
            0,
        ],
    ]
)


def diffability_ansatz_1(weights, wires=None):
    qml.RX(weights[0], wires=0)
    qml.RY(weights[1], wires=0)
    qml.CNOT(wires=[0, 1])
    qml.RZ(weights[2], wires=1)


expected_diag_jac_1 = lambda weights: np.array(
    [
        [0, 0, 0],
        [-np.sin(2 * weights[0]) / 4, 0, 0],
        [
            np.cos(weights[0]) * np.cos(weights[1]) ** 2 * np.sin(weights[0]) / 2,
            np.cos(weights[0]) ** 2 * np.sin(2 * weights[1]) / 4,
            0,
        ],
    ]
)


def diffability_ansatz_2(weights, wires=None):
    qml.RX(weights[0], wires=0)
    qml.RY(weights[1], wires=1)
    qml.CNOT(wires=[0, 1])
    qml.RZ(weights[2], wires=1)


expected_diag_jac_2 = lambda weights: np.array(
    [
        [0, 0, 0],
        [0, 0, 0],
        [
            np.cos(weights[1]) ** 2 * np.sin(2 * weights[0]) / 4,
            np.cos(weights[0]) ** 2 * np.sin(2 * weights[1]) / 4,
            0,
        ],
    ]
)

weights = np.array([0.432, 0.12, -0.292], requires_grad=True)


@pytest.mark.parametrize("diff_method", ["backprop", "parameter-shift"])
@pytest.mark.parametrize(
    "ansatz, weights, expected_diag_jac",
    [
        (diffability_ansatz_0, (weights,), expected_diag_jac_0),
        (diffability_ansatz_1, (weights,), expected_diag_jac_1),
        (diffability_ansatz_2, (weights,), expected_diag_jac_2),
    ],
)
class TestDifferentiability:
    """Test for metric tensor differentiability"""

    def get_circuit(self, ansatz):
        def circuit(*weights):
            ansatz(*weights)
            return qml.expval(qml.PauliX(0)), qml.expval(qml.PauliX(1))

        return circuit

    dev = qml.device("default.qubit", wires=3)

    @pytest.mark.autograd
    def test_autograd_diag(self, diff_method, tol, ansatz, weights, expected_diag_jac):
        """Test metric tensor differentiability in the autograd interface"""
        circuit = self.get_circuit(ansatz)
        qnode = qml.QNode(circuit, self.dev, interface="autograd", diff_method=diff_method)
        qnode(*weights)

        def cost_diag(*weights):
            mt = qml.metric_tensor(qnode, approx="block-diag")(*weights)
            if isinstance(mt, tuple):
                diag = qml.math.hstack(
                    [qml.math.diag(_mt) if len(qml.math.shape(_mt)) == 2 else _mt for _mt in mt]
                )

            else:
                diag = qml.math.diag(mt)
            return diag

        jac = qml.jacobian(cost_diag)(*weights)
        if isinstance(jac, tuple):
            assert all(
                qml.math.allclose(j, e, atol=tol, rtol=0)
                for j, e in zip(jac, expected_diag_jac(*weights))
            )
        else:
            assert qml.math.allclose(jac, expected_diag_jac(*weights), atol=tol, rtol=0)

    @pytest.mark.autograd
    def test_autograd(self, diff_method, tol, ansatz, weights, expected_diag_jac):
        """Test metric tensor differentiability in the autograd interface"""
        circuit = self.get_circuit(ansatz)
        qnode = qml.QNode(circuit, self.dev, interface="autograd", diff_method=diff_method)

        def cost_full(*weights):
            return np.array(qml.metric_tensor(qnode, approx=None)(*weights))

        _cost_full = lambda *weights: np.array(autodiff_metric_tensor(ansatz, 3)(*weights))
        _c = _cost_full(*weights)
        c = cost_full(*weights)
        assert all(
            qml.math.allclose(_sub_c, sub_c, atol=tol, rtol=0) for _sub_c, sub_c in zip(_c, c)
        )
        for argnum in range(len(weights)):
            expected_full = qml.jacobian(_cost_full, argnum=argnum)(*weights)
            jac = qml.jacobian(cost_full, argnum=argnum)(*weights)
            assert qml.math.allclose(expected_full, jac, atol=tol, rtol=0)

    @pytest.mark.jax
    def test_jax_diag(self, diff_method, tol, ansatz, weights, expected_diag_jac):
        """Test metric tensor differentiability in the JAX interface"""
        if diff_method == "parameter-shift":
            pytest.skip("Does not support parameter-shift")

        import jax
        from jax import numpy as jnp

        circuit = self.get_circuit(ansatz)
        qnode = qml.QNode(circuit, self.dev, interface="jax", diff_method=diff_method)

        def cost_diag(*weights):
            return jnp.diag(qml.metric_tensor(qnode, approx="block-diag")(*weights))

        jac = jax.jacobian(cost_diag)(jnp.array(*weights))
        assert qml.math.allclose(jac, expected_diag_jac(*weights), atol=tol, rtol=0)

    @pytest.mark.jax
    def test_jax(self, diff_method, tol, ansatz, weights, expected_diag_jac):
        """Test metric tensor differentiability in the JAX interface"""
        if diff_method == "parameter-shift":
            pytest.skip("Does not support parameter-shift")

        import jax

        circuit = self.get_circuit(ansatz)
        qnode = qml.QNode(circuit, self.dev, interface="jax", diff_method=diff_method)

        def cost_full(*weights):
            return qml.metric_tensor(qnode, approx=None)(*weights)

        _cost_full = lambda *weights: autodiff_metric_tensor(ansatz, num_wires=3)(*weights)
        assert qml.math.allclose(_cost_full(*weights), cost_full(*weights), atol=tol, rtol=0)
        jac = jax.jacobian(cost_full)(*weights)
        expected_full = qml.jacobian(_cost_full)(*weights)
        assert qml.math.allclose(expected_full, jac, atol=tol, rtol=0)

    @pytest.mark.tf
    def test_tf_diag(self, diff_method, tol, ansatz, weights, expected_diag_jac):
        """Test metric tensor differentiability in the TF interface"""
        import tensorflow as tf

        circuit = self.get_circuit(ansatz)
        qnode = qml.QNode(circuit, self.dev, interface="tf", diff_method=diff_method)

        weights_t = tuple(tf.Variable(w) for w in weights)
        with tf.GradientTape() as tape:
            loss_diag = tf.linalg.diag_part(
                qml.metric_tensor(qnode, approx="block-diag")(*weights_t)
            )
        jac = tape.jacobian(loss_diag, weights_t)
        assert qml.math.allclose(jac, expected_diag_jac(*weights), atol=tol, rtol=0)

    @pytest.mark.tf
    def test_tf(self, diff_method, tol, ansatz, weights, expected_diag_jac):
        """Test metric tensor differentiability in the TF interface"""
        import tensorflow as tf

        circuit = self.get_circuit(ansatz)
        qnode = qml.QNode(circuit, self.dev, interface="tf", diff_method=diff_method)

        weights_t = tuple(tf.Variable(w) for w in weights)
        with tf.GradientTape() as tape:
            loss_full = qml.metric_tensor(qnode, approx=None)(*weights_t)
        jac = tape.jacobian(loss_full, weights_t)
        _cost_full = lambda *weights: autodiff_metric_tensor(ansatz, num_wires=3)(*weights)
        assert qml.math.allclose(_cost_full(*weights), loss_full, atol=tol, rtol=0)
        expected_full = qml.jacobian(_cost_full)(*weights)
        assert qml.math.allclose(expected_full, jac, atol=tol, rtol=0)

    @pytest.mark.torch
    def test_torch_diag(self, diff_method, tol, ansatz, weights, expected_diag_jac):
        """Test metric tensor differentiability in the torch interface"""
        import torch

        circuit = self.get_circuit(ansatz)
        qnode = qml.QNode(circuit, self.dev, interface="torch", diff_method=diff_method)

        weights_t = tuple(torch.tensor(w, requires_grad=True) for w in weights)

        def cost_diag(*weights):
            mt = qml.metric_tensor(qnode, approx="block-diag")(*weights)
            if isinstance(mt, tuple):
                diag = qml.math.hstack(
                    [qml.math.diag(_mt) if len(qml.math.shape(_mt)) == 2 else _mt for _mt in mt]
                )

            else:
                diag = qml.math.diag(mt)
            return diag

        jac = torch.autograd.functional.jacobian(cost_diag, weights_t)

        if isinstance(jac, tuple) and len(jac) != 1:
            assert all(
                qml.math.allclose(j.detach().numpy(), e, atol=tol, rtol=0)
                for j, e in zip(jac, expected_diag_jac(*weights))
            )
        else:
            if isinstance(jac, tuple) and len(jac) == 1:
                jac = jac[0]
            assert qml.math.allclose(
                jac.detach().numpy(), expected_diag_jac(*weights), atol=tol, rtol=0
            )

    @pytest.mark.torch
    def test_torch(self, diff_method, tol, ansatz, weights, expected_diag_jac):
        """Test metric tensor differentiability in the torch interface"""
        import torch

        circuit = self.get_circuit(ansatz)
        qnode = qml.QNode(circuit, self.dev, interface="torch", diff_method=diff_method)
        weights_t = tuple(torch.tensor(w, requires_grad=True) for w in weights)
        qnode(*weights_t)
        cost_full = qml.metric_tensor(qnode, approx=None)
        _cost_full = autodiff_metric_tensor(ansatz, num_wires=3)
        jac = torch.autograd.functional.jacobian(cost_full, weights_t)
        expected_full = qml.jacobian(_cost_full)(*weights)
        assert qml.math.allclose(
            _cost_full(*weights), cost_full(*weights_t).detach().numpy(), atol=tol, rtol=0
        )
        if isinstance(jac, tuple) and len(jac) != 1:
            assert all(
                qml.math.allclose(j.detach().numpy(), e, atol=tol, rtol=0)
                for j, e in zip(jac, expected_full)
            )
        else:
            if isinstance(jac, tuple) and len(jac) == 1:
                jac = jac[0]
            assert qml.math.allclose(jac.detach().numpy(), expected_full, atol=tol, rtol=0)


@pytest.mark.parametrize("approx", [True, False, "Invalid", 2])
def test_invalid_value_for_approx(approx):
    """Test exception is raised if ``approx`` is invalid."""
    with qml.tape.QuantumTape() as tape:
        qml.RX(np.array(0.5, requires_grad=True), wires=0)
        qml.expval(qml.PauliX(0))

    with pytest.raises(ValueError, match="keyword argument approx"):
        qml.metric_tensor(tape, approx=approx)


def test_generator_no_expval(monkeypatch):
    """Test exception is raised if subcircuit contains an
    operation with generator object that is not an observable"""
    with monkeypatch.context() as m:
        m.setattr("pennylane.RX.generator", lambda self: qml.RX(0.1, wires=0))

        with qml.tape.QuantumTape() as tape:
            qml.RX(np.array(0.5, requires_grad=True), wires=0)
            qml.expval(qml.PauliX(0))

        with pytest.raises(qml.QuantumFunctionError, match="is not hermitian"):
            qml.metric_tensor(tape, approx="block-diag")


def test_error_missing_aux_wire():
    """Tests that a special error is raised if the requested (or default, if not given)
    auxiliary wire for the Hadamard test is missing."""
    dev = qml.device("default.qubit", wires=qml.wires.Wires(["wire1", "wire2"]))

    @qml.qnode(dev)
    def circuit(x, z):
        qml.RX(x, wires="wire1")
        qml.RZ(z, wires="wire2")
        qml.CNOT(wires=["wire1", "wire2"])
        qml.RX(x, wires="wire1")
        qml.RZ(z, wires="wire2")
        return qml.expval(qml.PauliZ("wire2"))

    x = np.array(0.5, requires_grad=True)
    z = np.array(0.1, requires_grad=True)

    with pytest.warns(UserWarning, match="The device does not have a wire that is not used"):
        qml.metric_tensor(circuit, approx=None)(x, z)


def test_error_not_available_aux_wire():
    """Tests that a special error is raised if aux wires is not available."""

    dev = qml.device("default.qubit", wires=1)
    x = np.array(0.5, requires_grad=True)

    @qml.qnode(dev)
    def circuit(x):
        qml.RX(x, wires=0)
        qml.RY(x, wires=0)
        return qml.expval(qml.PauliZ(0))

    with pytest.warns(UserWarning, match="An auxiliary wire is not available."):
        qml.metric_tensor(circuit, aux_wire=404)(x)


def test_error_aux_wire_replaced():
    """Tests that even if an aux_wire is provided, it is superseded by a device
    wire if it does not exist itself on the device, so that the metric_tensor is
    successfully computed."""
    dev = qml.device("default.qubit", wires=qml.wires.Wires(["wire1", "wire2", "hidden_wire"]))

    @qml.qnode(dev)
    def circuit(x, z):
        qml.RX(x, wires="wire1")
        qml.RZ(z, wires="wire2")
        qml.CNOT(wires=["wire1", "wire2"])
        qml.RX(x, wires="wire1")
        qml.RZ(z, wires="wire2")
        return qml.expval(qml.PauliZ("wire2"))

    x = np.array(0.5, requires_grad=True)
    z = np.array(0.1, requires_grad=True)

    qml.metric_tensor(circuit, approx=None, aux_wire="wire3")(x, z)


@pytest.mark.parametrize("allow_nonunitary", [True, False])
def test_error_generator_not_registered(allow_nonunitary, monkeypatch):
    """Tests that an error is raised if an operation doe not have a
    controlled-generator operation registered."""
    dev = qml.device("default.qubit", wires=qml.wires.Wires(["wire1", "wire2", "wire3"]))

    x = np.array(0.5, requires_grad=True)
    z = np.array(0.1, requires_grad=True)

    @qml.qnode(dev)
    def circuit(x, z):
        qml.CRX(x, wires=["wire1", "wire2"])
        qml.RZ(z, wires="wire2")
        return qml.expval(qml.PauliZ("wire2"))

    with monkeypatch.context() as m:
        exp_fn = lambda tape, *args, **kwargs: tape
        m.setattr("pennylane.transforms.metric_tensor.expand_fn", exp_fn)

        if allow_nonunitary:
            qml.metric_tensor(circuit, approx=None, allow_nonunitary=allow_nonunitary)(x, z)
        else:
            with pytest.raises(ValueError, match="Generator for operation"):
                qml.metric_tensor(circuit, approx=None, allow_nonunitary=allow_nonunitary)(x, z)

    class RX(qml.RX):
        def generator(self):
            return qml.Hadamard(self.wires)

    @qml.qnode(dev)
    def circuit(x, z):
        RX(x, wires="wire1")
        qml.RZ(z, wires="wire1")
        return qml.expval(qml.PauliZ("wire2"))

    with monkeypatch.context() as m:
        exp_fn = lambda tape, *args, **kwargs: tape
        m.setattr("pennylane.transforms.metric_tensor.expand_fn", exp_fn)

        if allow_nonunitary:
            qml.metric_tensor(circuit, approx=None, allow_nonunitary=allow_nonunitary)(x, z)
        else:
            with pytest.raises(ValueError, match="Generator for operation"):
                qml.metric_tensor(circuit, approx=None, allow_nonunitary=allow_nonunitary)(x, z)


def test_no_error_missing_aux_wire_not_used(recwarn):
    """Tests that a no error is raised if the requested (or default, if not given)
    auxiliary wire for the Hadamard test is missing but it is not used, either
    because ``approx`` is used or because there only is a diagonal contribution."""
    dev = qml.device("default.qubit", wires=qml.wires.Wires(["wire1", "wire2"]))

    @qml.qnode(dev)
    def circuit_single_block(x, z):
        """This circuit has a metric tensor that consists
        of a single block in the block diagonal "approximation"."""
        qml.RX(x, wires="wire1")
        qml.RZ(z, wires="wire2")
        qml.CNOT(wires=["wire1", "wire2"])
        return qml.expval(qml.PauliZ("wire2"))

    @qml.qnode(dev)
    def circuit_multi_block(x, z):
        """This circuit has a metric tensor that consists
        of multiple blocks and thus is approximated when only
        computing the block diagonal."""
        qml.RX(x, wires="wire1")
        qml.RZ(z, wires="wire2")
        qml.CNOT(wires=["wire1", "wire2"])
        qml.RX(x, wires="wire1")
        qml.RZ(z, wires="wire2")
        return qml.expval(qml.PauliZ("wire2"))

    x = np.array(0.5, requires_grad=True)
    z = np.array(0.1, requires_grad=True)

    qml.metric_tensor(circuit_single_block, approx=None)(x, z)
    qml.metric_tensor(circuit_single_block, approx=None, aux_wire="aux_wire")(x, z)
    qml.metric_tensor(circuit_multi_block, approx="block-diag")(x, z)
    qml.metric_tensor(circuit_multi_block, approx="block-diag", aux_wire="aux_wire")(x, z)

    assert len(recwarn) == 0


def aux_wire_ansatz_0(x, y):
    qml.RX(x, wires=0)
    qml.RY(x, wires=2)


def aux_wire_ansatz_1(x, y):
    qml.RX(x, wires=0)
    qml.RY(x, wires=1)


@pytest.mark.parametrize("aux_wire", [None, "aux", 3])
@pytest.mark.parametrize("ansatz", [aux_wire_ansatz_0, aux_wire_ansatz_1])
def test_get_aux_wire(aux_wire, ansatz):
    """Test ``_get_aux_wire`` without device_wires."""
    x, y = np.array([0.2, 0.1], requires_grad=True)
    with qml.tape.QuantumTape() as tape:
        ansatz(x, y)
    out = _get_aux_wire(aux_wire, tape, None)

    if aux_wire is not None:
        assert out == aux_wire
    else:
        assert out == (1 if 1 not in tape.wires else 2)


def test_get_aux_wire_with_device_wires():
    """Test ``_get_aux_wire`` with device_wires."""
    x, y = np.array([0.2, 0.1], requires_grad=True)
    with qml.tape.QuantumTape() as tape:
        qml.RX(x, wires=0)
        qml.RX(x, wires="one")

    device_wires = qml.wires.Wires([0, "aux", "one"])

    assert _get_aux_wire(0, tape, device_wires) == 0
    assert _get_aux_wire("one", tape, device_wires) == "one"
    assert _get_aux_wire(None, tape, device_wires) == "aux"


def test_get_aux_wire_with_unavailable_aux():
    """Test ``_get_aux_wire`` with device_wires and a requested ``aux_wire`` that is missing."""
    x, y = np.array([0.2, 0.1], requires_grad=True)
    with qml.tape.QuantumTape() as tape:
        qml.RX(x, wires=0)
        qml.RX(x, wires="one")
    device_wires = qml.wires.Wires([0, "one"])
    with pytest.raises(qml.wires.WireError, match="The requested aux_wire does not exist"):
        _get_aux_wire("two", tape, device_wires)
=======
# Copyright 2018-2021 Xanadu Quantum Technologies Inc.

# Licensed under the Apache License, Version 2.0 (the "License");
# you may not use this file except in compliance with the License.
# You may obtain a copy of the License at

#     http://www.apache.org/licenses/LICENSE-2.0

# Unless required by applicable law or agreed to in writing, software
# distributed under the License is distributed on an "AS IS" BASIS,
# WITHOUT WARRANTIES OR CONDITIONS OF ANY KIND, either express or implied.
# See the License for the specific language governing permissions and
# limitations under the License.
"""
Unit tests for the metric tensor transform.
"""
import pytest
from pennylane import numpy as np
from scipy.linalg import block_diag

import pennylane as qml
from gate_data import Y, Z
from pennylane.transforms.metric_tensor import _get_aux_wire


class TestMetricTensor:
    """Tests for metric tensor subcircuit construction and evaluation"""

    @pytest.mark.parametrize("diff_method", ["parameter-shift", "backprop"])
    def test_rot_decomposition(self, diff_method):
        """Test that the rotation gate is correctly decomposed"""
        dev = qml.device("default.qubit", wires=1)
        params = np.array([1.0, 2.0, 3.0], requires_grad=True)

        with qml.queuing.AnnotatedQueue() as q_circuit:
            qml.Rot(params[0], params[1], params[2], wires=0)
            qml.expval(qml.PauliX(0))

        circuit = qml.tape.QuantumScript.from_queue(q_circuit)
        tapes, _ = qml.metric_tensor(circuit, approx="block-diag")
        assert len(tapes) == 3

        # first parameter subcircuit
        assert len(tapes[0].operations) == 0

        # Second parameter subcircuit
        assert len(tapes[1].operations) == 4
        assert isinstance(tapes[1].operations[0], qml.RZ)
        assert tapes[1].operations[0].data == [1]
        # PauliY decomp
        assert isinstance(tapes[1].operations[1], qml.PauliZ)
        assert isinstance(tapes[1].operations[2], qml.S)
        assert isinstance(tapes[1].operations[3], qml.Hadamard)

        # Third parameter subcircuit
        assert len(tapes[2].operations) == 2
        assert isinstance(tapes[2].operations[0], qml.RZ)
        assert isinstance(tapes[2].operations[1], qml.RY)
        assert tapes[2].operations[0].data == [1]
        assert tapes[2].operations[1].data == [2]

    @pytest.mark.parametrize("diff_method", ["parameter-shift", "backprop"])
    def test_multirz_decomposition(self, diff_method):
        """Test that the MultiRZ gate is correctly decomposed"""
        dev = qml.device("default.qubit", wires=3)

        @qml.qnode(dev, diff_method=diff_method)
        def circuit(a, b):
            qml.RX(a, wires=0)
            qml.MultiRZ(b, wires=[0, 1, 2])
            return qml.expval(qml.PauliX(0))

        params = np.array([0.1, 0.2], requires_grad=True)
        result = qml.metric_tensor(circuit, approx="block-diag")(*params)
        assert isinstance(result, tuple) and len(result) == 2
        assert qml.math.shape(result[0]) == ()
        assert qml.math.shape(result[1]) == ()

    @pytest.mark.parametrize("diff_method", ["parameter-shift", "backprop"])
    def test_parameter_fan_out(self, diff_method):
        """The metric tensor is with respect to the quantum circuit and ignores
        classical processing if ``hybrid=False``. As a result, if there is
        parameter fan-out, the returned metric tensor will be larger than
        ``(len(args), len(args))`` if hybrid computation is deactivated.
        """
        dev = qml.device("default.qubit", wires=2)

        def circuit(a):
            qml.RX(a, wires=0)
            qml.RX(a, wires=0)
            return qml.expval(qml.PauliX(0))

        circuit = qml.QNode(circuit, dev, diff_method=diff_method)
        params = np.array([0.1], requires_grad=True)
        result = qml.metric_tensor(circuit, hybrid=False, approx="block-diag")(*params)
        assert result.shape == (2, 2)

    def test_construct_subcircuit(self):
        """Test correct subcircuits constructed"""
        dev = qml.device("default.qubit", wires=2)

        with qml.queuing.AnnotatedQueue() as q:
            qml.RX(np.array(1.0, requires_grad=True), wires=0)
            qml.RY(np.array(1.0, requires_grad=True), wires=0)
            qml.CNOT(wires=[0, 1])
            qml.PhaseShift(np.array(1.0, requires_grad=True), wires=1)
            return qml.expval(qml.PauliX(0)), qml.expval(qml.PauliX(1))

        tape = qml.tape.QuantumScript.from_queue(q)
        tapes, _ = qml.metric_tensor(tape, approx="block-diag")
        assert len(tapes) == 3

        # first parameter subcircuit
        assert len(tapes[0].operations) == 1
        assert isinstance(tapes[0].operations[0], qml.Hadamard)  # PauliX decomp

        # second parameter subcircuit
        assert len(tapes[1].operations) == 4
        assert isinstance(tapes[1].operations[0], qml.RX)
        # PauliY decomp
        assert isinstance(tapes[1].operations[1], qml.PauliZ)
        assert isinstance(tapes[1].operations[2], qml.S)
        assert isinstance(tapes[1].operations[3], qml.Hadamard)

        # third parameter subcircuit
        assert len(tapes[2].operations) == 4
        assert isinstance(tapes[2].operations[0], qml.RX)
        assert isinstance(tapes[2].operations[1], qml.RY)
        assert isinstance(tapes[2].operations[2], qml.CNOT)
        # Phase shift generator
        assert isinstance(tapes[2].operations[3], qml.QubitUnitary)

    def test_construct_subcircuit_layers(self):
        """Test correct subcircuits constructed
        when a layer structure exists"""
        dev = qml.device("default.qubit", wires=3)
        params = np.ones([8])

        with qml.queuing.AnnotatedQueue() as q:
            # section 1
            qml.RX(params[0], wires=0)
            # section 2
            qml.RY(params[1], wires=0)
            qml.CNOT(wires=[0, 1])
            qml.CNOT(wires=[1, 2])
            # section 3
            qml.RX(params[2], wires=0)
            qml.RY(params[3], wires=1)
            qml.RZ(params[4], wires=2)
            qml.CNOT(wires=[0, 1])
            qml.CNOT(wires=[1, 2])
            # section 4
            qml.RX(params[5], wires=0)
            qml.RY(params[6], wires=1)
            qml.RZ(params[7], wires=2)
            qml.CNOT(wires=[0, 1])
            qml.CNOT(wires=[1, 2])
            return qml.expval(qml.PauliX(0)), qml.expval(qml.PauliX(1)), qml.expval(qml.PauliX(2))

        tape = qml.tape.QuantumScript.from_queue(q)
        tapes, _ = qml.metric_tensor(tape, approx="block-diag")

        # this circuit should split into 4 independent
        # sections or layers when constructing subcircuits
        assert len(tapes) == 4

        # first layer subcircuit
        assert len(tapes[0].operations) == 1
        assert isinstance(tapes[0].operations[0], qml.Hadamard)  # PauliX decomp

        # second layer subcircuit
        assert len(tapes[1].operations) == 4
        assert isinstance(tapes[1].operations[0], qml.RX)
        # PauliY decomp
        assert isinstance(tapes[1].operations[1], qml.PauliZ)
        assert isinstance(tapes[1].operations[2], qml.S)
        assert isinstance(tapes[1].operations[3], qml.Hadamard)

        # # third layer subcircuit
        assert len(tapes[2].operations) == 8
        assert isinstance(tapes[2].operations[0], qml.RX)
        assert isinstance(tapes[2].operations[1], qml.RY)
        assert isinstance(tapes[2].operations[2], qml.CNOT)
        assert isinstance(tapes[2].operations[3], qml.CNOT)
        # PauliX decomp
        assert isinstance(tapes[2].operations[4], qml.Hadamard)
        # PauliY decomp
        assert isinstance(tapes[2].operations[5], qml.PauliZ)
        assert isinstance(tapes[2].operations[6], qml.S)
        assert isinstance(tapes[2].operations[7], qml.Hadamard)

        # # fourth layer subcircuit
        assert len(tapes[3].operations) == 13
        assert isinstance(tapes[3].operations[0], qml.RX)
        assert isinstance(tapes[3].operations[1], qml.RY)
        assert isinstance(tapes[3].operations[2], qml.CNOT)
        assert isinstance(tapes[3].operations[3], qml.CNOT)
        assert isinstance(tapes[3].operations[4], qml.RX)
        assert isinstance(tapes[3].operations[5], qml.RY)
        assert isinstance(tapes[3].operations[6], qml.RZ)
        assert isinstance(tapes[3].operations[7], qml.CNOT)
        assert isinstance(tapes[3].operations[8], qml.CNOT)
        # PauliX decomp
        assert isinstance(tapes[3].operations[9], qml.Hadamard)
        # PauliY decomp
        assert isinstance(tapes[3].operations[10], qml.PauliZ)
        assert isinstance(tapes[3].operations[11], qml.S)
        assert isinstance(tapes[3].operations[12], qml.Hadamard)

    def test_evaluate_diag_metric_tensor(self, tol):
        """Test that a diagonal metric tensor evaluates correctly for
        block-diagonal and diagonal setting."""
        dev = qml.device("default.qubit", wires=2)

        def circuit(abc):
            a, b, c = abc
            qml.RX(a, wires=0)
            qml.RY(b, wires=0)
            qml.CNOT(wires=[0, 1])
            qml.PhaseShift(c, wires=1)
            return qml.expval(qml.PauliX(0)), qml.expval(qml.PauliX(1))

        circuit = qml.QNode(circuit, dev)

        abc = np.array([0.432, 0.12, -0.432], requires_grad=True)
        a, b, c = abc

        # evaluate metric tensor
        g_diag = qml.metric_tensor(circuit, approx="diag")(abc)
        g_blockdiag = qml.metric_tensor(circuit, approx="block-diag")(abc)

        # check that the metric tensor is correct
        expected = (
            np.array(
                [1, np.cos(a) ** 2, (3 - 2 * np.cos(a) ** 2 * np.cos(2 * b) - np.cos(2 * a)) / 4]
            )
            / 4
        )
        assert qml.math.allclose(g_diag, np.diag(expected), atol=tol, rtol=0)
        assert qml.math.allclose(g_blockdiag, np.diag(expected), atol=tol, rtol=0)

    @pytest.mark.parametrize("strategy", ["gradient", "device"])
    def test_template_integration(self, strategy, tol):
        """Test that the metric tensor transform acts on QNodes
        correctly when the QNode contains a template"""
        dev = qml.device("default.qubit", wires=3)

        @qml.qnode(dev, expansion_strategy=strategy)
        def circuit(weights):
            qml.templates.StronglyEntanglingLayers(weights, wires=[0, 1, 2])
            return qml.probs(wires=[0, 1])

        weights = np.ones([2, 3, 3], dtype=np.float64, requires_grad=True)
        res = qml.metric_tensor(circuit, approx="block-diag")(weights)
        assert res.shape == (2, 3, 3, 2, 3, 3)

    def test_evaluate_diag_metric_tensor_classical_processing(self, tol):
        """Test that a diagonal metric tensor evaluates correctly
        when the QNode includes classical processing."""
        dev = qml.device("default.qubit", wires=2)

        def circuit(a, b):
            # The classical processing function is
            #     f: ([a0, a1], b) -> (a1, a0, b)
            # So the classical Jacobians will be a permutation matrix and an identity matrix:
            #     classical_jacobian(circuit)(a, b) == ([[0, 1], [1, 0]], [[1]])
            qml.RX(a[1], wires=0)
            qml.RY(a[0], wires=0)
            qml.CNOT(wires=[0, 1])
            qml.U1(b, wires=1)
            return qml.expval(qml.PauliX(0)), qml.expval(qml.PauliX(1))

        circuit = qml.QNode(circuit, dev)

        a = np.array([0.432, 0.1], requires_grad=True)
        b = np.array(0.12, requires_grad=True)

        # evaluate metric tensor
        g = qml.metric_tensor(circuit, approx="block-diag")(a, b)
        assert isinstance(g, tuple)
        assert len(g) == 2
        assert g[0].shape == (len(a), len(a))
        assert g[1].shape == tuple()

        # check that the metric tensor is correct
        expected = np.array([np.cos(a[1]) ** 2, 1]) / 4
        assert qml.math.allclose(g[0], np.diag(expected), atol=tol, rtol=0)

        expected = (3 - 2 * np.cos(a[1]) ** 2 * np.cos(2 * a[0]) - np.cos(2 * a[1])) / 16
        assert qml.math.allclose(g[1], expected, atol=tol, rtol=0)

    @pytest.fixture(params=["parameter-shift", "backprop"])
    def sample_circuit(self, request):
        """Sample variational circuit fixture used in the
        next couple of tests"""
        dev = qml.device("default.qubit", wires=3)

        def non_parametrized_layer(a, b, c):
            qml.RX(a, wires=0)
            qml.RX(b, wires=1)
            qml.RX(c, wires=1)
            qml.CNOT(wires=[0, 1])
            qml.CNOT(wires=[1, 2])
            qml.RZ(a, wires=0)
            qml.Hadamard(wires=1)
            qml.CNOT(wires=[0, 1])
            qml.RZ(b, wires=1)
            qml.Hadamard(wires=0)

        a = 0.5
        b = 0.1
        c = 0.5

        def final(params):
            x, y, z, h, g, f = params
            non_parametrized_layer(a, b, c)
            qml.RX(x, wires=0)
            qml.RY(-y, wires=1).inv()
            qml.RZ(z, wires=2)
            non_parametrized_layer(a, b, c)
            qml.RY(f, wires=1)
            qml.RZ(g, wires=2)
            qml.RX(h, wires=1)
            return qml.expval(qml.PauliX(0)), qml.expval(qml.PauliX(1)), qml.expval(qml.PauliX(2))

        final = qml.QNode(final, dev, diff_method=request.param)

        return dev, final, non_parametrized_layer, a, b, c

    def test_evaluate_block_diag_metric_tensor(self, sample_circuit, tol):
        """Test that a block-diagonal metric tensor evaluates correctly,
        by comparing it to a known analytic result as well as numerical
        computation."""
        dev, circuit, non_parametrized_layer, a, b, c = sample_circuit

        params = np.array(
            [-0.282203, 0.145554, 0.331624, -0.163907, 0.57662, 0.081272],
            requires_grad=True,
        )

        G = qml.metric_tensor(circuit, approx="block-diag")(params)

        # ============================================
        # Test block-diag metric tensor of first layer is correct.
        # We do this by comparing against the known analytic result.
        # First layer includes the non_parametrized_layer,
        # followed by observables corresponding to generators of:
        #   qml.RX(x, wires=0)
        #   qml.RY(y, wires=1)
        #   qml.RZ(z, wires=2)

        G1 = np.zeros([3, 3])

        # diag elements
        G1[0, 0] = np.sin(a) ** 2 / 4
        G1[1, 1] = (
            16 * np.cos(a) ** 2 * np.sin(b) ** 3 * np.cos(b) * np.sin(2 * c)
            + np.cos(2 * b) * (2 - 8 * np.cos(a) ** 2 * np.sin(b) ** 2 * np.cos(2 * c))
            + np.cos(2 * (a - b))
            + np.cos(2 * (a + b))
            - 2 * np.cos(2 * a)
            + 14
        ) / 64
        G1[2, 2] = (3 - np.cos(2 * a) - 2 * np.cos(a) ** 2 * np.cos(2 * (b + c))) / 16

        # off diag elements
        G1[0, 1] = np.sin(a) ** 2 * np.sin(b) * np.cos(b + c) / 4
        G1[0, 2] = np.sin(a) ** 2 * np.cos(b + c) / 4
        G1[1, 2] = (
            -np.sin(b)
            * (
                np.cos(2 * (a - b - c))
                + np.cos(2 * (a + b + c))
                + 2 * np.cos(2 * a)
                + 2 * np.cos(2 * (b + c))
                - 6
            )
            / 32
        )

        G1[1, 0] = G1[0, 1]
        G1[2, 0] = G1[0, 2]
        G1[2, 1] = G1[1, 2]

        assert qml.math.allclose(G[:3, :3], G1, atol=tol, rtol=0)

        # =============================================
        # Test block-diag metric tensor of second layer is correct.
        # We do this by computing the required expectation values
        # numerically using multiple circuits.
        # The second layer includes the non_parametrized_layer,
        # RX, RY, RZ gates (x, y, z params), and a 2nd non_parametrized_layer.
        #
        # Observables are the generators of:
        #   qml.RY(f, wires=1)
        #   qml.RZ(g, wires=2)
        G2 = np.zeros([2, 2])

        def layer2_diag(params):
            x, y, z, h, g, f = params
            non_parametrized_layer(a, b, c)
            qml.RX(x, wires=0)
            qml.RY(y, wires=1)
            qml.RZ(z, wires=2)
            non_parametrized_layer(a, b, c)
            return qml.var(qml.PauliZ(2)), qml.var(qml.PauliY(1))

        layer2_diag = qml.QNode(layer2_diag, dev)

        def layer2_off_diag_first_order(params):
            x, y, z, h, g, f = params
            non_parametrized_layer(a, b, c)
            qml.RX(x, wires=0)
            qml.RY(y, wires=1)
            qml.RZ(z, wires=2)
            non_parametrized_layer(a, b, c)
            return qml.expval(qml.PauliZ(2)), qml.expval(qml.PauliY(1))

        layer2_off_diag_first_order = qml.QNode(layer2_off_diag_first_order, dev)

        def layer2_off_diag_second_order(params):
            x, y, z, h, g, f = params
            non_parametrized_layer(a, b, c)
            qml.RX(x, wires=0)
            qml.RY(y, wires=1)
            qml.RZ(z, wires=2)
            non_parametrized_layer(a, b, c)
            return qml.expval(qml.PauliY(1) @ qml.PauliZ(2))

        layer2_off_diag_second_order = qml.QNode(layer2_off_diag_second_order, dev)

        # calculate the diagonal terms
        varK0, varK1 = layer2_diag(params)
        G2[0, 0] = varK0 / 4
        G2[1, 1] = varK1 / 4

        # calculate the off-diagonal terms
        exK0, exK1 = layer2_off_diag_first_order(params)
        exK01 = layer2_off_diag_second_order(params)

        G2[0, 1] = (exK01 - exK0 * exK1) / 4
        G2[1, 0] = (exK01 - exK0 * exK1) / 4

        assert qml.math.allclose(G[4:6, 4:6], G2, atol=tol, rtol=0)

        # =============================================
        # Test block-diag metric tensor of third layer is correct.
        # We do this by computing the required expectation values
        # numerically.
        # The third layer includes the non_parametrized_layer,
        # RX, RY, RZ gates (x, y, z params), a 2nd non_parametrized_layer,
        # followed by the qml.RY(f, wires=2) operation.
        #
        # Observable is simply generator of:
        #   qml.RY(f, wires=2)
        #
        # Note: since this layer only consists of a single parameter,
        # only need to compute a single diagonal element.

        def layer3_diag(params):
            x, y, z, h, g, f = params
            non_parametrized_layer(a, b, c)
            qml.RX(x, wires=0)
            qml.RY(y, wires=1)
            qml.RZ(z, wires=2)
            non_parametrized_layer(a, b, c)
            qml.RY(f, wires=2)
            return qml.var(qml.PauliX(1))

        layer3_diag = qml.QNode(layer3_diag, dev)
        G3 = layer3_diag(params) / 4
        assert qml.math.allclose(G[3:4, 3:4], G3, atol=tol, rtol=0)

        # ============================================
        # Finally, double check that the entire metric
        # tensor is as computed.

        G_expected = block_diag(G1, G3, G2)
        assert qml.math.allclose(G, G_expected, atol=tol, rtol=0)

    def test_evaluate_diag_approx_metric_tensor(self, sample_circuit, tol):
        """Test that a metric tensor under the diagonal approximation evaluates
        correctly."""
        dev, circuit, non_parametrized_layer, a, b, c = sample_circuit
        params = np.array(
            [-0.282203, 0.145554, 0.331624, -0.163907, 0.57662, 0.081272],
            requires_grad=True,
        )

        G = qml.metric_tensor(circuit, approx="diag")(params)

        # ============================================
        # Test block-diag metric tensor of first layer is correct.
        # We do this by comparing against the known analytic result.
        # First layer includes the non_parametrized_layer,
        # followed by observables corresponding to generators of:
        #   qml.RX(x, wires=0)
        #   qml.RY(y, wires=1)
        #   qml.RZ(z, wires=2)

        G1 = np.zeros([3, 3])

        # diag elements
        G1[0, 0] = np.sin(a) ** 2 / 4
        G1[1, 1] = (
            16 * np.cos(a) ** 2 * np.sin(b) ** 3 * np.cos(b) * np.sin(2 * c)
            + np.cos(2 * b) * (2 - 8 * np.cos(a) ** 2 * np.sin(b) ** 2 * np.cos(2 * c))
            + np.cos(2 * (a - b))
            + np.cos(2 * (a + b))
            - 2 * np.cos(2 * a)
            + 14
        ) / 64
        G1[2, 2] = (3 - np.cos(2 * a) - 2 * np.cos(a) ** 2 * np.cos(2 * (b + c))) / 16

        assert qml.math.allclose(G[:3, :3], G1, atol=tol, rtol=0)

        # =============================================
        # Test block-diag metric tensor of second layer is correct.
        # We do this by computing the required expectation values
        # numerically using multiple circuits.
        # The second layer includes the non_parametrized_layer,
        # RX, RY, RZ gates (x, y, z params), and a 2nd non_parametrized_layer.
        #
        # Observables are the generators of:
        #   qml.RY(f, wires=1)
        #   qml.RZ(g, wires=2)
        G2 = np.zeros([2, 2])

        def layer2_diag(params):
            x, y, z, h, g, f = params
            non_parametrized_layer(a, b, c)
            qml.RX(x, wires=0)
            qml.RY(y, wires=1)
            qml.RZ(z, wires=2)
            non_parametrized_layer(a, b, c)
            return qml.var(qml.PauliZ(2)), qml.var(qml.PauliY(1))

        layer2_diag = qml.QNode(layer2_diag, dev)

        # calculate the diagonal terms
        varK0, varK1 = layer2_diag(params)
        G2[0, 0] = varK0 / 4
        G2[1, 1] = varK1 / 4

        assert qml.math.allclose(G[4:6, 4:6], G2, atol=tol, rtol=0)

        # =============================================
        # Test metric tensor of third layer is correct.
        # We do this by computing the required expectation values
        # numerically.
        # The third layer includes the non_parametrized_layer,
        # RX, RY, RZ gates (x, y, z params), a 2nd non_parametrized_layer,
        # followed by the qml.RY(f, wires=2) operation.
        #
        # Observable is simply generator of:
        #   qml.RY(f, wires=2)
        #
        # Note: since this layer only consists of a single parameter,
        # only need to compute a single diagonal element.

        def layer3_diag(params):
            x, y, z, h, g, f = params
            non_parametrized_layer(a, b, c)
            qml.RX(x, wires=0)
            qml.RY(y, wires=1)
            qml.RZ(z, wires=2)
            non_parametrized_layer(a, b, c)
            qml.RY(f, wires=2)
            return qml.var(qml.PauliX(1))

        layer3_diag = qml.QNode(layer3_diag, dev)
        G3 = layer3_diag(params) / 4
        assert qml.math.allclose(G[3:4, 3:4], G3, atol=tol, rtol=0)

        # ============================================
        # Finally, double check that the entire metric
        # tensor is as computed.

        G_expected = block_diag(G1, G3, G2)
        assert qml.math.allclose(G, G_expected, atol=tol, rtol=0)

    def test_multi_qubit_gates(self):
        """Test that a tape with Ising gates has the correct metric tensor tapes."""

        dev = qml.device("default.qubit", wires=3)
        with qml.queuing.AnnotatedQueue() as q:
            qml.Hadamard(0)
            qml.Hadamard(2)
            qml.IsingXX(0.2, wires=[0, 1])
            qml.IsingXX(-0.6, wires=[1, 2])
            qml.IsingZZ(1.02, wires=[0, 1])
            qml.IsingZZ(-4.2, wires=[1, 2])

        tape = qml.tape.QuantumScript.from_queue(q)
        tapes, proc_fn = qml.metric_tensor(tape, approx="block-diag")
        assert len(tapes) == 4
        assert [len(tape.operations) for tape in tapes] == [3, 5, 4, 5]
        assert [len(tape.measurements) for tape in tapes] == [1] * 4
        expected_ops = [
            [qml.Hadamard, qml.Hadamard, qml.Hadamard],
            [qml.Hadamard, qml.Hadamard, qml.IsingXX, qml.Hadamard, qml.Hadamard],
            [qml.Hadamard, qml.Hadamard, qml.IsingXX, qml.IsingXX],
            [qml.Hadamard, qml.Hadamard, qml.IsingXX, qml.IsingXX, qml.IsingZZ],
        ]
        assert [[type(op) for op in tape.operations] for tape in tapes] == expected_ops

    @pytest.mark.autograd
    def test_no_trainable_params_qnode_autograd(self):
        """Test that the correct ouput and warning is generated in the absence of any trainable
        parameters"""

        dev = qml.device("default.qubit", wires=3)

        @qml.qnode(dev, interface="autograd")
        def circuit(weights):
            qml.RX(weights[0], wires=0)
            qml.RY(weights[1], wires=0)
            return qml.expval(qml.PauliZ(0) @ qml.PauliZ(1))

        weights = [0.1, 0.2]
        with pytest.warns(UserWarning, match="tensor of a QNode with no trainable parameters"):
            res = qml.metric_tensor(circuit)(weights)

        assert res == ()

    @pytest.mark.torch
    def test_no_trainable_params_qnode_torch(self):
        """Test that the correct ouput and warning is generated in the absence of any trainable
        parameters"""

        dev = qml.device("default.qubit", wires=3)

        @qml.qnode(dev, interface="torch")
        def circuit(weights):
            qml.RX(weights[0], wires=0)
            qml.RY(weights[1], wires=0)
            return qml.expval(qml.PauliZ(0) @ qml.PauliZ(1))

        weights = [0.1, 0.2]
        with pytest.warns(UserWarning, match="tensor of a QNode with no trainable parameters"):
            res = qml.metric_tensor(circuit)(weights)

        assert res == ()

    @pytest.mark.tf
    def test_no_trainable_params_qnode_tf(self):
        """Test that the correct ouput and warning is generated in the absence of any trainable
        parameters"""

        dev = qml.device("default.qubit", wires=3)

        @qml.qnode(dev, interface="tf")
        def circuit(weights):
            qml.RX(weights[0], wires=0)
            qml.RY(weights[1], wires=0)
            return qml.expval(qml.PauliZ(0) @ qml.PauliZ(1))

        weights = [0.1, 0.2]
        with pytest.warns(UserWarning, match="tensor of a QNode with no trainable parameters"):
            res = qml.metric_tensor(circuit)(weights)

        assert res == ()

    @pytest.mark.jax
    def test_no_trainable_params_qnode_jax(self):
        """Test that the correct ouput and warning is generated in the absence of any trainable
        parameters"""

        dev = qml.device("default.qubit", wires=3)

        @qml.qnode(dev, interface="jax")
        def circuit(weights):
            qml.RX(weights[0], wires=0)
            qml.RY(weights[1], wires=0)
            return qml.expval(qml.PauliZ(0) @ qml.PauliZ(1))

        weights = [0.1, 0.2]
        with pytest.warns(UserWarning, match="tensor of a QNode with no trainable parameters"):
            res = qml.metric_tensor(circuit)(weights)

        assert res == ()

    def test_no_trainable_params_tape(self):
        """Test that the correct ouput and warning is generated in the absence of any trainable
        parameters"""
        dev = qml.device("default.qubit", wires=3)

        weights = [0.1, 0.2]
        with qml.queuing.AnnotatedQueue() as q:
            qml.RX(weights[0], wires=0)
            qml.RY(weights[1], wires=0)
            qml.expval(qml.PauliZ(0) @ qml.PauliZ(1))

        tape = qml.tape.QuantumScript.from_queue(q)
        # TODO: remove once #2155 is resolved
        tape.trainable_params = []

        with pytest.warns(UserWarning, match="tensor of a tape with no trainable parameters"):
            mt_tapes, post_processing = qml.metric_tensor(tape)
        res = post_processing(qml.execute(mt_tapes, dev, None))

        assert mt_tapes == []
        assert res == ()


fixed_pars = np.array([-0.2, 0.2, 0.5, 0.3, 0.7], requires_grad=False)


def fubini_ansatz0(params, wires=None):
    qml.RX(params[0], wires=0)
    qml.RY(fixed_pars[0], wires=0)
    qml.CNOT(wires=[wires[0], wires[1]])
    qml.RZ(params[1], wires=0)
    qml.CNOT(wires=[wires[0], wires[1]])


def fubini_ansatz1(params, wires=None):
    qml.RX(fixed_pars[1], wires=0)
    for wire in wires:
        qml.Rot(*params[0][wire], wires=wire)
    qml.CNOT(wires=[0, 1])
    qml.RY(fixed_pars[1], wires=0)
    qml.CNOT(wires=[1, 2])
    for wire in wires:
        qml.Rot(*params[1][wire], wires=wire)
    qml.CNOT(wires=[1, 2])
    qml.RX(fixed_pars[2], wires=1)


def fubini_ansatz2(params, wires=None):
    params0 = params[0]
    params1 = params[1]
    qml.RX(fixed_pars[1], wires=0)
    qml.Rot(*fixed_pars[2:5], wires=1)
    qml.CNOT(wires=[0, 1])
    qml.RY(params0, wires=0)
    qml.RY(params0, wires=1)
    qml.CNOT(wires=[0, 1])
    qml.RX(params1, wires=0).inv()
    qml.RX(params1, wires=1).inv()


def fubini_ansatz3(params, wires=None):
    params0 = params[0]
    params1 = params[1]
    params2 = params[2]
    qml.RX(fixed_pars[1], wires=0)
    qml.RX(fixed_pars[3], wires=1)
    qml.CNOT(wires=[0, 1])
    qml.CNOT(wires=[1, 2])
    qml.RX(params0, wires=0).inv()
    qml.RX(params0, wires=1)
    qml.CNOT(wires=[0, 1])
    qml.CNOT(wires=[1, 2])
    qml.CNOT(wires=[2, 0])
    qml.RY(params1, wires=0)
    qml.RY(params1, wires=1)
    qml.RY(params1, wires=2)
    qml.RZ(params2, wires=0)
    qml.RZ(params2, wires=1)
    qml.RZ(params2, wires=2)


def fubini_ansatz4(params00, params_rest, wires=None):
    params01 = params_rest[0]
    params10 = params_rest[1]
    params11 = params_rest[2]
    qml.RY(fixed_pars[3], wires=0)
    qml.RY(fixed_pars[2], wires=1)
    qml.CNOT(wires=[0, 1])
    qml.CNOT(wires=[1, 2])
    qml.RY(fixed_pars[4], wires=0)
    qml.RX(params00, wires=0)
    qml.CNOT(wires=[0, 1])
    qml.RX(params01, wires=1)
    qml.RZ(params10, wires=1)
    qml.CNOT(wires=[0, 1])
    qml.RZ(params11, wires=1)


def fubini_ansatz5(params, wires=None):
    fubini_ansatz4(params[0], [params[0], params[1], params[1]], wires=wires)


def fubini_ansatz6(params, wires=None):
    fubini_ansatz4(params[0], [params[0], params[1], -params[1]], wires=wires)


def fubini_ansatz7(x, wires=None):
    qml.RX(fixed_pars[0], wires=0)
    qml.RX(x, wires=0)


def fubini_ansatz8(params, wires=None):
    params0 = params[0]
    params1 = params[1]
    qml.RX(fixed_pars[1], wires=[0])
    qml.RY(fixed_pars[3], wires=[0])
    qml.RZ(fixed_pars[2], wires=[0])
    qml.RX(fixed_pars[2], wires=[1])
    qml.RY(fixed_pars[2], wires=[1])
    qml.RZ(fixed_pars[4], wires=[1])
    qml.CNOT(wires=[0, 1])
    qml.RX(fixed_pars[0], wires=[0])
    qml.RY(fixed_pars[1], wires=[0])
    qml.RZ(fixed_pars[3], wires=[0])
    qml.RX(fixed_pars[1], wires=[1])
    qml.RY(fixed_pars[2], wires=[1])
    qml.RZ(fixed_pars[0], wires=[1])
    qml.CNOT(wires=[0, 1])
    qml.RX(params0, wires=[0])
    qml.RX(params0, wires=[1])
    qml.CNOT(wires=[0, 1])
    qml.RY(fixed_pars[4], wires=[1])
    qml.RY(params1, wires=[0])
    qml.RY(params1, wires=[1])
    qml.CNOT(wires=[0, 1])
    qml.RX(fixed_pars[2], wires=[1])


fubini_ansatze = [
    fubini_ansatz0,
    fubini_ansatz1,
    fubini_ansatz2,
    fubini_ansatz3,
    fubini_ansatz4,
    fubini_ansatz5,
    fubini_ansatz6,
    fubini_ansatz7,
    fubini_ansatz8,
]

B = np.array(
    [
        [
            [0.73, 0.49, 0.04],
            [0.29, 0.45, 0.59],
            [0.64, 0.06, 0.26],
        ],
        [
            [0.93, 0.14, 0.46],
            [0.31, 0.83, 0.79],
            [0.25, 0.40, 0.16],
        ],
    ],
    requires_grad=True,
)
fubini_params = [
    (np.array([0.3434, -0.7245345], requires_grad=True),),
    (B,),
    (np.array([-0.1111, -0.2222], requires_grad=True),),
    (np.array([-0.1111, -0.2222, 0.4554], requires_grad=True),),
    (
        np.array(-0.1735, requires_grad=True),
        np.array([-0.1735, -0.2846, -0.2846], requires_grad=True),
    ),
    (np.array([-0.1735, -0.2846], requires_grad=True),),
    (np.array([-0.1735, -0.2846], requires_grad=True),),
    (np.array(-0.1735, requires_grad=True),),
    (np.array([-0.1111, 0.3333], requires_grad=True),),
]


def autodiff_metric_tensor(ansatz, num_wires):
    """Compute the metric tensor by full state vector
    differentiation via autograd."""
    dev = qml.device("default.qubit", wires=num_wires)

    @qml.qnode(dev)
    def qnode(*params):
        ansatz(*params, wires=dev.wires)
        return qml.state()

    def mt(*params):
        state = qnode(*params)
        rqnode = lambda *params: np.real(qnode(*params))
        iqnode = lambda *params: np.imag(qnode(*params))
        rjac = qml.jacobian(rqnode)(*params)
        ijac = qml.jacobian(iqnode)(*params)

        if isinstance(rjac, tuple):
            out = []
            for rc, ic in zip(rjac, ijac):
                c = rc + 1j * ic
                psidpsi = np.tensordot(np.conj(state), c, axes=([0], [0]))
                out.append(
                    np.real(
                        np.tensordot(np.conj(c), c, axes=([0], [0]))
                        - np.tensordot(np.conj(psidpsi), psidpsi, axes=0)
                    )
                )
            return tuple(out)

        jac = rjac + 1j * ijac
        psidpsi = np.tensordot(np.conj(state), jac, axes=([0], [0]))
        return np.real(
            np.tensordot(np.conj(jac), jac, axes=([0], [0]))
            - np.tensordot(np.conj(psidpsi), psidpsi, axes=0)
        )

    return mt


class TestFullMetricTensor:

    num_wires = 3

    @pytest.mark.autograd
    @pytest.mark.parametrize("ansatz, params", zip(fubini_ansatze, fubini_params))
    def test_correct_output_autograd(self, ansatz, params):
        expected = autodiff_metric_tensor(ansatz, self.num_wires)(*params)
        dev = qml.device("default.qubit.autograd", wires=self.num_wires + 1)

        @qml.qnode(dev, interface="autograd")
        def circuit(*params):
            """Circuit with dummy output to create a QNode."""
            ansatz(*params, dev.wires[:-1])
            return qml.expval(qml.PauliZ(0))

        mt = qml.metric_tensor(circuit, approx=None)(*params)

        if isinstance(mt, tuple):
            assert all(qml.math.allclose(_mt, _exp) for _mt, _exp in zip(mt, expected))
        else:
            assert qml.math.allclose(mt, expected)

    @pytest.mark.jax
    @pytest.mark.skip(reason="JAX does not support the forward pass metric tensor.")
    @pytest.mark.parametrize("ansatz, params", zip(fubini_ansatze, fubini_params))
    def test_correct_output_jax(self, ansatz, params):
        from jax import numpy as jnp

        expected = autodiff_metric_tensor(ansatz, self.num_wires)(*params)
        dev = qml.device("default.qubit.jax", wires=self.num_wires + 1)

        params = tuple(jnp.array(p) for p in params)

        @qml.qnode(dev, interface="jax")
        def circuit(*params):
            """Circuit with dummy output to create a QNode."""
            ansatz(*params, dev.wires[:-1])
            return qml.expval(qml.PauliZ(0))

        mt = qml.metric_tensor(circuit, approx=None)(*params)

        if isinstance(mt, tuple):
            assert all(qml.math.allclose(_mt, _exp) for _mt, _exp in zip(mt, expected))
        else:
            assert qml.math.allclose(mt, expected)

    @pytest.mark.torch
    @pytest.mark.parametrize("ansatz, params", zip(fubini_ansatze, fubini_params))
    def test_correct_output_torch(self, ansatz, params):
        import torch

        expected = autodiff_metric_tensor(ansatz, self.num_wires)(*params)
        dev = qml.device("default.qubit.torch", wires=self.num_wires + 1)

        params = tuple(torch.tensor(p, dtype=torch.float64, requires_grad=True) for p in params)

        @qml.qnode(dev, interface="torch")
        def circuit(*params):
            """Circuit with dummy output to create a QNode."""
            ansatz(*params, dev.wires[:-1])
            return qml.expval(qml.PauliZ(0))

        mt = qml.metric_tensor(circuit, approx=None)(*params)

        if isinstance(mt, tuple):
            assert all(qml.math.allclose(_mt, _exp) for _mt, _exp in zip(mt, expected))
        else:
            assert qml.math.allclose(mt, expected)

    @pytest.mark.tf
    @pytest.mark.parametrize("ansatz, params", zip(fubini_ansatze, fubini_params))
    def test_correct_output_tf(self, ansatz, params):
        import tensorflow as tf

        expected = autodiff_metric_tensor(ansatz, self.num_wires)(*params)
        dev = qml.device("default.qubit.tf", wires=self.num_wires + 1)

        params = tuple(tf.Variable(p, dtype=tf.float64) for p in params)

        @qml.qnode(dev, interface="tf")
        def circuit(*params):
            """Circuit with dummy output to create a QNode."""
            ansatz(*params, dev.wires[:-1])
            return qml.expval(qml.PauliZ(0))

        with tf.GradientTape() as t:
            qml.metric_tensor(circuit, approx="block-diag")(*params)
            mt = qml.metric_tensor(circuit, approx=None)(*params)

        if isinstance(mt, tuple):
            assert all(qml.math.allclose(_mt, _exp) for _mt, _exp in zip(mt, expected))
        else:
            assert qml.math.allclose(mt, expected)


def diffability_ansatz_0(weights, wires=None):
    qml.RX(weights[0], wires=0)
    qml.RX(weights[1], wires=0)
    qml.CNOT(wires=[0, 1])
    qml.RZ(weights[2], wires=1)


expected_diag_jac_0 = lambda weights: np.array(
    [
        [0, 0, 0],
        [0, 0, 0],
        [
            np.cos(weights[0] + weights[1]) * np.sin(weights[0] + weights[1]) / 2,
            np.cos(weights[0] + weights[1]) * np.sin(weights[0] + weights[1]) / 2,
            0,
        ],
    ]
)


def diffability_ansatz_1(weights, wires=None):
    qml.RX(weights[0], wires=0)
    qml.RY(weights[1], wires=0)
    qml.CNOT(wires=[0, 1])
    qml.RZ(weights[2], wires=1)


expected_diag_jac_1 = lambda weights: np.array(
    [
        [0, 0, 0],
        [-np.sin(2 * weights[0]) / 4, 0, 0],
        [
            np.cos(weights[0]) * np.cos(weights[1]) ** 2 * np.sin(weights[0]) / 2,
            np.cos(weights[0]) ** 2 * np.sin(2 * weights[1]) / 4,
            0,
        ],
    ]
)


def diffability_ansatz_2(weights, wires=None):
    qml.RX(weights[0], wires=0)
    qml.RY(weights[1], wires=1)
    qml.CNOT(wires=[0, 1])
    qml.RZ(weights[2], wires=1)


expected_diag_jac_2 = lambda weights: np.array(
    [
        [0, 0, 0],
        [0, 0, 0],
        [
            np.cos(weights[1]) ** 2 * np.sin(2 * weights[0]) / 4,
            np.cos(weights[0]) ** 2 * np.sin(2 * weights[1]) / 4,
            0,
        ],
    ]
)

weights = np.array([0.432, 0.12, -0.292], requires_grad=True)


@pytest.mark.parametrize("diff_method", ["backprop", "parameter-shift"])
@pytest.mark.parametrize(
    "ansatz, weights, expected_diag_jac",
    [
        (diffability_ansatz_0, (weights,), expected_diag_jac_0),
        (diffability_ansatz_1, (weights,), expected_diag_jac_1),
        (diffability_ansatz_2, (weights,), expected_diag_jac_2),
    ],
)
class TestDifferentiability:
    """Test for metric tensor differentiability"""

    def get_circuit(self, ansatz):
        def circuit(*weights):
            ansatz(*weights)
            return qml.expval(qml.PauliX(0)), qml.expval(qml.PauliX(1))

        return circuit

    dev = qml.device("default.qubit", wires=3)

    @pytest.mark.autograd
    def test_autograd_diag(self, diff_method, tol, ansatz, weights, expected_diag_jac):
        """Test metric tensor differentiability in the autograd interface"""
        circuit = self.get_circuit(ansatz)
        qnode = qml.QNode(circuit, self.dev, interface="autograd", diff_method=diff_method)
        qnode(*weights)

        def cost_diag(*weights):
            mt = qml.metric_tensor(qnode, approx="block-diag")(*weights)
            if isinstance(mt, tuple):
                diag = qml.math.hstack(
                    [qml.math.diag(_mt) if len(qml.math.shape(_mt)) == 2 else _mt for _mt in mt]
                )

            else:
                diag = qml.math.diag(mt)
            return diag

        jac = qml.jacobian(cost_diag)(*weights)
        if isinstance(jac, tuple):
            assert all(
                qml.math.allclose(j, e, atol=tol, rtol=0)
                for j, e in zip(jac, expected_diag_jac(*weights))
            )
        else:
            assert qml.math.allclose(jac, expected_diag_jac(*weights), atol=tol, rtol=0)

    @pytest.mark.autograd
    def test_autograd(self, diff_method, tol, ansatz, weights, expected_diag_jac):
        """Test metric tensor differentiability in the autograd interface"""
        circuit = self.get_circuit(ansatz)
        qnode = qml.QNode(circuit, self.dev, interface="autograd", diff_method=diff_method)

        def cost_full(*weights):
            return np.array(qml.metric_tensor(qnode, approx=None)(*weights))

        _cost_full = lambda *weights: np.array(autodiff_metric_tensor(ansatz, 3)(*weights))
        _c = _cost_full(*weights)
        c = cost_full(*weights)
        assert all(
            qml.math.allclose(_sub_c, sub_c, atol=tol, rtol=0) for _sub_c, sub_c in zip(_c, c)
        )
        for argnum in range(len(weights)):
            expected_full = qml.jacobian(_cost_full, argnum=argnum)(*weights)
            jac = qml.jacobian(cost_full, argnum=argnum)(*weights)
            assert qml.math.allclose(expected_full, jac, atol=tol, rtol=0)

    @pytest.mark.jax
    def test_jax_diag(self, diff_method, tol, ansatz, weights, expected_diag_jac):
        """Test metric tensor differentiability in the JAX interface"""
        if diff_method == "parameter-shift":
            pytest.skip("Does not support parameter-shift")

        import jax
        from jax import numpy as jnp

        circuit = self.get_circuit(ansatz)
        qnode = qml.QNode(circuit, self.dev, interface="jax", diff_method=diff_method)

        def cost_diag(*weights):
            return jnp.diag(qml.metric_tensor(qnode, approx="block-diag")(*weights))

        jac = jax.jacobian(cost_diag)(jnp.array(*weights))
        assert qml.math.allclose(jac, expected_diag_jac(*weights), atol=tol, rtol=0)

    @pytest.mark.jax
    def test_jax(self, diff_method, tol, ansatz, weights, expected_diag_jac):
        """Test metric tensor differentiability in the JAX interface"""
        if diff_method == "parameter-shift":
            pytest.skip("Does not support parameter-shift")

        import jax

        circuit = self.get_circuit(ansatz)
        qnode = qml.QNode(circuit, self.dev, interface="jax", diff_method=diff_method)

        def cost_full(*weights):
            return qml.metric_tensor(qnode, approx=None)(*weights)

        _cost_full = lambda *weights: autodiff_metric_tensor(ansatz, num_wires=3)(*weights)
        assert qml.math.allclose(_cost_full(*weights), cost_full(*weights), atol=tol, rtol=0)
        jac = jax.jacobian(cost_full)(*weights)
        expected_full = qml.jacobian(_cost_full)(*weights)
        assert qml.math.allclose(expected_full, jac, atol=tol, rtol=0)

    @pytest.mark.tf
    def test_tf_diag(self, diff_method, tol, ansatz, weights, expected_diag_jac):
        """Test metric tensor differentiability in the TF interface"""
        import tensorflow as tf

        circuit = self.get_circuit(ansatz)
        qnode = qml.QNode(circuit, self.dev, interface="tf", diff_method=diff_method)

        weights_t = tuple(tf.Variable(w) for w in weights)
        with tf.GradientTape() as tape:
            loss_diag = tf.linalg.diag_part(
                qml.metric_tensor(qnode, approx="block-diag")(*weights_t)
            )
        jac = tape.jacobian(loss_diag, weights_t)
        assert qml.math.allclose(jac, expected_diag_jac(*weights), atol=tol, rtol=0)

    @pytest.mark.tf
    def test_tf(self, diff_method, tol, ansatz, weights, expected_diag_jac):
        """Test metric tensor differentiability in the TF interface"""
        import tensorflow as tf

        circuit = self.get_circuit(ansatz)
        qnode = qml.QNode(circuit, self.dev, interface="tf", diff_method=diff_method)

        weights_t = tuple(tf.Variable(w) for w in weights)
        with tf.GradientTape() as tape:
            loss_full = qml.metric_tensor(qnode, approx=None)(*weights_t)
        jac = tape.jacobian(loss_full, weights_t)
        _cost_full = lambda *weights: autodiff_metric_tensor(ansatz, num_wires=3)(*weights)
        assert qml.math.allclose(_cost_full(*weights), loss_full, atol=tol, rtol=0)
        expected_full = qml.jacobian(_cost_full)(*weights)
        assert qml.math.allclose(expected_full, jac, atol=tol, rtol=0)

    @pytest.mark.torch
    def test_torch_diag(self, diff_method, tol, ansatz, weights, expected_diag_jac):
        """Test metric tensor differentiability in the torch interface"""
        import torch

        circuit = self.get_circuit(ansatz)
        qnode = qml.QNode(circuit, self.dev, interface="torch", diff_method=diff_method)

        weights_t = tuple(torch.tensor(w, requires_grad=True) for w in weights)

        def cost_diag(*weights):
            mt = qml.metric_tensor(qnode, approx="block-diag")(*weights)
            if isinstance(mt, tuple):
                diag = qml.math.hstack(
                    [qml.math.diag(_mt) if len(qml.math.shape(_mt)) == 2 else _mt for _mt in mt]
                )

            else:
                diag = qml.math.diag(mt)
            return diag

        jac = torch.autograd.functional.jacobian(cost_diag, weights_t)

        if isinstance(jac, tuple) and len(jac) != 1:
            assert all(
                qml.math.allclose(j.detach().numpy(), e, atol=tol, rtol=0)
                for j, e in zip(jac, expected_diag_jac(*weights))
            )
        else:
            if isinstance(jac, tuple) and len(jac) == 1:
                jac = jac[0]
            assert qml.math.allclose(
                jac.detach().numpy(), expected_diag_jac(*weights), atol=tol, rtol=0
            )

    @pytest.mark.torch
    def test_torch(self, diff_method, tol, ansatz, weights, expected_diag_jac):
        """Test metric tensor differentiability in the torch interface"""
        import torch

        circuit = self.get_circuit(ansatz)
        qnode = qml.QNode(circuit, self.dev, interface="torch", diff_method=diff_method)
        weights_t = tuple(torch.tensor(w, requires_grad=True) for w in weights)
        qnode(*weights_t)
        cost_full = qml.metric_tensor(qnode, approx=None)
        _cost_full = autodiff_metric_tensor(ansatz, num_wires=3)
        jac = torch.autograd.functional.jacobian(cost_full, weights_t)
        expected_full = qml.jacobian(_cost_full)(*weights)
        assert qml.math.allclose(
            _cost_full(*weights), cost_full(*weights_t).detach().numpy(), atol=tol, rtol=0
        )
        if isinstance(jac, tuple) and len(jac) != 1:
            assert all(
                qml.math.allclose(j.detach().numpy(), e, atol=tol, rtol=0)
                for j, e in zip(jac, expected_full)
            )
        else:
            if isinstance(jac, tuple) and len(jac) == 1:
                jac = jac[0]
            assert qml.math.allclose(jac.detach().numpy(), expected_full, atol=tol, rtol=0)


@pytest.mark.parametrize("approx", [True, False, "Invalid", 2])
def test_invalid_value_for_approx(approx):
    """Test exception is raised if ``approx`` is invalid."""
    with qml.queuing.AnnotatedQueue() as q:
        qml.RX(np.array(0.5, requires_grad=True), wires=0)
        qml.expval(qml.PauliX(0))

    tape = qml.tape.QuantumScript.from_queue(q)
    with pytest.raises(ValueError, match="keyword argument approx"):
        qml.metric_tensor(tape, approx=approx)


def test_generator_no_expval(monkeypatch):
    """Test exception is raised if subcircuit contains an
    operation with generator object that is not an observable"""
    with monkeypatch.context() as m:
        m.setattr("pennylane.RX.generator", lambda self: qml.RX(0.1, wires=0))

        with qml.queuing.AnnotatedQueue() as q:
            qml.RX(np.array(0.5, requires_grad=True), wires=0)
            qml.expval(qml.PauliX(0))

        tape = qml.tape.QuantumScript.from_queue(q)
        with pytest.raises(qml.QuantumFunctionError, match="is not an observable"):
            qml.metric_tensor(tape, approx="block-diag")


def test_error_missing_aux_wire():
    """Tests that a special error is raised if the requested (or default, if not given)
    auxiliary wire for the Hadamard test is missing."""
    dev = qml.device("default.qubit", wires=qml.wires.Wires(["wire1", "wire2"]))

    @qml.qnode(dev)
    def circuit(x, z):
        qml.RX(x, wires="wire1")
        qml.RZ(z, wires="wire2")
        qml.CNOT(wires=["wire1", "wire2"])
        qml.RX(x, wires="wire1")
        qml.RZ(z, wires="wire2")
        return qml.expval(qml.PauliZ("wire2"))

    x = np.array(0.5, requires_grad=True)
    z = np.array(0.1, requires_grad=True)

    with pytest.warns(UserWarning, match="The device does not have a wire that is not used"):
        qml.metric_tensor(circuit, approx=None)(x, z)


def test_error_not_available_aux_wire():
    """Tests that a special error is raised if aux wires is not available."""

    dev = qml.device("default.qubit", wires=1)
    x = np.array(0.5, requires_grad=True)

    @qml.qnode(dev)
    def circuit(x):
        qml.RX(x, wires=0)
        qml.RY(x, wires=0)
        return qml.expval(qml.PauliZ(0))

    with pytest.warns(UserWarning, match="An auxiliary wire is not available."):
        qml.metric_tensor(circuit, aux_wire=404)(x)


def test_error_aux_wire_replaced():
    """Tests that even if an aux_wire is provided, it is superseded by a device
    wire if it does not exist itself on the device, so that the metric_tensor is
    successfully computed."""
    dev = qml.device("default.qubit", wires=qml.wires.Wires(["wire1", "wire2", "hidden_wire"]))

    @qml.qnode(dev)
    def circuit(x, z):
        qml.RX(x, wires="wire1")
        qml.RZ(z, wires="wire2")
        qml.CNOT(wires=["wire1", "wire2"])
        qml.RX(x, wires="wire1")
        qml.RZ(z, wires="wire2")
        return qml.expval(qml.PauliZ("wire2"))

    x = np.array(0.5, requires_grad=True)
    z = np.array(0.1, requires_grad=True)

    qml.metric_tensor(circuit, approx=None, aux_wire="wire3")(x, z)


@pytest.mark.parametrize("allow_nonunitary", [True, False])
def test_error_generator_not_registered(allow_nonunitary, monkeypatch):
    """Tests that an error is raised if an operation doe not have a
    controlled-generator operation registered."""
    dev = qml.device("default.qubit", wires=qml.wires.Wires(["wire1", "wire2", "wire3"]))

    x = np.array(0.5, requires_grad=True)
    z = np.array(0.1, requires_grad=True)

    @qml.qnode(dev)
    def circuit(x, z):
        qml.CRX(x, wires=["wire1", "wire2"])
        qml.RZ(z, wires="wire2")
        return qml.expval(qml.PauliZ("wire2"))

    with monkeypatch.context() as m:
        exp_fn = lambda tape, *args, **kwargs: tape
        m.setattr("pennylane.transforms.metric_tensor.expand_fn", exp_fn)

        if allow_nonunitary:
            qml.metric_tensor(circuit, approx=None, allow_nonunitary=allow_nonunitary)(x, z)
        else:
            with pytest.raises(ValueError, match="Generator for operation"):
                qml.metric_tensor(circuit, approx=None, allow_nonunitary=allow_nonunitary)(x, z)

    class RX(qml.RX):
        def generator(self):
            return qml.Hadamard(self.wires)

    @qml.qnode(dev)
    def circuit(x, z):
        RX(x, wires="wire1")
        qml.RZ(z, wires="wire1")
        return qml.expval(qml.PauliZ("wire2"))

    with monkeypatch.context() as m:
        exp_fn = lambda tape, *args, **kwargs: tape
        m.setattr("pennylane.transforms.metric_tensor.expand_fn", exp_fn)

        if allow_nonunitary:
            qml.metric_tensor(circuit, approx=None, allow_nonunitary=allow_nonunitary)(x, z)
        else:
            with pytest.raises(ValueError, match="Generator for operation"):
                qml.metric_tensor(circuit, approx=None, allow_nonunitary=allow_nonunitary)(x, z)


def test_no_error_missing_aux_wire_not_used(recwarn):
    """Tests that a no error is raised if the requested (or default, if not given)
    auxiliary wire for the Hadamard test is missing but it is not used, either
    because ``approx`` is used or because there only is a diagonal contribution."""
    dev = qml.device("default.qubit", wires=qml.wires.Wires(["wire1", "wire2"]))

    @qml.qnode(dev)
    def circuit_single_block(x, z):
        """This circuit has a metric tensor that consists
        of a single block in the block diagonal "approximation"."""
        qml.RX(x, wires="wire1")
        qml.RZ(z, wires="wire2")
        qml.CNOT(wires=["wire1", "wire2"])
        return qml.expval(qml.PauliZ("wire2"))

    @qml.qnode(dev)
    def circuit_multi_block(x, z):
        """This circuit has a metric tensor that consists
        of multiple blocks and thus is approximated when only
        computing the block diagonal."""
        qml.RX(x, wires="wire1")
        qml.RZ(z, wires="wire2")
        qml.CNOT(wires=["wire1", "wire2"])
        qml.RX(x, wires="wire1")
        qml.RZ(z, wires="wire2")
        return qml.expval(qml.PauliZ("wire2"))

    x = np.array(0.5, requires_grad=True)
    z = np.array(0.1, requires_grad=True)

    qml.metric_tensor(circuit_single_block, approx=None)(x, z)
    qml.metric_tensor(circuit_single_block, approx=None, aux_wire="aux_wire")(x, z)
    qml.metric_tensor(circuit_multi_block, approx="block-diag")(x, z)
    qml.metric_tensor(circuit_multi_block, approx="block-diag", aux_wire="aux_wire")(x, z)

    assert len(recwarn) == 0


def aux_wire_ansatz_0(x, y):
    qml.RX(x, wires=0)
    qml.RY(x, wires=2)


def aux_wire_ansatz_1(x, y):
    qml.RX(x, wires=0)
    qml.RY(x, wires=1)


@pytest.mark.parametrize("aux_wire", [None, "aux", 3])
@pytest.mark.parametrize("ansatz", [aux_wire_ansatz_0, aux_wire_ansatz_1])
def test_get_aux_wire(aux_wire, ansatz):
    """Test ``_get_aux_wire`` without device_wires."""
    x, y = np.array([0.2, 0.1], requires_grad=True)
    with qml.queuing.AnnotatedQueue() as q:
        ansatz(x, y)
    tape = qml.tape.QuantumScript.from_queue(q)
    out = _get_aux_wire(aux_wire, tape, None)

    if aux_wire is not None:
        assert out == aux_wire
    else:
        assert out == (1 if 1 not in tape.wires else 2)


def test_get_aux_wire_with_device_wires():
    """Test ``_get_aux_wire`` with device_wires."""
    x, y = np.array([0.2, 0.1], requires_grad=True)
    with qml.queuing.AnnotatedQueue() as q:
        qml.RX(x, wires=0)
        qml.RX(x, wires="one")

    tape = qml.tape.QuantumScript.from_queue(q)
    device_wires = qml.wires.Wires([0, "aux", "one"])

    assert _get_aux_wire(0, tape, device_wires) == 0
    assert _get_aux_wire("one", tape, device_wires) == "one"
    assert _get_aux_wire(None, tape, device_wires) == "aux"


def test_get_aux_wire_with_unavailable_aux():
    """Test ``_get_aux_wire`` with device_wires and a requested ``aux_wire`` that is missing."""
    x, y = np.array([0.2, 0.1], requires_grad=True)
    with qml.queuing.AnnotatedQueue() as q:
        qml.RX(x, wires=0)
        qml.RX(x, wires="one")
    tape = qml.tape.QuantumScript.from_queue(q)
    device_wires = qml.wires.Wires([0, "one"])
    with pytest.raises(qml.wires.WireError, match="The requested aux_wire does not exist"):
        _get_aux_wire("two", tape, device_wires)
>>>>>>> b63cb1a2
<|MERGE_RESOLUTION|>--- conflicted
+++ resolved
@@ -1,2957 +1,1482 @@
-<<<<<<< HEAD
-# Copyright 2018-2021 Xanadu Quantum Technologies Inc.
-
-# Licensed under the Apache License, Version 2.0 (the "License");
-# you may not use this file except in compliance with the License.
-# You may obtain a copy of the License at
-
-#     http://www.apache.org/licenses/LICENSE-2.0
-
-# Unless required by applicable law or agreed to in writing, software
-# distributed under the License is distributed on an "AS IS" BASIS,
-# WITHOUT WARRANTIES OR CONDITIONS OF ANY KIND, either express or implied.
-# See the License for the specific language governing permissions and
-# limitations under the License.
-"""
-Unit tests for the metric tensor transform.
-"""
-import pytest
-from pennylane import numpy as np
-from scipy.linalg import block_diag
-
-import pennylane as qml
-from gate_data import Y, Z
-from pennylane.transforms.metric_tensor import _get_aux_wire
-
-
-class TestMetricTensor:
-    """Tests for metric tensor subcircuit construction and evaluation"""
-
-    @pytest.mark.parametrize("diff_method", ["parameter-shift", "backprop"])
-    def test_rot_decomposition(self, diff_method):
-        """Test that the rotation gate is correctly decomposed"""
-        dev = qml.device("default.qubit", wires=1)
-        params = np.array([1.0, 2.0, 3.0], requires_grad=True)
-
-        with qml.tape.QuantumTape() as circuit:
-            qml.Rot(params[0], params[1], params[2], wires=0)
-            qml.expval(qml.PauliX(0))
-
-        tapes, _ = qml.metric_tensor(circuit, approx="block-diag")
-        assert len(tapes) == 3
-
-        # first parameter subcircuit
-        assert len(tapes[0].operations) == 0
-
-        # Second parameter subcircuit
-        assert len(tapes[1].operations) == 4
-        assert isinstance(tapes[1].operations[0], qml.RZ)
-        assert tapes[1].operations[0].data == [1]
-        # PauliY decomp
-        assert isinstance(tapes[1].operations[1], qml.PauliZ)
-        assert isinstance(tapes[1].operations[2], qml.S)
-        assert isinstance(tapes[1].operations[3], qml.Hadamard)
-
-        # Third parameter subcircuit
-        assert len(tapes[2].operations) == 2
-        assert isinstance(tapes[2].operations[0], qml.RZ)
-        assert isinstance(tapes[2].operations[1], qml.RY)
-        assert tapes[2].operations[0].data == [1]
-        assert tapes[2].operations[1].data == [2]
-
-    @pytest.mark.parametrize("diff_method", ["parameter-shift", "backprop"])
-    def test_multirz_decomposition(self, diff_method):
-        """Test that the MultiRZ gate is correctly decomposed"""
-        dev = qml.device("default.qubit", wires=3)
-
-        @qml.qnode(dev, diff_method=diff_method)
-        def circuit(a, b):
-            qml.RX(a, wires=0)
-            qml.MultiRZ(b, wires=[0, 1, 2])
-            return qml.expval(qml.PauliX(0))
-
-        params = np.array([0.1, 0.2], requires_grad=True)
-        result = qml.metric_tensor(circuit, approx="block-diag")(*params)
-        assert isinstance(result, tuple) and len(result) == 2
-        assert qml.math.shape(result[0]) == ()
-        assert qml.math.shape(result[1]) == ()
-
-    @pytest.mark.parametrize("diff_method", ["parameter-shift", "backprop"])
-    def test_parameter_fan_out(self, diff_method):
-        """The metric tensor is with respect to the quantum circuit and ignores
-        classical processing if ``hybrid=False``. As a result, if there is
-        parameter fan-out, the returned metric tensor will be larger than
-        ``(len(args), len(args))`` if hybrid computation is deactivated.
-        """
-        dev = qml.device("default.qubit", wires=2)
-
-        def circuit(a):
-            qml.RX(a, wires=0)
-            qml.RX(a, wires=0)
-            return qml.expval(qml.PauliX(0))
-
-        circuit = qml.QNode(circuit, dev, diff_method=diff_method)
-        params = np.array([0.1], requires_grad=True)
-        result = qml.metric_tensor(circuit, hybrid=False, approx="block-diag")(*params)
-        assert result.shape == (2, 2)
-
-    def test_construct_subcircuit(self):
-        """Test correct subcircuits constructed"""
-        dev = qml.device("default.qubit", wires=2)
-
-        with qml.tape.QuantumTape() as tape:
-            qml.RX(np.array(1.0, requires_grad=True), wires=0)
-            qml.RY(np.array(1.0, requires_grad=True), wires=0)
-            qml.CNOT(wires=[0, 1])
-            qml.PhaseShift(np.array(1.0, requires_grad=True), wires=1)
-            return qml.expval(qml.PauliX(0)), qml.expval(qml.PauliX(1))
-
-        tapes, _ = qml.metric_tensor(tape, approx="block-diag")
-        assert len(tapes) == 3
-
-        # first parameter subcircuit
-        assert len(tapes[0].operations) == 1
-        assert isinstance(tapes[0].operations[0], qml.Hadamard)  # PauliX decomp
-
-        # second parameter subcircuit
-        assert len(tapes[1].operations) == 4
-        assert isinstance(tapes[1].operations[0], qml.RX)
-        # PauliY decomp
-        assert isinstance(tapes[1].operations[1], qml.PauliZ)
-        assert isinstance(tapes[1].operations[2], qml.S)
-        assert isinstance(tapes[1].operations[3], qml.Hadamard)
-
-        # third parameter subcircuit
-        assert len(tapes[2].operations) == 4
-        assert isinstance(tapes[2].operations[0], qml.RX)
-        assert isinstance(tapes[2].operations[1], qml.RY)
-        assert isinstance(tapes[2].operations[2], qml.CNOT)
-        # Phase shift generator
-        assert isinstance(tapes[2].operations[3], qml.QubitUnitary)
-
-    def test_construct_subcircuit_layers(self):
-        """Test correct subcircuits constructed
-        when a layer structure exists"""
-        dev = qml.device("default.qubit", wires=3)
-        params = np.ones([8])
-
-        with qml.tape.QuantumTape() as tape:
-            # section 1
-            qml.RX(params[0], wires=0)
-            # section 2
-            qml.RY(params[1], wires=0)
-            qml.CNOT(wires=[0, 1])
-            qml.CNOT(wires=[1, 2])
-            # section 3
-            qml.RX(params[2], wires=0)
-            qml.RY(params[3], wires=1)
-            qml.RZ(params[4], wires=2)
-            qml.CNOT(wires=[0, 1])
-            qml.CNOT(wires=[1, 2])
-            # section 4
-            qml.RX(params[5], wires=0)
-            qml.RY(params[6], wires=1)
-            qml.RZ(params[7], wires=2)
-            qml.CNOT(wires=[0, 1])
-            qml.CNOT(wires=[1, 2])
-            return qml.expval(qml.PauliX(0)), qml.expval(qml.PauliX(1)), qml.expval(qml.PauliX(2))
-
-        tapes, _ = qml.metric_tensor(tape, approx="block-diag")
-
-        # this circuit should split into 4 independent
-        # sections or layers when constructing subcircuits
-        assert len(tapes) == 4
-
-        # first layer subcircuit
-        assert len(tapes[0].operations) == 1
-        assert isinstance(tapes[0].operations[0], qml.Hadamard)  # PauliX decomp
-
-        # second layer subcircuit
-        assert len(tapes[1].operations) == 4
-        assert isinstance(tapes[1].operations[0], qml.RX)
-        # PauliY decomp
-        assert isinstance(tapes[1].operations[1], qml.PauliZ)
-        assert isinstance(tapes[1].operations[2], qml.S)
-        assert isinstance(tapes[1].operations[3], qml.Hadamard)
-
-        # # third layer subcircuit
-        assert len(tapes[2].operations) == 8
-        assert isinstance(tapes[2].operations[0], qml.RX)
-        assert isinstance(tapes[2].operations[1], qml.RY)
-        assert isinstance(tapes[2].operations[2], qml.CNOT)
-        assert isinstance(tapes[2].operations[3], qml.CNOT)
-        # PauliX decomp
-        assert isinstance(tapes[2].operations[4], qml.Hadamard)
-        # PauliY decomp
-        assert isinstance(tapes[2].operations[5], qml.PauliZ)
-        assert isinstance(tapes[2].operations[6], qml.S)
-        assert isinstance(tapes[2].operations[7], qml.Hadamard)
-
-        # # fourth layer subcircuit
-        assert len(tapes[3].operations) == 13
-        assert isinstance(tapes[3].operations[0], qml.RX)
-        assert isinstance(tapes[3].operations[1], qml.RY)
-        assert isinstance(tapes[3].operations[2], qml.CNOT)
-        assert isinstance(tapes[3].operations[3], qml.CNOT)
-        assert isinstance(tapes[3].operations[4], qml.RX)
-        assert isinstance(tapes[3].operations[5], qml.RY)
-        assert isinstance(tapes[3].operations[6], qml.RZ)
-        assert isinstance(tapes[3].operations[7], qml.CNOT)
-        assert isinstance(tapes[3].operations[8], qml.CNOT)
-        # PauliX decomp
-        assert isinstance(tapes[3].operations[9], qml.Hadamard)
-        # PauliY decomp
-        assert isinstance(tapes[3].operations[10], qml.PauliZ)
-        assert isinstance(tapes[3].operations[11], qml.S)
-        assert isinstance(tapes[3].operations[12], qml.Hadamard)
-
-    def test_evaluate_diag_metric_tensor(self, tol):
-        """Test that a diagonal metric tensor evaluates correctly for
-        block-diagonal and diagonal setting."""
-        dev = qml.device("default.qubit", wires=2)
-
-        def circuit(abc):
-            a, b, c = abc
-            qml.RX(a, wires=0)
-            qml.RY(b, wires=0)
-            qml.CNOT(wires=[0, 1])
-            qml.PhaseShift(c, wires=1)
-            return qml.expval(qml.PauliX(0)), qml.expval(qml.PauliX(1))
-
-        circuit = qml.QNode(circuit, dev)
-
-        abc = np.array([0.432, 0.12, -0.432], requires_grad=True)
-        a, b, c = abc
-
-        # evaluate metric tensor
-        g_diag = qml.metric_tensor(circuit, approx="diag")(abc)
-        g_blockdiag = qml.metric_tensor(circuit, approx="block-diag")(abc)
-
-        # check that the metric tensor is correct
-        expected = (
-            np.array(
-                [1, np.cos(a) ** 2, (3 - 2 * np.cos(a) ** 2 * np.cos(2 * b) - np.cos(2 * a)) / 4]
-            )
-            / 4
-        )
-        assert qml.math.allclose(g_diag, np.diag(expected), atol=tol, rtol=0)
-        assert qml.math.allclose(g_blockdiag, np.diag(expected), atol=tol, rtol=0)
-
-    @pytest.mark.parametrize("strategy", ["gradient", "device"])
-    def test_template_integration(self, strategy, tol):
-        """Test that the metric tensor transform acts on QNodes
-        correctly when the QNode contains a template"""
-        dev = qml.device("default.qubit", wires=3)
-
-        @qml.qnode(dev, expansion_strategy=strategy)
-        def circuit(weights):
-            qml.templates.StronglyEntanglingLayers(weights, wires=[0, 1, 2])
-            return qml.probs(wires=[0, 1])
-
-        weights = np.ones([2, 3, 3], dtype=np.float64, requires_grad=True)
-        res = qml.metric_tensor(circuit, approx="block-diag")(weights)
-        assert res.shape == (2, 3, 3, 2, 3, 3)
-
-    def test_evaluate_diag_metric_tensor_classical_processing(self, tol):
-        """Test that a diagonal metric tensor evaluates correctly
-        when the QNode includes classical processing."""
-        dev = qml.device("default.qubit", wires=2)
-
-        def circuit(a, b):
-            # The classical processing function is
-            #     f: ([a0, a1], b) -> (a1, a0, b)
-            # So the classical Jacobians will be a permutation matrix and an identity matrix:
-            #     classical_jacobian(circuit)(a, b) == ([[0, 1], [1, 0]], [[1]])
-            qml.RX(a[1], wires=0)
-            qml.RY(a[0], wires=0)
-            qml.CNOT(wires=[0, 1])
-            qml.U1(b, wires=1)
-            return qml.expval(qml.PauliX(0)), qml.expval(qml.PauliX(1))
-
-        circuit = qml.QNode(circuit, dev)
-
-        a = np.array([0.432, 0.1], requires_grad=True)
-        b = np.array(0.12, requires_grad=True)
-
-        # evaluate metric tensor
-        g = qml.metric_tensor(circuit, approx="block-diag")(a, b)
-        assert isinstance(g, tuple)
-        assert len(g) == 2
-        assert g[0].shape == (len(a), len(a))
-        assert g[1].shape == tuple()
-
-        # check that the metric tensor is correct
-        expected = np.array([np.cos(a[1]) ** 2, 1]) / 4
-        assert qml.math.allclose(g[0], np.diag(expected), atol=tol, rtol=0)
-
-        expected = (3 - 2 * np.cos(a[1]) ** 2 * np.cos(2 * a[0]) - np.cos(2 * a[1])) / 16
-        assert qml.math.allclose(g[1], expected, atol=tol, rtol=0)
-
-    @pytest.fixture(params=["parameter-shift", "backprop"])
-    def sample_circuit(self, request):
-        """Sample variational circuit fixture used in the
-        next couple of tests"""
-        dev = qml.device("default.qubit", wires=3)
-
-        def non_parametrized_layer(a, b, c):
-            qml.RX(a, wires=0)
-            qml.RX(b, wires=1)
-            qml.RX(c, wires=1)
-            qml.CNOT(wires=[0, 1])
-            qml.CNOT(wires=[1, 2])
-            qml.RZ(a, wires=0)
-            qml.Hadamard(wires=1)
-            qml.CNOT(wires=[0, 1])
-            qml.RZ(b, wires=1)
-            qml.Hadamard(wires=0)
-
-        a = 0.5
-        b = 0.1
-        c = 0.5
-
-        def final(params):
-            x, y, z, h, g, f = params
-            non_parametrized_layer(a, b, c)
-            qml.RX(x, wires=0)
-            qml.RY(-y, wires=1).inv()
-            qml.RZ(z, wires=2)
-            non_parametrized_layer(a, b, c)
-            qml.RY(f, wires=1)
-            qml.RZ(g, wires=2)
-            qml.RX(h, wires=1)
-            return qml.expval(qml.PauliX(0)), qml.expval(qml.PauliX(1)), qml.expval(qml.PauliX(2))
-
-        final = qml.QNode(final, dev, diff_method=request.param)
-
-        return dev, final, non_parametrized_layer, a, b, c
-
-    def test_evaluate_block_diag_metric_tensor(self, sample_circuit, tol):
-        """Test that a block-diagonal metric tensor evaluates correctly,
-        by comparing it to a known analytic result as well as numerical
-        computation."""
-        dev, circuit, non_parametrized_layer, a, b, c = sample_circuit
-
-        params = np.array(
-            [-0.282203, 0.145554, 0.331624, -0.163907, 0.57662, 0.081272],
-            requires_grad=True,
-        )
-
-        G = qml.metric_tensor(circuit, approx="block-diag")(params)
-
-        # ============================================
-        # Test block-diag metric tensor of first layer is correct.
-        # We do this by comparing against the known analytic result.
-        # First layer includes the non_parametrized_layer,
-        # followed by observables corresponding to generators of:
-        #   qml.RX(x, wires=0)
-        #   qml.RY(y, wires=1)
-        #   qml.RZ(z, wires=2)
-
-        G1 = np.zeros([3, 3])
-
-        # diag elements
-        G1[0, 0] = np.sin(a) ** 2 / 4
-        G1[1, 1] = (
-            16 * np.cos(a) ** 2 * np.sin(b) ** 3 * np.cos(b) * np.sin(2 * c)
-            + np.cos(2 * b) * (2 - 8 * np.cos(a) ** 2 * np.sin(b) ** 2 * np.cos(2 * c))
-            + np.cos(2 * (a - b))
-            + np.cos(2 * (a + b))
-            - 2 * np.cos(2 * a)
-            + 14
-        ) / 64
-        G1[2, 2] = (3 - np.cos(2 * a) - 2 * np.cos(a) ** 2 * np.cos(2 * (b + c))) / 16
-
-        # off diag elements
-        G1[0, 1] = np.sin(a) ** 2 * np.sin(b) * np.cos(b + c) / 4
-        G1[0, 2] = np.sin(a) ** 2 * np.cos(b + c) / 4
-        G1[1, 2] = (
-            -np.sin(b)
-            * (
-                np.cos(2 * (a - b - c))
-                + np.cos(2 * (a + b + c))
-                + 2 * np.cos(2 * a)
-                + 2 * np.cos(2 * (b + c))
-                - 6
-            )
-            / 32
-        )
-
-        G1[1, 0] = G1[0, 1]
-        G1[2, 0] = G1[0, 2]
-        G1[2, 1] = G1[1, 2]
-
-        assert qml.math.allclose(G[:3, :3], G1, atol=tol, rtol=0)
-
-        # =============================================
-        # Test block-diag metric tensor of second layer is correct.
-        # We do this by computing the required expectation values
-        # numerically using multiple circuits.
-        # The second layer includes the non_parametrized_layer,
-        # RX, RY, RZ gates (x, y, z params), and a 2nd non_parametrized_layer.
-        #
-        # Observables are the generators of:
-        #   qml.RY(f, wires=1)
-        #   qml.RZ(g, wires=2)
-        G2 = np.zeros([2, 2])
-
-        def layer2_diag(params):
-            x, y, z, h, g, f = params
-            non_parametrized_layer(a, b, c)
-            qml.RX(x, wires=0)
-            qml.RY(y, wires=1)
-            qml.RZ(z, wires=2)
-            non_parametrized_layer(a, b, c)
-            return qml.var(qml.PauliZ(2)), qml.var(qml.PauliY(1))
-
-        layer2_diag = qml.QNode(layer2_diag, dev)
-
-        def layer2_off_diag_first_order(params):
-            x, y, z, h, g, f = params
-            non_parametrized_layer(a, b, c)
-            qml.RX(x, wires=0)
-            qml.RY(y, wires=1)
-            qml.RZ(z, wires=2)
-            non_parametrized_layer(a, b, c)
-            return qml.expval(qml.PauliZ(2)), qml.expval(qml.PauliY(1))
-
-        layer2_off_diag_first_order = qml.QNode(layer2_off_diag_first_order, dev)
-
-        def layer2_off_diag_second_order(params):
-            x, y, z, h, g, f = params
-            non_parametrized_layer(a, b, c)
-            qml.RX(x, wires=0)
-            qml.RY(y, wires=1)
-            qml.RZ(z, wires=2)
-            non_parametrized_layer(a, b, c)
-            return qml.expval(qml.PauliY(1) @ qml.PauliZ(2))
-
-        layer2_off_diag_second_order = qml.QNode(layer2_off_diag_second_order, dev)
-
-        # calculate the diagonal terms
-        varK0, varK1 = layer2_diag(params)
-        G2[0, 0] = varK0 / 4
-        G2[1, 1] = varK1 / 4
-
-        # calculate the off-diagonal terms
-        exK0, exK1 = layer2_off_diag_first_order(params)
-        exK01 = layer2_off_diag_second_order(params)
-
-        G2[0, 1] = (exK01 - exK0 * exK1) / 4
-        G2[1, 0] = (exK01 - exK0 * exK1) / 4
-
-        assert qml.math.allclose(G[4:6, 4:6], G2, atol=tol, rtol=0)
-
-        # =============================================
-        # Test block-diag metric tensor of third layer is correct.
-        # We do this by computing the required expectation values
-        # numerically.
-        # The third layer includes the non_parametrized_layer,
-        # RX, RY, RZ gates (x, y, z params), a 2nd non_parametrized_layer,
-        # followed by the qml.RY(f, wires=2) operation.
-        #
-        # Observable is simply generator of:
-        #   qml.RY(f, wires=2)
-        #
-        # Note: since this layer only consists of a single parameter,
-        # only need to compute a single diagonal element.
-
-        def layer3_diag(params):
-            x, y, z, h, g, f = params
-            non_parametrized_layer(a, b, c)
-            qml.RX(x, wires=0)
-            qml.RY(y, wires=1)
-            qml.RZ(z, wires=2)
-            non_parametrized_layer(a, b, c)
-            qml.RY(f, wires=2)
-            return qml.var(qml.PauliX(1))
-
-        layer3_diag = qml.QNode(layer3_diag, dev)
-        G3 = layer3_diag(params) / 4
-        assert qml.math.allclose(G[3:4, 3:4], G3, atol=tol, rtol=0)
-
-        # ============================================
-        # Finally, double check that the entire metric
-        # tensor is as computed.
-
-        G_expected = block_diag(G1, G3, G2)
-        assert qml.math.allclose(G, G_expected, atol=tol, rtol=0)
-
-    def test_evaluate_diag_approx_metric_tensor(self, sample_circuit, tol):
-        """Test that a metric tensor under the diagonal approximation evaluates
-        correctly."""
-        dev, circuit, non_parametrized_layer, a, b, c = sample_circuit
-        params = np.array(
-            [-0.282203, 0.145554, 0.331624, -0.163907, 0.57662, 0.081272],
-            requires_grad=True,
-        )
-
-        G = qml.metric_tensor(circuit, approx="diag")(params)
-
-        # ============================================
-        # Test block-diag metric tensor of first layer is correct.
-        # We do this by comparing against the known analytic result.
-        # First layer includes the non_parametrized_layer,
-        # followed by observables corresponding to generators of:
-        #   qml.RX(x, wires=0)
-        #   qml.RY(y, wires=1)
-        #   qml.RZ(z, wires=2)
-
-        G1 = np.zeros([3, 3])
-
-        # diag elements
-        G1[0, 0] = np.sin(a) ** 2 / 4
-        G1[1, 1] = (
-            16 * np.cos(a) ** 2 * np.sin(b) ** 3 * np.cos(b) * np.sin(2 * c)
-            + np.cos(2 * b) * (2 - 8 * np.cos(a) ** 2 * np.sin(b) ** 2 * np.cos(2 * c))
-            + np.cos(2 * (a - b))
-            + np.cos(2 * (a + b))
-            - 2 * np.cos(2 * a)
-            + 14
-        ) / 64
-        G1[2, 2] = (3 - np.cos(2 * a) - 2 * np.cos(a) ** 2 * np.cos(2 * (b + c))) / 16
-
-        assert qml.math.allclose(G[:3, :3], G1, atol=tol, rtol=0)
-
-        # =============================================
-        # Test block-diag metric tensor of second layer is correct.
-        # We do this by computing the required expectation values
-        # numerically using multiple circuits.
-        # The second layer includes the non_parametrized_layer,
-        # RX, RY, RZ gates (x, y, z params), and a 2nd non_parametrized_layer.
-        #
-        # Observables are the generators of:
-        #   qml.RY(f, wires=1)
-        #   qml.RZ(g, wires=2)
-        G2 = np.zeros([2, 2])
-
-        def layer2_diag(params):
-            x, y, z, h, g, f = params
-            non_parametrized_layer(a, b, c)
-            qml.RX(x, wires=0)
-            qml.RY(y, wires=1)
-            qml.RZ(z, wires=2)
-            non_parametrized_layer(a, b, c)
-            return qml.var(qml.PauliZ(2)), qml.var(qml.PauliY(1))
-
-        layer2_diag = qml.QNode(layer2_diag, dev)
-
-        # calculate the diagonal terms
-        varK0, varK1 = layer2_diag(params)
-        G2[0, 0] = varK0 / 4
-        G2[1, 1] = varK1 / 4
-
-        assert qml.math.allclose(G[4:6, 4:6], G2, atol=tol, rtol=0)
-
-        # =============================================
-        # Test metric tensor of third layer is correct.
-        # We do this by computing the required expectation values
-        # numerically.
-        # The third layer includes the non_parametrized_layer,
-        # RX, RY, RZ gates (x, y, z params), a 2nd non_parametrized_layer,
-        # followed by the qml.RY(f, wires=2) operation.
-        #
-        # Observable is simply generator of:
-        #   qml.RY(f, wires=2)
-        #
-        # Note: since this layer only consists of a single parameter,
-        # only need to compute a single diagonal element.
-
-        def layer3_diag(params):
-            x, y, z, h, g, f = params
-            non_parametrized_layer(a, b, c)
-            qml.RX(x, wires=0)
-            qml.RY(y, wires=1)
-            qml.RZ(z, wires=2)
-            non_parametrized_layer(a, b, c)
-            qml.RY(f, wires=2)
-            return qml.var(qml.PauliX(1))
-
-        layer3_diag = qml.QNode(layer3_diag, dev)
-        G3 = layer3_diag(params) / 4
-        assert qml.math.allclose(G[3:4, 3:4], G3, atol=tol, rtol=0)
-
-        # ============================================
-        # Finally, double check that the entire metric
-        # tensor is as computed.
-
-        G_expected = block_diag(G1, G3, G2)
-        assert qml.math.allclose(G, G_expected, atol=tol, rtol=0)
-
-    def test_multi_qubit_gates(self):
-        """Test that a tape with Ising gates has the correct metric tensor tapes."""
-
-        dev = qml.device("default.qubit", wires=3)
-        with qml.tape.QuantumTape() as tape:
-            qml.Hadamard(0)
-            qml.Hadamard(2)
-            qml.IsingXX(0.2, wires=[0, 1])
-            qml.IsingXX(-0.6, wires=[1, 2])
-            qml.IsingZZ(1.02, wires=[0, 1])
-            qml.IsingZZ(-4.2, wires=[1, 2])
-
-        tapes, proc_fn = qml.metric_tensor(tape, approx="block-diag")
-        assert len(tapes) == 4
-        assert [len(tape.operations) for tape in tapes] == [3, 5, 4, 5]
-        assert [len(tape.measurements) for tape in tapes] == [1] * 4
-        expected_ops = [
-            [qml.Hadamard, qml.Hadamard, qml.Hadamard],
-            [qml.Hadamard, qml.Hadamard, qml.IsingXX, qml.Hadamard, qml.Hadamard],
-            [qml.Hadamard, qml.Hadamard, qml.IsingXX, qml.IsingXX],
-            [qml.Hadamard, qml.Hadamard, qml.IsingXX, qml.IsingXX, qml.IsingZZ],
-        ]
-        assert [[type(op) for op in tape.operations] for tape in tapes] == expected_ops
-
-    @pytest.mark.autograd
-    def test_no_trainable_params_qnode_autograd(self):
-        """Test that the correct ouput and warning is generated in the absence of any trainable
-        parameters"""
-
-        dev = qml.device("default.qubit", wires=3)
-
-        @qml.qnode(dev, interface="autograd")
-        def circuit(weights):
-            qml.RX(weights[0], wires=0)
-            qml.RY(weights[1], wires=0)
-            return qml.expval(qml.PauliZ(0) @ qml.PauliZ(1))
-
-        weights = [0.1, 0.2]
-        with pytest.warns(UserWarning, match="tensor of a QNode with no trainable parameters"):
-            res = qml.metric_tensor(circuit)(weights)
-
-        assert res == ()
-
-    @pytest.mark.torch
-    def test_no_trainable_params_qnode_torch(self):
-        """Test that the correct ouput and warning is generated in the absence of any trainable
-        parameters"""
-
-        dev = qml.device("default.qubit", wires=3)
-
-        @qml.qnode(dev, interface="torch")
-        def circuit(weights):
-            qml.RX(weights[0], wires=0)
-            qml.RY(weights[1], wires=0)
-            return qml.expval(qml.PauliZ(0) @ qml.PauliZ(1))
-
-        weights = [0.1, 0.2]
-        with pytest.warns(UserWarning, match="tensor of a QNode with no trainable parameters"):
-            res = qml.metric_tensor(circuit)(weights)
-
-        assert res == ()
-
-    @pytest.mark.tf
-    def test_no_trainable_params_qnode_tf(self):
-        """Test that the correct ouput and warning is generated in the absence of any trainable
-        parameters"""
-
-        dev = qml.device("default.qubit", wires=3)
-
-        @qml.qnode(dev, interface="tf")
-        def circuit(weights):
-            qml.RX(weights[0], wires=0)
-            qml.RY(weights[1], wires=0)
-            return qml.expval(qml.PauliZ(0) @ qml.PauliZ(1))
-
-        weights = [0.1, 0.2]
-        with pytest.warns(UserWarning, match="tensor of a QNode with no trainable parameters"):
-            res = qml.metric_tensor(circuit)(weights)
-
-        assert res == ()
-
-    @pytest.mark.jax
-    def test_no_trainable_params_qnode_jax(self):
-        """Test that the correct ouput and warning is generated in the absence of any trainable
-        parameters"""
-
-        dev = qml.device("default.qubit", wires=3)
-
-        @qml.qnode(dev, interface="jax")
-        def circuit(weights):
-            qml.RX(weights[0], wires=0)
-            qml.RY(weights[1], wires=0)
-            return qml.expval(qml.PauliZ(0) @ qml.PauliZ(1))
-
-        weights = [0.1, 0.2]
-        with pytest.warns(UserWarning, match="tensor of a QNode with no trainable parameters"):
-            res = qml.metric_tensor(circuit)(weights)
-
-        assert res == ()
-
-    def test_no_trainable_params_tape(self):
-        """Test that the correct ouput and warning is generated in the absence of any trainable
-        parameters"""
-        dev = qml.device("default.qubit", wires=3)
-
-        weights = [0.1, 0.2]
-        with qml.tape.QuantumTape() as tape:
-            qml.RX(weights[0], wires=0)
-            qml.RY(weights[1], wires=0)
-            qml.expval(qml.PauliZ(0) @ qml.PauliZ(1))
-
-        # TODO: remove once #2155 is resolved
-        tape.trainable_params = []
-
-        with pytest.warns(UserWarning, match="tensor of a tape with no trainable parameters"):
-            mt_tapes, post_processing = qml.metric_tensor(tape)
-        res = post_processing(qml.execute(mt_tapes, dev, None))
-
-        assert mt_tapes == []
-        assert res == ()
-
-
-fixed_pars = np.array([-0.2, 0.2, 0.5, 0.3, 0.7], requires_grad=False)
-
-
-def fubini_ansatz0(params, wires=None):
-    qml.RX(params[0], wires=0)
-    qml.RY(fixed_pars[0], wires=0)
-    qml.CNOT(wires=[wires[0], wires[1]])
-    qml.RZ(params[1], wires=0)
-    qml.CNOT(wires=[wires[0], wires[1]])
-
-
-def fubini_ansatz1(params, wires=None):
-    qml.RX(fixed_pars[1], wires=0)
-    for wire in wires:
-        qml.Rot(*params[0][wire], wires=wire)
-    qml.CNOT(wires=[0, 1])
-    qml.RY(fixed_pars[1], wires=0)
-    qml.CNOT(wires=[1, 2])
-    for wire in wires:
-        qml.Rot(*params[1][wire], wires=wire)
-    qml.CNOT(wires=[1, 2])
-    qml.RX(fixed_pars[2], wires=1)
-
-
-def fubini_ansatz2(params, wires=None):
-    params0 = params[0]
-    params1 = params[1]
-    qml.RX(fixed_pars[1], wires=0)
-    qml.Rot(*fixed_pars[2:5], wires=1)
-    qml.CNOT(wires=[0, 1])
-    qml.RY(params0, wires=0)
-    qml.RY(params0, wires=1)
-    qml.CNOT(wires=[0, 1])
-    qml.RX(params1, wires=0).inv()
-    qml.RX(params1, wires=1).inv()
-
-
-def fubini_ansatz3(params, wires=None):
-    params0 = params[0]
-    params1 = params[1]
-    params2 = params[2]
-    qml.RX(fixed_pars[1], wires=0)
-    qml.RX(fixed_pars[3], wires=1)
-    qml.CNOT(wires=[0, 1])
-    qml.CNOT(wires=[1, 2])
-    qml.RX(params0, wires=0).inv()
-    qml.RX(params0, wires=1)
-    qml.CNOT(wires=[0, 1])
-    qml.CNOT(wires=[1, 2])
-    qml.CNOT(wires=[2, 0])
-    qml.RY(params1, wires=0)
-    qml.RY(params1, wires=1)
-    qml.RY(params1, wires=2)
-    qml.RZ(params2, wires=0)
-    qml.RZ(params2, wires=1)
-    qml.RZ(params2, wires=2)
-
-
-def fubini_ansatz4(params00, params_rest, wires=None):
-    params01 = params_rest[0]
-    params10 = params_rest[1]
-    params11 = params_rest[2]
-    qml.RY(fixed_pars[3], wires=0)
-    qml.RY(fixed_pars[2], wires=1)
-    qml.CNOT(wires=[0, 1])
-    qml.CNOT(wires=[1, 2])
-    qml.RY(fixed_pars[4], wires=0)
-    qml.RX(params00, wires=0)
-    qml.CNOT(wires=[0, 1])
-    qml.RX(params01, wires=1)
-    qml.RZ(params10, wires=1)
-    qml.CNOT(wires=[0, 1])
-    qml.RZ(params11, wires=1)
-
-
-def fubini_ansatz5(params, wires=None):
-    fubini_ansatz4(params[0], [params[0], params[1], params[1]], wires=wires)
-
-
-def fubini_ansatz6(params, wires=None):
-    fubini_ansatz4(params[0], [params[0], params[1], -params[1]], wires=wires)
-
-
-def fubini_ansatz7(x, wires=None):
-    qml.RX(fixed_pars[0], wires=0)
-    qml.RX(x, wires=0)
-
-
-def fubini_ansatz8(params, wires=None):
-    params0 = params[0]
-    params1 = params[1]
-    qml.RX(fixed_pars[1], wires=[0])
-    qml.RY(fixed_pars[3], wires=[0])
-    qml.RZ(fixed_pars[2], wires=[0])
-    qml.RX(fixed_pars[2], wires=[1])
-    qml.RY(fixed_pars[2], wires=[1])
-    qml.RZ(fixed_pars[4], wires=[1])
-    qml.CNOT(wires=[0, 1])
-    qml.RX(fixed_pars[0], wires=[0])
-    qml.RY(fixed_pars[1], wires=[0])
-    qml.RZ(fixed_pars[3], wires=[0])
-    qml.RX(fixed_pars[1], wires=[1])
-    qml.RY(fixed_pars[2], wires=[1])
-    qml.RZ(fixed_pars[0], wires=[1])
-    qml.CNOT(wires=[0, 1])
-    qml.RX(params0, wires=[0])
-    qml.RX(params0, wires=[1])
-    qml.CNOT(wires=[0, 1])
-    qml.RY(fixed_pars[4], wires=[1])
-    qml.RY(params1, wires=[0])
-    qml.RY(params1, wires=[1])
-    qml.CNOT(wires=[0, 1])
-    qml.RX(fixed_pars[2], wires=[1])
-
-
-fubini_ansatze = [
-    fubini_ansatz0,
-    fubini_ansatz1,
-    fubini_ansatz2,
-    fubini_ansatz3,
-    fubini_ansatz4,
-    fubini_ansatz5,
-    fubini_ansatz6,
-    fubini_ansatz7,
-    fubini_ansatz8,
-]
-
-B = np.array(
-    [
-        [
-            [0.73, 0.49, 0.04],
-            [0.29, 0.45, 0.59],
-            [0.64, 0.06, 0.26],
-        ],
-        [
-            [0.93, 0.14, 0.46],
-            [0.31, 0.83, 0.79],
-            [0.25, 0.40, 0.16],
-        ],
-    ],
-    requires_grad=True,
-)
-fubini_params = [
-    (np.array([0.3434, -0.7245345], requires_grad=True),),
-    (B,),
-    (np.array([-0.1111, -0.2222], requires_grad=True),),
-    (np.array([-0.1111, -0.2222, 0.4554], requires_grad=True),),
-    (
-        np.array(-0.1735, requires_grad=True),
-        np.array([-0.1735, -0.2846, -0.2846], requires_grad=True),
-    ),
-    (np.array([-0.1735, -0.2846], requires_grad=True),),
-    (np.array([-0.1735, -0.2846], requires_grad=True),),
-    (np.array(-0.1735, requires_grad=True),),
-    (np.array([-0.1111, 0.3333], requires_grad=True),),
-]
-
-
-def autodiff_metric_tensor(ansatz, num_wires):
-    """Compute the metric tensor by full state vector
-    differentiation via autograd."""
-    dev = qml.device("default.qubit", wires=num_wires)
-
-    @qml.qnode(dev)
-    def qnode(*params):
-        ansatz(*params, wires=dev.wires)
-        return qml.state()
-
-    def mt(*params):
-        state = qnode(*params)
-        rqnode = lambda *params: np.real(qnode(*params))
-        iqnode = lambda *params: np.imag(qnode(*params))
-        rjac = qml.jacobian(rqnode)(*params)
-        ijac = qml.jacobian(iqnode)(*params)
-
-        if isinstance(rjac, tuple):
-            out = []
-            for rc, ic in zip(rjac, ijac):
-                c = rc + 1j * ic
-                psidpsi = np.tensordot(np.conj(state), c, axes=([0], [0]))
-                out.append(
-                    np.real(
-                        np.tensordot(np.conj(c), c, axes=([0], [0]))
-                        - np.tensordot(np.conj(psidpsi), psidpsi, axes=0)
-                    )
-                )
-            return tuple(out)
-
-        jac = rjac + 1j * ijac
-        psidpsi = np.tensordot(np.conj(state), jac, axes=([0], [0]))
-        return np.real(
-            np.tensordot(np.conj(jac), jac, axes=([0], [0]))
-            - np.tensordot(np.conj(psidpsi), psidpsi, axes=0)
-        )
-
-    return mt
-
-
-class TestFullMetricTensor:
-
-    num_wires = 3
-
-    @pytest.mark.autograd
-    @pytest.mark.parametrize("ansatz, params", zip(fubini_ansatze, fubini_params))
-    def test_correct_output_autograd(self, ansatz, params):
-        expected = autodiff_metric_tensor(ansatz, self.num_wires)(*params)
-        dev = qml.device("default.qubit.autograd", wires=self.num_wires + 1)
-
-        @qml.qnode(dev, interface="autograd")
-        def circuit(*params):
-            """Circuit with dummy output to create a QNode."""
-            ansatz(*params, dev.wires[:-1])
-            return qml.expval(qml.PauliZ(0))
-
-        mt = qml.metric_tensor(circuit, approx=None)(*params)
-
-        if isinstance(mt, tuple):
-            assert all(qml.math.allclose(_mt, _exp) for _mt, _exp in zip(mt, expected))
-        else:
-            assert qml.math.allclose(mt, expected)
-
-    @pytest.mark.jax
-    @pytest.mark.skip(reason="JAX does not support the forward pass metric tensor.")
-    @pytest.mark.parametrize("ansatz, params", zip(fubini_ansatze, fubini_params))
-    def test_correct_output_jax(self, ansatz, params):
-        from jax import numpy as jnp
-
-        expected = autodiff_metric_tensor(ansatz, self.num_wires)(*params)
-        dev = qml.device("default.qubit.jax", wires=self.num_wires + 1)
-
-        params = tuple(jnp.array(p) for p in params)
-
-        @qml.qnode(dev, interface="jax")
-        def circuit(*params):
-            """Circuit with dummy output to create a QNode."""
-            ansatz(*params, dev.wires[:-1])
-            return qml.expval(qml.PauliZ(0))
-
-        mt = qml.metric_tensor(circuit, approx=None)(*params)
-
-        if isinstance(mt, tuple):
-            assert all(qml.math.allclose(_mt, _exp) for _mt, _exp in zip(mt, expected))
-        else:
-            assert qml.math.allclose(mt, expected)
-
-    @pytest.mark.torch
-    @pytest.mark.parametrize("ansatz, params", zip(fubini_ansatze, fubini_params))
-    def test_correct_output_torch(self, ansatz, params):
-        import torch
-
-        expected = autodiff_metric_tensor(ansatz, self.num_wires)(*params)
-        dev = qml.device("default.qubit.torch", wires=self.num_wires + 1)
-
-        params = tuple(torch.tensor(p, dtype=torch.float64, requires_grad=True) for p in params)
-
-        @qml.qnode(dev, interface="torch")
-        def circuit(*params):
-            """Circuit with dummy output to create a QNode."""
-            ansatz(*params, dev.wires[:-1])
-            return qml.expval(qml.PauliZ(0))
-
-        mt = qml.metric_tensor(circuit, approx=None)(*params)
-
-        if isinstance(mt, tuple):
-            assert all(qml.math.allclose(_mt, _exp) for _mt, _exp in zip(mt, expected))
-        else:
-            assert qml.math.allclose(mt, expected)
-
-    @pytest.mark.tf
-    @pytest.mark.parametrize("ansatz, params", zip(fubini_ansatze, fubini_params))
-    def test_correct_output_tf(self, ansatz, params):
-        import tensorflow as tf
-
-        expected = autodiff_metric_tensor(ansatz, self.num_wires)(*params)
-        dev = qml.device("default.qubit.tf", wires=self.num_wires + 1)
-
-        params = tuple(tf.Variable(p, dtype=tf.float64) for p in params)
-
-        @qml.qnode(dev, interface="tf")
-        def circuit(*params):
-            """Circuit with dummy output to create a QNode."""
-            ansatz(*params, dev.wires[:-1])
-            return qml.expval(qml.PauliZ(0))
-
-        with tf.GradientTape() as t:
-            qml.metric_tensor(circuit, approx="block-diag")(*params)
-            mt = qml.metric_tensor(circuit, approx=None)(*params)
-
-        if isinstance(mt, tuple):
-            assert all(qml.math.allclose(_mt, _exp) for _mt, _exp in zip(mt, expected))
-        else:
-            assert qml.math.allclose(mt, expected)
-
-
-def diffability_ansatz_0(weights, wires=None):
-    qml.RX(weights[0], wires=0)
-    qml.RX(weights[1], wires=0)
-    qml.CNOT(wires=[0, 1])
-    qml.RZ(weights[2], wires=1)
-
-
-expected_diag_jac_0 = lambda weights: np.array(
-    [
-        [0, 0, 0],
-        [0, 0, 0],
-        [
-            np.cos(weights[0] + weights[1]) * np.sin(weights[0] + weights[1]) / 2,
-            np.cos(weights[0] + weights[1]) * np.sin(weights[0] + weights[1]) / 2,
-            0,
-        ],
-    ]
-)
-
-
-def diffability_ansatz_1(weights, wires=None):
-    qml.RX(weights[0], wires=0)
-    qml.RY(weights[1], wires=0)
-    qml.CNOT(wires=[0, 1])
-    qml.RZ(weights[2], wires=1)
-
-
-expected_diag_jac_1 = lambda weights: np.array(
-    [
-        [0, 0, 0],
-        [-np.sin(2 * weights[0]) / 4, 0, 0],
-        [
-            np.cos(weights[0]) * np.cos(weights[1]) ** 2 * np.sin(weights[0]) / 2,
-            np.cos(weights[0]) ** 2 * np.sin(2 * weights[1]) / 4,
-            0,
-        ],
-    ]
-)
-
-
-def diffability_ansatz_2(weights, wires=None):
-    qml.RX(weights[0], wires=0)
-    qml.RY(weights[1], wires=1)
-    qml.CNOT(wires=[0, 1])
-    qml.RZ(weights[2], wires=1)
-
-
-expected_diag_jac_2 = lambda weights: np.array(
-    [
-        [0, 0, 0],
-        [0, 0, 0],
-        [
-            np.cos(weights[1]) ** 2 * np.sin(2 * weights[0]) / 4,
-            np.cos(weights[0]) ** 2 * np.sin(2 * weights[1]) / 4,
-            0,
-        ],
-    ]
-)
-
-weights = np.array([0.432, 0.12, -0.292], requires_grad=True)
-
-
-@pytest.mark.parametrize("diff_method", ["backprop", "parameter-shift"])
-@pytest.mark.parametrize(
-    "ansatz, weights, expected_diag_jac",
-    [
-        (diffability_ansatz_0, (weights,), expected_diag_jac_0),
-        (diffability_ansatz_1, (weights,), expected_diag_jac_1),
-        (diffability_ansatz_2, (weights,), expected_diag_jac_2),
-    ],
-)
-class TestDifferentiability:
-    """Test for metric tensor differentiability"""
-
-    def get_circuit(self, ansatz):
-        def circuit(*weights):
-            ansatz(*weights)
-            return qml.expval(qml.PauliX(0)), qml.expval(qml.PauliX(1))
-
-        return circuit
-
-    dev = qml.device("default.qubit", wires=3)
-
-    @pytest.mark.autograd
-    def test_autograd_diag(self, diff_method, tol, ansatz, weights, expected_diag_jac):
-        """Test metric tensor differentiability in the autograd interface"""
-        circuit = self.get_circuit(ansatz)
-        qnode = qml.QNode(circuit, self.dev, interface="autograd", diff_method=diff_method)
-        qnode(*weights)
-
-        def cost_diag(*weights):
-            mt = qml.metric_tensor(qnode, approx="block-diag")(*weights)
-            if isinstance(mt, tuple):
-                diag = qml.math.hstack(
-                    [qml.math.diag(_mt) if len(qml.math.shape(_mt)) == 2 else _mt for _mt in mt]
-                )
-
-            else:
-                diag = qml.math.diag(mt)
-            return diag
-
-        jac = qml.jacobian(cost_diag)(*weights)
-        if isinstance(jac, tuple):
-            assert all(
-                qml.math.allclose(j, e, atol=tol, rtol=0)
-                for j, e in zip(jac, expected_diag_jac(*weights))
-            )
-        else:
-            assert qml.math.allclose(jac, expected_diag_jac(*weights), atol=tol, rtol=0)
-
-    @pytest.mark.autograd
-    def test_autograd(self, diff_method, tol, ansatz, weights, expected_diag_jac):
-        """Test metric tensor differentiability in the autograd interface"""
-        circuit = self.get_circuit(ansatz)
-        qnode = qml.QNode(circuit, self.dev, interface="autograd", diff_method=diff_method)
-
-        def cost_full(*weights):
-            return np.array(qml.metric_tensor(qnode, approx=None)(*weights))
-
-        _cost_full = lambda *weights: np.array(autodiff_metric_tensor(ansatz, 3)(*weights))
-        _c = _cost_full(*weights)
-        c = cost_full(*weights)
-        assert all(
-            qml.math.allclose(_sub_c, sub_c, atol=tol, rtol=0) for _sub_c, sub_c in zip(_c, c)
-        )
-        for argnum in range(len(weights)):
-            expected_full = qml.jacobian(_cost_full, argnum=argnum)(*weights)
-            jac = qml.jacobian(cost_full, argnum=argnum)(*weights)
-            assert qml.math.allclose(expected_full, jac, atol=tol, rtol=0)
-
-    @pytest.mark.jax
-    def test_jax_diag(self, diff_method, tol, ansatz, weights, expected_diag_jac):
-        """Test metric tensor differentiability in the JAX interface"""
-        if diff_method == "parameter-shift":
-            pytest.skip("Does not support parameter-shift")
-
-        import jax
-        from jax import numpy as jnp
-
-        circuit = self.get_circuit(ansatz)
-        qnode = qml.QNode(circuit, self.dev, interface="jax", diff_method=diff_method)
-
-        def cost_diag(*weights):
-            return jnp.diag(qml.metric_tensor(qnode, approx="block-diag")(*weights))
-
-        jac = jax.jacobian(cost_diag)(jnp.array(*weights))
-        assert qml.math.allclose(jac, expected_diag_jac(*weights), atol=tol, rtol=0)
-
-    @pytest.mark.jax
-    def test_jax(self, diff_method, tol, ansatz, weights, expected_diag_jac):
-        """Test metric tensor differentiability in the JAX interface"""
-        if diff_method == "parameter-shift":
-            pytest.skip("Does not support parameter-shift")
-
-        import jax
-
-        circuit = self.get_circuit(ansatz)
-        qnode = qml.QNode(circuit, self.dev, interface="jax", diff_method=diff_method)
-
-        def cost_full(*weights):
-            return qml.metric_tensor(qnode, approx=None)(*weights)
-
-        _cost_full = lambda *weights: autodiff_metric_tensor(ansatz, num_wires=3)(*weights)
-        assert qml.math.allclose(_cost_full(*weights), cost_full(*weights), atol=tol, rtol=0)
-        jac = jax.jacobian(cost_full)(*weights)
-        expected_full = qml.jacobian(_cost_full)(*weights)
-        assert qml.math.allclose(expected_full, jac, atol=tol, rtol=0)
-
-    @pytest.mark.tf
-    def test_tf_diag(self, diff_method, tol, ansatz, weights, expected_diag_jac):
-        """Test metric tensor differentiability in the TF interface"""
-        import tensorflow as tf
-
-        circuit = self.get_circuit(ansatz)
-        qnode = qml.QNode(circuit, self.dev, interface="tf", diff_method=diff_method)
-
-        weights_t = tuple(tf.Variable(w) for w in weights)
-        with tf.GradientTape() as tape:
-            loss_diag = tf.linalg.diag_part(
-                qml.metric_tensor(qnode, approx="block-diag")(*weights_t)
-            )
-        jac = tape.jacobian(loss_diag, weights_t)
-        assert qml.math.allclose(jac, expected_diag_jac(*weights), atol=tol, rtol=0)
-
-    @pytest.mark.tf
-    def test_tf(self, diff_method, tol, ansatz, weights, expected_diag_jac):
-        """Test metric tensor differentiability in the TF interface"""
-        import tensorflow as tf
-
-        circuit = self.get_circuit(ansatz)
-        qnode = qml.QNode(circuit, self.dev, interface="tf", diff_method=diff_method)
-
-        weights_t = tuple(tf.Variable(w) for w in weights)
-        with tf.GradientTape() as tape:
-            loss_full = qml.metric_tensor(qnode, approx=None)(*weights_t)
-        jac = tape.jacobian(loss_full, weights_t)
-        _cost_full = lambda *weights: autodiff_metric_tensor(ansatz, num_wires=3)(*weights)
-        assert qml.math.allclose(_cost_full(*weights), loss_full, atol=tol, rtol=0)
-        expected_full = qml.jacobian(_cost_full)(*weights)
-        assert qml.math.allclose(expected_full, jac, atol=tol, rtol=0)
-
-    @pytest.mark.torch
-    def test_torch_diag(self, diff_method, tol, ansatz, weights, expected_diag_jac):
-        """Test metric tensor differentiability in the torch interface"""
-        import torch
-
-        circuit = self.get_circuit(ansatz)
-        qnode = qml.QNode(circuit, self.dev, interface="torch", diff_method=diff_method)
-
-        weights_t = tuple(torch.tensor(w, requires_grad=True) for w in weights)
-
-        def cost_diag(*weights):
-            mt = qml.metric_tensor(qnode, approx="block-diag")(*weights)
-            if isinstance(mt, tuple):
-                diag = qml.math.hstack(
-                    [qml.math.diag(_mt) if len(qml.math.shape(_mt)) == 2 else _mt for _mt in mt]
-                )
-
-            else:
-                diag = qml.math.diag(mt)
-            return diag
-
-        jac = torch.autograd.functional.jacobian(cost_diag, weights_t)
-
-        if isinstance(jac, tuple) and len(jac) != 1:
-            assert all(
-                qml.math.allclose(j.detach().numpy(), e, atol=tol, rtol=0)
-                for j, e in zip(jac, expected_diag_jac(*weights))
-            )
-        else:
-            if isinstance(jac, tuple) and len(jac) == 1:
-                jac = jac[0]
-            assert qml.math.allclose(
-                jac.detach().numpy(), expected_diag_jac(*weights), atol=tol, rtol=0
-            )
-
-    @pytest.mark.torch
-    def test_torch(self, diff_method, tol, ansatz, weights, expected_diag_jac):
-        """Test metric tensor differentiability in the torch interface"""
-        import torch
-
-        circuit = self.get_circuit(ansatz)
-        qnode = qml.QNode(circuit, self.dev, interface="torch", diff_method=diff_method)
-        weights_t = tuple(torch.tensor(w, requires_grad=True) for w in weights)
-        qnode(*weights_t)
-        cost_full = qml.metric_tensor(qnode, approx=None)
-        _cost_full = autodiff_metric_tensor(ansatz, num_wires=3)
-        jac = torch.autograd.functional.jacobian(cost_full, weights_t)
-        expected_full = qml.jacobian(_cost_full)(*weights)
-        assert qml.math.allclose(
-            _cost_full(*weights), cost_full(*weights_t).detach().numpy(), atol=tol, rtol=0
-        )
-        if isinstance(jac, tuple) and len(jac) != 1:
-            assert all(
-                qml.math.allclose(j.detach().numpy(), e, atol=tol, rtol=0)
-                for j, e in zip(jac, expected_full)
-            )
-        else:
-            if isinstance(jac, tuple) and len(jac) == 1:
-                jac = jac[0]
-            assert qml.math.allclose(jac.detach().numpy(), expected_full, atol=tol, rtol=0)
-
-
-@pytest.mark.parametrize("approx", [True, False, "Invalid", 2])
-def test_invalid_value_for_approx(approx):
-    """Test exception is raised if ``approx`` is invalid."""
-    with qml.tape.QuantumTape() as tape:
-        qml.RX(np.array(0.5, requires_grad=True), wires=0)
-        qml.expval(qml.PauliX(0))
-
-    with pytest.raises(ValueError, match="keyword argument approx"):
-        qml.metric_tensor(tape, approx=approx)
-
-
-def test_generator_no_expval(monkeypatch):
-    """Test exception is raised if subcircuit contains an
-    operation with generator object that is not an observable"""
-    with monkeypatch.context() as m:
-        m.setattr("pennylane.RX.generator", lambda self: qml.RX(0.1, wires=0))
-
-        with qml.tape.QuantumTape() as tape:
-            qml.RX(np.array(0.5, requires_grad=True), wires=0)
-            qml.expval(qml.PauliX(0))
-
-        with pytest.raises(qml.QuantumFunctionError, match="is not hermitian"):
-            qml.metric_tensor(tape, approx="block-diag")
-
-
-def test_error_missing_aux_wire():
-    """Tests that a special error is raised if the requested (or default, if not given)
-    auxiliary wire for the Hadamard test is missing."""
-    dev = qml.device("default.qubit", wires=qml.wires.Wires(["wire1", "wire2"]))
-
-    @qml.qnode(dev)
-    def circuit(x, z):
-        qml.RX(x, wires="wire1")
-        qml.RZ(z, wires="wire2")
-        qml.CNOT(wires=["wire1", "wire2"])
-        qml.RX(x, wires="wire1")
-        qml.RZ(z, wires="wire2")
-        return qml.expval(qml.PauliZ("wire2"))
-
-    x = np.array(0.5, requires_grad=True)
-    z = np.array(0.1, requires_grad=True)
-
-    with pytest.warns(UserWarning, match="The device does not have a wire that is not used"):
-        qml.metric_tensor(circuit, approx=None)(x, z)
-
-
-def test_error_not_available_aux_wire():
-    """Tests that a special error is raised if aux wires is not available."""
-
-    dev = qml.device("default.qubit", wires=1)
-    x = np.array(0.5, requires_grad=True)
-
-    @qml.qnode(dev)
-    def circuit(x):
-        qml.RX(x, wires=0)
-        qml.RY(x, wires=0)
-        return qml.expval(qml.PauliZ(0))
-
-    with pytest.warns(UserWarning, match="An auxiliary wire is not available."):
-        qml.metric_tensor(circuit, aux_wire=404)(x)
-
-
-def test_error_aux_wire_replaced():
-    """Tests that even if an aux_wire is provided, it is superseded by a device
-    wire if it does not exist itself on the device, so that the metric_tensor is
-    successfully computed."""
-    dev = qml.device("default.qubit", wires=qml.wires.Wires(["wire1", "wire2", "hidden_wire"]))
-
-    @qml.qnode(dev)
-    def circuit(x, z):
-        qml.RX(x, wires="wire1")
-        qml.RZ(z, wires="wire2")
-        qml.CNOT(wires=["wire1", "wire2"])
-        qml.RX(x, wires="wire1")
-        qml.RZ(z, wires="wire2")
-        return qml.expval(qml.PauliZ("wire2"))
-
-    x = np.array(0.5, requires_grad=True)
-    z = np.array(0.1, requires_grad=True)
-
-    qml.metric_tensor(circuit, approx=None, aux_wire="wire3")(x, z)
-
-
-@pytest.mark.parametrize("allow_nonunitary", [True, False])
-def test_error_generator_not_registered(allow_nonunitary, monkeypatch):
-    """Tests that an error is raised if an operation doe not have a
-    controlled-generator operation registered."""
-    dev = qml.device("default.qubit", wires=qml.wires.Wires(["wire1", "wire2", "wire3"]))
-
-    x = np.array(0.5, requires_grad=True)
-    z = np.array(0.1, requires_grad=True)
-
-    @qml.qnode(dev)
-    def circuit(x, z):
-        qml.CRX(x, wires=["wire1", "wire2"])
-        qml.RZ(z, wires="wire2")
-        return qml.expval(qml.PauliZ("wire2"))
-
-    with monkeypatch.context() as m:
-        exp_fn = lambda tape, *args, **kwargs: tape
-        m.setattr("pennylane.transforms.metric_tensor.expand_fn", exp_fn)
-
-        if allow_nonunitary:
-            qml.metric_tensor(circuit, approx=None, allow_nonunitary=allow_nonunitary)(x, z)
-        else:
-            with pytest.raises(ValueError, match="Generator for operation"):
-                qml.metric_tensor(circuit, approx=None, allow_nonunitary=allow_nonunitary)(x, z)
-
-    class RX(qml.RX):
-        def generator(self):
-            return qml.Hadamard(self.wires)
-
-    @qml.qnode(dev)
-    def circuit(x, z):
-        RX(x, wires="wire1")
-        qml.RZ(z, wires="wire1")
-        return qml.expval(qml.PauliZ("wire2"))
-
-    with monkeypatch.context() as m:
-        exp_fn = lambda tape, *args, **kwargs: tape
-        m.setattr("pennylane.transforms.metric_tensor.expand_fn", exp_fn)
-
-        if allow_nonunitary:
-            qml.metric_tensor(circuit, approx=None, allow_nonunitary=allow_nonunitary)(x, z)
-        else:
-            with pytest.raises(ValueError, match="Generator for operation"):
-                qml.metric_tensor(circuit, approx=None, allow_nonunitary=allow_nonunitary)(x, z)
-
-
-def test_no_error_missing_aux_wire_not_used(recwarn):
-    """Tests that a no error is raised if the requested (or default, if not given)
-    auxiliary wire for the Hadamard test is missing but it is not used, either
-    because ``approx`` is used or because there only is a diagonal contribution."""
-    dev = qml.device("default.qubit", wires=qml.wires.Wires(["wire1", "wire2"]))
-
-    @qml.qnode(dev)
-    def circuit_single_block(x, z):
-        """This circuit has a metric tensor that consists
-        of a single block in the block diagonal "approximation"."""
-        qml.RX(x, wires="wire1")
-        qml.RZ(z, wires="wire2")
-        qml.CNOT(wires=["wire1", "wire2"])
-        return qml.expval(qml.PauliZ("wire2"))
-
-    @qml.qnode(dev)
-    def circuit_multi_block(x, z):
-        """This circuit has a metric tensor that consists
-        of multiple blocks and thus is approximated when only
-        computing the block diagonal."""
-        qml.RX(x, wires="wire1")
-        qml.RZ(z, wires="wire2")
-        qml.CNOT(wires=["wire1", "wire2"])
-        qml.RX(x, wires="wire1")
-        qml.RZ(z, wires="wire2")
-        return qml.expval(qml.PauliZ("wire2"))
-
-    x = np.array(0.5, requires_grad=True)
-    z = np.array(0.1, requires_grad=True)
-
-    qml.metric_tensor(circuit_single_block, approx=None)(x, z)
-    qml.metric_tensor(circuit_single_block, approx=None, aux_wire="aux_wire")(x, z)
-    qml.metric_tensor(circuit_multi_block, approx="block-diag")(x, z)
-    qml.metric_tensor(circuit_multi_block, approx="block-diag", aux_wire="aux_wire")(x, z)
-
-    assert len(recwarn) == 0
-
-
-def aux_wire_ansatz_0(x, y):
-    qml.RX(x, wires=0)
-    qml.RY(x, wires=2)
-
-
-def aux_wire_ansatz_1(x, y):
-    qml.RX(x, wires=0)
-    qml.RY(x, wires=1)
-
-
-@pytest.mark.parametrize("aux_wire", [None, "aux", 3])
-@pytest.mark.parametrize("ansatz", [aux_wire_ansatz_0, aux_wire_ansatz_1])
-def test_get_aux_wire(aux_wire, ansatz):
-    """Test ``_get_aux_wire`` without device_wires."""
-    x, y = np.array([0.2, 0.1], requires_grad=True)
-    with qml.tape.QuantumTape() as tape:
-        ansatz(x, y)
-    out = _get_aux_wire(aux_wire, tape, None)
-
-    if aux_wire is not None:
-        assert out == aux_wire
-    else:
-        assert out == (1 if 1 not in tape.wires else 2)
-
-
-def test_get_aux_wire_with_device_wires():
-    """Test ``_get_aux_wire`` with device_wires."""
-    x, y = np.array([0.2, 0.1], requires_grad=True)
-    with qml.tape.QuantumTape() as tape:
-        qml.RX(x, wires=0)
-        qml.RX(x, wires="one")
-
-    device_wires = qml.wires.Wires([0, "aux", "one"])
-
-    assert _get_aux_wire(0, tape, device_wires) == 0
-    assert _get_aux_wire("one", tape, device_wires) == "one"
-    assert _get_aux_wire(None, tape, device_wires) == "aux"
-
-
-def test_get_aux_wire_with_unavailable_aux():
-    """Test ``_get_aux_wire`` with device_wires and a requested ``aux_wire`` that is missing."""
-    x, y = np.array([0.2, 0.1], requires_grad=True)
-    with qml.tape.QuantumTape() as tape:
-        qml.RX(x, wires=0)
-        qml.RX(x, wires="one")
-    device_wires = qml.wires.Wires([0, "one"])
-    with pytest.raises(qml.wires.WireError, match="The requested aux_wire does not exist"):
-        _get_aux_wire("two", tape, device_wires)
-=======
-# Copyright 2018-2021 Xanadu Quantum Technologies Inc.
-
-# Licensed under the Apache License, Version 2.0 (the "License");
-# you may not use this file except in compliance with the License.
-# You may obtain a copy of the License at
-
-#     http://www.apache.org/licenses/LICENSE-2.0
-
-# Unless required by applicable law or agreed to in writing, software
-# distributed under the License is distributed on an "AS IS" BASIS,
-# WITHOUT WARRANTIES OR CONDITIONS OF ANY KIND, either express or implied.
-# See the License for the specific language governing permissions and
-# limitations under the License.
-"""
-Unit tests for the metric tensor transform.
-"""
-import pytest
-from pennylane import numpy as np
-from scipy.linalg import block_diag
-
-import pennylane as qml
-from gate_data import Y, Z
-from pennylane.transforms.metric_tensor import _get_aux_wire
-
-
-class TestMetricTensor:
-    """Tests for metric tensor subcircuit construction and evaluation"""
-
-    @pytest.mark.parametrize("diff_method", ["parameter-shift", "backprop"])
-    def test_rot_decomposition(self, diff_method):
-        """Test that the rotation gate is correctly decomposed"""
-        dev = qml.device("default.qubit", wires=1)
-        params = np.array([1.0, 2.0, 3.0], requires_grad=True)
-
-        with qml.queuing.AnnotatedQueue() as q_circuit:
-            qml.Rot(params[0], params[1], params[2], wires=0)
-            qml.expval(qml.PauliX(0))
-
-        circuit = qml.tape.QuantumScript.from_queue(q_circuit)
-        tapes, _ = qml.metric_tensor(circuit, approx="block-diag")
-        assert len(tapes) == 3
-
-        # first parameter subcircuit
-        assert len(tapes[0].operations) == 0
-
-        # Second parameter subcircuit
-        assert len(tapes[1].operations) == 4
-        assert isinstance(tapes[1].operations[0], qml.RZ)
-        assert tapes[1].operations[0].data == [1]
-        # PauliY decomp
-        assert isinstance(tapes[1].operations[1], qml.PauliZ)
-        assert isinstance(tapes[1].operations[2], qml.S)
-        assert isinstance(tapes[1].operations[3], qml.Hadamard)
-
-        # Third parameter subcircuit
-        assert len(tapes[2].operations) == 2
-        assert isinstance(tapes[2].operations[0], qml.RZ)
-        assert isinstance(tapes[2].operations[1], qml.RY)
-        assert tapes[2].operations[0].data == [1]
-        assert tapes[2].operations[1].data == [2]
-
-    @pytest.mark.parametrize("diff_method", ["parameter-shift", "backprop"])
-    def test_multirz_decomposition(self, diff_method):
-        """Test that the MultiRZ gate is correctly decomposed"""
-        dev = qml.device("default.qubit", wires=3)
-
-        @qml.qnode(dev, diff_method=diff_method)
-        def circuit(a, b):
-            qml.RX(a, wires=0)
-            qml.MultiRZ(b, wires=[0, 1, 2])
-            return qml.expval(qml.PauliX(0))
-
-        params = np.array([0.1, 0.2], requires_grad=True)
-        result = qml.metric_tensor(circuit, approx="block-diag")(*params)
-        assert isinstance(result, tuple) and len(result) == 2
-        assert qml.math.shape(result[0]) == ()
-        assert qml.math.shape(result[1]) == ()
-
-    @pytest.mark.parametrize("diff_method", ["parameter-shift", "backprop"])
-    def test_parameter_fan_out(self, diff_method):
-        """The metric tensor is with respect to the quantum circuit and ignores
-        classical processing if ``hybrid=False``. As a result, if there is
-        parameter fan-out, the returned metric tensor will be larger than
-        ``(len(args), len(args))`` if hybrid computation is deactivated.
-        """
-        dev = qml.device("default.qubit", wires=2)
-
-        def circuit(a):
-            qml.RX(a, wires=0)
-            qml.RX(a, wires=0)
-            return qml.expval(qml.PauliX(0))
-
-        circuit = qml.QNode(circuit, dev, diff_method=diff_method)
-        params = np.array([0.1], requires_grad=True)
-        result = qml.metric_tensor(circuit, hybrid=False, approx="block-diag")(*params)
-        assert result.shape == (2, 2)
-
-    def test_construct_subcircuit(self):
-        """Test correct subcircuits constructed"""
-        dev = qml.device("default.qubit", wires=2)
-
-        with qml.queuing.AnnotatedQueue() as q:
-            qml.RX(np.array(1.0, requires_grad=True), wires=0)
-            qml.RY(np.array(1.0, requires_grad=True), wires=0)
-            qml.CNOT(wires=[0, 1])
-            qml.PhaseShift(np.array(1.0, requires_grad=True), wires=1)
-            return qml.expval(qml.PauliX(0)), qml.expval(qml.PauliX(1))
-
-        tape = qml.tape.QuantumScript.from_queue(q)
-        tapes, _ = qml.metric_tensor(tape, approx="block-diag")
-        assert len(tapes) == 3
-
-        # first parameter subcircuit
-        assert len(tapes[0].operations) == 1
-        assert isinstance(tapes[0].operations[0], qml.Hadamard)  # PauliX decomp
-
-        # second parameter subcircuit
-        assert len(tapes[1].operations) == 4
-        assert isinstance(tapes[1].operations[0], qml.RX)
-        # PauliY decomp
-        assert isinstance(tapes[1].operations[1], qml.PauliZ)
-        assert isinstance(tapes[1].operations[2], qml.S)
-        assert isinstance(tapes[1].operations[3], qml.Hadamard)
-
-        # third parameter subcircuit
-        assert len(tapes[2].operations) == 4
-        assert isinstance(tapes[2].operations[0], qml.RX)
-        assert isinstance(tapes[2].operations[1], qml.RY)
-        assert isinstance(tapes[2].operations[2], qml.CNOT)
-        # Phase shift generator
-        assert isinstance(tapes[2].operations[3], qml.QubitUnitary)
-
-    def test_construct_subcircuit_layers(self):
-        """Test correct subcircuits constructed
-        when a layer structure exists"""
-        dev = qml.device("default.qubit", wires=3)
-        params = np.ones([8])
-
-        with qml.queuing.AnnotatedQueue() as q:
-            # section 1
-            qml.RX(params[0], wires=0)
-            # section 2
-            qml.RY(params[1], wires=0)
-            qml.CNOT(wires=[0, 1])
-            qml.CNOT(wires=[1, 2])
-            # section 3
-            qml.RX(params[2], wires=0)
-            qml.RY(params[3], wires=1)
-            qml.RZ(params[4], wires=2)
-            qml.CNOT(wires=[0, 1])
-            qml.CNOT(wires=[1, 2])
-            # section 4
-            qml.RX(params[5], wires=0)
-            qml.RY(params[6], wires=1)
-            qml.RZ(params[7], wires=2)
-            qml.CNOT(wires=[0, 1])
-            qml.CNOT(wires=[1, 2])
-            return qml.expval(qml.PauliX(0)), qml.expval(qml.PauliX(1)), qml.expval(qml.PauliX(2))
-
-        tape = qml.tape.QuantumScript.from_queue(q)
-        tapes, _ = qml.metric_tensor(tape, approx="block-diag")
-
-        # this circuit should split into 4 independent
-        # sections or layers when constructing subcircuits
-        assert len(tapes) == 4
-
-        # first layer subcircuit
-        assert len(tapes[0].operations) == 1
-        assert isinstance(tapes[0].operations[0], qml.Hadamard)  # PauliX decomp
-
-        # second layer subcircuit
-        assert len(tapes[1].operations) == 4
-        assert isinstance(tapes[1].operations[0], qml.RX)
-        # PauliY decomp
-        assert isinstance(tapes[1].operations[1], qml.PauliZ)
-        assert isinstance(tapes[1].operations[2], qml.S)
-        assert isinstance(tapes[1].operations[3], qml.Hadamard)
-
-        # # third layer subcircuit
-        assert len(tapes[2].operations) == 8
-        assert isinstance(tapes[2].operations[0], qml.RX)
-        assert isinstance(tapes[2].operations[1], qml.RY)
-        assert isinstance(tapes[2].operations[2], qml.CNOT)
-        assert isinstance(tapes[2].operations[3], qml.CNOT)
-        # PauliX decomp
-        assert isinstance(tapes[2].operations[4], qml.Hadamard)
-        # PauliY decomp
-        assert isinstance(tapes[2].operations[5], qml.PauliZ)
-        assert isinstance(tapes[2].operations[6], qml.S)
-        assert isinstance(tapes[2].operations[7], qml.Hadamard)
-
-        # # fourth layer subcircuit
-        assert len(tapes[3].operations) == 13
-        assert isinstance(tapes[3].operations[0], qml.RX)
-        assert isinstance(tapes[3].operations[1], qml.RY)
-        assert isinstance(tapes[3].operations[2], qml.CNOT)
-        assert isinstance(tapes[3].operations[3], qml.CNOT)
-        assert isinstance(tapes[3].operations[4], qml.RX)
-        assert isinstance(tapes[3].operations[5], qml.RY)
-        assert isinstance(tapes[3].operations[6], qml.RZ)
-        assert isinstance(tapes[3].operations[7], qml.CNOT)
-        assert isinstance(tapes[3].operations[8], qml.CNOT)
-        # PauliX decomp
-        assert isinstance(tapes[3].operations[9], qml.Hadamard)
-        # PauliY decomp
-        assert isinstance(tapes[3].operations[10], qml.PauliZ)
-        assert isinstance(tapes[3].operations[11], qml.S)
-        assert isinstance(tapes[3].operations[12], qml.Hadamard)
-
-    def test_evaluate_diag_metric_tensor(self, tol):
-        """Test that a diagonal metric tensor evaluates correctly for
-        block-diagonal and diagonal setting."""
-        dev = qml.device("default.qubit", wires=2)
-
-        def circuit(abc):
-            a, b, c = abc
-            qml.RX(a, wires=0)
-            qml.RY(b, wires=0)
-            qml.CNOT(wires=[0, 1])
-            qml.PhaseShift(c, wires=1)
-            return qml.expval(qml.PauliX(0)), qml.expval(qml.PauliX(1))
-
-        circuit = qml.QNode(circuit, dev)
-
-        abc = np.array([0.432, 0.12, -0.432], requires_grad=True)
-        a, b, c = abc
-
-        # evaluate metric tensor
-        g_diag = qml.metric_tensor(circuit, approx="diag")(abc)
-        g_blockdiag = qml.metric_tensor(circuit, approx="block-diag")(abc)
-
-        # check that the metric tensor is correct
-        expected = (
-            np.array(
-                [1, np.cos(a) ** 2, (3 - 2 * np.cos(a) ** 2 * np.cos(2 * b) - np.cos(2 * a)) / 4]
-            )
-            / 4
-        )
-        assert qml.math.allclose(g_diag, np.diag(expected), atol=tol, rtol=0)
-        assert qml.math.allclose(g_blockdiag, np.diag(expected), atol=tol, rtol=0)
-
-    @pytest.mark.parametrize("strategy", ["gradient", "device"])
-    def test_template_integration(self, strategy, tol):
-        """Test that the metric tensor transform acts on QNodes
-        correctly when the QNode contains a template"""
-        dev = qml.device("default.qubit", wires=3)
-
-        @qml.qnode(dev, expansion_strategy=strategy)
-        def circuit(weights):
-            qml.templates.StronglyEntanglingLayers(weights, wires=[0, 1, 2])
-            return qml.probs(wires=[0, 1])
-
-        weights = np.ones([2, 3, 3], dtype=np.float64, requires_grad=True)
-        res = qml.metric_tensor(circuit, approx="block-diag")(weights)
-        assert res.shape == (2, 3, 3, 2, 3, 3)
-
-    def test_evaluate_diag_metric_tensor_classical_processing(self, tol):
-        """Test that a diagonal metric tensor evaluates correctly
-        when the QNode includes classical processing."""
-        dev = qml.device("default.qubit", wires=2)
-
-        def circuit(a, b):
-            # The classical processing function is
-            #     f: ([a0, a1], b) -> (a1, a0, b)
-            # So the classical Jacobians will be a permutation matrix and an identity matrix:
-            #     classical_jacobian(circuit)(a, b) == ([[0, 1], [1, 0]], [[1]])
-            qml.RX(a[1], wires=0)
-            qml.RY(a[0], wires=0)
-            qml.CNOT(wires=[0, 1])
-            qml.U1(b, wires=1)
-            return qml.expval(qml.PauliX(0)), qml.expval(qml.PauliX(1))
-
-        circuit = qml.QNode(circuit, dev)
-
-        a = np.array([0.432, 0.1], requires_grad=True)
-        b = np.array(0.12, requires_grad=True)
-
-        # evaluate metric tensor
-        g = qml.metric_tensor(circuit, approx="block-diag")(a, b)
-        assert isinstance(g, tuple)
-        assert len(g) == 2
-        assert g[0].shape == (len(a), len(a))
-        assert g[1].shape == tuple()
-
-        # check that the metric tensor is correct
-        expected = np.array([np.cos(a[1]) ** 2, 1]) / 4
-        assert qml.math.allclose(g[0], np.diag(expected), atol=tol, rtol=0)
-
-        expected = (3 - 2 * np.cos(a[1]) ** 2 * np.cos(2 * a[0]) - np.cos(2 * a[1])) / 16
-        assert qml.math.allclose(g[1], expected, atol=tol, rtol=0)
-
-    @pytest.fixture(params=["parameter-shift", "backprop"])
-    def sample_circuit(self, request):
-        """Sample variational circuit fixture used in the
-        next couple of tests"""
-        dev = qml.device("default.qubit", wires=3)
-
-        def non_parametrized_layer(a, b, c):
-            qml.RX(a, wires=0)
-            qml.RX(b, wires=1)
-            qml.RX(c, wires=1)
-            qml.CNOT(wires=[0, 1])
-            qml.CNOT(wires=[1, 2])
-            qml.RZ(a, wires=0)
-            qml.Hadamard(wires=1)
-            qml.CNOT(wires=[0, 1])
-            qml.RZ(b, wires=1)
-            qml.Hadamard(wires=0)
-
-        a = 0.5
-        b = 0.1
-        c = 0.5
-
-        def final(params):
-            x, y, z, h, g, f = params
-            non_parametrized_layer(a, b, c)
-            qml.RX(x, wires=0)
-            qml.RY(-y, wires=1).inv()
-            qml.RZ(z, wires=2)
-            non_parametrized_layer(a, b, c)
-            qml.RY(f, wires=1)
-            qml.RZ(g, wires=2)
-            qml.RX(h, wires=1)
-            return qml.expval(qml.PauliX(0)), qml.expval(qml.PauliX(1)), qml.expval(qml.PauliX(2))
-
-        final = qml.QNode(final, dev, diff_method=request.param)
-
-        return dev, final, non_parametrized_layer, a, b, c
-
-    def test_evaluate_block_diag_metric_tensor(self, sample_circuit, tol):
-        """Test that a block-diagonal metric tensor evaluates correctly,
-        by comparing it to a known analytic result as well as numerical
-        computation."""
-        dev, circuit, non_parametrized_layer, a, b, c = sample_circuit
-
-        params = np.array(
-            [-0.282203, 0.145554, 0.331624, -0.163907, 0.57662, 0.081272],
-            requires_grad=True,
-        )
-
-        G = qml.metric_tensor(circuit, approx="block-diag")(params)
-
-        # ============================================
-        # Test block-diag metric tensor of first layer is correct.
-        # We do this by comparing against the known analytic result.
-        # First layer includes the non_parametrized_layer,
-        # followed by observables corresponding to generators of:
-        #   qml.RX(x, wires=0)
-        #   qml.RY(y, wires=1)
-        #   qml.RZ(z, wires=2)
-
-        G1 = np.zeros([3, 3])
-
-        # diag elements
-        G1[0, 0] = np.sin(a) ** 2 / 4
-        G1[1, 1] = (
-            16 * np.cos(a) ** 2 * np.sin(b) ** 3 * np.cos(b) * np.sin(2 * c)
-            + np.cos(2 * b) * (2 - 8 * np.cos(a) ** 2 * np.sin(b) ** 2 * np.cos(2 * c))
-            + np.cos(2 * (a - b))
-            + np.cos(2 * (a + b))
-            - 2 * np.cos(2 * a)
-            + 14
-        ) / 64
-        G1[2, 2] = (3 - np.cos(2 * a) - 2 * np.cos(a) ** 2 * np.cos(2 * (b + c))) / 16
-
-        # off diag elements
-        G1[0, 1] = np.sin(a) ** 2 * np.sin(b) * np.cos(b + c) / 4
-        G1[0, 2] = np.sin(a) ** 2 * np.cos(b + c) / 4
-        G1[1, 2] = (
-            -np.sin(b)
-            * (
-                np.cos(2 * (a - b - c))
-                + np.cos(2 * (a + b + c))
-                + 2 * np.cos(2 * a)
-                + 2 * np.cos(2 * (b + c))
-                - 6
-            )
-            / 32
-        )
-
-        G1[1, 0] = G1[0, 1]
-        G1[2, 0] = G1[0, 2]
-        G1[2, 1] = G1[1, 2]
-
-        assert qml.math.allclose(G[:3, :3], G1, atol=tol, rtol=0)
-
-        # =============================================
-        # Test block-diag metric tensor of second layer is correct.
-        # We do this by computing the required expectation values
-        # numerically using multiple circuits.
-        # The second layer includes the non_parametrized_layer,
-        # RX, RY, RZ gates (x, y, z params), and a 2nd non_parametrized_layer.
-        #
-        # Observables are the generators of:
-        #   qml.RY(f, wires=1)
-        #   qml.RZ(g, wires=2)
-        G2 = np.zeros([2, 2])
-
-        def layer2_diag(params):
-            x, y, z, h, g, f = params
-            non_parametrized_layer(a, b, c)
-            qml.RX(x, wires=0)
-            qml.RY(y, wires=1)
-            qml.RZ(z, wires=2)
-            non_parametrized_layer(a, b, c)
-            return qml.var(qml.PauliZ(2)), qml.var(qml.PauliY(1))
-
-        layer2_diag = qml.QNode(layer2_diag, dev)
-
-        def layer2_off_diag_first_order(params):
-            x, y, z, h, g, f = params
-            non_parametrized_layer(a, b, c)
-            qml.RX(x, wires=0)
-            qml.RY(y, wires=1)
-            qml.RZ(z, wires=2)
-            non_parametrized_layer(a, b, c)
-            return qml.expval(qml.PauliZ(2)), qml.expval(qml.PauliY(1))
-
-        layer2_off_diag_first_order = qml.QNode(layer2_off_diag_first_order, dev)
-
-        def layer2_off_diag_second_order(params):
-            x, y, z, h, g, f = params
-            non_parametrized_layer(a, b, c)
-            qml.RX(x, wires=0)
-            qml.RY(y, wires=1)
-            qml.RZ(z, wires=2)
-            non_parametrized_layer(a, b, c)
-            return qml.expval(qml.PauliY(1) @ qml.PauliZ(2))
-
-        layer2_off_diag_second_order = qml.QNode(layer2_off_diag_second_order, dev)
-
-        # calculate the diagonal terms
-        varK0, varK1 = layer2_diag(params)
-        G2[0, 0] = varK0 / 4
-        G2[1, 1] = varK1 / 4
-
-        # calculate the off-diagonal terms
-        exK0, exK1 = layer2_off_diag_first_order(params)
-        exK01 = layer2_off_diag_second_order(params)
-
-        G2[0, 1] = (exK01 - exK0 * exK1) / 4
-        G2[1, 0] = (exK01 - exK0 * exK1) / 4
-
-        assert qml.math.allclose(G[4:6, 4:6], G2, atol=tol, rtol=0)
-
-        # =============================================
-        # Test block-diag metric tensor of third layer is correct.
-        # We do this by computing the required expectation values
-        # numerically.
-        # The third layer includes the non_parametrized_layer,
-        # RX, RY, RZ gates (x, y, z params), a 2nd non_parametrized_layer,
-        # followed by the qml.RY(f, wires=2) operation.
-        #
-        # Observable is simply generator of:
-        #   qml.RY(f, wires=2)
-        #
-        # Note: since this layer only consists of a single parameter,
-        # only need to compute a single diagonal element.
-
-        def layer3_diag(params):
-            x, y, z, h, g, f = params
-            non_parametrized_layer(a, b, c)
-            qml.RX(x, wires=0)
-            qml.RY(y, wires=1)
-            qml.RZ(z, wires=2)
-            non_parametrized_layer(a, b, c)
-            qml.RY(f, wires=2)
-            return qml.var(qml.PauliX(1))
-
-        layer3_diag = qml.QNode(layer3_diag, dev)
-        G3 = layer3_diag(params) / 4
-        assert qml.math.allclose(G[3:4, 3:4], G3, atol=tol, rtol=0)
-
-        # ============================================
-        # Finally, double check that the entire metric
-        # tensor is as computed.
-
-        G_expected = block_diag(G1, G3, G2)
-        assert qml.math.allclose(G, G_expected, atol=tol, rtol=0)
-
-    def test_evaluate_diag_approx_metric_tensor(self, sample_circuit, tol):
-        """Test that a metric tensor under the diagonal approximation evaluates
-        correctly."""
-        dev, circuit, non_parametrized_layer, a, b, c = sample_circuit
-        params = np.array(
-            [-0.282203, 0.145554, 0.331624, -0.163907, 0.57662, 0.081272],
-            requires_grad=True,
-        )
-
-        G = qml.metric_tensor(circuit, approx="diag")(params)
-
-        # ============================================
-        # Test block-diag metric tensor of first layer is correct.
-        # We do this by comparing against the known analytic result.
-        # First layer includes the non_parametrized_layer,
-        # followed by observables corresponding to generators of:
-        #   qml.RX(x, wires=0)
-        #   qml.RY(y, wires=1)
-        #   qml.RZ(z, wires=2)
-
-        G1 = np.zeros([3, 3])
-
-        # diag elements
-        G1[0, 0] = np.sin(a) ** 2 / 4
-        G1[1, 1] = (
-            16 * np.cos(a) ** 2 * np.sin(b) ** 3 * np.cos(b) * np.sin(2 * c)
-            + np.cos(2 * b) * (2 - 8 * np.cos(a) ** 2 * np.sin(b) ** 2 * np.cos(2 * c))
-            + np.cos(2 * (a - b))
-            + np.cos(2 * (a + b))
-            - 2 * np.cos(2 * a)
-            + 14
-        ) / 64
-        G1[2, 2] = (3 - np.cos(2 * a) - 2 * np.cos(a) ** 2 * np.cos(2 * (b + c))) / 16
-
-        assert qml.math.allclose(G[:3, :3], G1, atol=tol, rtol=0)
-
-        # =============================================
-        # Test block-diag metric tensor of second layer is correct.
-        # We do this by computing the required expectation values
-        # numerically using multiple circuits.
-        # The second layer includes the non_parametrized_layer,
-        # RX, RY, RZ gates (x, y, z params), and a 2nd non_parametrized_layer.
-        #
-        # Observables are the generators of:
-        #   qml.RY(f, wires=1)
-        #   qml.RZ(g, wires=2)
-        G2 = np.zeros([2, 2])
-
-        def layer2_diag(params):
-            x, y, z, h, g, f = params
-            non_parametrized_layer(a, b, c)
-            qml.RX(x, wires=0)
-            qml.RY(y, wires=1)
-            qml.RZ(z, wires=2)
-            non_parametrized_layer(a, b, c)
-            return qml.var(qml.PauliZ(2)), qml.var(qml.PauliY(1))
-
-        layer2_diag = qml.QNode(layer2_diag, dev)
-
-        # calculate the diagonal terms
-        varK0, varK1 = layer2_diag(params)
-        G2[0, 0] = varK0 / 4
-        G2[1, 1] = varK1 / 4
-
-        assert qml.math.allclose(G[4:6, 4:6], G2, atol=tol, rtol=0)
-
-        # =============================================
-        # Test metric tensor of third layer is correct.
-        # We do this by computing the required expectation values
-        # numerically.
-        # The third layer includes the non_parametrized_layer,
-        # RX, RY, RZ gates (x, y, z params), a 2nd non_parametrized_layer,
-        # followed by the qml.RY(f, wires=2) operation.
-        #
-        # Observable is simply generator of:
-        #   qml.RY(f, wires=2)
-        #
-        # Note: since this layer only consists of a single parameter,
-        # only need to compute a single diagonal element.
-
-        def layer3_diag(params):
-            x, y, z, h, g, f = params
-            non_parametrized_layer(a, b, c)
-            qml.RX(x, wires=0)
-            qml.RY(y, wires=1)
-            qml.RZ(z, wires=2)
-            non_parametrized_layer(a, b, c)
-            qml.RY(f, wires=2)
-            return qml.var(qml.PauliX(1))
-
-        layer3_diag = qml.QNode(layer3_diag, dev)
-        G3 = layer3_diag(params) / 4
-        assert qml.math.allclose(G[3:4, 3:4], G3, atol=tol, rtol=0)
-
-        # ============================================
-        # Finally, double check that the entire metric
-        # tensor is as computed.
-
-        G_expected = block_diag(G1, G3, G2)
-        assert qml.math.allclose(G, G_expected, atol=tol, rtol=0)
-
-    def test_multi_qubit_gates(self):
-        """Test that a tape with Ising gates has the correct metric tensor tapes."""
-
-        dev = qml.device("default.qubit", wires=3)
-        with qml.queuing.AnnotatedQueue() as q:
-            qml.Hadamard(0)
-            qml.Hadamard(2)
-            qml.IsingXX(0.2, wires=[0, 1])
-            qml.IsingXX(-0.6, wires=[1, 2])
-            qml.IsingZZ(1.02, wires=[0, 1])
-            qml.IsingZZ(-4.2, wires=[1, 2])
-
-        tape = qml.tape.QuantumScript.from_queue(q)
-        tapes, proc_fn = qml.metric_tensor(tape, approx="block-diag")
-        assert len(tapes) == 4
-        assert [len(tape.operations) for tape in tapes] == [3, 5, 4, 5]
-        assert [len(tape.measurements) for tape in tapes] == [1] * 4
-        expected_ops = [
-            [qml.Hadamard, qml.Hadamard, qml.Hadamard],
-            [qml.Hadamard, qml.Hadamard, qml.IsingXX, qml.Hadamard, qml.Hadamard],
-            [qml.Hadamard, qml.Hadamard, qml.IsingXX, qml.IsingXX],
-            [qml.Hadamard, qml.Hadamard, qml.IsingXX, qml.IsingXX, qml.IsingZZ],
-        ]
-        assert [[type(op) for op in tape.operations] for tape in tapes] == expected_ops
-
-    @pytest.mark.autograd
-    def test_no_trainable_params_qnode_autograd(self):
-        """Test that the correct ouput and warning is generated in the absence of any trainable
-        parameters"""
-
-        dev = qml.device("default.qubit", wires=3)
-
-        @qml.qnode(dev, interface="autograd")
-        def circuit(weights):
-            qml.RX(weights[0], wires=0)
-            qml.RY(weights[1], wires=0)
-            return qml.expval(qml.PauliZ(0) @ qml.PauliZ(1))
-
-        weights = [0.1, 0.2]
-        with pytest.warns(UserWarning, match="tensor of a QNode with no trainable parameters"):
-            res = qml.metric_tensor(circuit)(weights)
-
-        assert res == ()
-
-    @pytest.mark.torch
-    def test_no_trainable_params_qnode_torch(self):
-        """Test that the correct ouput and warning is generated in the absence of any trainable
-        parameters"""
-
-        dev = qml.device("default.qubit", wires=3)
-
-        @qml.qnode(dev, interface="torch")
-        def circuit(weights):
-            qml.RX(weights[0], wires=0)
-            qml.RY(weights[1], wires=0)
-            return qml.expval(qml.PauliZ(0) @ qml.PauliZ(1))
-
-        weights = [0.1, 0.2]
-        with pytest.warns(UserWarning, match="tensor of a QNode with no trainable parameters"):
-            res = qml.metric_tensor(circuit)(weights)
-
-        assert res == ()
-
-    @pytest.mark.tf
-    def test_no_trainable_params_qnode_tf(self):
-        """Test that the correct ouput and warning is generated in the absence of any trainable
-        parameters"""
-
-        dev = qml.device("default.qubit", wires=3)
-
-        @qml.qnode(dev, interface="tf")
-        def circuit(weights):
-            qml.RX(weights[0], wires=0)
-            qml.RY(weights[1], wires=0)
-            return qml.expval(qml.PauliZ(0) @ qml.PauliZ(1))
-
-        weights = [0.1, 0.2]
-        with pytest.warns(UserWarning, match="tensor of a QNode with no trainable parameters"):
-            res = qml.metric_tensor(circuit)(weights)
-
-        assert res == ()
-
-    @pytest.mark.jax
-    def test_no_trainable_params_qnode_jax(self):
-        """Test that the correct ouput and warning is generated in the absence of any trainable
-        parameters"""
-
-        dev = qml.device("default.qubit", wires=3)
-
-        @qml.qnode(dev, interface="jax")
-        def circuit(weights):
-            qml.RX(weights[0], wires=0)
-            qml.RY(weights[1], wires=0)
-            return qml.expval(qml.PauliZ(0) @ qml.PauliZ(1))
-
-        weights = [0.1, 0.2]
-        with pytest.warns(UserWarning, match="tensor of a QNode with no trainable parameters"):
-            res = qml.metric_tensor(circuit)(weights)
-
-        assert res == ()
-
-    def test_no_trainable_params_tape(self):
-        """Test that the correct ouput and warning is generated in the absence of any trainable
-        parameters"""
-        dev = qml.device("default.qubit", wires=3)
-
-        weights = [0.1, 0.2]
-        with qml.queuing.AnnotatedQueue() as q:
-            qml.RX(weights[0], wires=0)
-            qml.RY(weights[1], wires=0)
-            qml.expval(qml.PauliZ(0) @ qml.PauliZ(1))
-
-        tape = qml.tape.QuantumScript.from_queue(q)
-        # TODO: remove once #2155 is resolved
-        tape.trainable_params = []
-
-        with pytest.warns(UserWarning, match="tensor of a tape with no trainable parameters"):
-            mt_tapes, post_processing = qml.metric_tensor(tape)
-        res = post_processing(qml.execute(mt_tapes, dev, None))
-
-        assert mt_tapes == []
-        assert res == ()
-
-
-fixed_pars = np.array([-0.2, 0.2, 0.5, 0.3, 0.7], requires_grad=False)
-
-
-def fubini_ansatz0(params, wires=None):
-    qml.RX(params[0], wires=0)
-    qml.RY(fixed_pars[0], wires=0)
-    qml.CNOT(wires=[wires[0], wires[1]])
-    qml.RZ(params[1], wires=0)
-    qml.CNOT(wires=[wires[0], wires[1]])
-
-
-def fubini_ansatz1(params, wires=None):
-    qml.RX(fixed_pars[1], wires=0)
-    for wire in wires:
-        qml.Rot(*params[0][wire], wires=wire)
-    qml.CNOT(wires=[0, 1])
-    qml.RY(fixed_pars[1], wires=0)
-    qml.CNOT(wires=[1, 2])
-    for wire in wires:
-        qml.Rot(*params[1][wire], wires=wire)
-    qml.CNOT(wires=[1, 2])
-    qml.RX(fixed_pars[2], wires=1)
-
-
-def fubini_ansatz2(params, wires=None):
-    params0 = params[0]
-    params1 = params[1]
-    qml.RX(fixed_pars[1], wires=0)
-    qml.Rot(*fixed_pars[2:5], wires=1)
-    qml.CNOT(wires=[0, 1])
-    qml.RY(params0, wires=0)
-    qml.RY(params0, wires=1)
-    qml.CNOT(wires=[0, 1])
-    qml.RX(params1, wires=0).inv()
-    qml.RX(params1, wires=1).inv()
-
-
-def fubini_ansatz3(params, wires=None):
-    params0 = params[0]
-    params1 = params[1]
-    params2 = params[2]
-    qml.RX(fixed_pars[1], wires=0)
-    qml.RX(fixed_pars[3], wires=1)
-    qml.CNOT(wires=[0, 1])
-    qml.CNOT(wires=[1, 2])
-    qml.RX(params0, wires=0).inv()
-    qml.RX(params0, wires=1)
-    qml.CNOT(wires=[0, 1])
-    qml.CNOT(wires=[1, 2])
-    qml.CNOT(wires=[2, 0])
-    qml.RY(params1, wires=0)
-    qml.RY(params1, wires=1)
-    qml.RY(params1, wires=2)
-    qml.RZ(params2, wires=0)
-    qml.RZ(params2, wires=1)
-    qml.RZ(params2, wires=2)
-
-
-def fubini_ansatz4(params00, params_rest, wires=None):
-    params01 = params_rest[0]
-    params10 = params_rest[1]
-    params11 = params_rest[2]
-    qml.RY(fixed_pars[3], wires=0)
-    qml.RY(fixed_pars[2], wires=1)
-    qml.CNOT(wires=[0, 1])
-    qml.CNOT(wires=[1, 2])
-    qml.RY(fixed_pars[4], wires=0)
-    qml.RX(params00, wires=0)
-    qml.CNOT(wires=[0, 1])
-    qml.RX(params01, wires=1)
-    qml.RZ(params10, wires=1)
-    qml.CNOT(wires=[0, 1])
-    qml.RZ(params11, wires=1)
-
-
-def fubini_ansatz5(params, wires=None):
-    fubini_ansatz4(params[0], [params[0], params[1], params[1]], wires=wires)
-
-
-def fubini_ansatz6(params, wires=None):
-    fubini_ansatz4(params[0], [params[0], params[1], -params[1]], wires=wires)
-
-
-def fubini_ansatz7(x, wires=None):
-    qml.RX(fixed_pars[0], wires=0)
-    qml.RX(x, wires=0)
-
-
-def fubini_ansatz8(params, wires=None):
-    params0 = params[0]
-    params1 = params[1]
-    qml.RX(fixed_pars[1], wires=[0])
-    qml.RY(fixed_pars[3], wires=[0])
-    qml.RZ(fixed_pars[2], wires=[0])
-    qml.RX(fixed_pars[2], wires=[1])
-    qml.RY(fixed_pars[2], wires=[1])
-    qml.RZ(fixed_pars[4], wires=[1])
-    qml.CNOT(wires=[0, 1])
-    qml.RX(fixed_pars[0], wires=[0])
-    qml.RY(fixed_pars[1], wires=[0])
-    qml.RZ(fixed_pars[3], wires=[0])
-    qml.RX(fixed_pars[1], wires=[1])
-    qml.RY(fixed_pars[2], wires=[1])
-    qml.RZ(fixed_pars[0], wires=[1])
-    qml.CNOT(wires=[0, 1])
-    qml.RX(params0, wires=[0])
-    qml.RX(params0, wires=[1])
-    qml.CNOT(wires=[0, 1])
-    qml.RY(fixed_pars[4], wires=[1])
-    qml.RY(params1, wires=[0])
-    qml.RY(params1, wires=[1])
-    qml.CNOT(wires=[0, 1])
-    qml.RX(fixed_pars[2], wires=[1])
-
-
-fubini_ansatze = [
-    fubini_ansatz0,
-    fubini_ansatz1,
-    fubini_ansatz2,
-    fubini_ansatz3,
-    fubini_ansatz4,
-    fubini_ansatz5,
-    fubini_ansatz6,
-    fubini_ansatz7,
-    fubini_ansatz8,
-]
-
-B = np.array(
-    [
-        [
-            [0.73, 0.49, 0.04],
-            [0.29, 0.45, 0.59],
-            [0.64, 0.06, 0.26],
-        ],
-        [
-            [0.93, 0.14, 0.46],
-            [0.31, 0.83, 0.79],
-            [0.25, 0.40, 0.16],
-        ],
-    ],
-    requires_grad=True,
-)
-fubini_params = [
-    (np.array([0.3434, -0.7245345], requires_grad=True),),
-    (B,),
-    (np.array([-0.1111, -0.2222], requires_grad=True),),
-    (np.array([-0.1111, -0.2222, 0.4554], requires_grad=True),),
-    (
-        np.array(-0.1735, requires_grad=True),
-        np.array([-0.1735, -0.2846, -0.2846], requires_grad=True),
-    ),
-    (np.array([-0.1735, -0.2846], requires_grad=True),),
-    (np.array([-0.1735, -0.2846], requires_grad=True),),
-    (np.array(-0.1735, requires_grad=True),),
-    (np.array([-0.1111, 0.3333], requires_grad=True),),
-]
-
-
-def autodiff_metric_tensor(ansatz, num_wires):
-    """Compute the metric tensor by full state vector
-    differentiation via autograd."""
-    dev = qml.device("default.qubit", wires=num_wires)
-
-    @qml.qnode(dev)
-    def qnode(*params):
-        ansatz(*params, wires=dev.wires)
-        return qml.state()
-
-    def mt(*params):
-        state = qnode(*params)
-        rqnode = lambda *params: np.real(qnode(*params))
-        iqnode = lambda *params: np.imag(qnode(*params))
-        rjac = qml.jacobian(rqnode)(*params)
-        ijac = qml.jacobian(iqnode)(*params)
-
-        if isinstance(rjac, tuple):
-            out = []
-            for rc, ic in zip(rjac, ijac):
-                c = rc + 1j * ic
-                psidpsi = np.tensordot(np.conj(state), c, axes=([0], [0]))
-                out.append(
-                    np.real(
-                        np.tensordot(np.conj(c), c, axes=([0], [0]))
-                        - np.tensordot(np.conj(psidpsi), psidpsi, axes=0)
-                    )
-                )
-            return tuple(out)
-
-        jac = rjac + 1j * ijac
-        psidpsi = np.tensordot(np.conj(state), jac, axes=([0], [0]))
-        return np.real(
-            np.tensordot(np.conj(jac), jac, axes=([0], [0]))
-            - np.tensordot(np.conj(psidpsi), psidpsi, axes=0)
-        )
-
-    return mt
-
-
-class TestFullMetricTensor:
-
-    num_wires = 3
-
-    @pytest.mark.autograd
-    @pytest.mark.parametrize("ansatz, params", zip(fubini_ansatze, fubini_params))
-    def test_correct_output_autograd(self, ansatz, params):
-        expected = autodiff_metric_tensor(ansatz, self.num_wires)(*params)
-        dev = qml.device("default.qubit.autograd", wires=self.num_wires + 1)
-
-        @qml.qnode(dev, interface="autograd")
-        def circuit(*params):
-            """Circuit with dummy output to create a QNode."""
-            ansatz(*params, dev.wires[:-1])
-            return qml.expval(qml.PauliZ(0))
-
-        mt = qml.metric_tensor(circuit, approx=None)(*params)
-
-        if isinstance(mt, tuple):
-            assert all(qml.math.allclose(_mt, _exp) for _mt, _exp in zip(mt, expected))
-        else:
-            assert qml.math.allclose(mt, expected)
-
-    @pytest.mark.jax
-    @pytest.mark.skip(reason="JAX does not support the forward pass metric tensor.")
-    @pytest.mark.parametrize("ansatz, params", zip(fubini_ansatze, fubini_params))
-    def test_correct_output_jax(self, ansatz, params):
-        from jax import numpy as jnp
-
-        expected = autodiff_metric_tensor(ansatz, self.num_wires)(*params)
-        dev = qml.device("default.qubit.jax", wires=self.num_wires + 1)
-
-        params = tuple(jnp.array(p) for p in params)
-
-        @qml.qnode(dev, interface="jax")
-        def circuit(*params):
-            """Circuit with dummy output to create a QNode."""
-            ansatz(*params, dev.wires[:-1])
-            return qml.expval(qml.PauliZ(0))
-
-        mt = qml.metric_tensor(circuit, approx=None)(*params)
-
-        if isinstance(mt, tuple):
-            assert all(qml.math.allclose(_mt, _exp) for _mt, _exp in zip(mt, expected))
-        else:
-            assert qml.math.allclose(mt, expected)
-
-    @pytest.mark.torch
-    @pytest.mark.parametrize("ansatz, params", zip(fubini_ansatze, fubini_params))
-    def test_correct_output_torch(self, ansatz, params):
-        import torch
-
-        expected = autodiff_metric_tensor(ansatz, self.num_wires)(*params)
-        dev = qml.device("default.qubit.torch", wires=self.num_wires + 1)
-
-        params = tuple(torch.tensor(p, dtype=torch.float64, requires_grad=True) for p in params)
-
-        @qml.qnode(dev, interface="torch")
-        def circuit(*params):
-            """Circuit with dummy output to create a QNode."""
-            ansatz(*params, dev.wires[:-1])
-            return qml.expval(qml.PauliZ(0))
-
-        mt = qml.metric_tensor(circuit, approx=None)(*params)
-
-        if isinstance(mt, tuple):
-            assert all(qml.math.allclose(_mt, _exp) for _mt, _exp in zip(mt, expected))
-        else:
-            assert qml.math.allclose(mt, expected)
-
-    @pytest.mark.tf
-    @pytest.mark.parametrize("ansatz, params", zip(fubini_ansatze, fubini_params))
-    def test_correct_output_tf(self, ansatz, params):
-        import tensorflow as tf
-
-        expected = autodiff_metric_tensor(ansatz, self.num_wires)(*params)
-        dev = qml.device("default.qubit.tf", wires=self.num_wires + 1)
-
-        params = tuple(tf.Variable(p, dtype=tf.float64) for p in params)
-
-        @qml.qnode(dev, interface="tf")
-        def circuit(*params):
-            """Circuit with dummy output to create a QNode."""
-            ansatz(*params, dev.wires[:-1])
-            return qml.expval(qml.PauliZ(0))
-
-        with tf.GradientTape() as t:
-            qml.metric_tensor(circuit, approx="block-diag")(*params)
-            mt = qml.metric_tensor(circuit, approx=None)(*params)
-
-        if isinstance(mt, tuple):
-            assert all(qml.math.allclose(_mt, _exp) for _mt, _exp in zip(mt, expected))
-        else:
-            assert qml.math.allclose(mt, expected)
-
-
-def diffability_ansatz_0(weights, wires=None):
-    qml.RX(weights[0], wires=0)
-    qml.RX(weights[1], wires=0)
-    qml.CNOT(wires=[0, 1])
-    qml.RZ(weights[2], wires=1)
-
-
-expected_diag_jac_0 = lambda weights: np.array(
-    [
-        [0, 0, 0],
-        [0, 0, 0],
-        [
-            np.cos(weights[0] + weights[1]) * np.sin(weights[0] + weights[1]) / 2,
-            np.cos(weights[0] + weights[1]) * np.sin(weights[0] + weights[1]) / 2,
-            0,
-        ],
-    ]
-)
-
-
-def diffability_ansatz_1(weights, wires=None):
-    qml.RX(weights[0], wires=0)
-    qml.RY(weights[1], wires=0)
-    qml.CNOT(wires=[0, 1])
-    qml.RZ(weights[2], wires=1)
-
-
-expected_diag_jac_1 = lambda weights: np.array(
-    [
-        [0, 0, 0],
-        [-np.sin(2 * weights[0]) / 4, 0, 0],
-        [
-            np.cos(weights[0]) * np.cos(weights[1]) ** 2 * np.sin(weights[0]) / 2,
-            np.cos(weights[0]) ** 2 * np.sin(2 * weights[1]) / 4,
-            0,
-        ],
-    ]
-)
-
-
-def diffability_ansatz_2(weights, wires=None):
-    qml.RX(weights[0], wires=0)
-    qml.RY(weights[1], wires=1)
-    qml.CNOT(wires=[0, 1])
-    qml.RZ(weights[2], wires=1)
-
-
-expected_diag_jac_2 = lambda weights: np.array(
-    [
-        [0, 0, 0],
-        [0, 0, 0],
-        [
-            np.cos(weights[1]) ** 2 * np.sin(2 * weights[0]) / 4,
-            np.cos(weights[0]) ** 2 * np.sin(2 * weights[1]) / 4,
-            0,
-        ],
-    ]
-)
-
-weights = np.array([0.432, 0.12, -0.292], requires_grad=True)
-
-
-@pytest.mark.parametrize("diff_method", ["backprop", "parameter-shift"])
-@pytest.mark.parametrize(
-    "ansatz, weights, expected_diag_jac",
-    [
-        (diffability_ansatz_0, (weights,), expected_diag_jac_0),
-        (diffability_ansatz_1, (weights,), expected_diag_jac_1),
-        (diffability_ansatz_2, (weights,), expected_diag_jac_2),
-    ],
-)
-class TestDifferentiability:
-    """Test for metric tensor differentiability"""
-
-    def get_circuit(self, ansatz):
-        def circuit(*weights):
-            ansatz(*weights)
-            return qml.expval(qml.PauliX(0)), qml.expval(qml.PauliX(1))
-
-        return circuit
-
-    dev = qml.device("default.qubit", wires=3)
-
-    @pytest.mark.autograd
-    def test_autograd_diag(self, diff_method, tol, ansatz, weights, expected_diag_jac):
-        """Test metric tensor differentiability in the autograd interface"""
-        circuit = self.get_circuit(ansatz)
-        qnode = qml.QNode(circuit, self.dev, interface="autograd", diff_method=diff_method)
-        qnode(*weights)
-
-        def cost_diag(*weights):
-            mt = qml.metric_tensor(qnode, approx="block-diag")(*weights)
-            if isinstance(mt, tuple):
-                diag = qml.math.hstack(
-                    [qml.math.diag(_mt) if len(qml.math.shape(_mt)) == 2 else _mt for _mt in mt]
-                )
-
-            else:
-                diag = qml.math.diag(mt)
-            return diag
-
-        jac = qml.jacobian(cost_diag)(*weights)
-        if isinstance(jac, tuple):
-            assert all(
-                qml.math.allclose(j, e, atol=tol, rtol=0)
-                for j, e in zip(jac, expected_diag_jac(*weights))
-            )
-        else:
-            assert qml.math.allclose(jac, expected_diag_jac(*weights), atol=tol, rtol=0)
-
-    @pytest.mark.autograd
-    def test_autograd(self, diff_method, tol, ansatz, weights, expected_diag_jac):
-        """Test metric tensor differentiability in the autograd interface"""
-        circuit = self.get_circuit(ansatz)
-        qnode = qml.QNode(circuit, self.dev, interface="autograd", diff_method=diff_method)
-
-        def cost_full(*weights):
-            return np.array(qml.metric_tensor(qnode, approx=None)(*weights))
-
-        _cost_full = lambda *weights: np.array(autodiff_metric_tensor(ansatz, 3)(*weights))
-        _c = _cost_full(*weights)
-        c = cost_full(*weights)
-        assert all(
-            qml.math.allclose(_sub_c, sub_c, atol=tol, rtol=0) for _sub_c, sub_c in zip(_c, c)
-        )
-        for argnum in range(len(weights)):
-            expected_full = qml.jacobian(_cost_full, argnum=argnum)(*weights)
-            jac = qml.jacobian(cost_full, argnum=argnum)(*weights)
-            assert qml.math.allclose(expected_full, jac, atol=tol, rtol=0)
-
-    @pytest.mark.jax
-    def test_jax_diag(self, diff_method, tol, ansatz, weights, expected_diag_jac):
-        """Test metric tensor differentiability in the JAX interface"""
-        if diff_method == "parameter-shift":
-            pytest.skip("Does not support parameter-shift")
-
-        import jax
-        from jax import numpy as jnp
-
-        circuit = self.get_circuit(ansatz)
-        qnode = qml.QNode(circuit, self.dev, interface="jax", diff_method=diff_method)
-
-        def cost_diag(*weights):
-            return jnp.diag(qml.metric_tensor(qnode, approx="block-diag")(*weights))
-
-        jac = jax.jacobian(cost_diag)(jnp.array(*weights))
-        assert qml.math.allclose(jac, expected_diag_jac(*weights), atol=tol, rtol=0)
-
-    @pytest.mark.jax
-    def test_jax(self, diff_method, tol, ansatz, weights, expected_diag_jac):
-        """Test metric tensor differentiability in the JAX interface"""
-        if diff_method == "parameter-shift":
-            pytest.skip("Does not support parameter-shift")
-
-        import jax
-
-        circuit = self.get_circuit(ansatz)
-        qnode = qml.QNode(circuit, self.dev, interface="jax", diff_method=diff_method)
-
-        def cost_full(*weights):
-            return qml.metric_tensor(qnode, approx=None)(*weights)
-
-        _cost_full = lambda *weights: autodiff_metric_tensor(ansatz, num_wires=3)(*weights)
-        assert qml.math.allclose(_cost_full(*weights), cost_full(*weights), atol=tol, rtol=0)
-        jac = jax.jacobian(cost_full)(*weights)
-        expected_full = qml.jacobian(_cost_full)(*weights)
-        assert qml.math.allclose(expected_full, jac, atol=tol, rtol=0)
-
-    @pytest.mark.tf
-    def test_tf_diag(self, diff_method, tol, ansatz, weights, expected_diag_jac):
-        """Test metric tensor differentiability in the TF interface"""
-        import tensorflow as tf
-
-        circuit = self.get_circuit(ansatz)
-        qnode = qml.QNode(circuit, self.dev, interface="tf", diff_method=diff_method)
-
-        weights_t = tuple(tf.Variable(w) for w in weights)
-        with tf.GradientTape() as tape:
-            loss_diag = tf.linalg.diag_part(
-                qml.metric_tensor(qnode, approx="block-diag")(*weights_t)
-            )
-        jac = tape.jacobian(loss_diag, weights_t)
-        assert qml.math.allclose(jac, expected_diag_jac(*weights), atol=tol, rtol=0)
-
-    @pytest.mark.tf
-    def test_tf(self, diff_method, tol, ansatz, weights, expected_diag_jac):
-        """Test metric tensor differentiability in the TF interface"""
-        import tensorflow as tf
-
-        circuit = self.get_circuit(ansatz)
-        qnode = qml.QNode(circuit, self.dev, interface="tf", diff_method=diff_method)
-
-        weights_t = tuple(tf.Variable(w) for w in weights)
-        with tf.GradientTape() as tape:
-            loss_full = qml.metric_tensor(qnode, approx=None)(*weights_t)
-        jac = tape.jacobian(loss_full, weights_t)
-        _cost_full = lambda *weights: autodiff_metric_tensor(ansatz, num_wires=3)(*weights)
-        assert qml.math.allclose(_cost_full(*weights), loss_full, atol=tol, rtol=0)
-        expected_full = qml.jacobian(_cost_full)(*weights)
-        assert qml.math.allclose(expected_full, jac, atol=tol, rtol=0)
-
-    @pytest.mark.torch
-    def test_torch_diag(self, diff_method, tol, ansatz, weights, expected_diag_jac):
-        """Test metric tensor differentiability in the torch interface"""
-        import torch
-
-        circuit = self.get_circuit(ansatz)
-        qnode = qml.QNode(circuit, self.dev, interface="torch", diff_method=diff_method)
-
-        weights_t = tuple(torch.tensor(w, requires_grad=True) for w in weights)
-
-        def cost_diag(*weights):
-            mt = qml.metric_tensor(qnode, approx="block-diag")(*weights)
-            if isinstance(mt, tuple):
-                diag = qml.math.hstack(
-                    [qml.math.diag(_mt) if len(qml.math.shape(_mt)) == 2 else _mt for _mt in mt]
-                )
-
-            else:
-                diag = qml.math.diag(mt)
-            return diag
-
-        jac = torch.autograd.functional.jacobian(cost_diag, weights_t)
-
-        if isinstance(jac, tuple) and len(jac) != 1:
-            assert all(
-                qml.math.allclose(j.detach().numpy(), e, atol=tol, rtol=0)
-                for j, e in zip(jac, expected_diag_jac(*weights))
-            )
-        else:
-            if isinstance(jac, tuple) and len(jac) == 1:
-                jac = jac[0]
-            assert qml.math.allclose(
-                jac.detach().numpy(), expected_diag_jac(*weights), atol=tol, rtol=0
-            )
-
-    @pytest.mark.torch
-    def test_torch(self, diff_method, tol, ansatz, weights, expected_diag_jac):
-        """Test metric tensor differentiability in the torch interface"""
-        import torch
-
-        circuit = self.get_circuit(ansatz)
-        qnode = qml.QNode(circuit, self.dev, interface="torch", diff_method=diff_method)
-        weights_t = tuple(torch.tensor(w, requires_grad=True) for w in weights)
-        qnode(*weights_t)
-        cost_full = qml.metric_tensor(qnode, approx=None)
-        _cost_full = autodiff_metric_tensor(ansatz, num_wires=3)
-        jac = torch.autograd.functional.jacobian(cost_full, weights_t)
-        expected_full = qml.jacobian(_cost_full)(*weights)
-        assert qml.math.allclose(
-            _cost_full(*weights), cost_full(*weights_t).detach().numpy(), atol=tol, rtol=0
-        )
-        if isinstance(jac, tuple) and len(jac) != 1:
-            assert all(
-                qml.math.allclose(j.detach().numpy(), e, atol=tol, rtol=0)
-                for j, e in zip(jac, expected_full)
-            )
-        else:
-            if isinstance(jac, tuple) and len(jac) == 1:
-                jac = jac[0]
-            assert qml.math.allclose(jac.detach().numpy(), expected_full, atol=tol, rtol=0)
-
-
-@pytest.mark.parametrize("approx", [True, False, "Invalid", 2])
-def test_invalid_value_for_approx(approx):
-    """Test exception is raised if ``approx`` is invalid."""
-    with qml.queuing.AnnotatedQueue() as q:
-        qml.RX(np.array(0.5, requires_grad=True), wires=0)
-        qml.expval(qml.PauliX(0))
-
-    tape = qml.tape.QuantumScript.from_queue(q)
-    with pytest.raises(ValueError, match="keyword argument approx"):
-        qml.metric_tensor(tape, approx=approx)
-
-
-def test_generator_no_expval(monkeypatch):
-    """Test exception is raised if subcircuit contains an
-    operation with generator object that is not an observable"""
-    with monkeypatch.context() as m:
-        m.setattr("pennylane.RX.generator", lambda self: qml.RX(0.1, wires=0))
-
-        with qml.queuing.AnnotatedQueue() as q:
-            qml.RX(np.array(0.5, requires_grad=True), wires=0)
-            qml.expval(qml.PauliX(0))
-
-        tape = qml.tape.QuantumScript.from_queue(q)
-        with pytest.raises(qml.QuantumFunctionError, match="is not an observable"):
-            qml.metric_tensor(tape, approx="block-diag")
-
-
-def test_error_missing_aux_wire():
-    """Tests that a special error is raised if the requested (or default, if not given)
-    auxiliary wire for the Hadamard test is missing."""
-    dev = qml.device("default.qubit", wires=qml.wires.Wires(["wire1", "wire2"]))
-
-    @qml.qnode(dev)
-    def circuit(x, z):
-        qml.RX(x, wires="wire1")
-        qml.RZ(z, wires="wire2")
-        qml.CNOT(wires=["wire1", "wire2"])
-        qml.RX(x, wires="wire1")
-        qml.RZ(z, wires="wire2")
-        return qml.expval(qml.PauliZ("wire2"))
-
-    x = np.array(0.5, requires_grad=True)
-    z = np.array(0.1, requires_grad=True)
-
-    with pytest.warns(UserWarning, match="The device does not have a wire that is not used"):
-        qml.metric_tensor(circuit, approx=None)(x, z)
-
-
-def test_error_not_available_aux_wire():
-    """Tests that a special error is raised if aux wires is not available."""
-
-    dev = qml.device("default.qubit", wires=1)
-    x = np.array(0.5, requires_grad=True)
-
-    @qml.qnode(dev)
-    def circuit(x):
-        qml.RX(x, wires=0)
-        qml.RY(x, wires=0)
-        return qml.expval(qml.PauliZ(0))
-
-    with pytest.warns(UserWarning, match="An auxiliary wire is not available."):
-        qml.metric_tensor(circuit, aux_wire=404)(x)
-
-
-def test_error_aux_wire_replaced():
-    """Tests that even if an aux_wire is provided, it is superseded by a device
-    wire if it does not exist itself on the device, so that the metric_tensor is
-    successfully computed."""
-    dev = qml.device("default.qubit", wires=qml.wires.Wires(["wire1", "wire2", "hidden_wire"]))
-
-    @qml.qnode(dev)
-    def circuit(x, z):
-        qml.RX(x, wires="wire1")
-        qml.RZ(z, wires="wire2")
-        qml.CNOT(wires=["wire1", "wire2"])
-        qml.RX(x, wires="wire1")
-        qml.RZ(z, wires="wire2")
-        return qml.expval(qml.PauliZ("wire2"))
-
-    x = np.array(0.5, requires_grad=True)
-    z = np.array(0.1, requires_grad=True)
-
-    qml.metric_tensor(circuit, approx=None, aux_wire="wire3")(x, z)
-
-
-@pytest.mark.parametrize("allow_nonunitary", [True, False])
-def test_error_generator_not_registered(allow_nonunitary, monkeypatch):
-    """Tests that an error is raised if an operation doe not have a
-    controlled-generator operation registered."""
-    dev = qml.device("default.qubit", wires=qml.wires.Wires(["wire1", "wire2", "wire3"]))
-
-    x = np.array(0.5, requires_grad=True)
-    z = np.array(0.1, requires_grad=True)
-
-    @qml.qnode(dev)
-    def circuit(x, z):
-        qml.CRX(x, wires=["wire1", "wire2"])
-        qml.RZ(z, wires="wire2")
-        return qml.expval(qml.PauliZ("wire2"))
-
-    with monkeypatch.context() as m:
-        exp_fn = lambda tape, *args, **kwargs: tape
-        m.setattr("pennylane.transforms.metric_tensor.expand_fn", exp_fn)
-
-        if allow_nonunitary:
-            qml.metric_tensor(circuit, approx=None, allow_nonunitary=allow_nonunitary)(x, z)
-        else:
-            with pytest.raises(ValueError, match="Generator for operation"):
-                qml.metric_tensor(circuit, approx=None, allow_nonunitary=allow_nonunitary)(x, z)
-
-    class RX(qml.RX):
-        def generator(self):
-            return qml.Hadamard(self.wires)
-
-    @qml.qnode(dev)
-    def circuit(x, z):
-        RX(x, wires="wire1")
-        qml.RZ(z, wires="wire1")
-        return qml.expval(qml.PauliZ("wire2"))
-
-    with monkeypatch.context() as m:
-        exp_fn = lambda tape, *args, **kwargs: tape
-        m.setattr("pennylane.transforms.metric_tensor.expand_fn", exp_fn)
-
-        if allow_nonunitary:
-            qml.metric_tensor(circuit, approx=None, allow_nonunitary=allow_nonunitary)(x, z)
-        else:
-            with pytest.raises(ValueError, match="Generator for operation"):
-                qml.metric_tensor(circuit, approx=None, allow_nonunitary=allow_nonunitary)(x, z)
-
-
-def test_no_error_missing_aux_wire_not_used(recwarn):
-    """Tests that a no error is raised if the requested (or default, if not given)
-    auxiliary wire for the Hadamard test is missing but it is not used, either
-    because ``approx`` is used or because there only is a diagonal contribution."""
-    dev = qml.device("default.qubit", wires=qml.wires.Wires(["wire1", "wire2"]))
-
-    @qml.qnode(dev)
-    def circuit_single_block(x, z):
-        """This circuit has a metric tensor that consists
-        of a single block in the block diagonal "approximation"."""
-        qml.RX(x, wires="wire1")
-        qml.RZ(z, wires="wire2")
-        qml.CNOT(wires=["wire1", "wire2"])
-        return qml.expval(qml.PauliZ("wire2"))
-
-    @qml.qnode(dev)
-    def circuit_multi_block(x, z):
-        """This circuit has a metric tensor that consists
-        of multiple blocks and thus is approximated when only
-        computing the block diagonal."""
-        qml.RX(x, wires="wire1")
-        qml.RZ(z, wires="wire2")
-        qml.CNOT(wires=["wire1", "wire2"])
-        qml.RX(x, wires="wire1")
-        qml.RZ(z, wires="wire2")
-        return qml.expval(qml.PauliZ("wire2"))
-
-    x = np.array(0.5, requires_grad=True)
-    z = np.array(0.1, requires_grad=True)
-
-    qml.metric_tensor(circuit_single_block, approx=None)(x, z)
-    qml.metric_tensor(circuit_single_block, approx=None, aux_wire="aux_wire")(x, z)
-    qml.metric_tensor(circuit_multi_block, approx="block-diag")(x, z)
-    qml.metric_tensor(circuit_multi_block, approx="block-diag", aux_wire="aux_wire")(x, z)
-
-    assert len(recwarn) == 0
-
-
-def aux_wire_ansatz_0(x, y):
-    qml.RX(x, wires=0)
-    qml.RY(x, wires=2)
-
-
-def aux_wire_ansatz_1(x, y):
-    qml.RX(x, wires=0)
-    qml.RY(x, wires=1)
-
-
-@pytest.mark.parametrize("aux_wire", [None, "aux", 3])
-@pytest.mark.parametrize("ansatz", [aux_wire_ansatz_0, aux_wire_ansatz_1])
-def test_get_aux_wire(aux_wire, ansatz):
-    """Test ``_get_aux_wire`` without device_wires."""
-    x, y = np.array([0.2, 0.1], requires_grad=True)
-    with qml.queuing.AnnotatedQueue() as q:
-        ansatz(x, y)
-    tape = qml.tape.QuantumScript.from_queue(q)
-    out = _get_aux_wire(aux_wire, tape, None)
-
-    if aux_wire is not None:
-        assert out == aux_wire
-    else:
-        assert out == (1 if 1 not in tape.wires else 2)
-
-
-def test_get_aux_wire_with_device_wires():
-    """Test ``_get_aux_wire`` with device_wires."""
-    x, y = np.array([0.2, 0.1], requires_grad=True)
-    with qml.queuing.AnnotatedQueue() as q:
-        qml.RX(x, wires=0)
-        qml.RX(x, wires="one")
-
-    tape = qml.tape.QuantumScript.from_queue(q)
-    device_wires = qml.wires.Wires([0, "aux", "one"])
-
-    assert _get_aux_wire(0, tape, device_wires) == 0
-    assert _get_aux_wire("one", tape, device_wires) == "one"
-    assert _get_aux_wire(None, tape, device_wires) == "aux"
-
-
-def test_get_aux_wire_with_unavailable_aux():
-    """Test ``_get_aux_wire`` with device_wires and a requested ``aux_wire`` that is missing."""
-    x, y = np.array([0.2, 0.1], requires_grad=True)
-    with qml.queuing.AnnotatedQueue() as q:
-        qml.RX(x, wires=0)
-        qml.RX(x, wires="one")
-    tape = qml.tape.QuantumScript.from_queue(q)
-    device_wires = qml.wires.Wires([0, "one"])
-    with pytest.raises(qml.wires.WireError, match="The requested aux_wire does not exist"):
-        _get_aux_wire("two", tape, device_wires)
->>>>>>> b63cb1a2
+# Copyright 2018-2021 Xanadu Quantum Technologies Inc.
+
+# Licensed under the Apache License, Version 2.0 (the "License");
+# you may not use this file except in compliance with the License.
+# You may obtain a copy of the License at
+
+#     http://www.apache.org/licenses/LICENSE-2.0
+
+# Unless required by applicable law or agreed to in writing, software
+# distributed under the License is distributed on an "AS IS" BASIS,
+# WITHOUT WARRANTIES OR CONDITIONS OF ANY KIND, either express or implied.
+# See the License for the specific language governing permissions and
+# limitations under the License.
+"""
+Unit tests for the metric tensor transform.
+"""
+import pytest
+from pennylane import numpy as np
+from scipy.linalg import block_diag
+
+import pennylane as qml
+from gate_data import Y, Z
+from pennylane.transforms.metric_tensor import _get_aux_wire
+
+
+class TestMetricTensor:
+    """Tests for metric tensor subcircuit construction and evaluation"""
+
+    @pytest.mark.parametrize("diff_method", ["parameter-shift", "backprop"])
+    def test_rot_decomposition(self, diff_method):
+        """Test that the rotation gate is correctly decomposed"""
+        dev = qml.device("default.qubit", wires=1)
+        params = np.array([1.0, 2.0, 3.0], requires_grad=True)
+
+        with qml.queuing.AnnotatedQueue() as q_circuit:
+            qml.Rot(params[0], params[1], params[2], wires=0)
+            qml.expval(qml.PauliX(0))
+
+        circuit = qml.tape.QuantumScript.from_queue(q_circuit)
+        tapes, _ = qml.metric_tensor(circuit, approx="block-diag")
+        assert len(tapes) == 3
+
+        # first parameter subcircuit
+        assert len(tapes[0].operations) == 0
+
+        # Second parameter subcircuit
+        assert len(tapes[1].operations) == 4
+        assert isinstance(tapes[1].operations[0], qml.RZ)
+        assert tapes[1].operations[0].data == [1]
+        # PauliY decomp
+        assert isinstance(tapes[1].operations[1], qml.PauliZ)
+        assert isinstance(tapes[1].operations[2], qml.S)
+        assert isinstance(tapes[1].operations[3], qml.Hadamard)
+
+        # Third parameter subcircuit
+        assert len(tapes[2].operations) == 2
+        assert isinstance(tapes[2].operations[0], qml.RZ)
+        assert isinstance(tapes[2].operations[1], qml.RY)
+        assert tapes[2].operations[0].data == [1]
+        assert tapes[2].operations[1].data == [2]
+
+    @pytest.mark.parametrize("diff_method", ["parameter-shift", "backprop"])
+    def test_multirz_decomposition(self, diff_method):
+        """Test that the MultiRZ gate is correctly decomposed"""
+        dev = qml.device("default.qubit", wires=3)
+
+        @qml.qnode(dev, diff_method=diff_method)
+        def circuit(a, b):
+            qml.RX(a, wires=0)
+            qml.MultiRZ(b, wires=[0, 1, 2])
+            return qml.expval(qml.PauliX(0))
+
+        params = np.array([0.1, 0.2], requires_grad=True)
+        result = qml.metric_tensor(circuit, approx="block-diag")(*params)
+        assert isinstance(result, tuple) and len(result) == 2
+        assert qml.math.shape(result[0]) == ()
+        assert qml.math.shape(result[1]) == ()
+
+    @pytest.mark.parametrize("diff_method", ["parameter-shift", "backprop"])
+    def test_parameter_fan_out(self, diff_method):
+        """The metric tensor is with respect to the quantum circuit and ignores
+        classical processing if ``hybrid=False``. As a result, if there is
+        parameter fan-out, the returned metric tensor will be larger than
+        ``(len(args), len(args))`` if hybrid computation is deactivated.
+        """
+        dev = qml.device("default.qubit", wires=2)
+
+        def circuit(a):
+            qml.RX(a, wires=0)
+            qml.RX(a, wires=0)
+            return qml.expval(qml.PauliX(0))
+
+        circuit = qml.QNode(circuit, dev, diff_method=diff_method)
+        params = np.array([0.1], requires_grad=True)
+        result = qml.metric_tensor(circuit, hybrid=False, approx="block-diag")(*params)
+        assert result.shape == (2, 2)
+
+    def test_construct_subcircuit(self):
+        """Test correct subcircuits constructed"""
+        dev = qml.device("default.qubit", wires=2)
+
+        with qml.queuing.AnnotatedQueue() as q:
+            qml.RX(np.array(1.0, requires_grad=True), wires=0)
+            qml.RY(np.array(1.0, requires_grad=True), wires=0)
+            qml.CNOT(wires=[0, 1])
+            qml.PhaseShift(np.array(1.0, requires_grad=True), wires=1)
+            return qml.expval(qml.PauliX(0)), qml.expval(qml.PauliX(1))
+
+        tape = qml.tape.QuantumScript.from_queue(q)
+        tapes, _ = qml.metric_tensor(tape, approx="block-diag")
+        assert len(tapes) == 3
+
+        # first parameter subcircuit
+        assert len(tapes[0].operations) == 1
+        assert isinstance(tapes[0].operations[0], qml.Hadamard)  # PauliX decomp
+
+        # second parameter subcircuit
+        assert len(tapes[1].operations) == 4
+        assert isinstance(tapes[1].operations[0], qml.RX)
+        # PauliY decomp
+        assert isinstance(tapes[1].operations[1], qml.PauliZ)
+        assert isinstance(tapes[1].operations[2], qml.S)
+        assert isinstance(tapes[1].operations[3], qml.Hadamard)
+
+        # third parameter subcircuit
+        assert len(tapes[2].operations) == 4
+        assert isinstance(tapes[2].operations[0], qml.RX)
+        assert isinstance(tapes[2].operations[1], qml.RY)
+        assert isinstance(tapes[2].operations[2], qml.CNOT)
+        # Phase shift generator
+        assert isinstance(tapes[2].operations[3], qml.QubitUnitary)
+
+    def test_construct_subcircuit_layers(self):
+        """Test correct subcircuits constructed
+        when a layer structure exists"""
+        dev = qml.device("default.qubit", wires=3)
+        params = np.ones([8])
+
+        with qml.queuing.AnnotatedQueue() as q:
+            # section 1
+            qml.RX(params[0], wires=0)
+            # section 2
+            qml.RY(params[1], wires=0)
+            qml.CNOT(wires=[0, 1])
+            qml.CNOT(wires=[1, 2])
+            # section 3
+            qml.RX(params[2], wires=0)
+            qml.RY(params[3], wires=1)
+            qml.RZ(params[4], wires=2)
+            qml.CNOT(wires=[0, 1])
+            qml.CNOT(wires=[1, 2])
+            # section 4
+            qml.RX(params[5], wires=0)
+            qml.RY(params[6], wires=1)
+            qml.RZ(params[7], wires=2)
+            qml.CNOT(wires=[0, 1])
+            qml.CNOT(wires=[1, 2])
+            return qml.expval(qml.PauliX(0)), qml.expval(qml.PauliX(1)), qml.expval(qml.PauliX(2))
+
+        tape = qml.tape.QuantumScript.from_queue(q)
+        tapes, _ = qml.metric_tensor(tape, approx="block-diag")
+
+        # this circuit should split into 4 independent
+        # sections or layers when constructing subcircuits
+        assert len(tapes) == 4
+
+        # first layer subcircuit
+        assert len(tapes[0].operations) == 1
+        assert isinstance(tapes[0].operations[0], qml.Hadamard)  # PauliX decomp
+
+        # second layer subcircuit
+        assert len(tapes[1].operations) == 4
+        assert isinstance(tapes[1].operations[0], qml.RX)
+        # PauliY decomp
+        assert isinstance(tapes[1].operations[1], qml.PauliZ)
+        assert isinstance(tapes[1].operations[2], qml.S)
+        assert isinstance(tapes[1].operations[3], qml.Hadamard)
+
+        # # third layer subcircuit
+        assert len(tapes[2].operations) == 8
+        assert isinstance(tapes[2].operations[0], qml.RX)
+        assert isinstance(tapes[2].operations[1], qml.RY)
+        assert isinstance(tapes[2].operations[2], qml.CNOT)
+        assert isinstance(tapes[2].operations[3], qml.CNOT)
+        # PauliX decomp
+        assert isinstance(tapes[2].operations[4], qml.Hadamard)
+        # PauliY decomp
+        assert isinstance(tapes[2].operations[5], qml.PauliZ)
+        assert isinstance(tapes[2].operations[6], qml.S)
+        assert isinstance(tapes[2].operations[7], qml.Hadamard)
+
+        # # fourth layer subcircuit
+        assert len(tapes[3].operations) == 13
+        assert isinstance(tapes[3].operations[0], qml.RX)
+        assert isinstance(tapes[3].operations[1], qml.RY)
+        assert isinstance(tapes[3].operations[2], qml.CNOT)
+        assert isinstance(tapes[3].operations[3], qml.CNOT)
+        assert isinstance(tapes[3].operations[4], qml.RX)
+        assert isinstance(tapes[3].operations[5], qml.RY)
+        assert isinstance(tapes[3].operations[6], qml.RZ)
+        assert isinstance(tapes[3].operations[7], qml.CNOT)
+        assert isinstance(tapes[3].operations[8], qml.CNOT)
+        # PauliX decomp
+        assert isinstance(tapes[3].operations[9], qml.Hadamard)
+        # PauliY decomp
+        assert isinstance(tapes[3].operations[10], qml.PauliZ)
+        assert isinstance(tapes[3].operations[11], qml.S)
+        assert isinstance(tapes[3].operations[12], qml.Hadamard)
+
+    def test_evaluate_diag_metric_tensor(self, tol):
+        """Test that a diagonal metric tensor evaluates correctly for
+        block-diagonal and diagonal setting."""
+        dev = qml.device("default.qubit", wires=2)
+
+        def circuit(abc):
+            a, b, c = abc
+            qml.RX(a, wires=0)
+            qml.RY(b, wires=0)
+            qml.CNOT(wires=[0, 1])
+            qml.PhaseShift(c, wires=1)
+            return qml.expval(qml.PauliX(0)), qml.expval(qml.PauliX(1))
+
+        circuit = qml.QNode(circuit, dev)
+
+        abc = np.array([0.432, 0.12, -0.432], requires_grad=True)
+        a, b, c = abc
+
+        # evaluate metric tensor
+        g_diag = qml.metric_tensor(circuit, approx="diag")(abc)
+        g_blockdiag = qml.metric_tensor(circuit, approx="block-diag")(abc)
+
+        # check that the metric tensor is correct
+        expected = (
+            np.array(
+                [1, np.cos(a) ** 2, (3 - 2 * np.cos(a) ** 2 * np.cos(2 * b) - np.cos(2 * a)) / 4]
+            )
+            / 4
+        )
+        assert qml.math.allclose(g_diag, np.diag(expected), atol=tol, rtol=0)
+        assert qml.math.allclose(g_blockdiag, np.diag(expected), atol=tol, rtol=0)
+
+    @pytest.mark.parametrize("strategy", ["gradient", "device"])
+    def test_template_integration(self, strategy, tol):
+        """Test that the metric tensor transform acts on QNodes
+        correctly when the QNode contains a template"""
+        dev = qml.device("default.qubit", wires=3)
+
+        @qml.qnode(dev, expansion_strategy=strategy)
+        def circuit(weights):
+            qml.templates.StronglyEntanglingLayers(weights, wires=[0, 1, 2])
+            return qml.probs(wires=[0, 1])
+
+        weights = np.ones([2, 3, 3], dtype=np.float64, requires_grad=True)
+        res = qml.metric_tensor(circuit, approx="block-diag")(weights)
+        assert res.shape == (2, 3, 3, 2, 3, 3)
+
+    def test_evaluate_diag_metric_tensor_classical_processing(self, tol):
+        """Test that a diagonal metric tensor evaluates correctly
+        when the QNode includes classical processing."""
+        dev = qml.device("default.qubit", wires=2)
+
+        def circuit(a, b):
+            # The classical processing function is
+            #     f: ([a0, a1], b) -> (a1, a0, b)
+            # So the classical Jacobians will be a permutation matrix and an identity matrix:
+            #     classical_jacobian(circuit)(a, b) == ([[0, 1], [1, 0]], [[1]])
+            qml.RX(a[1], wires=0)
+            qml.RY(a[0], wires=0)
+            qml.CNOT(wires=[0, 1])
+            qml.U1(b, wires=1)
+            return qml.expval(qml.PauliX(0)), qml.expval(qml.PauliX(1))
+
+        circuit = qml.QNode(circuit, dev)
+
+        a = np.array([0.432, 0.1], requires_grad=True)
+        b = np.array(0.12, requires_grad=True)
+
+        # evaluate metric tensor
+        g = qml.metric_tensor(circuit, approx="block-diag")(a, b)
+        assert isinstance(g, tuple)
+        assert len(g) == 2
+        assert g[0].shape == (len(a), len(a))
+        assert g[1].shape == tuple()
+
+        # check that the metric tensor is correct
+        expected = np.array([np.cos(a[1]) ** 2, 1]) / 4
+        assert qml.math.allclose(g[0], np.diag(expected), atol=tol, rtol=0)
+
+        expected = (3 - 2 * np.cos(a[1]) ** 2 * np.cos(2 * a[0]) - np.cos(2 * a[1])) / 16
+        assert qml.math.allclose(g[1], expected, atol=tol, rtol=0)
+
+    @pytest.fixture(params=["parameter-shift", "backprop"])
+    def sample_circuit(self, request):
+        """Sample variational circuit fixture used in the
+        next couple of tests"""
+        dev = qml.device("default.qubit", wires=3)
+
+        def non_parametrized_layer(a, b, c):
+            qml.RX(a, wires=0)
+            qml.RX(b, wires=1)
+            qml.RX(c, wires=1)
+            qml.CNOT(wires=[0, 1])
+            qml.CNOT(wires=[1, 2])
+            qml.RZ(a, wires=0)
+            qml.Hadamard(wires=1)
+            qml.CNOT(wires=[0, 1])
+            qml.RZ(b, wires=1)
+            qml.Hadamard(wires=0)
+
+        a = 0.5
+        b = 0.1
+        c = 0.5
+
+        def final(params):
+            x, y, z, h, g, f = params
+            non_parametrized_layer(a, b, c)
+            qml.RX(x, wires=0)
+            qml.RY(-y, wires=1).inv()
+            qml.RZ(z, wires=2)
+            non_parametrized_layer(a, b, c)
+            qml.RY(f, wires=1)
+            qml.RZ(g, wires=2)
+            qml.RX(h, wires=1)
+            return qml.expval(qml.PauliX(0)), qml.expval(qml.PauliX(1)), qml.expval(qml.PauliX(2))
+
+        final = qml.QNode(final, dev, diff_method=request.param)
+
+        return dev, final, non_parametrized_layer, a, b, c
+
+    def test_evaluate_block_diag_metric_tensor(self, sample_circuit, tol):
+        """Test that a block-diagonal metric tensor evaluates correctly,
+        by comparing it to a known analytic result as well as numerical
+        computation."""
+        dev, circuit, non_parametrized_layer, a, b, c = sample_circuit
+
+        params = np.array(
+            [-0.282203, 0.145554, 0.331624, -0.163907, 0.57662, 0.081272],
+            requires_grad=True,
+        )
+
+        G = qml.metric_tensor(circuit, approx="block-diag")(params)
+
+        # ============================================
+        # Test block-diag metric tensor of first layer is correct.
+        # We do this by comparing against the known analytic result.
+        # First layer includes the non_parametrized_layer,
+        # followed by observables corresponding to generators of:
+        #   qml.RX(x, wires=0)
+        #   qml.RY(y, wires=1)
+        #   qml.RZ(z, wires=2)
+
+        G1 = np.zeros([3, 3])
+
+        # diag elements
+        G1[0, 0] = np.sin(a) ** 2 / 4
+        G1[1, 1] = (
+            16 * np.cos(a) ** 2 * np.sin(b) ** 3 * np.cos(b) * np.sin(2 * c)
+            + np.cos(2 * b) * (2 - 8 * np.cos(a) ** 2 * np.sin(b) ** 2 * np.cos(2 * c))
+            + np.cos(2 * (a - b))
+            + np.cos(2 * (a + b))
+            - 2 * np.cos(2 * a)
+            + 14
+        ) / 64
+        G1[2, 2] = (3 - np.cos(2 * a) - 2 * np.cos(a) ** 2 * np.cos(2 * (b + c))) / 16
+
+        # off diag elements
+        G1[0, 1] = np.sin(a) ** 2 * np.sin(b) * np.cos(b + c) / 4
+        G1[0, 2] = np.sin(a) ** 2 * np.cos(b + c) / 4
+        G1[1, 2] = (
+            -np.sin(b)
+            * (
+                np.cos(2 * (a - b - c))
+                + np.cos(2 * (a + b + c))
+                + 2 * np.cos(2 * a)
+                + 2 * np.cos(2 * (b + c))
+                - 6
+            )
+            / 32
+        )
+
+        G1[1, 0] = G1[0, 1]
+        G1[2, 0] = G1[0, 2]
+        G1[2, 1] = G1[1, 2]
+
+        assert qml.math.allclose(G[:3, :3], G1, atol=tol, rtol=0)
+
+        # =============================================
+        # Test block-diag metric tensor of second layer is correct.
+        # We do this by computing the required expectation values
+        # numerically using multiple circuits.
+        # The second layer includes the non_parametrized_layer,
+        # RX, RY, RZ gates (x, y, z params), and a 2nd non_parametrized_layer.
+        #
+        # Observables are the generators of:
+        #   qml.RY(f, wires=1)
+        #   qml.RZ(g, wires=2)
+        G2 = np.zeros([2, 2])
+
+        def layer2_diag(params):
+            x, y, z, h, g, f = params
+            non_parametrized_layer(a, b, c)
+            qml.RX(x, wires=0)
+            qml.RY(y, wires=1)
+            qml.RZ(z, wires=2)
+            non_parametrized_layer(a, b, c)
+            return qml.var(qml.PauliZ(2)), qml.var(qml.PauliY(1))
+
+        layer2_diag = qml.QNode(layer2_diag, dev)
+
+        def layer2_off_diag_first_order(params):
+            x, y, z, h, g, f = params
+            non_parametrized_layer(a, b, c)
+            qml.RX(x, wires=0)
+            qml.RY(y, wires=1)
+            qml.RZ(z, wires=2)
+            non_parametrized_layer(a, b, c)
+            return qml.expval(qml.PauliZ(2)), qml.expval(qml.PauliY(1))
+
+        layer2_off_diag_first_order = qml.QNode(layer2_off_diag_first_order, dev)
+
+        def layer2_off_diag_second_order(params):
+            x, y, z, h, g, f = params
+            non_parametrized_layer(a, b, c)
+            qml.RX(x, wires=0)
+            qml.RY(y, wires=1)
+            qml.RZ(z, wires=2)
+            non_parametrized_layer(a, b, c)
+            return qml.expval(qml.PauliY(1) @ qml.PauliZ(2))
+
+        layer2_off_diag_second_order = qml.QNode(layer2_off_diag_second_order, dev)
+
+        # calculate the diagonal terms
+        varK0, varK1 = layer2_diag(params)
+        G2[0, 0] = varK0 / 4
+        G2[1, 1] = varK1 / 4
+
+        # calculate the off-diagonal terms
+        exK0, exK1 = layer2_off_diag_first_order(params)
+        exK01 = layer2_off_diag_second_order(params)
+
+        G2[0, 1] = (exK01 - exK0 * exK1) / 4
+        G2[1, 0] = (exK01 - exK0 * exK1) / 4
+
+        assert qml.math.allclose(G[4:6, 4:6], G2, atol=tol, rtol=0)
+
+        # =============================================
+        # Test block-diag metric tensor of third layer is correct.
+        # We do this by computing the required expectation values
+        # numerically.
+        # The third layer includes the non_parametrized_layer,
+        # RX, RY, RZ gates (x, y, z params), a 2nd non_parametrized_layer,
+        # followed by the qml.RY(f, wires=2) operation.
+        #
+        # Observable is simply generator of:
+        #   qml.RY(f, wires=2)
+        #
+        # Note: since this layer only consists of a single parameter,
+        # only need to compute a single diagonal element.
+
+        def layer3_diag(params):
+            x, y, z, h, g, f = params
+            non_parametrized_layer(a, b, c)
+            qml.RX(x, wires=0)
+            qml.RY(y, wires=1)
+            qml.RZ(z, wires=2)
+            non_parametrized_layer(a, b, c)
+            qml.RY(f, wires=2)
+            return qml.var(qml.PauliX(1))
+
+        layer3_diag = qml.QNode(layer3_diag, dev)
+        G3 = layer3_diag(params) / 4
+        assert qml.math.allclose(G[3:4, 3:4], G3, atol=tol, rtol=0)
+
+        # ============================================
+        # Finally, double check that the entire metric
+        # tensor is as computed.
+
+        G_expected = block_diag(G1, G3, G2)
+        assert qml.math.allclose(G, G_expected, atol=tol, rtol=0)
+
+    def test_evaluate_diag_approx_metric_tensor(self, sample_circuit, tol):
+        """Test that a metric tensor under the diagonal approximation evaluates
+        correctly."""
+        dev, circuit, non_parametrized_layer, a, b, c = sample_circuit
+        params = np.array(
+            [-0.282203, 0.145554, 0.331624, -0.163907, 0.57662, 0.081272],
+            requires_grad=True,
+        )
+
+        G = qml.metric_tensor(circuit, approx="diag")(params)
+
+        # ============================================
+        # Test block-diag metric tensor of first layer is correct.
+        # We do this by comparing against the known analytic result.
+        # First layer includes the non_parametrized_layer,
+        # followed by observables corresponding to generators of:
+        #   qml.RX(x, wires=0)
+        #   qml.RY(y, wires=1)
+        #   qml.RZ(z, wires=2)
+
+        G1 = np.zeros([3, 3])
+
+        # diag elements
+        G1[0, 0] = np.sin(a) ** 2 / 4
+        G1[1, 1] = (
+            16 * np.cos(a) ** 2 * np.sin(b) ** 3 * np.cos(b) * np.sin(2 * c)
+            + np.cos(2 * b) * (2 - 8 * np.cos(a) ** 2 * np.sin(b) ** 2 * np.cos(2 * c))
+            + np.cos(2 * (a - b))
+            + np.cos(2 * (a + b))
+            - 2 * np.cos(2 * a)
+            + 14
+        ) / 64
+        G1[2, 2] = (3 - np.cos(2 * a) - 2 * np.cos(a) ** 2 * np.cos(2 * (b + c))) / 16
+
+        assert qml.math.allclose(G[:3, :3], G1, atol=tol, rtol=0)
+
+        # =============================================
+        # Test block-diag metric tensor of second layer is correct.
+        # We do this by computing the required expectation values
+        # numerically using multiple circuits.
+        # The second layer includes the non_parametrized_layer,
+        # RX, RY, RZ gates (x, y, z params), and a 2nd non_parametrized_layer.
+        #
+        # Observables are the generators of:
+        #   qml.RY(f, wires=1)
+        #   qml.RZ(g, wires=2)
+        G2 = np.zeros([2, 2])
+
+        def layer2_diag(params):
+            x, y, z, h, g, f = params
+            non_parametrized_layer(a, b, c)
+            qml.RX(x, wires=0)
+            qml.RY(y, wires=1)
+            qml.RZ(z, wires=2)
+            non_parametrized_layer(a, b, c)
+            return qml.var(qml.PauliZ(2)), qml.var(qml.PauliY(1))
+
+        layer2_diag = qml.QNode(layer2_diag, dev)
+
+        # calculate the diagonal terms
+        varK0, varK1 = layer2_diag(params)
+        G2[0, 0] = varK0 / 4
+        G2[1, 1] = varK1 / 4
+
+        assert qml.math.allclose(G[4:6, 4:6], G2, atol=tol, rtol=0)
+
+        # =============================================
+        # Test metric tensor of third layer is correct.
+        # We do this by computing the required expectation values
+        # numerically.
+        # The third layer includes the non_parametrized_layer,
+        # RX, RY, RZ gates (x, y, z params), a 2nd non_parametrized_layer,
+        # followed by the qml.RY(f, wires=2) operation.
+        #
+        # Observable is simply generator of:
+        #   qml.RY(f, wires=2)
+        #
+        # Note: since this layer only consists of a single parameter,
+        # only need to compute a single diagonal element.
+
+        def layer3_diag(params):
+            x, y, z, h, g, f = params
+            non_parametrized_layer(a, b, c)
+            qml.RX(x, wires=0)
+            qml.RY(y, wires=1)
+            qml.RZ(z, wires=2)
+            non_parametrized_layer(a, b, c)
+            qml.RY(f, wires=2)
+            return qml.var(qml.PauliX(1))
+
+        layer3_diag = qml.QNode(layer3_diag, dev)
+        G3 = layer3_diag(params) / 4
+        assert qml.math.allclose(G[3:4, 3:4], G3, atol=tol, rtol=0)
+
+        # ============================================
+        # Finally, double check that the entire metric
+        # tensor is as computed.
+
+        G_expected = block_diag(G1, G3, G2)
+        assert qml.math.allclose(G, G_expected, atol=tol, rtol=0)
+
+    def test_multi_qubit_gates(self):
+        """Test that a tape with Ising gates has the correct metric tensor tapes."""
+
+        dev = qml.device("default.qubit", wires=3)
+        with qml.queuing.AnnotatedQueue() as q:
+            qml.Hadamard(0)
+            qml.Hadamard(2)
+            qml.IsingXX(0.2, wires=[0, 1])
+            qml.IsingXX(-0.6, wires=[1, 2])
+            qml.IsingZZ(1.02, wires=[0, 1])
+            qml.IsingZZ(-4.2, wires=[1, 2])
+
+        tape = qml.tape.QuantumScript.from_queue(q)
+        tapes, proc_fn = qml.metric_tensor(tape, approx="block-diag")
+        assert len(tapes) == 4
+        assert [len(tape.operations) for tape in tapes] == [3, 5, 4, 5]
+        assert [len(tape.measurements) for tape in tapes] == [1] * 4
+        expected_ops = [
+            [qml.Hadamard, qml.Hadamard, qml.Hadamard],
+            [qml.Hadamard, qml.Hadamard, qml.IsingXX, qml.Hadamard, qml.Hadamard],
+            [qml.Hadamard, qml.Hadamard, qml.IsingXX, qml.IsingXX],
+            [qml.Hadamard, qml.Hadamard, qml.IsingXX, qml.IsingXX, qml.IsingZZ],
+        ]
+        assert [[type(op) for op in tape.operations] for tape in tapes] == expected_ops
+
+    @pytest.mark.autograd
+    def test_no_trainable_params_qnode_autograd(self):
+        """Test that the correct ouput and warning is generated in the absence of any trainable
+        parameters"""
+
+        dev = qml.device("default.qubit", wires=3)
+
+        @qml.qnode(dev, interface="autograd")
+        def circuit(weights):
+            qml.RX(weights[0], wires=0)
+            qml.RY(weights[1], wires=0)
+            return qml.expval(qml.PauliZ(0) @ qml.PauliZ(1))
+
+        weights = [0.1, 0.2]
+        with pytest.warns(UserWarning, match="tensor of a QNode with no trainable parameters"):
+            res = qml.metric_tensor(circuit)(weights)
+
+        assert res == ()
+
+    @pytest.mark.torch
+    def test_no_trainable_params_qnode_torch(self):
+        """Test that the correct ouput and warning is generated in the absence of any trainable
+        parameters"""
+
+        dev = qml.device("default.qubit", wires=3)
+
+        @qml.qnode(dev, interface="torch")
+        def circuit(weights):
+            qml.RX(weights[0], wires=0)
+            qml.RY(weights[1], wires=0)
+            return qml.expval(qml.PauliZ(0) @ qml.PauliZ(1))
+
+        weights = [0.1, 0.2]
+        with pytest.warns(UserWarning, match="tensor of a QNode with no trainable parameters"):
+            res = qml.metric_tensor(circuit)(weights)
+
+        assert res == ()
+
+    @pytest.mark.tf
+    def test_no_trainable_params_qnode_tf(self):
+        """Test that the correct ouput and warning is generated in the absence of any trainable
+        parameters"""
+
+        dev = qml.device("default.qubit", wires=3)
+
+        @qml.qnode(dev, interface="tf")
+        def circuit(weights):
+            qml.RX(weights[0], wires=0)
+            qml.RY(weights[1], wires=0)
+            return qml.expval(qml.PauliZ(0) @ qml.PauliZ(1))
+
+        weights = [0.1, 0.2]
+        with pytest.warns(UserWarning, match="tensor of a QNode with no trainable parameters"):
+            res = qml.metric_tensor(circuit)(weights)
+
+        assert res == ()
+
+    @pytest.mark.jax
+    def test_no_trainable_params_qnode_jax(self):
+        """Test that the correct ouput and warning is generated in the absence of any trainable
+        parameters"""
+
+        dev = qml.device("default.qubit", wires=3)
+
+        @qml.qnode(dev, interface="jax")
+        def circuit(weights):
+            qml.RX(weights[0], wires=0)
+            qml.RY(weights[1], wires=0)
+            return qml.expval(qml.PauliZ(0) @ qml.PauliZ(1))
+
+        weights = [0.1, 0.2]
+        with pytest.warns(UserWarning, match="tensor of a QNode with no trainable parameters"):
+            res = qml.metric_tensor(circuit)(weights)
+
+        assert res == ()
+
+    def test_no_trainable_params_tape(self):
+        """Test that the correct ouput and warning is generated in the absence of any trainable
+        parameters"""
+        dev = qml.device("default.qubit", wires=3)
+
+        weights = [0.1, 0.2]
+        with qml.queuing.AnnotatedQueue() as q:
+            qml.RX(weights[0], wires=0)
+            qml.RY(weights[1], wires=0)
+            qml.expval(qml.PauliZ(0) @ qml.PauliZ(1))
+
+        tape = qml.tape.QuantumScript.from_queue(q)
+        # TODO: remove once #2155 is resolved
+        tape.trainable_params = []
+
+        with pytest.warns(UserWarning, match="tensor of a tape with no trainable parameters"):
+            mt_tapes, post_processing = qml.metric_tensor(tape)
+        res = post_processing(qml.execute(mt_tapes, dev, None))
+
+        assert mt_tapes == []
+        assert res == ()
+
+
+fixed_pars = np.array([-0.2, 0.2, 0.5, 0.3, 0.7], requires_grad=False)
+
+
+def fubini_ansatz0(params, wires=None):
+    qml.RX(params[0], wires=0)
+    qml.RY(fixed_pars[0], wires=0)
+    qml.CNOT(wires=[wires[0], wires[1]])
+    qml.RZ(params[1], wires=0)
+    qml.CNOT(wires=[wires[0], wires[1]])
+
+
+def fubini_ansatz1(params, wires=None):
+    qml.RX(fixed_pars[1], wires=0)
+    for wire in wires:
+        qml.Rot(*params[0][wire], wires=wire)
+    qml.CNOT(wires=[0, 1])
+    qml.RY(fixed_pars[1], wires=0)
+    qml.CNOT(wires=[1, 2])
+    for wire in wires:
+        qml.Rot(*params[1][wire], wires=wire)
+    qml.CNOT(wires=[1, 2])
+    qml.RX(fixed_pars[2], wires=1)
+
+
+def fubini_ansatz2(params, wires=None):
+    params0 = params[0]
+    params1 = params[1]
+    qml.RX(fixed_pars[1], wires=0)
+    qml.Rot(*fixed_pars[2:5], wires=1)
+    qml.CNOT(wires=[0, 1])
+    qml.RY(params0, wires=0)
+    qml.RY(params0, wires=1)
+    qml.CNOT(wires=[0, 1])
+    qml.RX(params1, wires=0).inv()
+    qml.RX(params1, wires=1).inv()
+
+
+def fubini_ansatz3(params, wires=None):
+    params0 = params[0]
+    params1 = params[1]
+    params2 = params[2]
+    qml.RX(fixed_pars[1], wires=0)
+    qml.RX(fixed_pars[3], wires=1)
+    qml.CNOT(wires=[0, 1])
+    qml.CNOT(wires=[1, 2])
+    qml.RX(params0, wires=0).inv()
+    qml.RX(params0, wires=1)
+    qml.CNOT(wires=[0, 1])
+    qml.CNOT(wires=[1, 2])
+    qml.CNOT(wires=[2, 0])
+    qml.RY(params1, wires=0)
+    qml.RY(params1, wires=1)
+    qml.RY(params1, wires=2)
+    qml.RZ(params2, wires=0)
+    qml.RZ(params2, wires=1)
+    qml.RZ(params2, wires=2)
+
+
+def fubini_ansatz4(params00, params_rest, wires=None):
+    params01 = params_rest[0]
+    params10 = params_rest[1]
+    params11 = params_rest[2]
+    qml.RY(fixed_pars[3], wires=0)
+    qml.RY(fixed_pars[2], wires=1)
+    qml.CNOT(wires=[0, 1])
+    qml.CNOT(wires=[1, 2])
+    qml.RY(fixed_pars[4], wires=0)
+    qml.RX(params00, wires=0)
+    qml.CNOT(wires=[0, 1])
+    qml.RX(params01, wires=1)
+    qml.RZ(params10, wires=1)
+    qml.CNOT(wires=[0, 1])
+    qml.RZ(params11, wires=1)
+
+
+def fubini_ansatz5(params, wires=None):
+    fubini_ansatz4(params[0], [params[0], params[1], params[1]], wires=wires)
+
+
+def fubini_ansatz6(params, wires=None):
+    fubini_ansatz4(params[0], [params[0], params[1], -params[1]], wires=wires)
+
+
+def fubini_ansatz7(x, wires=None):
+    qml.RX(fixed_pars[0], wires=0)
+    qml.RX(x, wires=0)
+
+
+def fubini_ansatz8(params, wires=None):
+    params0 = params[0]
+    params1 = params[1]
+    qml.RX(fixed_pars[1], wires=[0])
+    qml.RY(fixed_pars[3], wires=[0])
+    qml.RZ(fixed_pars[2], wires=[0])
+    qml.RX(fixed_pars[2], wires=[1])
+    qml.RY(fixed_pars[2], wires=[1])
+    qml.RZ(fixed_pars[4], wires=[1])
+    qml.CNOT(wires=[0, 1])
+    qml.RX(fixed_pars[0], wires=[0])
+    qml.RY(fixed_pars[1], wires=[0])
+    qml.RZ(fixed_pars[3], wires=[0])
+    qml.RX(fixed_pars[1], wires=[1])
+    qml.RY(fixed_pars[2], wires=[1])
+    qml.RZ(fixed_pars[0], wires=[1])
+    qml.CNOT(wires=[0, 1])
+    qml.RX(params0, wires=[0])
+    qml.RX(params0, wires=[1])
+    qml.CNOT(wires=[0, 1])
+    qml.RY(fixed_pars[4], wires=[1])
+    qml.RY(params1, wires=[0])
+    qml.RY(params1, wires=[1])
+    qml.CNOT(wires=[0, 1])
+    qml.RX(fixed_pars[2], wires=[1])
+
+
+fubini_ansatze = [
+    fubini_ansatz0,
+    fubini_ansatz1,
+    fubini_ansatz2,
+    fubini_ansatz3,
+    fubini_ansatz4,
+    fubini_ansatz5,
+    fubini_ansatz6,
+    fubini_ansatz7,
+    fubini_ansatz8,
+]
+
+B = np.array(
+    [
+        [
+            [0.73, 0.49, 0.04],
+            [0.29, 0.45, 0.59],
+            [0.64, 0.06, 0.26],
+        ],
+        [
+            [0.93, 0.14, 0.46],
+            [0.31, 0.83, 0.79],
+            [0.25, 0.40, 0.16],
+        ],
+    ],
+    requires_grad=True,
+)
+fubini_params = [
+    (np.array([0.3434, -0.7245345], requires_grad=True),),
+    (B,),
+    (np.array([-0.1111, -0.2222], requires_grad=True),),
+    (np.array([-0.1111, -0.2222, 0.4554], requires_grad=True),),
+    (
+        np.array(-0.1735, requires_grad=True),
+        np.array([-0.1735, -0.2846, -0.2846], requires_grad=True),
+    ),
+    (np.array([-0.1735, -0.2846], requires_grad=True),),
+    (np.array([-0.1735, -0.2846], requires_grad=True),),
+    (np.array(-0.1735, requires_grad=True),),
+    (np.array([-0.1111, 0.3333], requires_grad=True),),
+]
+
+
+def autodiff_metric_tensor(ansatz, num_wires):
+    """Compute the metric tensor by full state vector
+    differentiation via autograd."""
+    dev = qml.device("default.qubit", wires=num_wires)
+
+    @qml.qnode(dev)
+    def qnode(*params):
+        ansatz(*params, wires=dev.wires)
+        return qml.state()
+
+    def mt(*params):
+        state = qnode(*params)
+        rqnode = lambda *params: np.real(qnode(*params))
+        iqnode = lambda *params: np.imag(qnode(*params))
+        rjac = qml.jacobian(rqnode)(*params)
+        ijac = qml.jacobian(iqnode)(*params)
+
+        if isinstance(rjac, tuple):
+            out = []
+            for rc, ic in zip(rjac, ijac):
+                c = rc + 1j * ic
+                psidpsi = np.tensordot(np.conj(state), c, axes=([0], [0]))
+                out.append(
+                    np.real(
+                        np.tensordot(np.conj(c), c, axes=([0], [0]))
+                        - np.tensordot(np.conj(psidpsi), psidpsi, axes=0)
+                    )
+                )
+            return tuple(out)
+
+        jac = rjac + 1j * ijac
+        psidpsi = np.tensordot(np.conj(state), jac, axes=([0], [0]))
+        return np.real(
+            np.tensordot(np.conj(jac), jac, axes=([0], [0]))
+            - np.tensordot(np.conj(psidpsi), psidpsi, axes=0)
+        )
+
+    return mt
+
+
+class TestFullMetricTensor:
+
+    num_wires = 3
+
+    @pytest.mark.autograd
+    @pytest.mark.parametrize("ansatz, params", zip(fubini_ansatze, fubini_params))
+    def test_correct_output_autograd(self, ansatz, params):
+        expected = autodiff_metric_tensor(ansatz, self.num_wires)(*params)
+        dev = qml.device("default.qubit.autograd", wires=self.num_wires + 1)
+
+        @qml.qnode(dev, interface="autograd")
+        def circuit(*params):
+            """Circuit with dummy output to create a QNode."""
+            ansatz(*params, dev.wires[:-1])
+            return qml.expval(qml.PauliZ(0))
+
+        mt = qml.metric_tensor(circuit, approx=None)(*params)
+
+        if isinstance(mt, tuple):
+            assert all(qml.math.allclose(_mt, _exp) for _mt, _exp in zip(mt, expected))
+        else:
+            assert qml.math.allclose(mt, expected)
+
+    @pytest.mark.jax
+    @pytest.mark.skip(reason="JAX does not support the forward pass metric tensor.")
+    @pytest.mark.parametrize("ansatz, params", zip(fubini_ansatze, fubini_params))
+    def test_correct_output_jax(self, ansatz, params):
+        from jax import numpy as jnp
+
+        expected = autodiff_metric_tensor(ansatz, self.num_wires)(*params)
+        dev = qml.device("default.qubit.jax", wires=self.num_wires + 1)
+
+        params = tuple(jnp.array(p) for p in params)
+
+        @qml.qnode(dev, interface="jax")
+        def circuit(*params):
+            """Circuit with dummy output to create a QNode."""
+            ansatz(*params, dev.wires[:-1])
+            return qml.expval(qml.PauliZ(0))
+
+        mt = qml.metric_tensor(circuit, approx=None)(*params)
+
+        if isinstance(mt, tuple):
+            assert all(qml.math.allclose(_mt, _exp) for _mt, _exp in zip(mt, expected))
+        else:
+            assert qml.math.allclose(mt, expected)
+
+    @pytest.mark.torch
+    @pytest.mark.parametrize("ansatz, params", zip(fubini_ansatze, fubini_params))
+    def test_correct_output_torch(self, ansatz, params):
+        import torch
+
+        expected = autodiff_metric_tensor(ansatz, self.num_wires)(*params)
+        dev = qml.device("default.qubit.torch", wires=self.num_wires + 1)
+
+        params = tuple(torch.tensor(p, dtype=torch.float64, requires_grad=True) for p in params)
+
+        @qml.qnode(dev, interface="torch")
+        def circuit(*params):
+            """Circuit with dummy output to create a QNode."""
+            ansatz(*params, dev.wires[:-1])
+            return qml.expval(qml.PauliZ(0))
+
+        mt = qml.metric_tensor(circuit, approx=None)(*params)
+
+        if isinstance(mt, tuple):
+            assert all(qml.math.allclose(_mt, _exp) for _mt, _exp in zip(mt, expected))
+        else:
+            assert qml.math.allclose(mt, expected)
+
+    @pytest.mark.tf
+    @pytest.mark.parametrize("ansatz, params", zip(fubini_ansatze, fubini_params))
+    def test_correct_output_tf(self, ansatz, params):
+        import tensorflow as tf
+
+        expected = autodiff_metric_tensor(ansatz, self.num_wires)(*params)
+        dev = qml.device("default.qubit.tf", wires=self.num_wires + 1)
+
+        params = tuple(tf.Variable(p, dtype=tf.float64) for p in params)
+
+        @qml.qnode(dev, interface="tf")
+        def circuit(*params):
+            """Circuit with dummy output to create a QNode."""
+            ansatz(*params, dev.wires[:-1])
+            return qml.expval(qml.PauliZ(0))
+
+        with tf.GradientTape() as t:
+            qml.metric_tensor(circuit, approx="block-diag")(*params)
+            mt = qml.metric_tensor(circuit, approx=None)(*params)
+
+        if isinstance(mt, tuple):
+            assert all(qml.math.allclose(_mt, _exp) for _mt, _exp in zip(mt, expected))
+        else:
+            assert qml.math.allclose(mt, expected)
+
+
+def diffability_ansatz_0(weights, wires=None):
+    qml.RX(weights[0], wires=0)
+    qml.RX(weights[1], wires=0)
+    qml.CNOT(wires=[0, 1])
+    qml.RZ(weights[2], wires=1)
+
+
+expected_diag_jac_0 = lambda weights: np.array(
+    [
+        [0, 0, 0],
+        [0, 0, 0],
+        [
+            np.cos(weights[0] + weights[1]) * np.sin(weights[0] + weights[1]) / 2,
+            np.cos(weights[0] + weights[1]) * np.sin(weights[0] + weights[1]) / 2,
+            0,
+        ],
+    ]
+)
+
+
+def diffability_ansatz_1(weights, wires=None):
+    qml.RX(weights[0], wires=0)
+    qml.RY(weights[1], wires=0)
+    qml.CNOT(wires=[0, 1])
+    qml.RZ(weights[2], wires=1)
+
+
+expected_diag_jac_1 = lambda weights: np.array(
+    [
+        [0, 0, 0],
+        [-np.sin(2 * weights[0]) / 4, 0, 0],
+        [
+            np.cos(weights[0]) * np.cos(weights[1]) ** 2 * np.sin(weights[0]) / 2,
+            np.cos(weights[0]) ** 2 * np.sin(2 * weights[1]) / 4,
+            0,
+        ],
+    ]
+)
+
+
+def diffability_ansatz_2(weights, wires=None):
+    qml.RX(weights[0], wires=0)
+    qml.RY(weights[1], wires=1)
+    qml.CNOT(wires=[0, 1])
+    qml.RZ(weights[2], wires=1)
+
+
+expected_diag_jac_2 = lambda weights: np.array(
+    [
+        [0, 0, 0],
+        [0, 0, 0],
+        [
+            np.cos(weights[1]) ** 2 * np.sin(2 * weights[0]) / 4,
+            np.cos(weights[0]) ** 2 * np.sin(2 * weights[1]) / 4,
+            0,
+        ],
+    ]
+)
+
+weights = np.array([0.432, 0.12, -0.292], requires_grad=True)
+
+
+@pytest.mark.parametrize("diff_method", ["backprop", "parameter-shift"])
+@pytest.mark.parametrize(
+    "ansatz, weights, expected_diag_jac",
+    [
+        (diffability_ansatz_0, (weights,), expected_diag_jac_0),
+        (diffability_ansatz_1, (weights,), expected_diag_jac_1),
+        (diffability_ansatz_2, (weights,), expected_diag_jac_2),
+    ],
+)
+class TestDifferentiability:
+    """Test for metric tensor differentiability"""
+
+    def get_circuit(self, ansatz):
+        def circuit(*weights):
+            ansatz(*weights)
+            return qml.expval(qml.PauliX(0)), qml.expval(qml.PauliX(1))
+
+        return circuit
+
+    dev = qml.device("default.qubit", wires=3)
+
+    @pytest.mark.autograd
+    def test_autograd_diag(self, diff_method, tol, ansatz, weights, expected_diag_jac):
+        """Test metric tensor differentiability in the autograd interface"""
+        circuit = self.get_circuit(ansatz)
+        qnode = qml.QNode(circuit, self.dev, interface="autograd", diff_method=diff_method)
+        qnode(*weights)
+
+        def cost_diag(*weights):
+            mt = qml.metric_tensor(qnode, approx="block-diag")(*weights)
+            if isinstance(mt, tuple):
+                diag = qml.math.hstack(
+                    [qml.math.diag(_mt) if len(qml.math.shape(_mt)) == 2 else _mt for _mt in mt]
+                )
+
+            else:
+                diag = qml.math.diag(mt)
+            return diag
+
+        jac = qml.jacobian(cost_diag)(*weights)
+        if isinstance(jac, tuple):
+            assert all(
+                qml.math.allclose(j, e, atol=tol, rtol=0)
+                for j, e in zip(jac, expected_diag_jac(*weights))
+            )
+        else:
+            assert qml.math.allclose(jac, expected_diag_jac(*weights), atol=tol, rtol=0)
+
+    @pytest.mark.autograd
+    def test_autograd(self, diff_method, tol, ansatz, weights, expected_diag_jac):
+        """Test metric tensor differentiability in the autograd interface"""
+        circuit = self.get_circuit(ansatz)
+        qnode = qml.QNode(circuit, self.dev, interface="autograd", diff_method=diff_method)
+
+        def cost_full(*weights):
+            return np.array(qml.metric_tensor(qnode, approx=None)(*weights))
+
+        _cost_full = lambda *weights: np.array(autodiff_metric_tensor(ansatz, 3)(*weights))
+        _c = _cost_full(*weights)
+        c = cost_full(*weights)
+        assert all(
+            qml.math.allclose(_sub_c, sub_c, atol=tol, rtol=0) for _sub_c, sub_c in zip(_c, c)
+        )
+        for argnum in range(len(weights)):
+            expected_full = qml.jacobian(_cost_full, argnum=argnum)(*weights)
+            jac = qml.jacobian(cost_full, argnum=argnum)(*weights)
+            assert qml.math.allclose(expected_full, jac, atol=tol, rtol=0)
+
+    @pytest.mark.jax
+    def test_jax_diag(self, diff_method, tol, ansatz, weights, expected_diag_jac):
+        """Test metric tensor differentiability in the JAX interface"""
+        if diff_method == "parameter-shift":
+            pytest.skip("Does not support parameter-shift")
+
+        import jax
+        from jax import numpy as jnp
+
+        circuit = self.get_circuit(ansatz)
+        qnode = qml.QNode(circuit, self.dev, interface="jax", diff_method=diff_method)
+
+        def cost_diag(*weights):
+            return jnp.diag(qml.metric_tensor(qnode, approx="block-diag")(*weights))
+
+        jac = jax.jacobian(cost_diag)(jnp.array(*weights))
+        assert qml.math.allclose(jac, expected_diag_jac(*weights), atol=tol, rtol=0)
+
+    @pytest.mark.jax
+    def test_jax(self, diff_method, tol, ansatz, weights, expected_diag_jac):
+        """Test metric tensor differentiability in the JAX interface"""
+        if diff_method == "parameter-shift":
+            pytest.skip("Does not support parameter-shift")
+
+        import jax
+
+        circuit = self.get_circuit(ansatz)
+        qnode = qml.QNode(circuit, self.dev, interface="jax", diff_method=diff_method)
+
+        def cost_full(*weights):
+            return qml.metric_tensor(qnode, approx=None)(*weights)
+
+        _cost_full = lambda *weights: autodiff_metric_tensor(ansatz, num_wires=3)(*weights)
+        assert qml.math.allclose(_cost_full(*weights), cost_full(*weights), atol=tol, rtol=0)
+        jac = jax.jacobian(cost_full)(*weights)
+        expected_full = qml.jacobian(_cost_full)(*weights)
+        assert qml.math.allclose(expected_full, jac, atol=tol, rtol=0)
+
+    @pytest.mark.tf
+    def test_tf_diag(self, diff_method, tol, ansatz, weights, expected_diag_jac):
+        """Test metric tensor differentiability in the TF interface"""
+        import tensorflow as tf
+
+        circuit = self.get_circuit(ansatz)
+        qnode = qml.QNode(circuit, self.dev, interface="tf", diff_method=diff_method)
+
+        weights_t = tuple(tf.Variable(w) for w in weights)
+        with tf.GradientTape() as tape:
+            loss_diag = tf.linalg.diag_part(
+                qml.metric_tensor(qnode, approx="block-diag")(*weights_t)
+            )
+        jac = tape.jacobian(loss_diag, weights_t)
+        assert qml.math.allclose(jac, expected_diag_jac(*weights), atol=tol, rtol=0)
+
+    @pytest.mark.tf
+    def test_tf(self, diff_method, tol, ansatz, weights, expected_diag_jac):
+        """Test metric tensor differentiability in the TF interface"""
+        import tensorflow as tf
+
+        circuit = self.get_circuit(ansatz)
+        qnode = qml.QNode(circuit, self.dev, interface="tf", diff_method=diff_method)
+
+        weights_t = tuple(tf.Variable(w) for w in weights)
+        with tf.GradientTape() as tape:
+            loss_full = qml.metric_tensor(qnode, approx=None)(*weights_t)
+        jac = tape.jacobian(loss_full, weights_t)
+        _cost_full = lambda *weights: autodiff_metric_tensor(ansatz, num_wires=3)(*weights)
+        assert qml.math.allclose(_cost_full(*weights), loss_full, atol=tol, rtol=0)
+        expected_full = qml.jacobian(_cost_full)(*weights)
+        assert qml.math.allclose(expected_full, jac, atol=tol, rtol=0)
+
+    @pytest.mark.torch
+    def test_torch_diag(self, diff_method, tol, ansatz, weights, expected_diag_jac):
+        """Test metric tensor differentiability in the torch interface"""
+        import torch
+
+        circuit = self.get_circuit(ansatz)
+        qnode = qml.QNode(circuit, self.dev, interface="torch", diff_method=diff_method)
+
+        weights_t = tuple(torch.tensor(w, requires_grad=True) for w in weights)
+
+        def cost_diag(*weights):
+            mt = qml.metric_tensor(qnode, approx="block-diag")(*weights)
+            if isinstance(mt, tuple):
+                diag = qml.math.hstack(
+                    [qml.math.diag(_mt) if len(qml.math.shape(_mt)) == 2 else _mt for _mt in mt]
+                )
+
+            else:
+                diag = qml.math.diag(mt)
+            return diag
+
+        jac = torch.autograd.functional.jacobian(cost_diag, weights_t)
+
+        if isinstance(jac, tuple) and len(jac) != 1:
+            assert all(
+                qml.math.allclose(j.detach().numpy(), e, atol=tol, rtol=0)
+                for j, e in zip(jac, expected_diag_jac(*weights))
+            )
+        else:
+            if isinstance(jac, tuple) and len(jac) == 1:
+                jac = jac[0]
+            assert qml.math.allclose(
+                jac.detach().numpy(), expected_diag_jac(*weights), atol=tol, rtol=0
+            )
+
+    @pytest.mark.torch
+    def test_torch(self, diff_method, tol, ansatz, weights, expected_diag_jac):
+        """Test metric tensor differentiability in the torch interface"""
+        import torch
+
+        circuit = self.get_circuit(ansatz)
+        qnode = qml.QNode(circuit, self.dev, interface="torch", diff_method=diff_method)
+        weights_t = tuple(torch.tensor(w, requires_grad=True) for w in weights)
+        qnode(*weights_t)
+        cost_full = qml.metric_tensor(qnode, approx=None)
+        _cost_full = autodiff_metric_tensor(ansatz, num_wires=3)
+        jac = torch.autograd.functional.jacobian(cost_full, weights_t)
+        expected_full = qml.jacobian(_cost_full)(*weights)
+        assert qml.math.allclose(
+            _cost_full(*weights), cost_full(*weights_t).detach().numpy(), atol=tol, rtol=0
+        )
+        if isinstance(jac, tuple) and len(jac) != 1:
+            assert all(
+                qml.math.allclose(j.detach().numpy(), e, atol=tol, rtol=0)
+                for j, e in zip(jac, expected_full)
+            )
+        else:
+            if isinstance(jac, tuple) and len(jac) == 1:
+                jac = jac[0]
+            assert qml.math.allclose(jac.detach().numpy(), expected_full, atol=tol, rtol=0)
+
+
+@pytest.mark.parametrize("approx", [True, False, "Invalid", 2])
+def test_invalid_value_for_approx(approx):
+    """Test exception is raised if ``approx`` is invalid."""
+    with qml.queuing.AnnotatedQueue() as q:
+        qml.RX(np.array(0.5, requires_grad=True), wires=0)
+        qml.expval(qml.PauliX(0))
+
+    tape = qml.tape.QuantumScript.from_queue(q)
+    with pytest.raises(ValueError, match="keyword argument approx"):
+        qml.metric_tensor(tape, approx=approx)
+
+
+def test_generator_no_expval(monkeypatch):
+    """Test exception is raised if subcircuit contains an
+    operation with generator object that is not an observable"""
+    with monkeypatch.context() as m:
+        m.setattr("pennylane.RX.generator", lambda self: qml.RX(0.1, wires=0))
+
+        with qml.queuing.AnnotatedQueue() as q:
+            qml.RX(np.array(0.5, requires_grad=True), wires=0)
+            qml.expval(qml.PauliX(0))
+
+        tape = qml.tape.QuantumScript.from_queue(q)
+        with pytest.raises(qml.QuantumFunctionError, match="is not an observable"):
+            qml.metric_tensor(tape, approx="block-diag")
+
+
+def test_error_missing_aux_wire():
+    """Tests that a special error is raised if the requested (or default, if not given)
+    auxiliary wire for the Hadamard test is missing."""
+    dev = qml.device("default.qubit", wires=qml.wires.Wires(["wire1", "wire2"]))
+
+    @qml.qnode(dev)
+    def circuit(x, z):
+        qml.RX(x, wires="wire1")
+        qml.RZ(z, wires="wire2")
+        qml.CNOT(wires=["wire1", "wire2"])
+        qml.RX(x, wires="wire1")
+        qml.RZ(z, wires="wire2")
+        return qml.expval(qml.PauliZ("wire2"))
+
+    x = np.array(0.5, requires_grad=True)
+    z = np.array(0.1, requires_grad=True)
+
+    with pytest.warns(UserWarning, match="The device does not have a wire that is not used"):
+        qml.metric_tensor(circuit, approx=None)(x, z)
+
+
+def test_error_not_available_aux_wire():
+    """Tests that a special error is raised if aux wires is not available."""
+
+    dev = qml.device("default.qubit", wires=1)
+    x = np.array(0.5, requires_grad=True)
+
+    @qml.qnode(dev)
+    def circuit(x):
+        qml.RX(x, wires=0)
+        qml.RY(x, wires=0)
+        return qml.expval(qml.PauliZ(0))
+
+    with pytest.warns(UserWarning, match="An auxiliary wire is not available."):
+        qml.metric_tensor(circuit, aux_wire=404)(x)
+
+
+def test_error_aux_wire_replaced():
+    """Tests that even if an aux_wire is provided, it is superseded by a device
+    wire if it does not exist itself on the device, so that the metric_tensor is
+    successfully computed."""
+    dev = qml.device("default.qubit", wires=qml.wires.Wires(["wire1", "wire2", "hidden_wire"]))
+
+    @qml.qnode(dev)
+    def circuit(x, z):
+        qml.RX(x, wires="wire1")
+        qml.RZ(z, wires="wire2")
+        qml.CNOT(wires=["wire1", "wire2"])
+        qml.RX(x, wires="wire1")
+        qml.RZ(z, wires="wire2")
+        return qml.expval(qml.PauliZ("wire2"))
+
+    x = np.array(0.5, requires_grad=True)
+    z = np.array(0.1, requires_grad=True)
+
+    qml.metric_tensor(circuit, approx=None, aux_wire="wire3")(x, z)
+
+
+@pytest.mark.parametrize("allow_nonunitary", [True, False])
+def test_error_generator_not_registered(allow_nonunitary, monkeypatch):
+    """Tests that an error is raised if an operation doe not have a
+    controlled-generator operation registered."""
+    dev = qml.device("default.qubit", wires=qml.wires.Wires(["wire1", "wire2", "wire3"]))
+
+    x = np.array(0.5, requires_grad=True)
+    z = np.array(0.1, requires_grad=True)
+
+    @qml.qnode(dev)
+    def circuit(x, z):
+        qml.CRX(x, wires=["wire1", "wire2"])
+        qml.RZ(z, wires="wire2")
+        return qml.expval(qml.PauliZ("wire2"))
+
+    with monkeypatch.context() as m:
+        exp_fn = lambda tape, *args, **kwargs: tape
+        m.setattr("pennylane.transforms.metric_tensor.expand_fn", exp_fn)
+
+        if allow_nonunitary:
+            qml.metric_tensor(circuit, approx=None, allow_nonunitary=allow_nonunitary)(x, z)
+        else:
+            with pytest.raises(ValueError, match="Generator for operation"):
+                qml.metric_tensor(circuit, approx=None, allow_nonunitary=allow_nonunitary)(x, z)
+
+    class RX(qml.RX):
+        def generator(self):
+            return qml.Hadamard(self.wires)
+
+    @qml.qnode(dev)
+    def circuit(x, z):
+        RX(x, wires="wire1")
+        qml.RZ(z, wires="wire1")
+        return qml.expval(qml.PauliZ("wire2"))
+
+    with monkeypatch.context() as m:
+        exp_fn = lambda tape, *args, **kwargs: tape
+        m.setattr("pennylane.transforms.metric_tensor.expand_fn", exp_fn)
+
+        if allow_nonunitary:
+            qml.metric_tensor(circuit, approx=None, allow_nonunitary=allow_nonunitary)(x, z)
+        else:
+            with pytest.raises(ValueError, match="Generator for operation"):
+                qml.metric_tensor(circuit, approx=None, allow_nonunitary=allow_nonunitary)(x, z)
+
+
+def test_no_error_missing_aux_wire_not_used(recwarn):
+    """Tests that a no error is raised if the requested (or default, if not given)
+    auxiliary wire for the Hadamard test is missing but it is not used, either
+    because ``approx`` is used or because there only is a diagonal contribution."""
+    dev = qml.device("default.qubit", wires=qml.wires.Wires(["wire1", "wire2"]))
+
+    @qml.qnode(dev)
+    def circuit_single_block(x, z):
+        """This circuit has a metric tensor that consists
+        of a single block in the block diagonal "approximation"."""
+        qml.RX(x, wires="wire1")
+        qml.RZ(z, wires="wire2")
+        qml.CNOT(wires=["wire1", "wire2"])
+        return qml.expval(qml.PauliZ("wire2"))
+
+    @qml.qnode(dev)
+    def circuit_multi_block(x, z):
+        """This circuit has a metric tensor that consists
+        of multiple blocks and thus is approximated when only
+        computing the block diagonal."""
+        qml.RX(x, wires="wire1")
+        qml.RZ(z, wires="wire2")
+        qml.CNOT(wires=["wire1", "wire2"])
+        qml.RX(x, wires="wire1")
+        qml.RZ(z, wires="wire2")
+        return qml.expval(qml.PauliZ("wire2"))
+
+    x = np.array(0.5, requires_grad=True)
+    z = np.array(0.1, requires_grad=True)
+
+    qml.metric_tensor(circuit_single_block, approx=None)(x, z)
+    qml.metric_tensor(circuit_single_block, approx=None, aux_wire="aux_wire")(x, z)
+    qml.metric_tensor(circuit_multi_block, approx="block-diag")(x, z)
+    qml.metric_tensor(circuit_multi_block, approx="block-diag", aux_wire="aux_wire")(x, z)
+
+    assert len(recwarn) == 0
+
+
+def aux_wire_ansatz_0(x, y):
+    qml.RX(x, wires=0)
+    qml.RY(x, wires=2)
+
+
+def aux_wire_ansatz_1(x, y):
+    qml.RX(x, wires=0)
+    qml.RY(x, wires=1)
+
+
+@pytest.mark.parametrize("aux_wire", [None, "aux", 3])
+@pytest.mark.parametrize("ansatz", [aux_wire_ansatz_0, aux_wire_ansatz_1])
+def test_get_aux_wire(aux_wire, ansatz):
+    """Test ``_get_aux_wire`` without device_wires."""
+    x, y = np.array([0.2, 0.1], requires_grad=True)
+    with qml.queuing.AnnotatedQueue() as q:
+        ansatz(x, y)
+    tape = qml.tape.QuantumScript.from_queue(q)
+    out = _get_aux_wire(aux_wire, tape, None)
+
+    if aux_wire is not None:
+        assert out == aux_wire
+    else:
+        assert out == (1 if 1 not in tape.wires else 2)
+
+
+def test_get_aux_wire_with_device_wires():
+    """Test ``_get_aux_wire`` with device_wires."""
+    x, y = np.array([0.2, 0.1], requires_grad=True)
+    with qml.queuing.AnnotatedQueue() as q:
+        qml.RX(x, wires=0)
+        qml.RX(x, wires="one")
+
+    tape = qml.tape.QuantumScript.from_queue(q)
+    device_wires = qml.wires.Wires([0, "aux", "one"])
+
+    assert _get_aux_wire(0, tape, device_wires) == 0
+    assert _get_aux_wire("one", tape, device_wires) == "one"
+    assert _get_aux_wire(None, tape, device_wires) == "aux"
+
+
+def test_get_aux_wire_with_unavailable_aux():
+    """Test ``_get_aux_wire`` with device_wires and a requested ``aux_wire`` that is missing."""
+    x, y = np.array([0.2, 0.1], requires_grad=True)
+    with qml.queuing.AnnotatedQueue() as q:
+        qml.RX(x, wires=0)
+        qml.RX(x, wires="one")
+    tape = qml.tape.QuantumScript.from_queue(q)
+    device_wires = qml.wires.Wires([0, "one"])
+    with pytest.raises(qml.wires.WireError, match="The requested aux_wire does not exist"):
+        _get_aux_wire("two", tape, device_wires)