--- conflicted
+++ resolved
@@ -1,733 +1,730 @@
-# Copyright 2018-2020 Xanadu Quantum Technologies Inc.
-
-# Licensed under the Apache License, Version 2.0 (the "License");
-# you may not use this file except in compliance with the License.
-# You may obtain a copy of the License at
-
-#     http://www.apache.org/licenses/LICENSE-2.0
-
-# Unless required by applicable law or agreed to in writing, software
-# distributed under the License is distributed on an "AS IS" BASIS,
-# WITHOUT WARRANTIES OR CONDITIONS OF ANY KIND, either express or implied.
-# See the License for the specific language governing permissions and
-# limitations under the License.
-"""
-Unit tests for the metric tensor transform.
-"""
-import pytest
-from pennylane import numpy as np
-from scipy.linalg import block_diag
-
-import pennylane as qml
-from gate_data import Y, Z
-
-
-class TestMetricTensor:
-    """Tests for metric tensor subcircuit construction and evaluation"""
-
-    @pytest.mark.parametrize("diff_method", ["parameter-shift", "backprop"])
-    def test_rot_decomposition(self, diff_method):
-        """Test that the rotation gate is correctly decomposed"""
-        dev = qml.device("default.qubit", wires=1)
-        params = np.array([1.0, 2.0, 3.0], requires_grad=True)
-
-        with qml.tape.QuantumTape() as circuit:
-            qml.Rot(params[0], params[1], params[2], wires=0)
-            qml.expval(qml.PauliX(0))
-
-        tapes, _ = qml.metric_tensor(circuit)
-        assert len(tapes) == 3
-
-        # first parameter subcircuit
-        assert len(tapes[0].operations) == 0
-
-        # Second parameter subcircuit
-        assert len(tapes[1].operations) == 4
-        assert isinstance(tapes[1].operations[0], qml.RZ)
-        assert tapes[1].operations[0].data == [1]
-        # PauliY decomp
-        assert isinstance(tapes[1].operations[1], qml.PauliZ)
-        assert isinstance(tapes[1].operations[2], qml.S)
-        assert isinstance(tapes[1].operations[3], qml.Hadamard)
-
-        # Third parameter subcircuit
-        assert len(tapes[2].operations) == 2
-        assert isinstance(tapes[2].operations[0], qml.RZ)
-        assert isinstance(tapes[2].operations[1], qml.RY)
-        assert tapes[2].operations[0].data == [1]
-        assert tapes[2].operations[1].data == [2]
-
-    @pytest.mark.parametrize("diff_method", ["parameter-shift", "backprop"])
-    def test_multirz_decomposition(self, diff_method):
-        """Test that the MultiRZ gate is correctly decomposed"""
-        dev = qml.device("default.qubit", wires=3)
-
-        def circuit(a, b):
-            qml.RX(a, wires=0)
-            qml.MultiRZ(b, wires=[0, 1, 2])
-            return qml.expval(qml.PauliX(0))
-
-        circuit = qml.QNode(circuit, dev, diff_method=diff_method)
-        params = [0.1, 0.2]
-        result = qml.metric_tensor(circuit)(*params)
-        assert result.shape == (2, 2)
-
-    @pytest.mark.parametrize("diff_method", ["parameter-shift", "backprop"])
-    def test_parameter_fan_out(self, diff_method):
-        """The metric tensor is always with respect to the quantum circuit. Any
-        classical processing is not taken into account. As a result, if there is
-        parameter fan-out, the returned metric tensor will be larger than
-        expected.
-        """
-        dev = qml.device("default.qubit", wires=2)
-
-        def circuit(a):
-            qml.RX(a, wires=0)
-            qml.RX(a, wires=0)
-            return qml.expval(qml.PauliX(0))
-
-        circuit = qml.QNode(circuit, dev, diff_method=diff_method)
-        params = [0.1]
-        result = qml.metric_tensor(circuit, hybrid=False)(*params)
-        assert result.shape == (2, 2)
-
-    def test_generator_no_expval(self, monkeypatch):
-        """Test exception is raised if subcircuit contains an
-        operation with generator object that is not an observable"""
-        with monkeypatch.context() as m:
-            m.setattr("pennylane.RX.generator", [qml.RX, 1])
-
-            with qml.tape.QuantumTape() as tape:
-                qml.RX(np.array(0.5, requires_grad=True), wires=0)
-                qml.expval(qml.PauliX(0))
-
-            with pytest.raises(qml.QuantumFunctionError, match="no corresponding observable"):
-                qml.metric_tensor(tape)
-
-    def test_construct_subcircuit(self):
-        """Test correct subcircuits constructed"""
-        dev = qml.device("default.qubit", wires=2)
-
-        with qml.tape.QuantumTape() as tape:
-            qml.RX(np.array(1.0, requires_grad=True), wires=0)
-            qml.RY(np.array(1.0, requires_grad=True), wires=0)
-            qml.CNOT(wires=[0, 1])
-            qml.PhaseShift(np.array(1.0, requires_grad=True), wires=1)
-            return qml.expval(qml.PauliX(0)), qml.expval(qml.PauliX(1))
-
-        tapes, _ = qml.metric_tensor(tape)
-        assert len(tapes) == 3
-
-        # first parameter subcircuit
-        assert len(tapes[0].operations) == 1
-        assert isinstance(tapes[0].operations[0], qml.Hadamard)  # PauliX decomp
-
-        # second parameter subcircuit
-        assert len(tapes[1].operations) == 4
-        assert isinstance(tapes[1].operations[0], qml.RX)
-        # PauliY decomp
-        assert isinstance(tapes[1].operations[1], qml.PauliZ)
-        assert isinstance(tapes[1].operations[2], qml.S)
-        assert isinstance(tapes[1].operations[3], qml.Hadamard)
-
-        # third parameter subcircuit
-        assert len(tapes[2].operations) == 4
-        assert isinstance(tapes[2].operations[0], qml.RX)
-        assert isinstance(tapes[2].operations[1], qml.RY)
-        assert isinstance(tapes[2].operations[2], qml.CNOT)
-        # Phase shift generator
-        assert isinstance(tapes[2].operations[3], qml.QubitUnitary)
-
-    def test_construct_subcircuit_layers(self):
-        """Test correct subcircuits constructed
-        when a layer structure exists"""
-        dev = qml.device("default.qubit", wires=3)
-        params = np.ones([8])
-
-        with qml.tape.QuantumTape() as tape:
-            # section 1
-            qml.RX(params[0], wires=0)
-            # section 2
-            qml.RY(params[1], wires=0)
-            qml.CNOT(wires=[0, 1])
-            qml.CNOT(wires=[1, 2])
-            # section 3
-            qml.RX(params[2], wires=0)
-            qml.RY(params[3], wires=1)
-            qml.RZ(params[4], wires=2)
-            qml.CNOT(wires=[0, 1])
-            qml.CNOT(wires=[1, 2])
-            # section 4
-            qml.RX(params[5], wires=0)
-            qml.RY(params[6], wires=1)
-            qml.RZ(params[7], wires=2)
-            qml.CNOT(wires=[0, 1])
-            qml.CNOT(wires=[1, 2])
-            return qml.expval(qml.PauliX(0)), qml.expval(qml.PauliX(1)), qml.expval(qml.PauliX(2))
-
-        tapes, _ = qml.metric_tensor(tape)
-
-        # this circuit should split into 4 independent
-        # sections or layers when constructing subcircuits
-        assert len(tapes) == 4
-
-        # first layer subcircuit
-        assert len(tapes[0].operations) == 1
-        assert isinstance(tapes[0].operations[0], qml.Hadamard)  # PauliX decomp
-
-        # second layer subcircuit
-        assert len(tapes[1].operations) == 4
-        assert isinstance(tapes[1].operations[0], qml.RX)
-        # PauliY decomp
-        assert isinstance(tapes[1].operations[1], qml.PauliZ)
-        assert isinstance(tapes[1].operations[2], qml.S)
-        assert isinstance(tapes[1].operations[3], qml.Hadamard)
-
-        # # third layer subcircuit
-        assert len(tapes[2].operations) == 8
-        assert isinstance(tapes[2].operations[0], qml.RX)
-        assert isinstance(tapes[2].operations[1], qml.RY)
-        assert isinstance(tapes[2].operations[2], qml.CNOT)
-        assert isinstance(tapes[2].operations[3], qml.CNOT)
-        # PauliX decomp
-        assert isinstance(tapes[2].operations[4], qml.Hadamard)
-        # PauliY decomp
-        assert isinstance(tapes[2].operations[5], qml.PauliZ)
-        assert isinstance(tapes[2].operations[6], qml.S)
-        assert isinstance(tapes[2].operations[7], qml.Hadamard)
-
-        # # fourth layer subcircuit
-        assert len(tapes[3].operations) == 13
-        assert isinstance(tapes[3].operations[0], qml.RX)
-        assert isinstance(tapes[3].operations[1], qml.RY)
-        assert isinstance(tapes[3].operations[2], qml.CNOT)
-        assert isinstance(tapes[3].operations[3], qml.CNOT)
-        assert isinstance(tapes[3].operations[4], qml.RX)
-        assert isinstance(tapes[3].operations[5], qml.RY)
-        assert isinstance(tapes[3].operations[6], qml.RZ)
-        assert isinstance(tapes[3].operations[7], qml.CNOT)
-        assert isinstance(tapes[3].operations[8], qml.CNOT)
-        # PauliX decomp
-        assert isinstance(tapes[3].operations[9], qml.Hadamard)
-        # PauliY decomp
-        assert isinstance(tapes[3].operations[10], qml.PauliZ)
-        assert isinstance(tapes[3].operations[11], qml.S)
-        assert isinstance(tapes[3].operations[12], qml.Hadamard)
-
-    def test_evaluate_diag_metric_tensor(self, tol):
-        """Test that a diagonal metric tensor evaluates correctly"""
-        dev = qml.device("default.qubit", wires=2)
-
-        def circuit(a, b, c):
-            qml.RX(a, wires=0)
-            qml.RY(b, wires=0)
-            qml.CNOT(wires=[0, 1])
-            qml.PhaseShift(c, wires=1)
-            return qml.expval(qml.PauliX(0)), qml.expval(qml.PauliX(1))
-
-        circuit = qml.QNode(circuit, dev)
-
-        a = 0.432
-        b = 0.12
-        c = -0.432
-
-        # evaluate metric tensor
-        g = qml.metric_tensor(circuit)(a, b, c)
-
-        # check that the metric tensor is correct
-        expected = (
-            np.array(
-                [1, np.cos(a) ** 2, (3 - 2 * np.cos(a) ** 2 * np.cos(2 * b) - np.cos(2 * a)) / 4]
-            )
-            / 4
-        )
-        assert np.allclose(g, np.diag(expected), atol=tol, rtol=0)
-
-    def test_evaluate_diag_metric_tensor_classical_processing(self, tol):
-        """Test that a diagonal metric tensor evaluates correctly
-        when the QNode includes classical processing."""
-        dev = qml.device("default.qubit", wires=2)
-
-        def circuit(a, b):
-<<<<<<< HEAD
-=======
-            # The classical processing function is
-            #     f: ([a0, a1], b) -> (a1, a0, b)
-            # So the classical Jacobians will be a permutation matrix and an identity matrix:
-            #     classical_jacobian(circuit)(a, b) == ([[0, 1], [1, 0]], [[1]])
->>>>>>> 17b1551a
-            qml.RX(a[1], wires=0)
-            qml.RY(a[0], wires=0)
-            qml.CNOT(wires=[0, 1])
-            qml.PhaseShift(b, wires=1)
-            return qml.expval(qml.PauliX(0)), qml.expval(qml.PauliX(1))
-
-        circuit = qml.QNode(circuit, dev)
-
-        a = np.array([0.432, 0.1])
-        b = 0.12
-
-        # evaluate metric tensor
-        g = qml.metric_tensor(circuit)(a, b)
-        assert isinstance(g, tuple)
-        assert len(g) == 2
-        assert g[0].shape == (len(a), len(a))
-        assert g[1].shape == tuple()
-
-        # check that the metric tensor is correct
-        expected = np.array([np.cos(a[1]) ** 2, 1]) / 4
-        assert np.allclose(g[0], np.diag(expected), atol=tol, rtol=0)
-
-        expected = (3 - 2 * np.cos(a[1]) ** 2 * np.cos(2 * a[0]) - np.cos(2 * a[1])) / 16
-        assert np.allclose(g[1], expected, atol=tol, rtol=0)
-
-    @pytest.fixture(params=["parameter-shift", "backprop"])
-    def sample_circuit(self, request):
-        """Sample variational circuit fixture used in the
-        next couple of tests"""
-        dev = qml.device("default.qubit", wires=3)
-
-        def non_parametrized_layer(a, b, c):
-            qml.RX(a, wires=0)
-            qml.RX(b, wires=1)
-            qml.RX(c, wires=1)
-            qml.CNOT(wires=[0, 1])
-            qml.CNOT(wires=[1, 2])
-            qml.RZ(a, wires=0)
-            qml.Hadamard(wires=1)
-            qml.CNOT(wires=[0, 1])
-            qml.RZ(b, wires=1)
-            qml.Hadamard(wires=0)
-
-        a = 0.5
-        b = 0.1
-        c = 0.5
-
-        def final(x, y, z, h, g, f):
-            non_parametrized_layer(a, b, c)
-            qml.RX(x, wires=0)
-            qml.RY(y, wires=1)
-            qml.RZ(z, wires=2)
-            non_parametrized_layer(a, b, c)
-            qml.RY(f, wires=1)
-            qml.RZ(g, wires=2)
-            qml.RX(h, wires=1)
-            return qml.expval(qml.PauliX(0)), qml.expval(qml.PauliX(1)), qml.expval(qml.PauliX(2))
-
-        final = qml.QNode(final, dev, diff_method=request.param)
-
-        return dev, final, non_parametrized_layer, a, b, c
-
-    def test_evaluate_block_diag_metric_tensor(self, sample_circuit, tol):
-        """Test that a block diagonal metric tensor evaluates correctly,
-        by comparing it to a known analytic result as well as numerical
-        computation."""
-        dev, circuit, non_parametrized_layer, a, b, c = sample_circuit
-
-        params = [-0.282203, 0.145554, 0.331624, -0.163907, 0.57662, 0.081272]
-        x, y, z, h, g, f = params
-
-        G = qml.metric_tensor(circuit)(*params)
-
-        # ============================================
-        # Test block diag metric tensor of first layer is correct.
-        # We do this by comparing against the known analytic result.
-        # First layer includes the non_parametrized_layer,
-        # followed by observables corresponding to generators of:
-        #   qml.RX(x, wires=0)
-        #   qml.RY(y, wires=1)
-        #   qml.RZ(z, wires=2)
-
-        G1 = np.zeros([3, 3])
-
-        # diag elements
-        G1[0, 0] = np.sin(a) ** 2 / 4
-        G1[1, 1] = (
-            16 * np.cos(a) ** 2 * np.sin(b) ** 3 * np.cos(b) * np.sin(2 * c)
-            + np.cos(2 * b) * (2 - 8 * np.cos(a) ** 2 * np.sin(b) ** 2 * np.cos(2 * c))
-            + np.cos(2 * (a - b))
-            + np.cos(2 * (a + b))
-            - 2 * np.cos(2 * a)
-            + 14
-        ) / 64
-        G1[2, 2] = (3 - np.cos(2 * a) - 2 * np.cos(a) ** 2 * np.cos(2 * (b + c))) / 16
-
-        # off diag elements
-        G1[0, 1] = np.sin(a) ** 2 * np.sin(b) * np.cos(b + c) / 4
-        G1[0, 2] = np.sin(a) ** 2 * np.cos(b + c) / 4
-        G1[1, 2] = (
-            -np.sin(b)
-            * (
-                np.cos(2 * (a - b - c))
-                + np.cos(2 * (a + b + c))
-                + 2 * np.cos(2 * a)
-                + 2 * np.cos(2 * (b + c))
-                - 6
-            )
-            / 32
-        )
-
-        G1[1, 0] = G1[0, 1]
-        G1[2, 0] = G1[0, 2]
-        G1[2, 1] = G1[1, 2]
-
-        assert np.allclose(G[:3, :3], G1, atol=tol, rtol=0)
-
-        # =============================================
-        # Test block diag metric tensor of second layer is correct.
-        # We do this by computing the required expectation values
-        # numerically using multiple circuits.
-        # The second layer includes the non_parametrized_layer,
-        # RX, RY, RZ gates (x, y, z params), and a 2nd non_parametrized_layer.
-        #
-        # Observables are the generators of:
-        #   qml.RY(f, wires=1)
-        #   qml.RZ(g, wires=2)
-        G2 = np.zeros([2, 2])
-
-        def layer2_diag(x, y, z, h, g, f):
-            non_parametrized_layer(a, b, c)
-            qml.RX(x, wires=0)
-            qml.RY(y, wires=1)
-            qml.RZ(z, wires=2)
-            non_parametrized_layer(a, b, c)
-            return qml.var(qml.PauliZ(2)), qml.var(qml.PauliY(1))
-
-        layer2_diag = qml.QNode(layer2_diag, dev)
-
-        def layer2_off_diag_first_order(x, y, z, h, g, f):
-            non_parametrized_layer(a, b, c)
-            qml.RX(x, wires=0)
-            qml.RY(y, wires=1)
-            qml.RZ(z, wires=2)
-            non_parametrized_layer(a, b, c)
-            return qml.expval(qml.PauliZ(2)), qml.expval(qml.PauliY(1))
-
-        layer2_off_diag_first_order = qml.QNode(layer2_off_diag_first_order, dev)
-
-        def layer2_off_diag_second_order(x, y, z, h, g, f):
-            non_parametrized_layer(a, b, c)
-            qml.RX(x, wires=0)
-            qml.RY(y, wires=1)
-            qml.RZ(z, wires=2)
-            non_parametrized_layer(a, b, c)
-            return qml.expval(qml.Hermitian(np.kron(Z, Y), wires=[2, 1]))
-
-        layer2_off_diag_second_order = qml.QNode(layer2_off_diag_second_order, dev)
-
-        # calculate the diagonal terms
-        varK0, varK1 = layer2_diag(x, y, z, h, g, f)
-        G2[0, 0] = varK0 / 4
-        G2[1, 1] = varK1 / 4
-
-        # calculate the off-diagonal terms
-        exK0, exK1 = layer2_off_diag_first_order(x, y, z, h, g, f)
-        exK01 = layer2_off_diag_second_order(x, y, z, h, g, f)
-
-        G2[0, 1] = (exK01 - exK0 * exK1) / 4
-        G2[1, 0] = (exK01 - exK0 * exK1) / 4
-
-        assert np.allclose(G[4:6, 4:6], G2, atol=tol, rtol=0)
-
-        # =============================================
-        # Test block diag metric tensor of third layer is correct.
-        # We do this by computing the required expectation values
-        # numerically.
-        # The third layer includes the non_parametrized_layer,
-        # RX, RY, RZ gates (x, y, z params), a 2nd non_parametrized_layer,
-        # followed by the qml.RY(f, wires=2) operation.
-        #
-        # Observable is simply generator of:
-        #   qml.RY(f, wires=2)
-        #
-        # Note: since this layer only consists of a single parameter,
-        # only need to compute a single diagonal element.
-
-        def layer3_diag(x, y, z, h, g, f):
-            non_parametrized_layer(a, b, c)
-            qml.RX(x, wires=0)
-            qml.RY(y, wires=1)
-            qml.RZ(z, wires=2)
-            non_parametrized_layer(a, b, c)
-            qml.RY(f, wires=2)
-            return qml.var(qml.PauliX(1))
-
-        layer3_diag = qml.QNode(layer3_diag, dev)
-        G3 = layer3_diag(x, y, z, h, g, f) / 4
-        assert np.allclose(G[3:4, 3:4], G3, atol=tol, rtol=0)
-
-        # ============================================
-        # Finally, double check that the entire metric
-        # tensor is as computed.
-
-        G_expected = block_diag(G1, G3, G2)
-        assert np.allclose(G, G_expected, atol=tol, rtol=0)
-
-    def test_evaluate_diag_approx_metric_tensor(self, sample_circuit, tol):
-        """Test that a metric tensor under the
-        diagonal approximation evaluates correctly."""
-        dev, circuit, non_parametrized_layer, a, b, c = sample_circuit
-        params = [-0.282203, 0.145554, 0.331624, -0.163907, 0.57662, 0.081272]
-        x, y, z, h, g, f = params
-
-        G = qml.metric_tensor(circuit, diag_approx=True)(*params)
-
-        # ============================================
-        # Test block diag metric tensor of first layer is correct.
-        # We do this by comparing against the known analytic result.
-        # First layer includes the non_parametrized_layer,
-        # followed by observables corresponding to generators of:
-        #   qml.RX(x, wires=0)
-        #   qml.RY(y, wires=1)
-        #   qml.RZ(z, wires=2)
-
-        G1 = np.zeros([3, 3])
-
-        # diag elements
-        G1[0, 0] = np.sin(a) ** 2 / 4
-        G1[1, 1] = (
-            16 * np.cos(a) ** 2 * np.sin(b) ** 3 * np.cos(b) * np.sin(2 * c)
-            + np.cos(2 * b) * (2 - 8 * np.cos(a) ** 2 * np.sin(b) ** 2 * np.cos(2 * c))
-            + np.cos(2 * (a - b))
-            + np.cos(2 * (a + b))
-            - 2 * np.cos(2 * a)
-            + 14
-        ) / 64
-        G1[2, 2] = (3 - np.cos(2 * a) - 2 * np.cos(a) ** 2 * np.cos(2 * (b + c))) / 16
-
-        assert np.allclose(G[:3, :3], G1, atol=tol, rtol=0)
-
-        # =============================================
-        # Test block diag metric tensor of second layer is correct.
-        # We do this by computing the required expectation values
-        # numerically using multiple circuits.
-        # The second layer includes the non_parametrized_layer,
-        # RX, RY, RZ gates (x, y, z params), and a 2nd non_parametrized_layer.
-        #
-        # Observables are the generators of:
-        #   qml.RY(f, wires=1)
-        #   qml.RZ(g, wires=2)
-        G2 = np.zeros([2, 2])
-
-        def layer2_diag(x, y, z, h, g, f):
-            non_parametrized_layer(a, b, c)
-            qml.RX(x, wires=0)
-            qml.RY(y, wires=1)
-            qml.RZ(z, wires=2)
-            non_parametrized_layer(a, b, c)
-            return qml.var(qml.PauliZ(2)), qml.var(qml.PauliY(1))
-
-        layer2_diag = qml.QNode(layer2_diag, dev)
-
-        # calculate the diagonal terms
-        varK0, varK1 = layer2_diag(x, y, z, h, g, f)
-        G2[0, 0] = varK0 / 4
-        G2[1, 1] = varK1 / 4
-
-        assert np.allclose(G[4:6, 4:6], G2, atol=tol, rtol=0)
-
-        # =============================================
-        # Test metric tensor of third layer is correct.
-        # We do this by computing the required expectation values
-        # numerically.
-        # The third layer includes the non_parametrized_layer,
-        # RX, RY, RZ gates (x, y, z params), a 2nd non_parametrized_layer,
-        # followed by the qml.RY(f, wires=2) operation.
-        #
-        # Observable is simply generator of:
-        #   qml.RY(f, wires=2)
-        #
-        # Note: since this layer only consists of a single parameter,
-        # only need to compute a single diagonal element.
-
-        def layer3_diag(x, y, z, h, g, f):
-            non_parametrized_layer(a, b, c)
-            qml.RX(x, wires=0)
-            qml.RY(y, wires=1)
-            qml.RZ(z, wires=2)
-            non_parametrized_layer(a, b, c)
-            qml.RY(f, wires=2)
-            return qml.var(qml.PauliX(1))
-
-        layer3_diag = qml.QNode(layer3_diag, dev)
-        G3 = layer3_diag(x, y, z, h, g, f) / 4
-        assert np.allclose(G[3:4, 3:4], G3, atol=tol, rtol=0)
-
-        # ============================================
-        # Finally, double check that the entire metric
-        # tensor is as computed.
-
-        G_expected = block_diag(G1, G3, G2)
-        assert np.allclose(G, G_expected, atol=tol, rtol=0)
-
-
-@pytest.mark.parametrize("diff_method", ["parameter-shift", "backprop"])
-class TestDifferentiability:
-    """Test for metric tensor differentiability"""
-
-    def test_autograd(self, diff_method, tol):
-        """Test metric tensor differentiability in the autograd interface"""
-        dev = qml.device("default.qubit", wires=2)
-
-        @qml.qnode(dev, interface="autograd", diff_method=diff_method)
-        def circuit(weights):
-            qml.RX(weights[0], wires=0)
-            qml.RY(weights[1], wires=0)
-            qml.CNOT(wires=[0, 1])
-            qml.PhaseShift(weights[2], wires=1)
-            return qml.expval(qml.PauliX(0)), qml.expval(qml.PauliX(1))
-
-        def cost(weights):
-            return qml.metric_tensor(circuit)(weights)[2, 2]
-
-        weights = np.array([0.432, 0.12, -0.432], requires_grad=True)
-        a, b, c = weights
-
-        grad = qml.grad(cost)(weights)
-        expected = np.array(
-            [np.cos(a) * np.cos(b) ** 2 * np.sin(a) / 2, np.cos(a) ** 2 * np.sin(2 * b) / 4, 0]
-        )
-        assert np.allclose(grad, expected, atol=tol, rtol=0)
-
-    def test_jax(self, diff_method, tol):
-        """Test metric tensor differentiability in the JAX interface"""
-        if diff_method == "parameter-shift":
-            pytest.skip("Does not support parameter-shift")
-
-        jax = pytest.importorskip("jax")
-        from jax import numpy as jnp
-
-        dev = qml.device("default.qubit.jax", wires=2)
-
-        @qml.qnode(dev, interface="jax", diff_method="backprop")
-        def circuit(weights):
-            qml.RX(weights[0], wires=0)
-            qml.RY(weights[1], wires=0)
-            qml.CNOT(wires=[0, 1])
-            qml.PhaseShift(weights[2], wires=1)
-            return qml.expval(qml.PauliX(0)), qml.expval(qml.PauliX(1))
-
-        circuit.interface = "jax"
-
-        def cost(weights):
-            return qml.metric_tensor(circuit)(weights)[2, 2]
-
-        weights = jnp.array([0.432, 0.12, -0.432])
-        a, b, c = weights
-
-        grad = jax.grad(cost)(weights)
-        expected = np.array(
-            [np.cos(a) * np.cos(b) ** 2 * np.sin(a) / 2, np.cos(a) ** 2 * np.sin(2 * b) / 4, 0]
-        )
-        assert np.allclose(grad, expected, atol=tol, rtol=0)
-
-    def test_tf(self, diff_method, tol):
-        """Test metric tensor differentiability in the TF interface"""
-        tf = pytest.importorskip("tensorflow", minversion="2.0")
-
-        dev = qml.device("default.qubit", wires=2)
-
-        @qml.qnode(dev, interface="tf", diff_method=diff_method)
-        def circuit(weights):
-            qml.RX(weights[0], wires=0)
-            qml.RY(weights[1], wires=0)
-            qml.CNOT(wires=[0, 1])
-            qml.PhaseShift(weights[2], wires=1)
-            return qml.expval(qml.PauliX(0)), qml.expval(qml.PauliX(1))
-
-        weights = np.array([0.432, 0.12, -0.432])
-        weights_t = tf.Variable(weights)
-        a, b, c = weights
-
-        with tf.GradientTape() as tape:
-            loss = qml.metric_tensor(circuit)(weights_t)[2, 2]
-
-        grad = tape.gradient(loss, weights_t)
-        expected = np.array(
-            [np.cos(a) * np.cos(b) ** 2 * np.sin(a) / 2, np.cos(a) ** 2 * np.sin(2 * b) / 4, 0]
-        )
-        assert np.allclose(grad, expected, atol=tol, rtol=0)
-
-    def test_torch(self, diff_method, tol):
-        """Test metric tensor differentiability in the torch interface"""
-        torch = pytest.importorskip("torch")
-
-        dev = qml.device("default.qubit", wires=2)
-
-        @qml.qnode(dev, interface="torch", diff_method=diff_method)
-        def circuit(weights):
-            qml.RX(weights[0], wires=0)
-            qml.RY(weights[1], wires=0)
-            qml.CNOT(wires=[0, 1])
-            qml.PhaseShift(weights[2], wires=1)
-            return qml.expval(qml.PauliX(0)), qml.expval(qml.PauliX(1))
-
-        weights = np.array([0.432, 0.12, -0.432])
-        a, b, c = weights
-
-        weights_t = torch.tensor(weights, requires_grad=True)
-        loss = qml.metric_tensor(circuit)(weights_t)[2, 2]
-        loss.backward()
-
-        grad = weights_t.grad
-        expected = np.array(
-            [np.cos(a) * np.cos(b) ** 2 * np.sin(a) / 2, np.cos(a) ** 2 * np.sin(2 * b) / 4, 0]
-        )
-        assert np.allclose(grad, expected, atol=tol, rtol=0)
-
-
-class TestDeprecatedQNodeMethod:
-    """The QNode.metric_tensor method has been deprecated.
-    These tests ensure it still works, but raises a deprecation
-    warning. These tests can be deleted when the method is removed."""
-
-    def test_warning(self, tol):
-        """Test that a warning is emitted"""
-        dev = qml.device("default.qubit", wires=2)
-
-        @qml.qnode(dev)
-        def circuit(a, b, c):
-            qml.RX(a, wires=0)
-            qml.RY(b, wires=0)
-            qml.CNOT(wires=[0, 1])
-            qml.PhaseShift(c, wires=1)
-            return qml.expval(qml.PauliX(0)), qml.expval(qml.PauliX(1))
-
-        a = 0.432
-        b = 0.12
-        c = -0.432
-
-        # evaluate metric tensor
-        with pytest.warns(UserWarning, match="has been deprecated"):
-            g = circuit.metric_tensor(a, b, c)
-
-        # check that the metric tensor is correct
-        expected = (
-            np.array(
-                [1, np.cos(a) ** 2, (3 - 2 * np.cos(a) ** 2 * np.cos(2 * b) - np.cos(2 * a)) / 4]
-            )
-            / 4
-        )
-        assert np.allclose(g, np.diag(expected), atol=tol, rtol=0)
-
-    def test_tapes_returned(self, tol):
-        """Test that a warning is emitted"""
-        dev = qml.device("default.qubit", wires=2)
-
-        @qml.qnode(dev)
-        def circuit(a, b, c):
-            qml.RX(a, wires=0)
-            qml.RY(b, wires=0)
-            qml.CNOT(wires=[0, 1])
-            qml.PhaseShift(c, wires=1)
-            return qml.expval(qml.PauliX(0)), qml.expval(qml.PauliX(1))
-
-        a = 0.432
-        b = 0.12
-        c = -0.432
-
-        # evaluate metric tensor
-        with pytest.warns(UserWarning, match="has been deprecated"):
-            tapes, fn = circuit.metric_tensor(a, b, c, only_construct=True)
-
-        assert len(tapes) == 3
+# Copyright 2018-2020 Xanadu Quantum Technologies Inc.
+
+# Licensed under the Apache License, Version 2.0 (the "License");
+# you may not use this file except in compliance with the License.
+# You may obtain a copy of the License at
+
+#     http://www.apache.org/licenses/LICENSE-2.0
+
+# Unless required by applicable law or agreed to in writing, software
+# distributed under the License is distributed on an "AS IS" BASIS,
+# WITHOUT WARRANTIES OR CONDITIONS OF ANY KIND, either express or implied.
+# See the License for the specific language governing permissions and
+# limitations under the License.
+"""
+Unit tests for the metric tensor transform.
+"""
+import pytest
+from pennylane import numpy as np
+from scipy.linalg import block_diag
+
+import pennylane as qml
+from gate_data import Y, Z
+
+
+class TestMetricTensor:
+    """Tests for metric tensor subcircuit construction and evaluation"""
+
+    @pytest.mark.parametrize("diff_method", ["parameter-shift", "backprop"])
+    def test_rot_decomposition(self, diff_method):
+        """Test that the rotation gate is correctly decomposed"""
+        dev = qml.device("default.qubit", wires=1)
+        params = np.array([1.0, 2.0, 3.0], requires_grad=True)
+
+        with qml.tape.QuantumTape() as circuit:
+            qml.Rot(params[0], params[1], params[2], wires=0)
+            qml.expval(qml.PauliX(0))
+
+        tapes, _ = qml.metric_tensor(circuit)
+        assert len(tapes) == 3
+
+        # first parameter subcircuit
+        assert len(tapes[0].operations) == 0
+
+        # Second parameter subcircuit
+        assert len(tapes[1].operations) == 4
+        assert isinstance(tapes[1].operations[0], qml.RZ)
+        assert tapes[1].operations[0].data == [1]
+        # PauliY decomp
+        assert isinstance(tapes[1].operations[1], qml.PauliZ)
+        assert isinstance(tapes[1].operations[2], qml.S)
+        assert isinstance(tapes[1].operations[3], qml.Hadamard)
+
+        # Third parameter subcircuit
+        assert len(tapes[2].operations) == 2
+        assert isinstance(tapes[2].operations[0], qml.RZ)
+        assert isinstance(tapes[2].operations[1], qml.RY)
+        assert tapes[2].operations[0].data == [1]
+        assert tapes[2].operations[1].data == [2]
+
+    @pytest.mark.parametrize("diff_method", ["parameter-shift", "backprop"])
+    def test_multirz_decomposition(self, diff_method):
+        """Test that the MultiRZ gate is correctly decomposed"""
+        dev = qml.device("default.qubit", wires=3)
+
+        def circuit(a, b):
+            qml.RX(a, wires=0)
+            qml.MultiRZ(b, wires=[0, 1, 2])
+            return qml.expval(qml.PauliX(0))
+
+        circuit = qml.QNode(circuit, dev, diff_method=diff_method)
+        params = [0.1, 0.2]
+        result = qml.metric_tensor(circuit)(*params)
+        assert result.shape == (2, 2)
+
+    @pytest.mark.parametrize("diff_method", ["parameter-shift", "backprop"])
+    def test_parameter_fan_out(self, diff_method):
+        """The metric tensor is always with respect to the quantum circuit. Any
+        classical processing is not taken into account. As a result, if there is
+        parameter fan-out, the returned metric tensor will be larger than
+        expected.
+        """
+        dev = qml.device("default.qubit", wires=2)
+
+        def circuit(a):
+            qml.RX(a, wires=0)
+            qml.RX(a, wires=0)
+            return qml.expval(qml.PauliX(0))
+
+        circuit = qml.QNode(circuit, dev, diff_method=diff_method)
+        params = [0.1]
+        result = qml.metric_tensor(circuit, hybrid=False)(*params)
+        assert result.shape == (2, 2)
+
+    def test_generator_no_expval(self, monkeypatch):
+        """Test exception is raised if subcircuit contains an
+        operation with generator object that is not an observable"""
+        with monkeypatch.context() as m:
+            m.setattr("pennylane.RX.generator", [qml.RX, 1])
+
+            with qml.tape.QuantumTape() as tape:
+                qml.RX(np.array(0.5, requires_grad=True), wires=0)
+                qml.expval(qml.PauliX(0))
+
+            with pytest.raises(qml.QuantumFunctionError, match="no corresponding observable"):
+                qml.metric_tensor(tape)
+
+    def test_construct_subcircuit(self):
+        """Test correct subcircuits constructed"""
+        dev = qml.device("default.qubit", wires=2)
+
+        with qml.tape.QuantumTape() as tape:
+            qml.RX(np.array(1.0, requires_grad=True), wires=0)
+            qml.RY(np.array(1.0, requires_grad=True), wires=0)
+            qml.CNOT(wires=[0, 1])
+            qml.PhaseShift(np.array(1.0, requires_grad=True), wires=1)
+            return qml.expval(qml.PauliX(0)), qml.expval(qml.PauliX(1))
+
+        tapes, _ = qml.metric_tensor(tape)
+        assert len(tapes) == 3
+
+        # first parameter subcircuit
+        assert len(tapes[0].operations) == 1
+        assert isinstance(tapes[0].operations[0], qml.Hadamard)  # PauliX decomp
+
+        # second parameter subcircuit
+        assert len(tapes[1].operations) == 4
+        assert isinstance(tapes[1].operations[0], qml.RX)
+        # PauliY decomp
+        assert isinstance(tapes[1].operations[1], qml.PauliZ)
+        assert isinstance(tapes[1].operations[2], qml.S)
+        assert isinstance(tapes[1].operations[3], qml.Hadamard)
+
+        # third parameter subcircuit
+        assert len(tapes[2].operations) == 4
+        assert isinstance(tapes[2].operations[0], qml.RX)
+        assert isinstance(tapes[2].operations[1], qml.RY)
+        assert isinstance(tapes[2].operations[2], qml.CNOT)
+        # Phase shift generator
+        assert isinstance(tapes[2].operations[3], qml.QubitUnitary)
+
+    def test_construct_subcircuit_layers(self):
+        """Test correct subcircuits constructed
+        when a layer structure exists"""
+        dev = qml.device("default.qubit", wires=3)
+        params = np.ones([8])
+
+        with qml.tape.QuantumTape() as tape:
+            # section 1
+            qml.RX(params[0], wires=0)
+            # section 2
+            qml.RY(params[1], wires=0)
+            qml.CNOT(wires=[0, 1])
+            qml.CNOT(wires=[1, 2])
+            # section 3
+            qml.RX(params[2], wires=0)
+            qml.RY(params[3], wires=1)
+            qml.RZ(params[4], wires=2)
+            qml.CNOT(wires=[0, 1])
+            qml.CNOT(wires=[1, 2])
+            # section 4
+            qml.RX(params[5], wires=0)
+            qml.RY(params[6], wires=1)
+            qml.RZ(params[7], wires=2)
+            qml.CNOT(wires=[0, 1])
+            qml.CNOT(wires=[1, 2])
+            return qml.expval(qml.PauliX(0)), qml.expval(qml.PauliX(1)), qml.expval(qml.PauliX(2))
+
+        tapes, _ = qml.metric_tensor(tape)
+
+        # this circuit should split into 4 independent
+        # sections or layers when constructing subcircuits
+        assert len(tapes) == 4
+
+        # first layer subcircuit
+        assert len(tapes[0].operations) == 1
+        assert isinstance(tapes[0].operations[0], qml.Hadamard)  # PauliX decomp
+
+        # second layer subcircuit
+        assert len(tapes[1].operations) == 4
+        assert isinstance(tapes[1].operations[0], qml.RX)
+        # PauliY decomp
+        assert isinstance(tapes[1].operations[1], qml.PauliZ)
+        assert isinstance(tapes[1].operations[2], qml.S)
+        assert isinstance(tapes[1].operations[3], qml.Hadamard)
+
+        # # third layer subcircuit
+        assert len(tapes[2].operations) == 8
+        assert isinstance(tapes[2].operations[0], qml.RX)
+        assert isinstance(tapes[2].operations[1], qml.RY)
+        assert isinstance(tapes[2].operations[2], qml.CNOT)
+        assert isinstance(tapes[2].operations[3], qml.CNOT)
+        # PauliX decomp
+        assert isinstance(tapes[2].operations[4], qml.Hadamard)
+        # PauliY decomp
+        assert isinstance(tapes[2].operations[5], qml.PauliZ)
+        assert isinstance(tapes[2].operations[6], qml.S)
+        assert isinstance(tapes[2].operations[7], qml.Hadamard)
+
+        # # fourth layer subcircuit
+        assert len(tapes[3].operations) == 13
+        assert isinstance(tapes[3].operations[0], qml.RX)
+        assert isinstance(tapes[3].operations[1], qml.RY)
+        assert isinstance(tapes[3].operations[2], qml.CNOT)
+        assert isinstance(tapes[3].operations[3], qml.CNOT)
+        assert isinstance(tapes[3].operations[4], qml.RX)
+        assert isinstance(tapes[3].operations[5], qml.RY)
+        assert isinstance(tapes[3].operations[6], qml.RZ)
+        assert isinstance(tapes[3].operations[7], qml.CNOT)
+        assert isinstance(tapes[3].operations[8], qml.CNOT)
+        # PauliX decomp
+        assert isinstance(tapes[3].operations[9], qml.Hadamard)
+        # PauliY decomp
+        assert isinstance(tapes[3].operations[10], qml.PauliZ)
+        assert isinstance(tapes[3].operations[11], qml.S)
+        assert isinstance(tapes[3].operations[12], qml.Hadamard)
+
+    def test_evaluate_diag_metric_tensor(self, tol):
+        """Test that a diagonal metric tensor evaluates correctly"""
+        dev = qml.device("default.qubit", wires=2)
+
+        def circuit(a, b, c):
+            qml.RX(a, wires=0)
+            qml.RY(b, wires=0)
+            qml.CNOT(wires=[0, 1])
+            qml.PhaseShift(c, wires=1)
+            return qml.expval(qml.PauliX(0)), qml.expval(qml.PauliX(1))
+
+        circuit = qml.QNode(circuit, dev)
+
+        a = 0.432
+        b = 0.12
+        c = -0.432
+
+        # evaluate metric tensor
+        g = qml.metric_tensor(circuit)(a, b, c)
+
+        # check that the metric tensor is correct
+        expected = (
+            np.array(
+                [1, np.cos(a) ** 2, (3 - 2 * np.cos(a) ** 2 * np.cos(2 * b) - np.cos(2 * a)) / 4]
+            )
+            / 4
+        )
+        assert np.allclose(g, np.diag(expected), atol=tol, rtol=0)
+
+    def test_evaluate_diag_metric_tensor_classical_processing(self, tol):
+        """Test that a diagonal metric tensor evaluates correctly
+        when the QNode includes classical processing."""
+        dev = qml.device("default.qubit", wires=2)
+
+        def circuit(a, b):
+            # The classical processing function is
+            #     f: ([a0, a1], b) -> (a1, a0, b)
+            # So the classical Jacobians will be a permutation matrix and an identity matrix:
+            #     classical_jacobian(circuit)(a, b) == ([[0, 1], [1, 0]], [[1]])
+            qml.RX(a[1], wires=0)
+            qml.RY(a[0], wires=0)
+            qml.CNOT(wires=[0, 1])
+            qml.PhaseShift(b, wires=1)
+            return qml.expval(qml.PauliX(0)), qml.expval(qml.PauliX(1))
+
+        circuit = qml.QNode(circuit, dev)
+
+        a = np.array([0.432, 0.1])
+        b = 0.12
+
+        # evaluate metric tensor
+        g = qml.metric_tensor(circuit)(a, b)
+        assert isinstance(g, tuple)
+        assert len(g) == 2
+        assert g[0].shape == (len(a), len(a))
+        assert g[1].shape == tuple()
+
+        # check that the metric tensor is correct
+        expected = np.array([np.cos(a[1]) ** 2, 1]) / 4
+        assert np.allclose(g[0], np.diag(expected), atol=tol, rtol=0)
+
+        expected = (3 - 2 * np.cos(a[1]) ** 2 * np.cos(2 * a[0]) - np.cos(2 * a[1])) / 16
+        assert np.allclose(g[1], expected, atol=tol, rtol=0)
+
+    @pytest.fixture(params=["parameter-shift", "backprop"])
+    def sample_circuit(self, request):
+        """Sample variational circuit fixture used in the
+        next couple of tests"""
+        dev = qml.device("default.qubit", wires=3)
+
+        def non_parametrized_layer(a, b, c):
+            qml.RX(a, wires=0)
+            qml.RX(b, wires=1)
+            qml.RX(c, wires=1)
+            qml.CNOT(wires=[0, 1])
+            qml.CNOT(wires=[1, 2])
+            qml.RZ(a, wires=0)
+            qml.Hadamard(wires=1)
+            qml.CNOT(wires=[0, 1])
+            qml.RZ(b, wires=1)
+            qml.Hadamard(wires=0)
+
+        a = 0.5
+        b = 0.1
+        c = 0.5
+
+        def final(x, y, z, h, g, f):
+            non_parametrized_layer(a, b, c)
+            qml.RX(x, wires=0)
+            qml.RY(y, wires=1)
+            qml.RZ(z, wires=2)
+            non_parametrized_layer(a, b, c)
+            qml.RY(f, wires=1)
+            qml.RZ(g, wires=2)
+            qml.RX(h, wires=1)
+            return qml.expval(qml.PauliX(0)), qml.expval(qml.PauliX(1)), qml.expval(qml.PauliX(2))
+
+        final = qml.QNode(final, dev, diff_method=request.param)
+
+        return dev, final, non_parametrized_layer, a, b, c
+
+    def test_evaluate_block_diag_metric_tensor(self, sample_circuit, tol):
+        """Test that a block diagonal metric tensor evaluates correctly,
+        by comparing it to a known analytic result as well as numerical
+        computation."""
+        dev, circuit, non_parametrized_layer, a, b, c = sample_circuit
+
+        params = [-0.282203, 0.145554, 0.331624, -0.163907, 0.57662, 0.081272]
+        x, y, z, h, g, f = params
+
+        G = qml.metric_tensor(circuit)(*params)
+
+        # ============================================
+        # Test block diag metric tensor of first layer is correct.
+        # We do this by comparing against the known analytic result.
+        # First layer includes the non_parametrized_layer,
+        # followed by observables corresponding to generators of:
+        #   qml.RX(x, wires=0)
+        #   qml.RY(y, wires=1)
+        #   qml.RZ(z, wires=2)
+
+        G1 = np.zeros([3, 3])
+
+        # diag elements
+        G1[0, 0] = np.sin(a) ** 2 / 4
+        G1[1, 1] = (
+            16 * np.cos(a) ** 2 * np.sin(b) ** 3 * np.cos(b) * np.sin(2 * c)
+            + np.cos(2 * b) * (2 - 8 * np.cos(a) ** 2 * np.sin(b) ** 2 * np.cos(2 * c))
+            + np.cos(2 * (a - b))
+            + np.cos(2 * (a + b))
+            - 2 * np.cos(2 * a)
+            + 14
+        ) / 64
+        G1[2, 2] = (3 - np.cos(2 * a) - 2 * np.cos(a) ** 2 * np.cos(2 * (b + c))) / 16
+
+        # off diag elements
+        G1[0, 1] = np.sin(a) ** 2 * np.sin(b) * np.cos(b + c) / 4
+        G1[0, 2] = np.sin(a) ** 2 * np.cos(b + c) / 4
+        G1[1, 2] = (
+            -np.sin(b)
+            * (
+                np.cos(2 * (a - b - c))
+                + np.cos(2 * (a + b + c))
+                + 2 * np.cos(2 * a)
+                + 2 * np.cos(2 * (b + c))
+                - 6
+            )
+            / 32
+        )
+
+        G1[1, 0] = G1[0, 1]
+        G1[2, 0] = G1[0, 2]
+        G1[2, 1] = G1[1, 2]
+
+        assert np.allclose(G[:3, :3], G1, atol=tol, rtol=0)
+
+        # =============================================
+        # Test block diag metric tensor of second layer is correct.
+        # We do this by computing the required expectation values
+        # numerically using multiple circuits.
+        # The second layer includes the non_parametrized_layer,
+        # RX, RY, RZ gates (x, y, z params), and a 2nd non_parametrized_layer.
+        #
+        # Observables are the generators of:
+        #   qml.RY(f, wires=1)
+        #   qml.RZ(g, wires=2)
+        G2 = np.zeros([2, 2])
+
+        def layer2_diag(x, y, z, h, g, f):
+            non_parametrized_layer(a, b, c)
+            qml.RX(x, wires=0)
+            qml.RY(y, wires=1)
+            qml.RZ(z, wires=2)
+            non_parametrized_layer(a, b, c)
+            return qml.var(qml.PauliZ(2)), qml.var(qml.PauliY(1))
+
+        layer2_diag = qml.QNode(layer2_diag, dev)
+
+        def layer2_off_diag_first_order(x, y, z, h, g, f):
+            non_parametrized_layer(a, b, c)
+            qml.RX(x, wires=0)
+            qml.RY(y, wires=1)
+            qml.RZ(z, wires=2)
+            non_parametrized_layer(a, b, c)
+            return qml.expval(qml.PauliZ(2)), qml.expval(qml.PauliY(1))
+
+        layer2_off_diag_first_order = qml.QNode(layer2_off_diag_first_order, dev)
+
+        def layer2_off_diag_second_order(x, y, z, h, g, f):
+            non_parametrized_layer(a, b, c)
+            qml.RX(x, wires=0)
+            qml.RY(y, wires=1)
+            qml.RZ(z, wires=2)
+            non_parametrized_layer(a, b, c)
+            return qml.expval(qml.Hermitian(np.kron(Z, Y), wires=[2, 1]))
+
+        layer2_off_diag_second_order = qml.QNode(layer2_off_diag_second_order, dev)
+
+        # calculate the diagonal terms
+        varK0, varK1 = layer2_diag(x, y, z, h, g, f)
+        G2[0, 0] = varK0 / 4
+        G2[1, 1] = varK1 / 4
+
+        # calculate the off-diagonal terms
+        exK0, exK1 = layer2_off_diag_first_order(x, y, z, h, g, f)
+        exK01 = layer2_off_diag_second_order(x, y, z, h, g, f)
+
+        G2[0, 1] = (exK01 - exK0 * exK1) / 4
+        G2[1, 0] = (exK01 - exK0 * exK1) / 4
+
+        assert np.allclose(G[4:6, 4:6], G2, atol=tol, rtol=0)
+
+        # =============================================
+        # Test block diag metric tensor of third layer is correct.
+        # We do this by computing the required expectation values
+        # numerically.
+        # The third layer includes the non_parametrized_layer,
+        # RX, RY, RZ gates (x, y, z params), a 2nd non_parametrized_layer,
+        # followed by the qml.RY(f, wires=2) operation.
+        #
+        # Observable is simply generator of:
+        #   qml.RY(f, wires=2)
+        #
+        # Note: since this layer only consists of a single parameter,
+        # only need to compute a single diagonal element.
+
+        def layer3_diag(x, y, z, h, g, f):
+            non_parametrized_layer(a, b, c)
+            qml.RX(x, wires=0)
+            qml.RY(y, wires=1)
+            qml.RZ(z, wires=2)
+            non_parametrized_layer(a, b, c)
+            qml.RY(f, wires=2)
+            return qml.var(qml.PauliX(1))
+
+        layer3_diag = qml.QNode(layer3_diag, dev)
+        G3 = layer3_diag(x, y, z, h, g, f) / 4
+        assert np.allclose(G[3:4, 3:4], G3, atol=tol, rtol=0)
+
+        # ============================================
+        # Finally, double check that the entire metric
+        # tensor is as computed.
+
+        G_expected = block_diag(G1, G3, G2)
+        assert np.allclose(G, G_expected, atol=tol, rtol=0)
+
+    def test_evaluate_diag_approx_metric_tensor(self, sample_circuit, tol):
+        """Test that a metric tensor under the
+        diagonal approximation evaluates correctly."""
+        dev, circuit, non_parametrized_layer, a, b, c = sample_circuit
+        params = [-0.282203, 0.145554, 0.331624, -0.163907, 0.57662, 0.081272]
+        x, y, z, h, g, f = params
+
+        G = qml.metric_tensor(circuit, diag_approx=True)(*params)
+
+        # ============================================
+        # Test block diag metric tensor of first layer is correct.
+        # We do this by comparing against the known analytic result.
+        # First layer includes the non_parametrized_layer,
+        # followed by observables corresponding to generators of:
+        #   qml.RX(x, wires=0)
+        #   qml.RY(y, wires=1)
+        #   qml.RZ(z, wires=2)
+
+        G1 = np.zeros([3, 3])
+
+        # diag elements
+        G1[0, 0] = np.sin(a) ** 2 / 4
+        G1[1, 1] = (
+            16 * np.cos(a) ** 2 * np.sin(b) ** 3 * np.cos(b) * np.sin(2 * c)
+            + np.cos(2 * b) * (2 - 8 * np.cos(a) ** 2 * np.sin(b) ** 2 * np.cos(2 * c))
+            + np.cos(2 * (a - b))
+            + np.cos(2 * (a + b))
+            - 2 * np.cos(2 * a)
+            + 14
+        ) / 64
+        G1[2, 2] = (3 - np.cos(2 * a) - 2 * np.cos(a) ** 2 * np.cos(2 * (b + c))) / 16
+
+        assert np.allclose(G[:3, :3], G1, atol=tol, rtol=0)
+
+        # =============================================
+        # Test block diag metric tensor of second layer is correct.
+        # We do this by computing the required expectation values
+        # numerically using multiple circuits.
+        # The second layer includes the non_parametrized_layer,
+        # RX, RY, RZ gates (x, y, z params), and a 2nd non_parametrized_layer.
+        #
+        # Observables are the generators of:
+        #   qml.RY(f, wires=1)
+        #   qml.RZ(g, wires=2)
+        G2 = np.zeros([2, 2])
+
+        def layer2_diag(x, y, z, h, g, f):
+            non_parametrized_layer(a, b, c)
+            qml.RX(x, wires=0)
+            qml.RY(y, wires=1)
+            qml.RZ(z, wires=2)
+            non_parametrized_layer(a, b, c)
+            return qml.var(qml.PauliZ(2)), qml.var(qml.PauliY(1))
+
+        layer2_diag = qml.QNode(layer2_diag, dev)
+
+        # calculate the diagonal terms
+        varK0, varK1 = layer2_diag(x, y, z, h, g, f)
+        G2[0, 0] = varK0 / 4
+        G2[1, 1] = varK1 / 4
+
+        assert np.allclose(G[4:6, 4:6], G2, atol=tol, rtol=0)
+
+        # =============================================
+        # Test metric tensor of third layer is correct.
+        # We do this by computing the required expectation values
+        # numerically.
+        # The third layer includes the non_parametrized_layer,
+        # RX, RY, RZ gates (x, y, z params), a 2nd non_parametrized_layer,
+        # followed by the qml.RY(f, wires=2) operation.
+        #
+        # Observable is simply generator of:
+        #   qml.RY(f, wires=2)
+        #
+        # Note: since this layer only consists of a single parameter,
+        # only need to compute a single diagonal element.
+
+        def layer3_diag(x, y, z, h, g, f):
+            non_parametrized_layer(a, b, c)
+            qml.RX(x, wires=0)
+            qml.RY(y, wires=1)
+            qml.RZ(z, wires=2)
+            non_parametrized_layer(a, b, c)
+            qml.RY(f, wires=2)
+            return qml.var(qml.PauliX(1))
+
+        layer3_diag = qml.QNode(layer3_diag, dev)
+        G3 = layer3_diag(x, y, z, h, g, f) / 4
+        assert np.allclose(G[3:4, 3:4], G3, atol=tol, rtol=0)
+
+        # ============================================
+        # Finally, double check that the entire metric
+        # tensor is as computed.
+
+        G_expected = block_diag(G1, G3, G2)
+        assert np.allclose(G, G_expected, atol=tol, rtol=0)
+
+
+@pytest.mark.parametrize("diff_method", ["parameter-shift", "backprop"])
+class TestDifferentiability:
+    """Test for metric tensor differentiability"""
+
+    def test_autograd(self, diff_method, tol):
+        """Test metric tensor differentiability in the autograd interface"""
+        dev = qml.device("default.qubit", wires=2)
+
+        @qml.qnode(dev, interface="autograd", diff_method=diff_method)
+        def circuit(weights):
+            qml.RX(weights[0], wires=0)
+            qml.RY(weights[1], wires=0)
+            qml.CNOT(wires=[0, 1])
+            qml.PhaseShift(weights[2], wires=1)
+            return qml.expval(qml.PauliX(0)), qml.expval(qml.PauliX(1))
+
+        def cost(weights):
+            return qml.metric_tensor(circuit)(weights)[2, 2]
+
+        weights = np.array([0.432, 0.12, -0.432], requires_grad=True)
+        a, b, c = weights
+
+        grad = qml.grad(cost)(weights)
+        expected = np.array(
+            [np.cos(a) * np.cos(b) ** 2 * np.sin(a) / 2, np.cos(a) ** 2 * np.sin(2 * b) / 4, 0]
+        )
+        assert np.allclose(grad, expected, atol=tol, rtol=0)
+
+    def test_jax(self, diff_method, tol):
+        """Test metric tensor differentiability in the JAX interface"""
+        if diff_method == "parameter-shift":
+            pytest.skip("Does not support parameter-shift")
+
+        jax = pytest.importorskip("jax")
+        from jax import numpy as jnp
+
+        dev = qml.device("default.qubit.jax", wires=2)
+
+        @qml.qnode(dev, interface="jax", diff_method="backprop")
+        def circuit(weights):
+            qml.RX(weights[0], wires=0)
+            qml.RY(weights[1], wires=0)
+            qml.CNOT(wires=[0, 1])
+            qml.PhaseShift(weights[2], wires=1)
+            return qml.expval(qml.PauliX(0)), qml.expval(qml.PauliX(1))
+
+        circuit.interface = "jax"
+
+        def cost(weights):
+            return qml.metric_tensor(circuit)(weights)[2, 2]
+
+        weights = jnp.array([0.432, 0.12, -0.432])
+        a, b, c = weights
+
+        grad = jax.grad(cost)(weights)
+        expected = np.array(
+            [np.cos(a) * np.cos(b) ** 2 * np.sin(a) / 2, np.cos(a) ** 2 * np.sin(2 * b) / 4, 0]
+        )
+        assert np.allclose(grad, expected, atol=tol, rtol=0)
+
+    def test_tf(self, diff_method, tol):
+        """Test metric tensor differentiability in the TF interface"""
+        tf = pytest.importorskip("tensorflow", minversion="2.0")
+
+        dev = qml.device("default.qubit", wires=2)
+
+        @qml.qnode(dev, interface="tf", diff_method=diff_method)
+        def circuit(weights):
+            qml.RX(weights[0], wires=0)
+            qml.RY(weights[1], wires=0)
+            qml.CNOT(wires=[0, 1])
+            qml.PhaseShift(weights[2], wires=1)
+            return qml.expval(qml.PauliX(0)), qml.expval(qml.PauliX(1))
+
+        weights = np.array([0.432, 0.12, -0.432])
+        weights_t = tf.Variable(weights)
+        a, b, c = weights
+
+        with tf.GradientTape() as tape:
+            loss = qml.metric_tensor(circuit)(weights_t)[2, 2]
+
+        grad = tape.gradient(loss, weights_t)
+        expected = np.array(
+            [np.cos(a) * np.cos(b) ** 2 * np.sin(a) / 2, np.cos(a) ** 2 * np.sin(2 * b) / 4, 0]
+        )
+        assert np.allclose(grad, expected, atol=tol, rtol=0)
+
+    def test_torch(self, diff_method, tol):
+        """Test metric tensor differentiability in the torch interface"""
+        torch = pytest.importorskip("torch")
+
+        dev = qml.device("default.qubit", wires=2)
+
+        @qml.qnode(dev, interface="torch", diff_method=diff_method)
+        def circuit(weights):
+            qml.RX(weights[0], wires=0)
+            qml.RY(weights[1], wires=0)
+            qml.CNOT(wires=[0, 1])
+            qml.PhaseShift(weights[2], wires=1)
+            return qml.expval(qml.PauliX(0)), qml.expval(qml.PauliX(1))
+
+        weights = np.array([0.432, 0.12, -0.432])
+        a, b, c = weights
+
+        weights_t = torch.tensor(weights, requires_grad=True)
+        loss = qml.metric_tensor(circuit)(weights_t)[2, 2]
+        loss.backward()
+
+        grad = weights_t.grad
+        expected = np.array(
+            [np.cos(a) * np.cos(b) ** 2 * np.sin(a) / 2, np.cos(a) ** 2 * np.sin(2 * b) / 4, 0]
+        )
+        assert np.allclose(grad, expected, atol=tol, rtol=0)
+
+
+class TestDeprecatedQNodeMethod:
+    """The QNode.metric_tensor method has been deprecated.
+    These tests ensure it still works, but raises a deprecation
+    warning. These tests can be deleted when the method is removed."""
+
+    def test_warning(self, tol):
+        """Test that a warning is emitted"""
+        dev = qml.device("default.qubit", wires=2)
+
+        @qml.qnode(dev)
+        def circuit(a, b, c):
+            qml.RX(a, wires=0)
+            qml.RY(b, wires=0)
+            qml.CNOT(wires=[0, 1])
+            qml.PhaseShift(c, wires=1)
+            return qml.expval(qml.PauliX(0)), qml.expval(qml.PauliX(1))
+
+        a = 0.432
+        b = 0.12
+        c = -0.432
+
+        # evaluate metric tensor
+        with pytest.warns(UserWarning, match="has been deprecated"):
+            g = circuit.metric_tensor(a, b, c)
+
+        # check that the metric tensor is correct
+        expected = (
+            np.array(
+                [1, np.cos(a) ** 2, (3 - 2 * np.cos(a) ** 2 * np.cos(2 * b) - np.cos(2 * a)) / 4]
+            )
+            / 4
+        )
+        assert np.allclose(g, np.diag(expected), atol=tol, rtol=0)
+
+    def test_tapes_returned(self, tol):
+        """Test that a warning is emitted"""
+        dev = qml.device("default.qubit", wires=2)
+
+        @qml.qnode(dev)
+        def circuit(a, b, c):
+            qml.RX(a, wires=0)
+            qml.RY(b, wires=0)
+            qml.CNOT(wires=[0, 1])
+            qml.PhaseShift(c, wires=1)
+            return qml.expval(qml.PauliX(0)), qml.expval(qml.PauliX(1))
+
+        a = 0.432
+        b = 0.12
+        c = -0.432
+
+        # evaluate metric tensor
+        with pytest.warns(UserWarning, match="has been deprecated"):
+            tapes, fn = circuit.metric_tensor(a, b, c, only_construct=True)
+
+        assert len(tapes) == 3