--- conflicted
+++ resolved
@@ -21,7 +21,6 @@
 
 import pennylane as qml
 from pennylane import numpy as np
-from pennylane.exceptions import PennyLaneDeprecationWarning
 from pennylane.transforms import unitary_to_rot
 from pennylane.transforms.compile import compile
 from pennylane.transforms.optimization import (
@@ -51,17 +50,6 @@
     return qfunc
 
 
-<<<<<<< HEAD
-def test_deprecation_pipeline_None():
-    """Test that specifying `pipeline=None` is deprecated."""
-
-    tape = qml.tape.QuantumScript()
-    with pytest.warns(PennyLaneDeprecationWarning, match="pipeline=None is now deprecated"):
-        qml.compile(tape, pipeline=None)
-
-
-=======
->>>>>>> 3e2c1d85
 class TestCompile:
     """Unit tests for compile function."""
 
