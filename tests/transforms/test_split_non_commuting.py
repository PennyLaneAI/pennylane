# Copyright 2018-2024 Xanadu Quantum Technologies Inc.

# Licensed under the Apache License, Version 2.0 (the "License");
# you may not use this file except in compliance with the License.
# You may obtain a copy of the License at

#     http://www.apache.org/licenses/LICENSE-2.0

# Unless required by applicable law or agreed to in writing, software
# distributed under the License is distributed on an "AS IS" BASIS,
# WITHOUT WARRANTIES OR CONDITIONS OF ANY KIND, either express or implied.
# See the License for the specific language governing permissions and
# limitations under the License.

"""Tests for the transform ``qml.transform.split_non_commuting`` """

# pylint: disable=import-outside-toplevel,unnecessary-lambda

import itertools
from functools import partial

import numpy as np
import pytest

import pennylane as qml
from pennylane.transforms import split_non_commuting

# Two commuting groups: [[0, 3], [1, 2, 4]]
# Four groups based on wire overlaps: [[0, 2], [1], [3], [4]]
single_term_obs_list = [
    qml.X(0),
    qml.Y(0),
    qml.Z(1),
    qml.X(0) @ qml.Y(1),
    qml.Y(0) @ qml.Z(1),
]

single_term_qwc_groups = [
    [qml.X(0), qml.X(0) @ qml.Y(1)],
    [qml.Y(0), qml.Z(1), qml.Y(0) @ qml.Z(1)],
]

single_term_wires_groups = [
    [qml.X(0), qml.Z(1)],
    [qml.Y(0)],
    [qml.X(0) @ qml.Y(1)],
    [qml.Y(0) @ qml.Z(1)],
]

# contains the following observables: X(0), Y(0), Y(0) @ Z(1), X(1), Z(1), X(0) @ Y(1)
# qwc groups: [[0, 5], [1, 3], [2, 4]]
# wires groups: [[0, 3], [1, 4], [2], [5]]
complex_obs_list = [
    qml.X(0),  # single observable
    0.5 * qml.Y(0),  # scalar product
    qml.X(0) + qml.Y(0) @ qml.Z(1) + 2.0 * qml.X(1) + qml.I(),  # sum
    qml.Hamiltonian(
        [0.1, 0.2, 0.3, 0.4], [qml.Z(1), qml.X(0) @ qml.Y(1), qml.Y(0) @ qml.Z(1), qml.I()]
    ),
    1.5 * qml.I(),  # identity
]

complex_no_grouping_obs = [
    qml.X(0),
    qml.Y(0),
    qml.Y(0) @ qml.Z(1),
    qml.X(1),
    qml.Z(1),
    qml.X(0) @ qml.Y(1),
]


def _convert_obs_to_legacy_opmath(obs):
    """Convert single-term observables to legacy opmath"""

    if isinstance(obs, qml.ops.Prod):
        return qml.operation.Tensor(*obs.operands)

    if isinstance(obs, list):
        return [_convert_obs_to_legacy_opmath(o) for o in obs]

    return obs


def complex_no_grouping_processing_fn(results):
    """The expected processing function without grouping of complex_obs_list"""

    return (
        results[0],
        0.5 * results[1],
        results[0] + results[2] + 2.0 * results[3] + 1.0,
        0.1 * results[4] + 0.2 * results[5] + 0.3 * results[2] + 0.4,
        1.5,
    )


complex_qwc_groups = [
    [qml.X(0), qml.X(0) @ qml.Y(1)],
    [qml.Y(0), qml.X(1)],
    [qml.Y(0) @ qml.Z(1), qml.Z(1)],
]


def complex_qwc_processing_fn(results):
    """The expected processing function for qwc grouping of complex_obs_list"""
    group0, group1, group2 = results
    return (
        group0[0],
        0.5 * group1[0],
        group0[0] + group2[0] + 2.0 * group1[1] + 1.0,
        0.1 * group2[1] + 0.2 * group0[1] + 0.3 * group2[0] + 0.4,
        1.5,
    )


complex_wires_groups = [
    [qml.X(0), qml.X(1)],
    [qml.Y(0), qml.Z(1)],
    [qml.Y(0) @ qml.Z(1)],
    [qml.X(0) @ qml.Y(1)],
]


def complex_wires_processing_fn(results):
    """The expected processing function for wires grouping of complex_obs_list"""

    group0, group1, group2, group3 = results
    return (
        group0[0],
        0.5 * group1[0],
        group0[0] + group2 + 2.0 * group0[1] + 1.0,
        0.1 * group1[1] + 0.2 * group3 + 0.3 * group2 + 0.4,
        1.5,
    )


# Measurements that accept observables as arguments
obs_measurements = [qml.expval, qml.var, qml.probs, qml.counts, qml.sample]

# measurements that accept wires as arguments
wire_measurements = [qml.probs, qml.counts, qml.sample]


class TestUnits:
    """Unit tests for components of the ``split_non_commuting`` transform"""

    @pytest.mark.parametrize("measure_fn", obs_measurements)
    @pytest.mark.parametrize(
        "grouping_strategy, n_tapes", [(None, 5), ("default", 2), ("qwc", 2), ("wires", 4)]
    )
    def test_number_of_tapes(self, measure_fn, grouping_strategy, n_tapes):
        """Tests that the correct number of tapes is returned"""

        measurements = [measure_fn(op=o) for o in single_term_obs_list]
        tape = qml.tape.QuantumScript([qml.X(0), qml.CNOT([0, 1])], measurements, shots=100)
        tapes, _ = split_non_commuting(tape, grouping_strategy=grouping_strategy)
        assert len(tapes) == n_tapes
        assert all(t.operations == [qml.X(0), qml.CNOT([0, 1])] for t in tapes)
        assert all(t.shots == tape.shots for t in tapes)

    @pytest.mark.parametrize(
        "grouping_strategy, n_tapes", [(None, 5), ("default", 2), ("qwc", 2), ("wires", 4)]
    )
    @pytest.mark.parametrize(
        "make_H",
        [
            lambda coeffs, obs: qml.Hamiltonian(coeffs, obs),
            lambda coeffs, obs: qml.sum(*(qml.s_prod(c, o) for c, o in zip(coeffs, obs))),
        ],
    )
    def test_number_of_tapes_single_hamiltonian(self, grouping_strategy, n_tapes, make_H):
        """Tests that the correct number of tapes is returned for a single Hamiltonian"""

        obs_list = single_term_obs_list
        if not qml.operation.active_new_opmath():
            obs_list = _convert_obs_to_legacy_opmath(obs_list)

        obs_list = obs_list + [qml.Y(0), qml.X(0) @ qml.Y(1)]  # add duplicate terms
        coeffs = [0.1, 0.2, 0.3, 0.4, 0.5, 0.6, 0.7]

        H = make_H(coeffs, obs_list)
        tape = qml.tape.QuantumScript([qml.X(0), qml.CNOT([0, 1])], [qml.expval(H)], shots=100)
        tapes, _ = split_non_commuting(tape, grouping_strategy=grouping_strategy)
        assert len(tapes) == n_tapes
        assert all(t.operations == [qml.X(0), qml.CNOT([0, 1])] for t in tapes)
        assert all(t.shots == tape.shots for t in tapes)

    @pytest.mark.parametrize(
        "grouping_strategy, n_tapes", [(None, 6), ("default", 4), ("qwc", 3), ("wires", 4)]
    )
    def test_number_of_tapes_complex_obs(self, grouping_strategy, n_tapes):
        """Tests number of tapes with mixed types of observables"""

        measurements = [qml.expval(o) for o in complex_obs_list]
        tape = qml.tape.QuantumScript([qml.X(0), qml.CNOT([0, 1])], measurements, shots=100)
        tapes, _ = split_non_commuting(tape, grouping_strategy=grouping_strategy)
        assert len(tapes) == n_tapes
        assert all(t.operations == [qml.X(0), qml.CNOT([0, 1])] for t in tapes)
        assert all(t.shots == tape.shots for t in tapes)

    @pytest.mark.parametrize("grouping_strategy", [None, "default", "qwc", "wires"])
    def test_state_measurement_in_separate_tape(self, grouping_strategy):
        """Tests that a state measurement is in a separate tape"""

        measurements = [qml.expval(qml.Z(0) @ qml.Z(1)), qml.state()]
        tape = qml.tape.QuantumScript([qml.X(0), qml.CNOT([0, 1])], measurements, shots=100)
        tapes, _ = split_non_commuting(tape, grouping_strategy=grouping_strategy)
        assert len(tapes) == 2
        assert all(t.operations == [qml.X(0), qml.CNOT([0, 1])] for t in tapes)
        assert all(t.shots == tape.shots for t in tapes)

    @pytest.mark.parametrize("grouping_strategy", [None, "default", "qwc", "wires"])
    @pytest.mark.parametrize(
        "make_H",
        [
            lambda obs_list: qml.Hamiltonian([0.1, 0.2, 0.3, 0.4, 0.5], obs_list),
            lambda obs_list: qml.sum(
                *(qml.s_prod(c, o) for c, o in zip([0.1, 0.2, 0.3, 0.4, 0.5], obs_list))
            ),
        ],
    )
    def test_existing_grouping_used_for_single_hamiltonian(self, grouping_strategy, make_H):
        """Tests that if a Hamiltonian has an existing grouping, it is used regardless of
        what is requested through the ``grouping_strategy`` argument."""

        obs_list = single_term_obs_list
        if not qml.operation.active_new_opmath():
            obs_list = _convert_obs_to_legacy_opmath(obs_list)

        H = make_H(obs_list)
        H.compute_grouping()

        tape = qml.tape.QuantumScript([qml.X(0), qml.CNOT([0, 1])], [qml.expval(H)], shots=100)
        tapes, _ = split_non_commuting(tape, grouping_strategy=grouping_strategy)
        assert len(tapes) == 2
        assert all(t.operations == [qml.X(0), qml.CNOT([0, 1])] for t in tapes)
        assert all(t.shots == tape.shots for t in tapes)

    @pytest.mark.parametrize("measure_fn", obs_measurements)
    def test_single_group(self, measure_fn):
        """Tests when all measurements can be taken at the same time"""

        with qml.queuing.AnnotatedQueue() as q:
            qml.PauliZ(0)
            qml.Hadamard(0)
            qml.CNOT((0, 1))
            measure_fn(op=qml.X(0))
            measure_fn(op=qml.Y(1))
            measure_fn(op=qml.Z(2))
            measure_fn(op=qml.X(0) @ qml.Y(1))
            measure_fn(op=qml.Y(1) @ qml.Z(2))

        tape = qml.tape.QuantumScript.from_queue(q, shots=100)
        tapes, fn = split_non_commuting(tape)

        assert len(tapes) == 1
        assert fn([[0.1, 0.2, 0.3, 0.4, 0.5]]) == (0.1, 0.2, 0.3, 0.4, 0.5)

    @pytest.mark.parametrize("grouping_strategy", [None, "default", "qwc", "wires"])
    def test_single_observable(self, grouping_strategy):
        """Tests a circuit that contains a single observable"""

        tape = qml.tape.QuantumScript([], [qml.expval(qml.X(0))])
        tapes, fn = split_non_commuting(tape, grouping_strategy=grouping_strategy)
        assert len(tapes) == 1
        assert fn([0.1]) == 0.1

    @pytest.mark.parametrize("grouping_strategy", [None, "default", "qwc", "wires"])
    def test_single_hamiltonian_single_observable(self, grouping_strategy):
        """Tests a circuit that contains a single observable"""

        tape = qml.tape.QuantumScript([], [qml.expval(qml.Hamiltonian([0.1], [qml.X(0)]))])
        tapes, fn = split_non_commuting(tape, grouping_strategy=grouping_strategy)
        assert len(tapes) == 1
        assert qml.math.allclose(fn([0.1]), 0.01)

    @pytest.mark.parametrize("measure_fn", wire_measurements)
    def test_all_wire_measurements(self, measure_fn):
        """Tests that measurements based on wires don't need to be split"""

        with qml.queuing.AnnotatedQueue() as q:
            qml.PauliZ(0)
            qml.Hadamard(0)
            qml.CNOT((0, 1))
            measure_fn()
            measure_fn(wires=[0])
            measure_fn(wires=[1])
            measure_fn(wires=[0, 1])
            measure_fn(op=qml.PauliZ(0))
            measure_fn(op=qml.PauliZ(0) @ qml.PauliZ(2))

        tape = qml.tape.QuantumScript.from_queue(q)
        tapes, fn = split_non_commuting(tape)

        assert len(tapes) == 1
        assert fn([[0.1, 0.2, 0.3, 0.4, 0.5, 0.6]]) == (0.1, 0.2, 0.3, 0.4, 0.5, 0.6)

    @pytest.mark.parametrize("obs_meas_1, obs_meas_2", itertools.combinations(obs_measurements, 2))
    @pytest.mark.parametrize(
        "wire_meas_1, wire_meas_2", itertools.combinations(wire_measurements, 2)
    )
    def test_mix_measurement_types(self, obs_meas_1, obs_meas_2, wire_meas_1, wire_meas_2):
        """Tests that tapes mixing different measurement types is handled correctly"""

        with qml.queuing.AnnotatedQueue() as q:
            obs_meas_1(op=qml.PauliX(0))
            obs_meas_2(op=qml.PauliZ(1))
            obs_meas_1(op=qml.PauliZ(0))
            wire_meas_1(wires=[0])
            wire_meas_2(wires=[1])
            wire_meas_1(wires=[0, 1])

        tape = qml.tape.QuantumScript.from_queue(q)
        tapes, _ = split_non_commuting(tape)
        assert len(tapes) == 2
        assert tapes[0].measurements == [
            obs_meas_1(op=qml.PauliX(0)),
            obs_meas_2(op=qml.PauliZ(1)),
            wire_meas_2(wires=[1]),
        ]
        assert tapes[1].measurements == [
            obs_meas_1(op=qml.PauliZ(0)),
            wire_meas_1(wires=[0]),
            wire_meas_1(wires=[0, 1]),
        ]

    def test_grouping_strategies(self):
        """Tests that the tape is split correctly for different grouping strategies"""

        measurements = [
            qml.expval(c * o) for c, o in zip([0.1, 0.2, 0.3, 0.4, 0.5], single_term_obs_list)
        ]
        tape = qml.tape.QuantumScript([], measurements, shots=100)

        expected_tapes_no_grouping = [
            qml.tape.QuantumScript([], [qml.expval(o)], shots=100) for o in single_term_obs_list
        ]

        # qwc grouping produces [[0, 3], [1, 2, 4]]
        expected_tapes_qwc_grouping = [
            qml.tape.QuantumScript([], [qml.expval(o) for o in group], shots=100)
            for group in single_term_qwc_groups
        ]

        # wires grouping produces [[0, 2], [1], [3], [4]]
        expected_tapes_wires_grouping = [
            qml.tape.QuantumScript([], [qml.expval(o) for o in group], shots=100)
            for group in single_term_wires_groups
        ]

        tapes, fn = split_non_commuting(tape, grouping_strategy=None)
        for actual_tape, expected_tape in zip(tapes, expected_tapes_no_grouping):
            assert qml.equal(actual_tape, expected_tape)
        assert qml.math.allclose(fn([0.1, 0.2, 0.3, 0.4, 0.5]), [0.01, 0.04, 0.09, 0.16, 0.25])

        tapes, fn = split_non_commuting(tape, grouping_strategy="default")
        # When new opmath is disabled, c * o gives Hamiltonians, which leads to wires grouping
        if qml.operation.active_new_opmath():
            for actual_tape, expected_tape in zip(tapes, expected_tapes_qwc_grouping):
                assert qml.equal(actual_tape, expected_tape)
            assert qml.math.allclose(
                fn([[0.1, 0.2], [0.3, 0.4, 0.5]]), [0.01, 0.06, 0.12, 0.08, 0.25]
            )
        else:
            for actual_tape, expected_tape in zip(tapes, expected_tapes_wires_grouping):
                assert qml.equal(actual_tape, expected_tape)
            assert qml.math.allclose(
                fn([[0.1, 0.2], 0.3, 0.4, 0.5]), [0.01, 0.06, 0.06, 0.16, 0.25]
            )

        tapes, fn = split_non_commuting(tape, grouping_strategy="qwc")
        for actual_tape, expected_tape in zip(tapes, expected_tapes_qwc_grouping):
            assert qml.equal(actual_tape, expected_tape)
        assert qml.math.allclose(fn([[0.1, 0.2], [0.3, 0.4, 0.5]]), [0.01, 0.06, 0.12, 0.08, 0.25])

        tapes, fn = split_non_commuting(tape, grouping_strategy="wires")
        for actual_tape, expected_tape in zip(tapes, expected_tapes_wires_grouping):
            assert qml.equal(actual_tape, expected_tape)
        assert qml.math.allclose(fn([[0.1, 0.2], 0.3, 0.4, 0.5]), [0.01, 0.06, 0.06, 0.16, 0.25])

    @pytest.mark.parametrize(
        "make_H",
        [
            lambda coeffs, obs_list: qml.Hamiltonian(coeffs, obs_list),
            lambda coeffs, obs_list: qml.sum(*(qml.s_prod(c, o) for c, o in zip(coeffs, obs_list))),
        ],
    )
    def test_grouping_strategies_single_hamiltonian(self, make_H):
        """Tests that a single Hamiltonian or Sum is split correctly"""

        coeffs, obs_list = [0.1, 0.2, 0.3, 0.4, 0.5], single_term_obs_list
        qwc_groups = single_term_qwc_groups

        if not qml.operation.active_new_opmath():
            obs_list = _convert_obs_to_legacy_opmath(obs_list)
            qwc_groups = _convert_obs_to_legacy_opmath(single_term_qwc_groups)

        expected_tapes_no_grouping = [
            qml.tape.QuantumScript([], [qml.expval(o)], shots=100) for o in obs_list
        ]

        expected_tapes_qwc_grouping = [
            qml.tape.QuantumScript([], [qml.expval(o) for o in group], shots=100)
            for group in qwc_groups
        ]

        if qml.operation.active_new_opmath():
            coeffs, obs_list = coeffs + [0.6], obs_list + [qml.I()]

        H = make_H(coeffs, obs_list)  # Tests that constant offset is handled

        if not qml.operation.active_new_opmath() and isinstance(H, qml.ops.Sum):
            pytest.skip("Sum is not part of legacy opmath")

        tape = qml.tape.QuantumScript([], [qml.expval(H)], shots=100)

        tapes, fn = split_non_commuting(tape, grouping_strategy=None)
        for actual_tape, expected_tape in zip(tapes, expected_tapes_no_grouping):
            assert qml.equal(actual_tape, expected_tape)
        expected = 0.55 if not qml.operation.active_new_opmath() else 1.15
        assert qml.math.allclose(fn([0.1, 0.2, 0.3, 0.4, 0.5]), expected)

        tapes, fn = split_non_commuting(tape, grouping_strategy="default")
        for actual_tape, expected_tape in zip(tapes, expected_tapes_qwc_grouping):
            assert qml.equal(actual_tape, expected_tape)
        expected = 0.52 if not qml.operation.active_new_opmath() else 1.12
        assert qml.math.allclose(fn([[0.1, 0.2], [0.3, 0.4, 0.5]]), expected)

    @pytest.mark.parametrize(
        "grouping_strategy, expected_tapes, processing_fn, mock_results",
        [
            (
                None,
                [
                    qml.tape.QuantumScript([], [qml.expval(o)], shots=100)
                    for o in complex_no_grouping_obs
                ],
                complex_no_grouping_processing_fn,
                [0.1, 0.2, 0.3, 0.4, 0.5, 0.6],
            ),
            (
                "wires",
                [
                    qml.tape.QuantumScript([], [qml.expval(o) for o in group], shots=100)
                    for group in complex_wires_groups
                ],
                complex_wires_processing_fn,
                [[0.1, 0.2], [0.3, 0.4], 0.5, 0.6],
            ),
            (
                "qwc",
                [
                    qml.tape.QuantumScript([], [qml.expval(o) for o in group], shots=100)
                    for group in complex_qwc_groups
                ],
                complex_qwc_processing_fn,
                [[0.1, 0.2], [0.3, 0.4], [0.5, 0.6]],
            ),
        ],
    )
    def test_grouping_strategies_complex(
        self, grouping_strategy, expected_tapes, processing_fn, mock_results
    ):
        """Tests that the tape is split correctly when containing more complex observables"""

        obs_list = complex_obs_list
        if not qml.operation.active_new_opmath():
            obs_list = obs_list[:-1]  # exclude the identity term

        measurements = [qml.expval(o) for o in obs_list]
        tape = qml.tape.QuantumScript([], measurements, shots=100)
        tapes, fn = split_non_commuting(tape, grouping_strategy=grouping_strategy)

        for actual_tape, expected_tape in zip(tapes, expected_tapes):
            assert qml.equal(actual_tape, expected_tape)

        expected = processing_fn(mock_results)
        if not qml.operation.active_new_opmath():
            expected = expected[:-1]  # exclude the identity term

        assert qml.math.allclose(fn(mock_results), expected)

    @pytest.mark.parametrize("batch_type", (tuple, list))
    def test_batch_of_tapes(self, batch_type):
        """Test that `split_non_commuting` can transform a batch of tapes"""

        tape_batch = batch_type(
            [
                qml.tape.QuantumScript(
                    [qml.RX(1.2, 0)],
                    [qml.expval(qml.X(0)), qml.expval(qml.Y(0)), qml.expval(qml.X(1))],
                ),
                qml.tape.QuantumScript(
                    [qml.RY(0.5, 0)], [qml.expval(qml.Z(0)), qml.expval(qml.Y(0))]
                ),
            ]
        )
        tapes, fn = split_non_commuting(tape_batch)

        expected_tapes = [
            qml.tape.QuantumScript([qml.RX(1.2, 0)], [qml.expval(qml.X(0)), qml.expval(qml.X(1))]),
            qml.tape.QuantumScript([qml.RX(1.2, 0)], [qml.expval(qml.Y(0))]),
            qml.tape.QuantumScript([qml.RY(0.5, 0)], [qml.expval(qml.Z(0))]),
            qml.tape.QuantumScript([qml.RY(0.5, 0)], [qml.expval(qml.Y(0))]),
        ]
        for actual_tape, expected_tape in zip(tapes, expected_tapes):
            assert qml.equal(actual_tape, expected_tape)

        result = ([0.1, 0.2], 0.2, 0.3, 0.4)
        assert fn(result) == ((0.1, 0.2, 0.2), (0.3, 0.4))

    @pytest.mark.parametrize(
        "non_pauli_obs",
        [
            [
                qml.Projector([0], wires=[1]),
                qml.Projector([1, 1, 0, 1], wires=[0, 1]),
            ],
            [
                qml.Hadamard(wires=[1]),
                qml.Hadamard(wires=[0]) @ qml.PauliX(wires=[1]),
            ],
        ],
    )
    def test_tape_with_non_pauli_obs(self, non_pauli_obs):
        """Tests that the tape is split correctly when containing non-Pauli observables"""

        obs_list = single_term_obs_list + non_pauli_obs
        measurements = [
            qml.expval(c * o) for c, o in zip([0.1, 0.2, 0.3, 0.4, 0.5, 0.6, 0.7], obs_list)
        ]
        tape = qml.tape.QuantumScript([], measurements, shots=100)

        expected_tapes_no_grouping = [
            qml.tape.QuantumScript([], [qml.expval(o)], shots=100) for o in obs_list
        ]

        tapes, fn = split_non_commuting(tape, grouping_strategy=None)
        for actual_tape, expected_tape in zip(tapes, expected_tapes_no_grouping):
            assert qml.equal(actual_tape, expected_tape)
        assert qml.math.allclose(
            fn([0.1, 0.2, 0.3, 0.4, 0.5, 0.6, 0.7]), [0.01, 0.04, 0.09, 0.16, 0.25, 0.36, 0.49]
        )

        wires_groups = [
            [qml.X(0), qml.Z(1)],
            [qml.Y(0), non_pauli_obs[0]],
            [qml.X(0) @ qml.Y(1)],
            [qml.Y(0) @ qml.Z(1)],
            [non_pauli_obs[1]],
        ]

        # wires grouping produces [[0, 2], [1, 5], [3], [4], [6]]
        expected_tapes_wires_grouping = [
            qml.tape.QuantumScript([], [qml.expval(o) for o in group], shots=100)
            for group in wires_groups
        ]

        tapes, fn = split_non_commuting(tape)
        for actual_tape, expected_tape in zip(tapes, expected_tapes_wires_grouping):
            assert qml.equal(actual_tape, expected_tape)
        assert qml.math.allclose(
            fn([[0.1, 0.2], [0.3, 0.6], 0.4, 0.5, 0.7]), [0.01, 0.06, 0.06, 0.16, 0.25, 0.36, 0.49]
        )


class TestIntegration:
    """Tests the ``split_non_commuting`` transform performed on a QNode"""

    @pytest.mark.parametrize("grouping_strategy", [None, "default", "qwc", "wires"])
    @pytest.mark.parametrize("shots", [None, 20000, [20000, 30000, 40000]])
    @pytest.mark.parametrize(
        "params, expected_results",
        [
            (
                [np.pi / 4, 3 * np.pi / 4],
                [
                    0.5,
                    -np.cos(np.pi / 4),
                    -0.5,
                    -0.5 * np.cos(np.pi / 4),
                    0.5 * np.cos(np.pi / 4),
                ],
            ),
            (
                [[np.pi / 4, 3 * np.pi / 4], [3 * np.pi / 4, 3 * np.pi / 4]],
                [
                    [0.5, -0.5],
                    [-np.cos(np.pi / 4), -np.cos(np.pi / 4)],
                    [-0.5, 0.5],
                    [-0.5 * np.cos(np.pi / 4), 0.5 * np.cos(np.pi / 4)],
                    [0.5 * np.cos(np.pi / 4), -0.5 * np.cos(np.pi / 4)],
                ],
            ),
        ],
    )
    def test_single_expval(self, grouping_strategy, shots, params, expected_results):
        """Tests that a QNode with a single expval measurement is executed correctly"""

        coeffs, obs = [0.1, 0.2, 0.3, 0.4, 0.5], single_term_obs_list

        if not qml.operation.active_new_opmath():
            obs = _convert_obs_to_legacy_opmath(obs)

        if qml.operation.active_new_opmath():
            # test constant offset with new opmath
            coeffs, obs = coeffs + [0.6], obs + [qml.I()]

        dev = qml.device("default.qubit", wires=2, shots=shots)

        @qml.qnode(dev)
        def circuit(angles):
            qml.RX(angles[0], wires=0)
            qml.RY(angles[1], wires=0)
            qml.RX(angles[0], wires=1)
            qml.RY(angles[1], wires=1)
            return qml.expval(qml.Hamiltonian(coeffs, obs))

        circuit = split_non_commuting(circuit, grouping_strategy=grouping_strategy)
        res = circuit(params)

        if qml.operation.active_new_opmath():
            identity_results = [1] if len(np.shape(params)) == 1 else [[1, 1]]
            expected_results = expected_results + identity_results

        expected = np.dot(coeffs, expected_results)

        if isinstance(shots, list):
            assert qml.math.shape(res) == (3,) if len(np.shape(res)) == 1 else (3, 2)
            for i in range(3):
                assert qml.math.allclose(res[i], expected, atol=0.05)
        else:
            assert qml.math.allclose(res, expected, atol=0.05)

    @pytest.mark.parametrize("grouping_strategy", [None, "default", "qwc", "wires"])
    @pytest.mark.parametrize("shots", [None, 20000, [20000, 30000, 40000]])
    @pytest.mark.parametrize(
        "params, expected_results",
        [
            (
                [np.pi / 4, 3 * np.pi / 4],
                [
                    0.5,
                    -0.5 * np.cos(np.pi / 4),
                    0.5 + np.cos(np.pi / 4) * 0.5 + 2.0 * 0.5 + 1,
                    np.dot(
                        [0.1, 0.2, 0.3, 0.4],
                        [-0.5, -0.5 * np.cos(np.pi / 4), 0.5 * np.cos(np.pi / 4), 1],
                    ),
                    1.5,
                ],
            ),
            (
                [[np.pi / 4, 3 * np.pi / 4], [3 * np.pi / 4, 3 * np.pi / 4]],
                [
                    [0.5, -0.5],
                    [-0.5 * np.cos(np.pi / 4), -0.5 * np.cos(np.pi / 4)],
                    [
                        0.5 + np.cos(np.pi / 4) * 0.5 + 2.0 * 0.5 + 1,
                        -0.5 - np.cos(np.pi / 4) * 0.5 - 2.0 * 0.5 + 1,
                    ],
                    [
                        np.dot(
                            [0.1, 0.2, 0.3, 0.4],
                            [-0.5, -0.5 * np.cos(np.pi / 4), 0.5 * np.cos(np.pi / 4), 1],
                        ),
                        np.dot(
                            [0.1, 0.2, 0.3, 0.4],
                            [0.5, 0.5 * np.cos(np.pi / 4), -0.5 * np.cos(np.pi / 4), 1],
                        ),
                    ],
                    [1.5, 1.5],
                ],
            ),
        ],
    )
    def test_multiple_expval(self, grouping_strategy, shots, params, expected_results):
        """Tests that a QNode with multiple expval measurements is executed correctly"""

        dev = qml.device("default.qubit", wires=2, shots=shots)

        obs_list = complex_obs_list
        if not qml.operation.active_new_opmath():
            obs_list = obs_list[:-1]  # exclude the identity term

        @qml.qnode(dev)
        def circuit(angles):
            qml.RX(angles[0], wires=0)
            qml.RY(angles[1], wires=0)
            qml.RX(angles[0], wires=1)
            qml.RY(angles[1], wires=1)
            return [qml.expval(obs) for obs in obs_list]

        circuit = split_non_commuting(circuit, grouping_strategy=grouping_strategy)
        res = circuit(params)

        if not qml.operation.active_new_opmath():
            expected_results = expected_results[:-1]  # exclude the identity term

        if isinstance(shots, list):
            assert qml.math.shape(res) == (3, *np.shape(expected_results))
            for i in range(3):
                assert qml.math.allclose(res[i], expected_results, atol=0.05)
        else:
            assert qml.math.allclose(res, expected_results, atol=0.05)

    @pytest.mark.parametrize("grouping_strategy", [None, "default", "qwc", "wires"])
    @pytest.mark.parametrize("shots", [20000, [20000, 30000, 40000]])
    @pytest.mark.parametrize(
        "params, expected_results",
        [
            (
                [np.pi / 4, 3 * np.pi / 4],
                [
                    0.5,
                    -0.5 * np.cos(np.pi / 4),
                    0.5 + np.cos(np.pi / 4) * 0.5 + 2.0 * 0.5 + 1,
                    np.dot(
                        [0.1, 0.2, 0.3, 0.4],
                        [-0.5, -0.5 * np.cos(np.pi / 4), 0.5 * np.cos(np.pi / 4), 1],
                    ),
                    1.5,
                ],
            ),
            (
                [[np.pi / 4, 3 * np.pi / 4], [3 * np.pi / 4, 3 * np.pi / 4]],
                [
                    [0.5, -0.5],
                    [-0.5 * np.cos(np.pi / 4), -0.5 * np.cos(np.pi / 4)],
                    [
                        0.5 + np.cos(np.pi / 4) * 0.5 + 2.0 * 0.5 + 1,
                        -0.5 - np.cos(np.pi / 4) * 0.5 - 2.0 * 0.5 + 1,
                    ],
                    [
                        np.dot(
                            [0.1, 0.2, 0.3, 0.4],
                            [-0.5, -0.5 * np.cos(np.pi / 4), 0.5 * np.cos(np.pi / 4), 1],
                        ),
                        np.dot(
                            [0.1, 0.2, 0.3, 0.4],
                            [0.5, 0.5 * np.cos(np.pi / 4), -0.5 * np.cos(np.pi / 4), 1],
                        ),
                    ],
                    [1.5, 1.5],
                ],
            ),
        ],
    )
    def test_mixed_measurement_types(self, grouping_strategy, shots, params, expected_results):
        """Tests that a QNode with mixed measurement types is executed correctly"""

        dev = qml.device("default.qubit", wires=2, shots=shots)

        obs_list = complex_obs_list
        if not qml.operation.active_new_opmath():
            obs_list = obs_list[:-1]  # exclude the identity term

        @qml.qnode(dev)
        def circuit(angles):
            qml.RX(angles[0], wires=0)
            qml.RY(angles[1], wires=0)
            qml.RX(angles[0], wires=1)
            qml.RY(angles[1], wires=1)
            return (
                qml.probs(wires=0),
                qml.probs(wires=[0, 1]),
                qml.counts(wires=0),
                qml.sample(wires=0),
                *[qml.expval(obs) for obs in obs_list],
            )

        circuit = split_non_commuting(circuit, grouping_strategy=grouping_strategy)
        res = circuit(params)

        if not qml.operation.active_new_opmath():
            expected_results = expected_results[:-1]  # exclude the identity term

        if isinstance(shots, list):
            assert len(res) == 3
            for i in range(3):

                prob_res_0 = res[i][0]
                prob_res_1 = res[i][1]
                counts_res = res[i][2]
                sample_res = res[i][3]
                if len(qml.math.shape(params)) == 1:
                    assert qml.math.shape(prob_res_0) == (2,)
                    assert qml.math.shape(prob_res_1) == (4,)
                    assert isinstance(counts_res, dict)
                    assert qml.math.shape(sample_res) == (shots[i],)
                else:
                    assert qml.math.shape(prob_res_0) == (2, 2)
                    assert qml.math.shape(prob_res_1) == (2, 4)
                    assert all(isinstance(_res, dict) for _res in counts_res)
                    assert qml.math.shape(sample_res) == (2, shots[i])

                expval_res = res[i][4:]
                assert qml.math.allclose(expval_res, expected_results, atol=0.05)
        else:
            prob_res_0 = res[0]
            prob_res_1 = res[1]
            counts_res = res[2]
            sample_res = res[3]
            if len(qml.math.shape(params)) == 1:
                assert qml.math.shape(prob_res_0) == (2,)
                assert qml.math.shape(prob_res_1) == (4,)
                assert isinstance(counts_res, dict)
                assert qml.math.shape(sample_res) == (shots,)
            else:
                assert qml.math.shape(prob_res_0) == (2, 2)
                assert qml.math.shape(prob_res_1) == (2, 4)
                assert all(isinstance(_res, dict) for _res in counts_res)
                assert qml.math.shape(sample_res) == (2, shots)

            expval_res = res[4:]
            assert qml.math.allclose(expval_res, expected_results, atol=0.05)

    @pytest.mark.parametrize("grouping_strategy", [None, "default", "qwc", "wires"])
    def test_single_hamiltonian_only_constant_offset(self, grouping_strategy):
        """Tests that split_non_commuting can handle a single Identity observable"""

        dev = qml.device("default.qubit", wires=2)
        H = qml.Hamiltonian([1.5, 2.5], [qml.I(), qml.I()])

        @partial(split_non_commuting, grouping_strategy=grouping_strategy)
        @qml.qnode(dev)
        def circuit():
            return qml.expval(H)

        with dev.tracker:
            res = circuit()
        assert dev.tracker.totals == {}
        assert qml.math.allclose(res, 4.0)

    @pytest.mark.usefixtures("new_opmath_only")
    @pytest.mark.parametrize("grouping_strategy", [None, "default", "qwc", "wires"])
    def test_no_obs_tape(self, grouping_strategy):
        """Tests tapes with only constant offsets (only measurements on Identity)"""

        _dev = qml.device("default.qubit", wires=1)

        @qml.qnode(_dev)
        def circuit():
            return qml.expval(1.5 * qml.I(0))

        circuit = split_non_commuting(circuit, grouping_strategy=grouping_strategy)

        with _dev.tracker:
            res = circuit()

        assert _dev.tracker.totals == {}
        assert qml.math.allclose(res, 1.5)

    @pytest.mark.usefixtures("new_opmath_only")
    @pytest.mark.parametrize("grouping_strategy", [None, "default", "qwc", "wires"])
    def test_no_obs_tape_multi_measurement(self, grouping_strategy):
        """Tests tapes with only constant offsets (only measurements on Identity)"""

        _dev = qml.device("default.qubit", wires=1)

        @qml.qnode(_dev)
        def circuit():
            return qml.expval(1.5 * qml.I()), qml.expval(2.5 * qml.I())

        circuit = split_non_commuting(circuit, grouping_strategy=grouping_strategy)

        with _dev.tracker:
            res = circuit()

        assert _dev.tracker.totals == {}
        assert qml.math.allclose(res, [1.5, 2.5])

    def test_non_pauli_obs_in_circuit(self):
        """Tests that the tape is executed correctly with non-pauli observables"""

        _dev = qml.device("default.qubit", wires=1)

        @qml.transforms.split_non_commuting
        @qml.qnode(_dev)
        def circuit():
            qml.Hadamard(0)
            return (
                qml.expval(qml.Projector([0], wires=[0])),
                qml.expval(qml.Projector([1], wires=[0])),
            )

<<<<<<< HEAD
        res = circuit()
=======
        with _dev.tracker:
            res = circuit()
        assert _dev.tracker.totals["simulations"] == 2
>>>>>>> 8a51dda3
        assert qml.math.allclose(res, [0.5, 0.5])


expected_grad_param_0 = [
    0.125,
    0.125,
    0.125,
    -0.375,
    -0.5,
    0.5 * -np.cos(np.pi / 4),
    -0.5 - 2.0 * 0.5,
    0.1 * 0.5,
    0,
]

expected_grad_param_1 = [
    -0.125,
    -0.125,
    -0.125,
    0.375,
    -0.5,
    0,
    -0.5 + np.cos(np.pi / 4) / 2 - 2.0 * 0.5,
    np.dot([0.1, 0.2, 0.3], [-0.5, np.cos(np.pi / 4) / 2, np.cos(np.pi / 4) / 2]),
    0,
]


class TestDifferentiability:
    """Tests the differentiability of the ``split_non_commuting`` transform"""

    @pytest.mark.autograd
    @pytest.mark.parametrize("grouping_strategy", [None, "default", "qwc", "wires"])
    def test_autograd(self, grouping_strategy):
        """Tests that the output of ``split_non_commuting`` is differentiable with autograd"""

        import pennylane.numpy as pnp

        dev = qml.device("default.qubit", wires=2)

        obs_list = complex_obs_list
        if not qml.operation.active_new_opmath():
            obs_list = obs_list[:-1]  # exclude the identity term

        @partial(split_non_commuting, grouping_strategy=grouping_strategy)
        @qml.qnode(dev)
        def circuit(theta, phi):
            qml.RX(theta, wires=0)
            qml.RY(phi, wires=0)
            qml.RX(theta, wires=1)
            qml.RY(phi, wires=1)
            return qml.probs(wires=[0, 1]), *[qml.expval(o) for o in obs_list]

        def cost(theta, phi):
            res = circuit(theta, phi)
            return qml.math.concatenate([res[0], qml.math.stack(res[1:])], axis=0)

        params = pnp.array(pnp.pi / 4), pnp.array(3 * pnp.pi / 4)
        grad1, grad2 = qml.jacobian(cost)(*params)

        expected_grad_1 = expected_grad_param_0
        expected_grad_2 = expected_grad_param_1
        if not qml.operation.active_new_opmath():
            expected_grad_1 = expected_grad_param_0[:-1]
            expected_grad_2 = expected_grad_param_1[:-1]

        assert qml.math.allclose(grad1, expected_grad_1)
        assert qml.math.allclose(grad2, expected_grad_2)

    @pytest.mark.jax
    @pytest.mark.parametrize("grouping_strategy", [None, "default", "qwc", "wires"])
    def test_jax(self, grouping_strategy):
        """Tests that the output of ``split_non_commuting`` is differentiable with jax"""

        import jax
        import jax.numpy as jnp

        dev = qml.device("default.qubit", wires=2)

        obs_list = complex_obs_list
        if not qml.operation.active_new_opmath():
            obs_list = obs_list[:-1]  # exclude the identity term

        @partial(split_non_commuting, grouping_strategy=grouping_strategy)
        @qml.qnode(dev)
        def circuit(theta, phi):
            qml.RX(theta, wires=0)
            qml.RY(phi, wires=0)
            qml.RX(theta, wires=1)
            qml.RY(phi, wires=1)
            return qml.probs(wires=[0, 1]), *[qml.expval(o) for o in obs_list]

        def cost(theta, phi):
            res = circuit(theta, phi)
            return qml.math.concatenate([res[0], qml.math.stack(res[1:])], axis=0)

        params = jnp.array(jnp.pi / 4), jnp.array(3 * jnp.pi / 4)
        grad1, grad2 = jax.jacobian(cost, argnums=[0, 1])(*params)

        expected_grad_1 = expected_grad_param_0
        expected_grad_2 = expected_grad_param_1
        if not qml.operation.active_new_opmath():
            expected_grad_1 = expected_grad_param_0[:-1]
            expected_grad_2 = expected_grad_param_1[:-1]

        assert qml.math.allclose(grad1, expected_grad_1)
        assert qml.math.allclose(grad2, expected_grad_2)

    @pytest.mark.jax
    @pytest.mark.parametrize("grouping_strategy", [None, "default", "qwc", "wires"])
    def test_jax_jit(self, grouping_strategy):
        """Tests that the output of ``split_non_commuting`` is differentiable with jax and jit"""

        import jax
        import jax.numpy as jnp

        dev = qml.device("default.qubit", wires=2)

        obs_list = complex_obs_list
        if not qml.operation.active_new_opmath():
            obs_list = obs_list[:-1]  # exclude the identity term

        @jax.jit
        @partial(split_non_commuting, grouping_strategy=grouping_strategy)
        @qml.qnode(dev)
        def circuit(theta, phi):
            qml.RX(theta, wires=0)
            qml.RY(phi, wires=0)
            qml.RX(theta, wires=1)
            qml.RY(phi, wires=1)
            return qml.probs(wires=[0, 1]), *[qml.expval(o) for o in obs_list]

        def cost(theta, phi):
            res = circuit(theta, phi)
            return qml.math.concatenate([res[0], qml.math.stack(res[1:])], axis=0)

        params = jnp.array(jnp.pi / 4), jnp.array(3 * jnp.pi / 4)
        grad1, grad2 = jax.jacobian(cost, argnums=[0, 1])(*params)

        expected_grad_1 = expected_grad_param_0
        expected_grad_2 = expected_grad_param_1
        if not qml.operation.active_new_opmath():
            expected_grad_1 = expected_grad_param_0[:-1]
            expected_grad_2 = expected_grad_param_1[:-1]

        assert qml.math.allclose(grad1, expected_grad_1)
        assert qml.math.allclose(grad2, expected_grad_2)

    @pytest.mark.torch
    @pytest.mark.parametrize("grouping_strategy", [None, "default", "qwc", "wires"])
    def test_torch(self, grouping_strategy):
        """Tests that the output of ``split_non_commuting`` is differentiable with torch"""

        import torch
        from torch.autograd.functional import jacobian

        dev = qml.device("default.qubit", wires=2)

        obs_list = complex_obs_list
        if not qml.operation.active_new_opmath():
            obs_list = obs_list[:-1]  # exclude the identity term

        @partial(split_non_commuting, grouping_strategy=grouping_strategy)
        @qml.qnode(dev)
        def circuit(theta, phi):
            qml.RX(theta, wires=0)
            qml.RY(phi, wires=0)
            qml.RX(theta, wires=1)
            qml.RY(phi, wires=1)
            return qml.probs(wires=[0, 1]), *[qml.expval(o) for o in obs_list]

        def cost(theta, phi):
            res = circuit(theta, phi)
            return qml.math.concatenate([res[0], qml.math.stack(res[1:])], axis=0)

        params = torch.tensor(np.pi / 4), torch.tensor(3 * np.pi / 4)
        grad1, grad2 = jacobian(cost, params)

        expected_grad_1 = expected_grad_param_0
        expected_grad_2 = expected_grad_param_1
        if not qml.operation.active_new_opmath():
            expected_grad_1 = expected_grad_param_0[:-1]
            expected_grad_2 = expected_grad_param_1[:-1]

        assert qml.math.allclose(grad1, expected_grad_1, atol=1e-5)
        assert qml.math.allclose(grad2, expected_grad_2, atol=1e-5)

    @pytest.mark.tf
    @pytest.mark.parametrize("grouping_strategy", [None, "default", "qwc", "wires"])
    def test_tensorflow(self, grouping_strategy):
        """Tests that the output of ``split_non_commuting`` is differentiable with torch"""

        import tensorflow as tf

        dev = qml.device("default.qubit", wires=2)

        obs_list = complex_obs_list
        if not qml.operation.active_new_opmath():
            obs_list = obs_list[:-1]  # exclude the identity term

        @qml.qnode(dev)
        def circuit(theta, phi):
            qml.RX(theta, wires=0)
            qml.RY(phi, wires=0)
            qml.RX(theta, wires=1)
            qml.RY(phi, wires=1)
            return qml.probs(wires=[0, 1]), *[qml.expval(o) for o in obs_list]

        params = tf.Variable(np.pi / 4), tf.Variable(3 * np.pi / 4)

        with tf.GradientTape() as tape:
            res = split_non_commuting(circuit, grouping_strategy=grouping_strategy)(*params)
            cost = qml.math.concatenate([res[0], qml.math.stack(res[1:])], axis=0)

        grad1, grad2 = tape.jacobian(cost, params)

        expected_grad_1 = expected_grad_param_0
        expected_grad_2 = expected_grad_param_1
        if not qml.operation.active_new_opmath():
            expected_grad_1 = expected_grad_param_0[:-1]
            expected_grad_2 = expected_grad_param_1[:-1]

        assert qml.math.allclose(grad1, expected_grad_1, atol=1e-5)
        assert qml.math.allclose(grad2, expected_grad_2, atol=1e-5)<|MERGE_RESOLUTION|>--- conflicted
+++ resolved
@@ -870,29 +870,6 @@
         assert _dev.tracker.totals == {}
         assert qml.math.allclose(res, [1.5, 2.5])
 
-    def test_non_pauli_obs_in_circuit(self):
-        """Tests that the tape is executed correctly with non-pauli observables"""
-
-        _dev = qml.device("default.qubit", wires=1)
-
-        @qml.transforms.split_non_commuting
-        @qml.qnode(_dev)
-        def circuit():
-            qml.Hadamard(0)
-            return (
-                qml.expval(qml.Projector([0], wires=[0])),
-                qml.expval(qml.Projector([1], wires=[0])),
-            )
-
-<<<<<<< HEAD
-        res = circuit()
-=======
-        with _dev.tracker:
-            res = circuit()
-        assert _dev.tracker.totals["simulations"] == 2
->>>>>>> 8a51dda3
-        assert qml.math.allclose(res, [0.5, 0.5])
-
 
 expected_grad_param_0 = [
     0.125,
