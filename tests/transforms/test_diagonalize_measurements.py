# Copyright 2024 Xanadu Quantum Technologies Inc.

# Licensed under the Apache License, Version 2.0 (the "License");
# you may not use this file except in compliance with the License.
# You may obtain a copy of the License at

#     http://www.apache.org/licenses/LICENSE-2.0

# Unless required by applicable law or agreed to in writing, software
# distributed under the License is distributed on an "AS IS" BASIS,
# WITHOUT WARRANTIES OR CONDITIONS OF ANY KIND, either express or implied.
# See the License for the specific language governing permissions and
# limitations under the License.
"""
Tests for the transform diagonalize_measurements, which diagonalizes unsupported
observables in measurements on a tape.
"""

from functools import partial

import numpy as np
import pytest

import pennylane as qml
from pennylane import Hadamard, X, Y, Z
from pennylane.tape import QuantumScript
from pennylane.transforms.diagonalize_measurements import (
    _check_if_diagonalizing,
    _diagonalize_observable,
<<<<<<< HEAD
    _diagonalize_subset_of_obs,
    diagonalize_tape_measurements,
=======
    diagonalize_measurements,
>>>>>>> ec73e0c5
    null_postprocessing,
)


class TestDiagonalizeObservable:
    """Tests for the _diagonalize_observable method"""

    @pytest.mark.parametrize("obs", [X(1), Y(2), Z(3), Hadamard(0)])
    def test_diagonalize_observable_single_observable(self, obs):
        """Test the diagonalize_observables function for X, Y, Z and H"""

        diagonalizing_gates, new_obs, _diag_obs = _diagonalize_observable(obs)

        assert diagonalizing_gates == obs.diagonalizing_gates()
        assert new_obs == Z(obs.wires)
        assert _diag_obs == ([obs], [obs.wires[0]])

    @pytest.mark.parametrize("obs, diagonalize", [(X(1), False), (Y(3), True), (Hadamard(0), True)])
    def test_supported_base_obs_arg(self, obs, diagonalize):
        """Test that observables are diagonalized or not depending on whether the observable
        type is included in supported_base_obs"""

        device_supported_obs = ["PauliX", "PauliZ"]

        diagonalizing_gates, new_obs, _visited_obs = _diagonalize_observable(
            obs, supported_base_obs=device_supported_obs
        )
        assert _visited_obs == ([obs], [obs.wires[0]])

        if diagonalize:
            assert diagonalizing_gates == obs.diagonalizing_gates()
            assert new_obs == Z(obs.wires)
        else:
            assert diagonalizing_gates == []
            assert new_obs == obs

    @pytest.mark.parametrize("obs, apply_gates", [(X(0), True), (Y(2), True), (Y(3), False)])
    def test_visited_obs_arg(self, obs, apply_gates):
        """Test that if _visited_obs includes previously encountered observables that overlap
        with the observable to be diagonalized, this is taken into account"""

        visited_obs = ([Y(3), Z(1)], [3, 1])

        diagonalizing_gates, new_obs, new_visited_obs = _diagonalize_observable(
            obs, _visited_obs=visited_obs
        )

        if apply_gates:
            assert diagonalizing_gates == obs.diagonalizing_gates()
            assert new_obs == Z(obs.wires)
        else:
            assert diagonalizing_gates == []
            assert new_obs == Z(obs.wires)

        if obs in visited_obs[0]:
            assert new_visited_obs == visited_obs
        else:
            assert new_visited_obs == ([Y(3), Z(1), obs], [3, 1, obs.wires[0]])

    @pytest.mark.parametrize(
        "compound_obs, expected_res, base_obs",
        [
            (X(0) @ Y(2), Z(0) @ Z(2), [X(0), Y(2)]),  # prod
            (
                qml.operation.Tensor(X(0), Y(2)),
                qml.operation.Tensor(Z(0), Z(2)),
                [X(0), Y(2)],
            ),  # tensor
            (X(1) + Y(2), Z(1) + Z(2), [X(1), Y(2)]),  # sum
            (2 * X(1), 2 * Z(1), [X(1)]),  # sprod
            (
                qml.ops.LinearCombination([2, 3], [X(0), Y(1)]),
                qml.ops.LinearCombination([2, 3], [Z(0), Z(1)]),
                [X(0), Y(1)],
            ),  # hamiltonian
            (
                qml.ops.LinearCombination([2, 3], [X(0) @ Y(2), 3 * Y(1)]),
                qml.ops.LinearCombination([2, 3], [Z(0) @ Z(2), 3 * Z(1)]),
                [X(0), Y(2), Y(1)],
            ),  # hamiltonian with composite terms
            (
                X(1) + 2 * Y(3) + X(0) @ (3 * Z(4)) + X(0) @ (Y(3) + Z(4)),
                Z(1) + 2 * Z(3) + Z(0) @ (3 * Z(4)) + Z(0) @ (Z(3) + Z(4)),
                [X(1), Y(3), X(0), Z(4)],
            ),  # nested messy sum
        ],
    )
    def test_compound_observables(self, compound_obs, expected_res, base_obs):
        """Test that _diagonalize_observable works on compound observables"""

        diagonalizing_gates, new_obs, visited_obs = _diagonalize_observable(compound_obs)

        expected_diag_gates = np.concatenate([o.diagonalizing_gates() for o in base_obs])

        assert new_obs == expected_res
        assert visited_obs == (base_obs, [o.wires[0] for o in base_obs])
        assert diagonalizing_gates == list(expected_diag_gates)

    def test_legacy_hamiltonian(self):
        """Test that _diagonalize_observable works on legacy Hamiltonians observables"""
        with pytest.warns():
            compound_obs = qml.ops.Hamiltonian([2, 3], [Y(0), X(1)])
            expected_res = qml.ops.Hamiltonian([2, 3], [Z(0), Z(1)])
            diagonalizing_gates, new_obs, visited_obs = _diagonalize_observable(compound_obs)

        base_obs = [Y(0), X(1)]
        expected_diag_gates = np.concatenate([o.diagonalizing_gates() for o in base_obs])

        assert new_obs == expected_res
        assert visited_obs == (base_obs, [o.wires[0] for o in base_obs])
        assert diagonalizing_gates == list(expected_diag_gates)

    @pytest.mark.parametrize(
        "compound_obs, expected_res, base_obs",
        [
            (X(0) @ Y(2), X(0) @ Z(2), [X(0), Y(2)]),  # prod
            (
                qml.operation.Tensor(X(0), Y(2)),
                qml.operation.Tensor(X(0), Z(2)),
                [X(0), Y(2)],
            ),  # tensor
            (X(1) + Y(2), X(1) + Z(2), [X(1), Y(2)]),  # sum
            (2 * X(1), 2 * X(1), [X(1)]),  # sprod
            (
                qml.ops.LinearCombination([2, 3], [X(0), Y(1)]),
                qml.ops.LinearCombination([2, 3], [X(0), Z(1)]),
                [X(0), Y(1)],
            ),  # hamiltonian
            (
                qml.ops.LinearCombination([2, 3], [X(0) @ Y(2), 3 * Y(1)]),
                qml.ops.LinearCombination([2, 3], [X(0) @ Z(2), 3 * Z(1)]),
                [X(0), Y(2), Y(1)],
            ),  # hamiltonian with composite terms
            (
                X(1) + 2 * Hadamard(3) + X(0) @ (3 * Z(4)) + X(0) @ (Hadamard(3) + Z(4)),
                X(1) + 2 * Z(3) + X(0) @ (3 * Z(4)) + X(0) @ (Z(3) + Z(4)),
                [X(1), Hadamard(3), X(0), Z(4)],
            ),  # nested messy sum
        ],
    )
    def test_compound_observables_supported_base_obs(self, compound_obs, expected_res, base_obs):
        """Test supported_base_obs argument works as expected for compound observables"""

        device_supported_obs = ["PauliX", "PauliZ"]
        diagonalizing_gates, new_obs, visited_obs = _diagonalize_observable(
            compound_obs, supported_base_obs=device_supported_obs
        )

        diag_obs = [o for o in base_obs if isinstance(o, (Y, Hadamard))]

        expected_diag_gates = (
            np.concatenate([o.diagonalizing_gates() for o in diag_obs]) if diag_obs else []
        )

        assert new_obs == expected_res
        assert visited_obs == (base_obs, [o.wires[0] for o in base_obs])
        assert diagonalizing_gates == list(expected_diag_gates)

    def test_compound_observable_with_duplicate_terms(self):
        """Test that when a compound observable includes duplicate terms, it only adds
        the diagonalizing gates once"""

        obs = X(0) + Z(2) + X(0) @ Z(3)

        diagonalizing_gates, new_obs, new_visited_obs = _diagonalize_observable(obs)

        assert new_visited_obs == ([X(0), Z(2), Z(3)], [0, 2, 3])
        assert diagonalizing_gates == X(0).diagonalizing_gates()
        assert new_obs == Z(0) + Z(2) + Z(0) @ Z(3)

    @pytest.mark.parametrize("obs", [X(0) + 2 * qml.Identity(), X(0) + 2 * qml.Identity(wires=2)])
    def test_with_identity(self, obs):
        """Test that observables with Identity are supported and Identity remains unchanged"""

        gates, new_obs, visited_obs = _diagonalize_observable(obs)

        assert gates == X(0).diagonalizing_gates()
        assert new_obs[0] == Z(0)  # X(0) is diagonalized
        assert new_obs[1] == obs[1]  # Identity is unchanged
        assert visited_obs == ([X(0)], [0])

    @pytest.mark.parametrize(
        "obs", [X(0) + 1.7 * X(2) + X(0) @ Y(2), X(0) + 2.3 * X(2) + X(0) @ Z(2)]
    )
    def test_non_commuting_measurements(self, obs):
        """Test that when a compound observable includes non-commuting observables, it raises
        an error"""

        obs = X(0) + Z(2) + X(0) @ Y(2)

        with pytest.raises(ValueError, match="Expected measurements on the same wire to commute"):
            _ = _diagonalize_observable(obs)

    @pytest.mark.parametrize(
        "obs", [X(0) + 1.7 * X(2) + X(0) @ Y(2), X(0) + 2.3 * X(2) + X(0) @ Z(2)]
    )
    def test_non_commuting_measurements_with_supported_obs(self, obs):
        """Test that when a compound observable includes non-commuting observables, it raises
        an error, even if some of those observables aren't being diagonalized"""

        device_supported_obs = ["PauliX", "PauliZ"]

        with pytest.raises(ValueError, match="Expected measurements on the same wire to commute"):
            _ = _diagonalize_observable(obs, supported_base_obs=device_supported_obs)

    def test_diagonalizing_unknown_observable_raises_error(self):
        """Test that an unknown observable raises an error when diagonalizing"""

        # pylint: disable=too-few-public-methods
        class MyObs(qml.operation.Observable):

            @property
            def name(self):
                return f"MyObservable[{self.wires}]"

        with pytest.raises(NotImplementedError, match="Unable to convert observable"):
            _ = _diagonalize_observable(MyObs(wires=[2]))

    @pytest.mark.parametrize(
        "obs, input_visited_obs, switch_basis, expected_res",
        [
            (X(0), ([], []), True, (True, ([X(0)], [0]))),
            (X(0), ([], []), False, (False, ([X(0)], [0]))),
            (X(0), ([X(0)], [0]), False, (False, ([X(0)], [0]))),
            (X(0), ([X(0)], [0]), True, (False, ([X(0)], [0]))),
        ],
    )
    def test_check_if_diagonalising(self, obs, input_visited_obs, switch_basis, expected_res):
        """Test that _check_if_diagonalizing returns True or False based on whether the
        observable is supported, and whether its already been diagonalized previously"""
        diagonalize, output_visited_obs = _check_if_diagonalizing(
            obs, input_visited_obs, switch_basis
        )

        assert (diagonalize, output_visited_obs) == expected_res

    @pytest.mark.parametrize(
        "obs, _visited_obs, raise_error",
        [(Y(1), ([X(0)], [0]), False), (Y(1), ([Y(1)], [1]), False), (Y(1), ([X(1)], [1]), True)],
    )
    def test_check_if_diagonalizing_raises_error(self, obs, _visited_obs, raise_error):
        """Test that _check_if_diagonalizing raises an error if the observable should be
        diagonalized, but a different observable on that wire has already been diagonalized"""
        if raise_error:
            with pytest.raises(
                ValueError, match="Expected measurements on the same wire to commute"
            ):
                _ = _check_if_diagonalizing(obs, _visited_obs, switch_basis=True)
            with pytest.raises(
                ValueError, match="Expected measurements on the same wire to commute"
            ):
                _ = _check_if_diagonalizing(obs, _visited_obs, switch_basis=False)

        else:
            _ = _check_if_diagonalizing(obs, _visited_obs, switch_basis=True)
            _ = _check_if_diagonalizing(obs, _visited_obs, switch_basis=False)


<<<<<<< HEAD
class TestDiagonalizeSubsetOfObs:
    """Tests the _diagonalize_subset_of_obs transform"""

    def test_diagonalize_subset_of_obs(self):
        """Test that the _diagonalize_subset_of_obs function diagonalizes the measurements on the tape"""
        measurements = [qml.expval(X(0)), qml.var(X(1) + Y(2))]

        tape = QuantumScript([], measurements=measurements)
        tapes, fn = _diagonalize_subset_of_obs(tape)
=======
class TestDiagonalizeTapeMeasurements:
    """Tests the diagonalize_measurements transform"""

    def test_diagonalize_measurements(self):
        """Test that the diagonalize_measurements transform diagonalizes the measurements on the tape"""
        measurements = [qml.expval(X(0)), qml.var(X(1) + Y(2))]

        tape = QuantumScript([], measurements=measurements)
        tapes, fn = diagonalize_measurements(tape)
>>>>>>> ec73e0c5
        new_tape = tapes[0]

        assert new_tape.measurements == [qml.expval(Z(0)), qml.var(Z(1) + Z(2))]
        assert (
            new_tape.operations
            == X(0).diagonalizing_gates() + X(1).diagonalizing_gates() + Y(2).diagonalizing_gates()
        )

        assert fn == null_postprocessing

    def test_with_duplicate_measurements(self):
<<<<<<< HEAD
        """Test that the _diagonalize_subset_of_obs diagonalizes the measurements
=======
        """Test that the diagonalize_measurements transform diagonalizes the measurements
>>>>>>> ec73e0c5
        on the tape correctly when the same observable is used more than once"""
        measurements = [qml.expval(X(0)), qml.var(X(1) + Y(2)), qml.sample(X(0) @ Y(2))]

        tape = QuantumScript([], measurements=measurements)
<<<<<<< HEAD
        tapes, fn = _diagonalize_subset_of_obs(tape)
=======
        tapes, fn = diagonalize_measurements(tape)
>>>>>>> ec73e0c5
        new_tape = tapes[0]

        assert new_tape.measurements == [
            qml.expval(Z(0)),
            qml.var(Z(1) + Z(2)),
            qml.sample(Z(0) @ Z(2)),
        ]
        assert (
            new_tape.operations
            == X(0).diagonalizing_gates() + X(1).diagonalizing_gates() + Y(2).diagonalizing_gates()
        )

        assert fn == null_postprocessing

    def test_non_commuting_observables_raise_an_error(self):
<<<<<<< HEAD
        """Test that _diagonalize_subset_of_obs raises an error as expected if the tape contains
=======
        """Test that the diagonalize_measurements raises an error as expected if the tape contains
>>>>>>> ec73e0c5
        non-commuting observables"""
        measurements = [qml.expval(X(0)), qml.var(Z(0) + Y(2))]

        tape = QuantumScript([], measurements=measurements)

<<<<<<< HEAD
        with pytest.raises(ValueError, match="overlaps with another observable on the tape"):
            _ = _diagonalize_subset_of_obs(tape)
=======
        with pytest.raises(ValueError, match="Expected measurements on the same wire to commute"):
            _ = diagonalize_measurements(tape)
>>>>>>> ec73e0c5

    def test_measurements_with_no_obs(self):
        """Test that _diagonalize_subset_of_obs correctly handles tapes where some measurements don't
        have an observable"""

        measurements = [qml.expval(X(0)), qml.var(X(1) + Y(2)), qml.sample()]

        tape = QuantumScript([], measurements=measurements)
<<<<<<< HEAD
        tapes, fn = _diagonalize_subset_of_obs(tape)
=======
        tapes, fn = diagonalize_measurements(tape)
>>>>>>> ec73e0c5
        new_tape = tapes[0]

        assert new_tape.measurements == [qml.expval(Z(0)), qml.var(Z(1) + Z(2)), qml.sample()]
        assert (
            new_tape.operations
            == X(0).diagonalizing_gates() + X(1).diagonalizing_gates() + Y(2).diagonalizing_gates()
        )

        assert fn == null_postprocessing

    def test_decomposing_subset_of_obs(self):
<<<<<<< HEAD
        """Test that passing a list of supported obs to the _diagonalize_subset_of_obs
=======
        """Test that passing a list of supported obs to the diagonalize_measurements transform
>>>>>>> ec73e0c5
        diagonalizes only the unsupported base observables"""
        measurements = [
            qml.expval(X(0)),
            qml.var(X(1) + Y(2) @ X(1)),
            qml.counts(X(0) @ (2.3 * Y(2))),
        ]

        tape = QuantumScript([], measurements=measurements)

<<<<<<< HEAD
        tapes, fn = _diagonalize_subset_of_obs(tape, supported_base_obs=["PauliX", "PauliZ"])
=======
        tapes, fn = diagonalize_measurements(tape, supported_base_obs=["PauliX", "PauliZ"])
>>>>>>> ec73e0c5

        new_tape = tapes[0]

        assert new_tape.measurements == [
            qml.expval(X(0)),
            qml.var(X(1) + Z(2) @ X(1)),
            qml.counts(X(0) @ (2.3 * Z(2))),
        ]
        assert new_tape.operations == Y(2).diagonalizing_gates()

        assert fn == null_postprocessing

    @pytest.mark.parametrize("supported_base_obs", (["PauliC", "PauliZ"], [X, Z], [X(0), qml.Z(1)]))
    def test_bad_obs_input_raises_error(self, supported_base_obs):
        """Test that if a value is passed to supported_base_obs that can't be interpreted,
        a clear error is raised"""

        with pytest.raises(ValueError, match="Supported base observables must be a subset of"):
<<<<<<< HEAD
            _ = _diagonalize_subset_of_obs(
=======
            _ = diagonalize_measurements(
>>>>>>> ec73e0c5
                QuantumScript([], measurements=[]), supported_base_obs=supported_base_obs
            )

    @pytest.mark.parametrize(
        "supported_base_obs, expected_measurements",
        (
            (["PauliZ"], [qml.expval(Z(0)), qml.var(Z(1) + Z(2))]),
            (["PauliY", "PauliZ"], [qml.expval(Z(0)), qml.var(Z(1) + Y(2))]),
            (["PauliX", "PauliY", "PauliZ"], [qml.expval(X(0)), qml.var(X(1) + Y(2))]),
        ),
    )
    @pytest.mark.parametrize("shots", [None, 2000, (4000, 5000, 6000)])
    def test_qnode_integration(self, supported_base_obs, expected_measurements, shots, mocker):

        dev = qml.device("default.qubit", shots=shots)

        spy = mocker.spy(qml.transforms.diagonalize_measurements, "_diagonalize_subset_of_obs")

        @qml.qnode(dev)
        def circuit():
            qml.RX(1.23, 1)
            qml.RY(2.46, 0)
            return qml.expval(X(0)), qml.var(X(1) + Y(2))

        @partial(diagonalize_measurements, supported_base_obs=supported_base_obs)
        @qml.qnode(dev)
        def circuit_diagonalized():
            qml.RX(1.23, 1)
            qml.RY(2.46, 0)
            return qml.expval(X(0)), qml.var(X(1) + Y(2))

        expected_res = circuit()
        res = circuit_diagonalized()

        # the transform used the _diagonalize_subset_of_obs function
        spy.assert_called()
        tapes, _ = spy.spy_return

        assert tapes[0].measurements == expected_measurements

        if len(dev.shots.shot_vector) > 1:
            for r_diagonalized, r in zip(res, expected_res):
                assert np.allclose(r_diagonalized, r, atol=0.1)
        else:
            assert np.allclose(expected_res, res, atol=0.1)<|MERGE_RESOLUTION|>--- conflicted
+++ resolved
@@ -27,12 +27,8 @@
 from pennylane.transforms.diagonalize_measurements import (
     _check_if_diagonalizing,
     _diagonalize_observable,
-<<<<<<< HEAD
     _diagonalize_subset_of_obs,
-    diagonalize_tape_measurements,
-=======
     diagonalize_measurements,
->>>>>>> ec73e0c5
     null_postprocessing,
 )
 
@@ -291,7 +287,6 @@
             _ = _check_if_diagonalizing(obs, _visited_obs, switch_basis=False)
 
 
-<<<<<<< HEAD
 class TestDiagonalizeSubsetOfObs:
     """Tests the _diagonalize_subset_of_obs transform"""
 
@@ -301,17 +296,7 @@
 
         tape = QuantumScript([], measurements=measurements)
         tapes, fn = _diagonalize_subset_of_obs(tape)
-=======
-class TestDiagonalizeTapeMeasurements:
-    """Tests the diagonalize_measurements transform"""
-
-    def test_diagonalize_measurements(self):
-        """Test that the diagonalize_measurements transform diagonalizes the measurements on the tape"""
-        measurements = [qml.expval(X(0)), qml.var(X(1) + Y(2))]
-
-        tape = QuantumScript([], measurements=measurements)
-        tapes, fn = diagonalize_measurements(tape)
->>>>>>> ec73e0c5
+
         new_tape = tapes[0]
 
         assert new_tape.measurements == [qml.expval(Z(0)), qml.var(Z(1) + Z(2))]
@@ -323,20 +308,12 @@
         assert fn == null_postprocessing
 
     def test_with_duplicate_measurements(self):
-<<<<<<< HEAD
         """Test that the _diagonalize_subset_of_obs diagonalizes the measurements
-=======
-        """Test that the diagonalize_measurements transform diagonalizes the measurements
->>>>>>> ec73e0c5
         on the tape correctly when the same observable is used more than once"""
         measurements = [qml.expval(X(0)), qml.var(X(1) + Y(2)), qml.sample(X(0) @ Y(2))]
 
         tape = QuantumScript([], measurements=measurements)
-<<<<<<< HEAD
         tapes, fn = _diagonalize_subset_of_obs(tape)
-=======
-        tapes, fn = diagonalize_measurements(tape)
->>>>>>> ec73e0c5
         new_tape = tapes[0]
 
         assert new_tape.measurements == [
@@ -352,23 +329,14 @@
         assert fn == null_postprocessing
 
     def test_non_commuting_observables_raise_an_error(self):
-<<<<<<< HEAD
         """Test that _diagonalize_subset_of_obs raises an error as expected if the tape contains
-=======
-        """Test that the diagonalize_measurements raises an error as expected if the tape contains
->>>>>>> ec73e0c5
         non-commuting observables"""
         measurements = [qml.expval(X(0)), qml.var(Z(0) + Y(2))]
 
         tape = QuantumScript([], measurements=measurements)
 
-<<<<<<< HEAD
         with pytest.raises(ValueError, match="overlaps with another observable on the tape"):
             _ = _diagonalize_subset_of_obs(tape)
-=======
-        with pytest.raises(ValueError, match="Expected measurements on the same wire to commute"):
-            _ = diagonalize_measurements(tape)
->>>>>>> ec73e0c5
 
     def test_measurements_with_no_obs(self):
         """Test that _diagonalize_subset_of_obs correctly handles tapes where some measurements don't
@@ -377,11 +345,7 @@
         measurements = [qml.expval(X(0)), qml.var(X(1) + Y(2)), qml.sample()]
 
         tape = QuantumScript([], measurements=measurements)
-<<<<<<< HEAD
         tapes, fn = _diagonalize_subset_of_obs(tape)
-=======
-        tapes, fn = diagonalize_measurements(tape)
->>>>>>> ec73e0c5
         new_tape = tapes[0]
 
         assert new_tape.measurements == [qml.expval(Z(0)), qml.var(Z(1) + Z(2)), qml.sample()]
@@ -393,11 +357,7 @@
         assert fn == null_postprocessing
 
     def test_decomposing_subset_of_obs(self):
-<<<<<<< HEAD
         """Test that passing a list of supported obs to the _diagonalize_subset_of_obs
-=======
-        """Test that passing a list of supported obs to the diagonalize_measurements transform
->>>>>>> ec73e0c5
         diagonalizes only the unsupported base observables"""
         measurements = [
             qml.expval(X(0)),
@@ -407,11 +367,7 @@
 
         tape = QuantumScript([], measurements=measurements)
 
-<<<<<<< HEAD
         tapes, fn = _diagonalize_subset_of_obs(tape, supported_base_obs=["PauliX", "PauliZ"])
-=======
-        tapes, fn = diagonalize_measurements(tape, supported_base_obs=["PauliX", "PauliZ"])
->>>>>>> ec73e0c5
 
         new_tape = tapes[0]
 
@@ -430,11 +386,7 @@
         a clear error is raised"""
 
         with pytest.raises(ValueError, match="Supported base observables must be a subset of"):
-<<<<<<< HEAD
             _ = _diagonalize_subset_of_obs(
-=======
-            _ = diagonalize_measurements(
->>>>>>> ec73e0c5
                 QuantumScript([], measurements=[]), supported_base_obs=supported_base_obs
             )
 
