--- conflicted
+++ resolved
@@ -25,14 +25,7 @@
 from pennylane.wires import Wires
 from pennylane.transforms import unitary_to_rot
 
-<<<<<<< HEAD
-=======
-from gate_data import I, Z, S, T, H, X, CNOT
-
-from test_optimization.utils import check_matrix_equivalence
-
 typeof_gates_zyz = (qml.RZ, qml.RY, qml.RZ)
->>>>>>> 11d63249
 single_qubit_decomps = [
     (I, typeof_gates_zyz, [0.0, 0.0, 0.0]),
     (Z, typeof_gates_zyz, [np.pi / 2, 0.0, np.pi / 2]),
