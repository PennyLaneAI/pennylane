--- conflicted
+++ resolved
@@ -97,7 +97,6 @@
             return qml.expval(qml.PauliZ(0)), qml.expval(qml.PauliZ(1))
 
         x = qml.numpy.array(0.5)
-<<<<<<< HEAD
         assert len(circuit(x)) == 2
 
     @pytest.mark.integration
@@ -123,8 +122,6 @@
     def test_toplevel_accessible(self):
         """Test that qml.set_shots is available at top-level."""
         assert hasattr(qml, "set_shots")
-=======
-        circuit(x)
 
     @pytest.mark.integration
     def test_circuit_specification(self):
@@ -136,5 +133,4 @@
             return qml.sample(qml.Z(0))
 
         res = circuit(shots=10)
-        assert len(res) == 10
->>>>>>> f63e3c83
+        assert len(res) == 10