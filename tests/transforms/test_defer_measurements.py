--- conflicted
+++ resolved
@@ -273,18 +273,10 @@
             qml.apply(terminal_measurement)
 
         tape = qml.tape.QuantumScript.from_queue(q)
-<<<<<<< HEAD
         tapes, _ = qml.defer_measurements(tape)
         tape = tapes[0]
-        print(tape.measurements)
-        assert len(tape.operations) == 2
-=======
-
-        tapes, _ = qml.defer_measurements(tape)
-        tape = tapes[0]
 
         assert len(tape.operations) == 4
->>>>>>> 41bb939d
         assert len(tape.measurements) == 1
 
         # Check the two underlying Controlled instances
@@ -379,12 +371,6 @@
             qml.apply(terminal_measurement)
 
         tape = qml.tape.QuantumScript.from_queue(q)
-<<<<<<< HEAD
-        tapes, _ = qml.defer_measurements(tape)
-        tape = tapes[0]
-        assert len(tape.operations) == 5 + 2  # 5 regular ops + 2 conditional ops
-=======
-
         tapes, _ = qml.defer_measurements(tape)
         tape = tapes[0]
 
@@ -392,7 +378,6 @@
             len(tape.operations) == 5 + 1 + 1 + 2
         )  # 5 regular ops + 1 measurement op + 1 reset op + 2 conditional ops
 
->>>>>>> 41bb939d
         assert len(tape.measurements) == 1
 
         # Check the each operation
@@ -485,12 +470,7 @@
         tape = qml.tape.QuantumScript.from_queue(q)
         tapes, _ = qml.defer_measurements(tape)
         tape = tapes[0]
-<<<<<<< HEAD
-        assert len(tape.operations) == 1
-=======
-
         assert len(tape.operations) == 3
->>>>>>> 41bb939d
         assert len(tape.measurements) == 1
 
         # Check the underlying CNOT for storing measurement state
