--- conflicted
+++ resolved
@@ -471,20 +471,20 @@
         self, valid_transform
     ):
         """Test that calling a transform dispatcher with args that are not a valid dispatch target
-        returns a TransformContainer with the supplied args and kwargs."""
+        returns a BoundTransform with the supplied args and kwargs."""
 
         dispatched_transform = qml.transform(valid_transform)
         targs = [0]
 
-        # Calling with invalid dispatch target should return a TransformContainer
+        # Calling with invalid dispatch target should return a BoundTransform
         container = dispatched_transform(*targs)
-        assert isinstance(container, qml.transforms.core.TransformContainer)
+        assert isinstance(container, qml.transforms.core.BoundTransform)
         assert container.args == (0,)
         assert container.kwargs == {}
 
         # Test with kwargs as well
         container_with_kwargs = dispatched_transform(1, 2, key="value")
-        assert isinstance(container_with_kwargs, qml.transforms.core.TransformContainer)
+        assert isinstance(container_with_kwargs, qml.transforms.core.BoundTransform)
         assert container_with_kwargs.args == (1, 2)
         assert container_with_kwargs.kwargs == {"key": "value"}
 
@@ -512,7 +512,7 @@
 
     @pytest.mark.parametrize("valid_transform", valid_transforms)
     def test_kwargs_only_returns_container(self, valid_transform):
-        """Test that calling a transform dispatcher with only kwargs returns a TransformContainer.
+        """Test that calling a transform dispatcher with only kwargs returns a BoundTransform.
 
         This enables patterns like:
             decompose(gate_set=gate_set) + merge_rotations(1e-6)
@@ -521,9 +521,9 @@
 
         dispatched_transform = qml.transform(valid_transform)
 
-        # Calling with only kwargs should return a TransformContainer
+        # Calling with only kwargs should return a BoundTransform
         container = dispatched_transform(key="value", another="kwarg")
-        assert isinstance(container, qml.transforms.core.TransformContainer)
+        assert isinstance(container, qml.transforms.core.BoundTransform)
         assert container.args == ()
         assert container.kwargs == {"key": "value", "another": "kwarg"}
 
@@ -755,15 +755,8 @@
             return qml.expval(qml.PauliZ(wires=0))
 
         assert isinstance(qnode1, qml.QNode)
-<<<<<<< HEAD
-        assert isinstance(qnode1.transform_program, qml.transforms.core.TransformProgram)
+        assert isinstance(qnode1.transform_program, qml.CompilePipeline)
         assert isinstance(qnode1.transform_program.pop_front(), qml.transforms.core.BoundTransform)
-=======
-        assert isinstance(qnode1.transform_program, qml.CompilePipeline)
-        assert isinstance(
-            qnode1.transform_program.pop_front(), qml.transforms.core.TransformContainer
-        )
->>>>>>> f0143b7a
 
         @qml.qnode(dev)
         def qnode2():
@@ -775,15 +768,8 @@
         qnode2 = dispatched_transform(qnode2, 1)
 
         assert isinstance(qnode2, qml.QNode)
-<<<<<<< HEAD
-        assert isinstance(qnode2.transform_program, qml.transforms.core.TransformProgram)
+        assert isinstance(qnode2.transform_program, qml.CompilePipeline)
         assert isinstance(qnode2.transform_program.pop_front(), qml.transforms.core.BoundTransform)
-=======
-        assert isinstance(qnode2.transform_program, qml.CompilePipeline)
-        assert isinstance(
-            qnode2.transform_program.pop_front(), qml.transforms.core.TransformContainer
-        )
->>>>>>> f0143b7a
 
         # check that the custom qnode transform was called
         assert history == [((), {"index": 0}), ((1,), {})]
