# Copyright 2023 Xanadu Quantum Technologies Inc.

# Licensed under the Apache License, Version 2.0 (the "License");
# you may not use this file except in compliance with the License.
# You may obtain a copy of the License at

#     http://www.apache.org/licenses/LICENSE-2.0

# Unless required by applicable law or agreed to in writing, software
# distributed under the License is distributed on an "AS IS" BASIS,
# WITHOUT WARRANTIES OR CONDITIONS OF ANY KIND, either express or implied.
# See the License for the specific language governing permissions and
# limitations under the License.
"""Unit and integration tests for the transform dispatcher."""
from typing import Sequence, Callable
from functools import partial

import pytest
import pennylane as qml
from pennylane.transforms.core import transform, TransformError

# TODO: Replace with default qubit 2
dev = qml.device("default.qubit", wires=2)

with qml.tape.QuantumTape() as tape_circuit:
    qml.Hadamard(wires=0)
    qml.CNOT(wires=[0, 1])
    qml.PauliX(wires=0)
    qml.RZ(0.42, wires=1)
    qml.expval(qml.PauliZ(wires=0))


def qfunc_circuit(a):
    """Qfunc circuit/"""
    qml.Hadamard(wires=0)
    qml.CNOT(wires=[0, 1])
    qml.PauliX(wires=0)
    qml.RZ(a, wires=1)
    return qml.expval(qml.PauliZ(wires=0))


##########################################
# Non-valid transforms

non_callable = tape_circuit


def no_tape_transform(
    circuit: qml.tape.QuantumTape, index: int
) -> (Sequence[qml.tape.QuantumTape], Callable):
    """Transform without tape."""
    circuit._ops.pop(index)  # pylint:disable=protected-access
    return [circuit], lambda x: x


def no_quantum_tape_transform(
    tape: qml.operation.Operator, index: int
) -> (Sequence[qml.tape.QuantumTape], Callable):
    """Transform with wrong hinting."""
    tape._ops.pop(index)  # pylint:disable=protected-access
    return [tape], lambda x: x


def no_processing_fn_transform(tape: qml.tape.QuantumTape) -> Sequence[qml.tape.QuantumTape]:
    """Transform without processing fn."""
    tape_copy = tape.copy()
    return [tape, tape_copy]


def no_tape_sequence_transform(tape: qml.tape.QuantumTape) -> (qml.tape.QuantumTape, Callable):
    """Transform wihtout Sequence return."""
    return tape, lambda x: x


def no_callable_return(
    tape: qml.tape.QuantumTape,
) -> (Sequence[qml.tape.QuantumTape], qml.tape.QuantumTape):
    """Transform without callable return."""
    return list(tape), tape


non_valid_transforms = [
    non_callable,
    no_processing_fn_transform,
    no_tape_sequence_transform,
    no_tape_transform,
    no_quantum_tape_transform,
    no_callable_return,
]


##########################################
# Valid transforms


def first_valid_transform(
    tape: qml.tape.QuantumTape, index: int
) -> (Sequence[qml.tape.QuantumTape], Callable):
    """A valid transform."""
    tape._ops.pop(index)  # pylint:disable=protected-access
    return [tape], lambda x: x


def second_valid_transform(
    tape: qml.tape.QuantumTape, index: int
) -> (Sequence[qml.tape.QuantumTape], Callable):
    """A valid trasnform."""
    tape1 = tape.copy()
    tape2 = tape._ops.pop(index)  # pylint:disable=protected-access

    def fn(results):
        return qml.math.sum(results)

    return [tape1, tape2], fn


valid_transforms = [first_valid_transform, second_valid_transform]


##########################################
# Non-valid expand transform
def multiple_args_expand_transform(
    tape: qml.tape.QuantumTape, index: int
) -> (Sequence[qml.tape.QuantumTape], Callable):
    """Multiple args expand fn."""
    tape._ops.pop(index)  # pylint:disable=protected-access
    return [tape], lambda x: x


# Valid expand transform
def expand_transform(tape: qml.tape.QuantumTape) -> (Sequence[qml.tape.QuantumTape], Callable):
    """A valid expand transform."""
    return [tape], lambda x: x


class TestTransformDispatcher:
    """Test the transform function (validate and dispatch)."""

    @pytest.mark.parametrize("valid_transform", valid_transforms)
    def test_integration_dispatcher_with_valid_transform(self, valid_transform):
        """Test that no error is raised with the transform function and that the transform dispatcher returns
        the right object."""

        dispatched_transform = transform(valid_transform)

        # Applied on a tape
        tapes, fn = dispatched_transform(tape_circuit, 0)

        assert isinstance(tapes, Sequence)
        assert callable(fn)

        # Applied on a qfunc (return a qfunc)
        qfunc = dispatched_transform(qfunc_circuit, 0)
        assert callable(qfunc)

        # Applied on a qnode (return a qnode with populated the program)
        @qml.qnode(device=dev)
        def qnode_circuit(a):
            """QNode circuit."""
            qml.Hadamard(wires=0)
            qml.CNOT(wires=[0, 1])
            qml.PauliX(wires=0)
            qml.RZ(a, wires=1)
            return qml.expval(qml.PauliZ(wires=0))

<<<<<<< HEAD
        qnode = dispatched_transform(qnode_circuit, 0)
        assert isinstance(qnode, qml.QNode)
        assert isinstance(qnode.transform_program, qml.transforms.core.TransformProgram)
        assert isinstance(
            qnode.transform_program.pop_front(), qml.transforms.core.TransformContainer
        )
=======
        qnode_transformed = dispatched_transform(qnode_circuit, 0)
        assert not qnode_circuit.transform_program

        assert isinstance(qnode_transformed, qml.QNode)
        assert isinstance(qnode_transformed.transform_program, list)
        assert isinstance(
            qnode_transformed.transform_program[0], qml.transforms.core.TransformContainer
        )

    @pytest.mark.parametrize("valid_transform", valid_transforms)
    def test_integration_dispatcher_with_valid_transform_decorator(self, valid_transform):
        """Test that no error is raised with the transform function and that the transform dispatcher returns
        the right object."""

        dispatched_transform = transform(valid_transform)
        targs = [0]

        @partial(dispatched_transform, targs=targs)
        @qml.qnode(device=dev)
        def qnode_circuit(a):
            """QNode circuit."""
            qml.Hadamard(wires=0)
            qml.CNOT(wires=[0, 1])
            qml.PauliX(wires=0)
            qml.RZ(a, wires=1)
            return qml.expval(qml.PauliZ(wires=0))

        assert isinstance(qnode_circuit, qml.QNode)
        assert isinstance(qnode_circuit.transform_program, list)
        assert isinstance(
            qnode_circuit.transform_program[0], qml.transforms.core.TransformContainer
        )
        assert qnode_circuit.transform_program[0]
>>>>>>> b08b80db

    def test_queuing_qfunc_transform(self):
        """Test that queuing works with the transformed quantum function."""

        dispatched_transform = transform(first_valid_transform)

        # Applied on a tape
        tapes, fn = dispatched_transform(tape_circuit, 0)

        assert isinstance(tapes, Sequence)
        assert callable(fn)

        # Applied on a qfunc (return a qfunc)
        qfunc_transformed = dispatched_transform(qfunc_circuit, 0)
        assert callable(qfunc_transformed)

        with qml.tape.QuantumTape() as transformed_tape:
            qfunc_transformed(0.42)

        assert isinstance(transformed_tape, qml.tape.QuantumTape)
        assert transformed_tape.circuit is not None
        assert len(transformed_tape.circuit) == 4

        with qml.tape.QuantumTape() as tape:
            qfunc_circuit(0.42)

        assert isinstance(transformed_tape, qml.tape.QuantumTape)
        assert tape.circuit is not None
        assert len(tape.circuit) == 5

    def test_qnode_with_expand_transform(self):
        """Test qnode with a transform program and expand transform."""

        dispatched_transform = transform(first_valid_transform, expand_transform=expand_transform)

        # Applied on a tape
        tapes, fn = dispatched_transform(tape_circuit, 0)

        assert isinstance(tapes, Sequence)
        assert callable(fn)

        @qml.qnode(device=dev)
        def qnode_circuit(a):
            """QNode circuit."""
            qml.Hadamard(wires=0)
            qml.CNOT(wires=[0, 1])
            qml.PauliX(wires=0)
            qml.RZ(a, wires=1)
            return qml.expval(qml.PauliZ(wires=0))

        # Applied on a qfunc (return a qfunc)
        qnode_transformed = dispatched_transform(qnode_circuit, 0)

        assert isinstance(qnode_transformed.transform_program, qml.transforms.core.TransformProgram)
        expand_transform_container = qnode_transformed.transform_program.pop_front()
        assert isinstance(expand_transform_container, qml.transforms.core.TransformContainer)
        assert expand_transform_container.args == []
        assert expand_transform_container.kwargs == {}
        assert expand_transform_container.classical_cotransform is None
        assert not expand_transform_container.is_informative

        transform_container = qnode_transformed.transform_program.pop_front()
        assert isinstance(transform_container, qml.transforms.core.TransformContainer)
        assert transform_container.args == [0]
        assert transform_container.kwargs == {}
        assert transform_container.classical_cotransform is None
        assert not expand_transform_container.is_informative

    @pytest.mark.parametrize("non_valid_transform", non_valid_transforms)
    def test_dispatcher_signature_non_valid_transform(self, non_valid_transform):
        """Test the non-valid transforms raises a Transform error."""

        with pytest.raises(TransformError):
            transform(non_valid_transform)

    def test_error_not_callable_transform(self):
        """Test that a non-callable is not a valid transforms."""

        with pytest.raises(TransformError, match="The function to register, "):
            transform(non_callable)

    def test_error_no_tape_transform(self):
        """Test that a transform without tape as arg is not valid."""

        with pytest.raises(TransformError, match="The first argument of a transform must be tape."):
            transform(no_tape_transform)

    def test_error_no_quantumtape_transform(self):
        """Test that a transform needs tape to be a quantum tape in order to be valid."""

        with pytest.raises(
            TransformError, match="The type of the tape argument must be a QuantumTape."
        ):
            transform(no_quantum_tape_transform)

    def test_error_no_processing_fn_transform(self):
        """Test that a transform without processing fn return is not valid."""

        with pytest.raises(TransformError, match="The return of a transform must match"):
            transform(no_processing_fn_transform)

    def test_error_no_tape_sequence_transform(self):
        """Test that a transform not returning a sequence of tape is not valid."""

        with pytest.raises(
            TransformError, match="The first return of a transform must be a sequence of tapes:"
        ):
            transform(no_tape_sequence_transform)

    def test_error_no_callable_return(self):
        """Test that a transform not returning a callable is not valid."""

        with pytest.raises(
            TransformError, match="The second return of a transform must be a callable"
        ):
            transform(no_callable_return)

    def test_expand_transform_not_callable(self):
        """Test that an expand transform must be a callable otherwise it is not valid."""

        with pytest.raises(
            TransformError, match="The expand function must be a valid Python function."
        ):
            transform(first_valid_transform, expand_transform=non_callable)

    def test_multiple_args_expand_transform(self):
        """Test that an expand transform must take a single argument which is the tape."""

        with pytest.raises(
            TransformError,
            match="The expand transform does not support arg and kwargs other than tape.",
        ):
            transform(first_valid_transform, expand_transform=multiple_args_expand_transform)

    def test_cotransform_not_callable(self):
        """Test that a co-transform must be a callable."""

        with pytest.raises(
            TransformError, match="The classical co-transform must be a valid Python function."
        ):
            transform(first_valid_transform, classical_cotransform=non_callable)

    def test_apply_dispatched_transform_non_valid_obj(self):
        """Test that applying a dispatched function on a non-valid object raises an error."""
        dispatched_transform = transform(first_valid_transform)
        obj = qml.RX(0.1, wires=0)
        with pytest.raises(
            TransformError,
            match="The object on which the transform is applied is not valid. It can only be a tape, a QNode or a "
            "qfunc.",
        ):
            dispatched_transform(obj)

    def test_qfunc_transform_multiple_tapes(self):
        """Test that quantum function is not compatible with multiple tapes."""
        dispatched_transform = transform(second_valid_transform)
        with pytest.raises(
            TransformError, match="Impossible to dispatch your transform on quantum function"
        ):
            dispatched_transform(qfunc_circuit, 0)(0.42)

    def test_dispatched_transform_attribute(self):
        """Test the dispatcher attributes."""
        dispatched_transform = transform(first_valid_transform)

        assert dispatched_transform.transform is first_valid_transform
        assert dispatched_transform.expand_transform is None
        assert dispatched_transform.classical_cotransform is None

    def test_the_transform_container_attributes(self):
        """Test the transform container attributes."""
        container = qml.transforms.core.TransformContainer(
            first_valid_transform, args=[0], kwargs={}, classical_cotransform=None
        )

        q_transform, args, kwargs, cotransform, is_informative = container

        assert q_transform is first_valid_transform
        assert args == [0]
        assert kwargs == {}
        assert cotransform is None
        assert not is_informative

        assert container.transform is first_valid_transform
        assert container.args == [0]
        assert not container.kwargs
        assert container.classical_cotransform is None
        assert not container.is_informative<|MERGE_RESOLUTION|>--- conflicted
+++ resolved
@@ -163,21 +163,13 @@
             qml.RZ(a, wires=1)
             return qml.expval(qml.PauliZ(wires=0))
 
-<<<<<<< HEAD
-        qnode = dispatched_transform(qnode_circuit, 0)
-        assert isinstance(qnode, qml.QNode)
-        assert isinstance(qnode.transform_program, qml.transforms.core.TransformProgram)
-        assert isinstance(
-            qnode.transform_program.pop_front(), qml.transforms.core.TransformContainer
-        )
-=======
         qnode_transformed = dispatched_transform(qnode_circuit, 0)
         assert not qnode_circuit.transform_program
 
         assert isinstance(qnode_transformed, qml.QNode)
-        assert isinstance(qnode_transformed.transform_program, list)
+        assert isinstance(qnode_transformed.transform_program, qml.transforms.core.TransformProgram)
         assert isinstance(
-            qnode_transformed.transform_program[0], qml.transforms.core.TransformContainer
+            qnode_transformed.transform_program.pop_front(), qml.transforms.core.TransformContainer
         )
 
     @pytest.mark.parametrize("valid_transform", valid_transforms)
@@ -199,12 +191,10 @@
             return qml.expval(qml.PauliZ(wires=0))
 
         assert isinstance(qnode_circuit, qml.QNode)
-        assert isinstance(qnode_circuit.transform_program, list)
+        assert isinstance(qnode_circuit.transform_program, qml.transforms.core.TransformProgram)
         assert isinstance(
-            qnode_circuit.transform_program[0], qml.transforms.core.TransformContainer
+            qnode_circuit.transform_program.pop_front(), qml.transforms.core.TransformContainer
         )
-        assert qnode_circuit.transform_program[0]
->>>>>>> b08b80db
 
     def test_queuing_qfunc_transform(self):
         """Test that queuing works with the transformed quantum function."""
