# Copyright 2018-2020 Xanadu Quantum Technologies Inc.

# Licensed under the Apache License, Version 2.0 (the "License");
# you may not use this file except in compliance with the License.
# You may obtain a copy of the License at

#     http://www.apache.org/licenses/LICENSE-2.0

# Unless required by applicable law or agreed to in writing, software
# distributed under the License is distributed on an "AS IS" BASIS,
# WITHOUT WARRANTIES OR CONDITIONS OF ANY KIND, either express or implied.
# See the License for the specific language governing permissions and
# limitations under the License.
"""
Unit tests for the draw transform.
"""
import functools
import pytest

import pennylane as qml
from pennylane import numpy as np


def test_drawing():
    """Test circuit drawing"""

    x = np.array(0.1, requires_grad=True)
    y = np.array([0.2, 0.3], requires_grad=True)
    z = np.array(0.4, requires_grad=True)

    dev = qml.device("default.qubit", wires=2)

    @qml.qnode(dev, interface="autograd")
    def circuit(p1, p2=y, **kwargs):
        qml.RX(p1, wires=0)
        qml.RY(p2[0] * p2[1], wires=1)
        qml.RX(kwargs["p3"], wires=0)
        qml.CNOT(wires=[0, 1])
        return qml.expval(qml.PauliZ(0) @ qml.PauliX(1))

    result = qml.draw(circuit)(p1=x, p3=z)
    expected = """\
 0: ──RX(0.1)───RX(0.4)──╭C──╭┤ ⟨Z ⊗ X⟩ 
 1: ──RY(0.06)───────────╰X──╰┤ ⟨Z ⊗ X⟩ 
"""

    assert result == expected


def test_drawing_tf():
    """Test circuit drawing when using TensorFlow"""
    tf = pytest.importorskip("tensorflow")

    x = tf.constant(0.1)
    y = tf.constant([0.2, 0.3])
    z = tf.Variable(0.4)

    dev = qml.device("default.qubit", wires=2)

    @qml.qnode(dev, interface="tf")
    def circuit(p1, p2=y, **kwargs):
        qml.RX(p1, wires=0)
        qml.RY(p2[0] * p2[1], wires=1)
        qml.RX(kwargs["p3"], wires=0)
        qml.CNOT(wires=[0, 1])
        return qml.expval(qml.PauliZ(0) @ qml.PauliX(1))

    result = qml.draw(circuit)(p1=x, p3=z)
    expected = """\
 0: ──RX(0.1)───RX(0.4)──╭C──╭┤ ⟨Z ⊗ X⟩ 
 1: ──RY(0.06)───────────╰X──╰┤ ⟨Z ⊗ X⟩ 
"""

    assert result == expected


def test_drawing_torch():
    """Test circuit drawing when using Torch"""
    torch = pytest.importorskip("torch")

    x = torch.tensor(0.1, requires_grad=True)
    y = torch.tensor([0.2, 0.3], requires_grad=True)
    z = torch.tensor(0.4, requires_grad=True)

    dev = qml.device("default.qubit", wires=2)

    @qml.qnode(dev, interface="torch")
    def circuit(p1, p2=y, **kwargs):
        qml.RX(p1, wires=0)
        qml.RY(p2[0] * p2[1], wires=1)
        qml.RX(kwargs["p3"], wires=0)
        qml.CNOT(wires=[0, 1])
        return qml.expval(qml.PauliZ(0) @ qml.PauliX(1))

    result = qml.draw(circuit)(p1=x, p3=z)
    expected = """\
 0: ──RX(0.1)───RX(0.4)──╭C──╭┤ ⟨Z ⊗ X⟩ 
 1: ──RY(0.06)───────────╰X──╰┤ ⟨Z ⊗ X⟩ 
"""

    assert result == expected


def test_drawing_jax():
    """Test circuit drawing when using JAX"""
    jax = pytest.importorskip("jax")
    jnp = jax.numpy

    x = jnp.array(0.1)
    y = jnp.array([0.2, 0.3])
    z = jnp.array(0.4)

    dev = qml.device("default.qubit", wires=2)

    @qml.qnode(dev, interface="jax")
    def circuit(p1, p2=y, **kwargs):
        qml.RX(p1, wires=0)
        qml.RY(p2[0] * p2[1], wires=1)
        qml.RX(kwargs["p3"], wires=0)
        qml.CNOT(wires=[0, 1])
        return qml.expval(qml.PauliZ(0) @ qml.PauliX(1))

    result = qml.draw(circuit)(p1=x, p3=z)
    expected = """\
 0: ──RX(0.1)───RX(0.4)──╭C──╭┤ ⟨Z ⊗ X⟩ 
 1: ──RY(0.06)───────────╰X──╰┤ ⟨Z ⊗ X⟩ 
"""

    assert result == expected


def test_drawing_ascii():
    """Test circuit drawing when using ASCII characters"""
    from pennylane import numpy as np

    x = np.array(0.1, requires_grad=True)
    y = np.array([0.2, 0.3], requires_grad=True)
    z = np.array(0.4, requires_grad=True)

    dev = qml.device("default.qubit", wires=2)

    @qml.qnode(dev, interface="autograd")
    def circuit(p1, p2=y, **kwargs):
        qml.RX(p1, wires=0)
        qml.RY(p2[0] * p2[1], wires=1)
        qml.RX(kwargs["p3"], wires=0)
        qml.CNOT(wires=[0, 1])
        return qml.expval(qml.PauliZ(0) @ qml.PauliX(1))

    result = qml.draw(circuit, charset="ascii")(p1=x, p3=z)
    expected = """\
 0: --RX(0.1)---RX(0.4)--+C--+| <Z @ X> 
 1: --RY(0.06)-----------+X--+| <Z @ X> 
"""

    assert result == expected


def test_show_all_wires_error():
    """Test that show_all_wires will raise an error if the provided wire
    order does not contain all wires on the device"""

    dev = qml.device("default.qubit", wires=[-1, "a", "q2", 0])

    @qml.qnode(dev)
    def circuit():
        qml.Hadamard(wires=-1)
        qml.CNOT(wires=[-1, "q2"])
        return qml.expval(qml.PauliX(wires="q2"))

    with pytest.raises(ValueError, match="must contain all wires"):
        qml.draw(circuit, show_all_wires=True, wire_order=[-1, "a"])()


def test_missing_wire():
    """Test that wires not specifically mentioned in the wire
    reordering are appended at the bottom of the circuit drawing"""

    dev = qml.device("default.qubit", wires=["a", -1, "q2"])

    @qml.qnode(dev)
    def circuit():
        qml.Hadamard(wires=-1)
        qml.CNOT(wires=["a", "q2"])
        qml.RX(0.2, wires="a")
        return qml.expval(qml.PauliX(wires="q2"))

    # test one missing wire
    res = qml.draw(circuit, wire_order=["q2", "a"])()
    expected = [
        " q2: ──╭X───────────┤ ⟨X⟩ ",
        "  a: ──╰C──RX(0.2)──┤     ",
        " -1: ───H───────────┤     \n",
    ]

    assert res == "\n".join(expected)

    # test one missing wire
    res = qml.draw(circuit, wire_order=["q2", -1])()
    expected = [
        " q2: ─────╭X───────────┤ ⟨X⟩ ",
        " -1: ──H──│────────────┤     ",
        "  a: ─────╰C──RX(0.2)──┤     \n",
    ]

    assert res == "\n".join(expected)

    # test multiple missing wires
    res = qml.draw(circuit, wire_order=["q2"])()
    expected = [
        " q2: ─────╭X───────────┤ ⟨X⟩ ",
        " -1: ──H──│────────────┤     ",
        "  a: ─────╰C──RX(0.2)──┤     \n",
    ]

    assert res == "\n".join(expected)


def test_invalid_wires():
    """Test that an exception is raised if a wire in the wire
    ordering does not exist on the device"""
    dev = qml.device("default.qubit", wires=["a", -1, "q2"])

    @qml.qnode(dev)
    def circuit():
        qml.Hadamard(wires=-1)
        qml.CNOT(wires=["a", "q2"])
        qml.RX(0.2, wires="a")
        return qml.expval(qml.PauliX(wires="q2"))

    with pytest.raises(ValueError, match="contains wires not contained on the device"):
        qml.draw(circuit, wire_order=["q2", 5])()


@pytest.mark.parametrize(
    "transform",
    [qml.gradients.param_shift(shift=0.2), functools.partial(qml.gradients.param_shift, shift=0.2)],
)
def test_draw_batch_transform(transform):
    """Test that drawing a batch transform works correctly"""
    dev = qml.device("default.qubit", wires=1)

<<<<<<< HEAD
    @functools.partial(qml.gradients.param_shift, shift=0.2)
    @qml.qnode(dev)
=======
    @transform
    @qml.beta.qnode(dev)
>>>>>>> 394b46b6
    def circuit(x):
        qml.Hadamard(wires=0)
        qml.RX(x, wires=0)
        return qml.expval(qml.PauliZ(wires=0))

    # the parameter-shift transform will create two circuits; one with x+0.2
    # and one with x-0.2.
    res = qml.draw(circuit)(0.6)
    expected = [" 0: ──H──RX(0.8)──┤ ⟨Z⟩ ", "", " 0: ──H──RX(0.4)──┤ ⟨Z⟩ ", ""]
    assert res == "\n".join(expected)


def test_direct_qnode_integration():
    """Test that a QNode renders correctly."""
    dev = qml.device("default.qubit", wires=2)

    @qml.qnode(dev)
    def qfunc(a, w):
        qml.Hadamard(0)
        qml.CRX(a, wires=[0, 1])
        qml.Rot(w[0], w[1], w[2], wires=[1])
        qml.CRX(-a, wires=[0, 1])

        return qml.expval(qml.PauliZ(0) @ qml.PauliZ(1))

    a, w = 2.3, [1.2, 3.2, 0.7]

    assert qml.draw(qfunc)(a, w) == (
        " 0: ──H──╭C────────────────────────────╭C─────────╭┤ ⟨Z ⊗ Z⟩ \n"
        + " 1: ─────╰RX(2.3)──Rot(1.2, 3.2, 0.7)──╰RX(-2.3)──╰┤ ⟨Z ⊗ Z⟩ \n"
    )

    assert qml.draw(qfunc, charset="ascii")(a, w) == (
        " 0: --H--+C----------------------------+C---------+| <Z @ Z> \n"
        + " 1: -----+RX(2.3)--Rot(1.2, 3.2, 0.7)--+RX(-2.3)--+| <Z @ Z> \n"
    )


def test_same_wire_multiple_measurements():
    """Test that drawing a QNode with multiple measurements on certain wires works correctly."""
    dev = qml.device("default.qubit", wires=4)

    @qml.qnode(dev)
    def qnode(x, y):
        qml.RY(x, wires=0)
        qml.Hadamard(0)
        qml.RZ(y, wires=0)
        return [
            qml.expval(qml.PauliX(wires=[0]) @ qml.PauliX(wires=[1]) @ qml.PauliX(wires=[2])),
            qml.expval(qml.PauliX(wires=[0]) @ qml.PauliX(wires=[3])),
        ]

    expected = (
        " 0: ──RY(1)──H──RZ(2)──╭┤ ⟨X ⊗ X ⊗ X⟩ ╭┤ ⟨X ⊗ X⟩ \n"
        + " 1: ───────────────────├┤ ⟨X ⊗ X ⊗ X⟩ │┤         \n"
        + " 2: ───────────────────╰┤ ⟨X ⊗ X ⊗ X⟩ │┤         \n"
        + " 3: ────────────────────┤             ╰┤ ⟨X ⊗ X⟩ \n"
    )
    assert qml.draw(qnode)(1.0, 2.0) == expected


def test_same_wire_multiple_measurements_many_obs():
    """Test that drawing a QNode with multiple measurements on certain
    wires works correctly when there are more observables than the number of
    observables for any wire.
    """
    dev = qml.device("default.qubit", wires=4)

    @qml.qnode(dev)
    def qnode(x, y):
        qml.RY(x, wires=0)
        qml.Hadamard(0)
        qml.RZ(y, wires=0)
        return [
            qml.expval(qml.PauliZ(0)),
            qml.expval(qml.PauliZ(1)),
            qml.expval(qml.PauliZ(0) @ qml.PauliZ(1)),
        ]

    expected = (
        " 0: ──RY(0.3)──H──RZ(0.2)──┤ ⟨Z⟩ ┤     ╭┤ ⟨Z ⊗ Z⟩ \n"
        + " 1: ───────────────────────┤     ┤ ⟨Z⟩ ╰┤ ⟨Z ⊗ Z⟩ \n"
    )
    assert qml.draw(qnode)(0.3, 0.2) == expected


class TestWireOrdering:
    """Tests for wire ordering functionality"""

    def test_default_ordering(self):
        """Test that the default wire ordering matches the device"""

        dev = qml.device("default.qubit", wires=["a", -1, "q2"])

        @qml.qnode(dev)
        def circuit():
            qml.Hadamard(wires=-1)
            qml.CNOT(wires=["a", "q2"])
            qml.RX(0.2, wires="a")
            return qml.expval(qml.PauliX(wires="q2"))

        res = qml.draw(circuit)()
        expected = [
            "  a: ─────╭C──RX(0.2)──┤     ",
            " -1: ──H──│────────────┤     ",
            " q2: ─────╰X───────────┤ ⟨X⟩ \n",
        ]

        assert res == "\n".join(expected)

    def test_wire_reordering(self):
        """Test that wires are correctly reordered"""

        dev = qml.device("default.qubit", wires=["a", -1, "q2"])

        @qml.qnode(dev)
        def circuit():
            qml.Hadamard(wires=-1)
            qml.CNOT(wires=["a", "q2"])
            qml.RX(0.2, wires="a")
            return qml.expval(qml.PauliX(wires="q2"))

        res = qml.draw(circuit, wire_order=["q2", "a", -1])()
        expected = [
            " q2: ──╭X───────────┤ ⟨X⟩ ",
            "  a: ──╰C──RX(0.2)──┤     ",
            " -1: ───H───────────┤     \n",
        ]

        assert res == "\n".join(expected)

    def test_include_empty_wires(self):
        """Test that empty wires are correctly included"""

        dev = qml.device("default.qubit", wires=[-1, "a", "q2", 0])

        @qml.qnode(dev)
        def circuit():
            qml.Hadamard(wires=-1)
            qml.CNOT(wires=[-1, "q2"])
            return qml.expval(qml.PauliX(wires="q2"))

        res = qml.draw(circuit, show_all_wires=True)()
        expected = [
            " -1: ──H──╭C──┤     ",
            "  a: ─────│───┤     ",
            " q2: ─────╰X──┤ ⟨X⟩ ",
            "  0: ─────────┤     \n",
        ]

        assert res == "\n".join(expected)

    def test_show_all_wires_error(self):
        """Test that show_all_wires will raise an error if the provided wire
        order does not contain all wires on the device"""

        dev = qml.device("default.qubit", wires=[-1, "a", "q2", 0])

        @qml.qnode(dev)
        def circuit():
            qml.Hadamard(wires=-1)
            qml.CNOT(wires=[-1, "q2"])
            return qml.expval(qml.PauliX(wires="q2"))

        with pytest.raises(ValueError, match="must contain all wires"):
            qml.draw(circuit, show_all_wires=True, wire_order=[-1, "a"])()

    def test_missing_wire(self):
        """Test that wires not specifically mentioned in the wire
        reordering are appended at the bottom of the circuit drawing"""

        dev = qml.device("default.qubit", wires=["a", -1, "q2"])

        @qml.qnode(dev)
        def circuit():
            qml.Hadamard(wires=-1)
            qml.CNOT(wires=["a", "q2"])
            qml.RX(0.2, wires="a")
            return qml.expval(qml.PauliX(wires="q2"))

        # test one missing wire
        res = qml.draw(circuit, wire_order=["q2", "a"])()
        expected = [
            " q2: ──╭X───────────┤ ⟨X⟩ ",
            "  a: ──╰C──RX(0.2)──┤     ",
            " -1: ───H───────────┤     \n",
        ]

        assert res == "\n".join(expected)

        # test one missing wire
        res = qml.draw(circuit, wire_order=["q2", -1])()
        expected = [
            " q2: ─────╭X───────────┤ ⟨X⟩ ",
            " -1: ──H──│────────────┤     ",
            "  a: ─────╰C──RX(0.2)──┤     \n",
        ]

        assert res == "\n".join(expected)

        # test multiple missing wires
        res = qml.draw(circuit, wire_order=["q2"])()
        expected = [
            " q2: ─────╭X───────────┤ ⟨X⟩ ",
            " -1: ──H──│────────────┤     ",
            "  a: ─────╰C──RX(0.2)──┤     \n",
        ]

        assert res == "\n".join(expected)

    def test_invalid_wires(self):
        """Test that an exception is raised if a wire in the wire
        ordering does not exist on the device"""
        dev = qml.device("default.qubit", wires=["a", -1, "q2"])

        @qml.qnode(dev)
        def circuit():
            qml.Hadamard(wires=-1)
            qml.CNOT(wires=["a", "q2"])
            qml.RX(0.2, wires="a")
            return qml.expval(qml.PauliX(wires="q2"))

        with pytest.raises(ValueError, match="contains wires not contained on the device"):
            res = qml.draw(circuit, wire_order=["q2", 5])()

    def test_no_ops_draws(self):
        """Test that a QNode with no operations still draws correctly"""
        dev = qml.device("default.qubit", wires=3)

        @qml.qnode(dev)
        def qnode():
            return qml.expval(qml.PauliX(wires=[0]) @ qml.PauliX(wires=[1]) @ qml.PauliX(wires=[2]))

        res = qml.draw(qnode)()
        expected = [
            " 0: ──╭┤ ⟨X ⊗ X ⊗ X⟩ \n",
            " 1: ──├┤ ⟨X ⊗ X ⊗ X⟩ \n",
            " 2: ──╰┤ ⟨X ⊗ X ⊗ X⟩ \n",
        ]

        assert res == "".join(expected)
<|MERGE_RESOLUTION|>--- conflicted
+++ resolved
@@ -1,490 +1,485 @@
-# Copyright 2018-2020 Xanadu Quantum Technologies Inc.
-
-# Licensed under the Apache License, Version 2.0 (the "License");
-# you may not use this file except in compliance with the License.
-# You may obtain a copy of the License at
-
-#     http://www.apache.org/licenses/LICENSE-2.0
-
-# Unless required by applicable law or agreed to in writing, software
-# distributed under the License is distributed on an "AS IS" BASIS,
-# WITHOUT WARRANTIES OR CONDITIONS OF ANY KIND, either express or implied.
-# See the License for the specific language governing permissions and
-# limitations under the License.
-"""
-Unit tests for the draw transform.
-"""
-import functools
-import pytest
-
-import pennylane as qml
-from pennylane import numpy as np
-
-
-def test_drawing():
-    """Test circuit drawing"""
-
-    x = np.array(0.1, requires_grad=True)
-    y = np.array([0.2, 0.3], requires_grad=True)
-    z = np.array(0.4, requires_grad=True)
-
-    dev = qml.device("default.qubit", wires=2)
-
-    @qml.qnode(dev, interface="autograd")
-    def circuit(p1, p2=y, **kwargs):
-        qml.RX(p1, wires=0)
-        qml.RY(p2[0] * p2[1], wires=1)
-        qml.RX(kwargs["p3"], wires=0)
-        qml.CNOT(wires=[0, 1])
-        return qml.expval(qml.PauliZ(0) @ qml.PauliX(1))
-
-    result = qml.draw(circuit)(p1=x, p3=z)
-    expected = """\
- 0: ──RX(0.1)───RX(0.4)──╭C──╭┤ ⟨Z ⊗ X⟩ 
- 1: ──RY(0.06)───────────╰X──╰┤ ⟨Z ⊗ X⟩ 
-"""
-
-    assert result == expected
-
-
-def test_drawing_tf():
-    """Test circuit drawing when using TensorFlow"""
-    tf = pytest.importorskip("tensorflow")
-
-    x = tf.constant(0.1)
-    y = tf.constant([0.2, 0.3])
-    z = tf.Variable(0.4)
-
-    dev = qml.device("default.qubit", wires=2)
-
-    @qml.qnode(dev, interface="tf")
-    def circuit(p1, p2=y, **kwargs):
-        qml.RX(p1, wires=0)
-        qml.RY(p2[0] * p2[1], wires=1)
-        qml.RX(kwargs["p3"], wires=0)
-        qml.CNOT(wires=[0, 1])
-        return qml.expval(qml.PauliZ(0) @ qml.PauliX(1))
-
-    result = qml.draw(circuit)(p1=x, p3=z)
-    expected = """\
- 0: ──RX(0.1)───RX(0.4)──╭C──╭┤ ⟨Z ⊗ X⟩ 
- 1: ──RY(0.06)───────────╰X──╰┤ ⟨Z ⊗ X⟩ 
-"""
-
-    assert result == expected
-
-
-def test_drawing_torch():
-    """Test circuit drawing when using Torch"""
-    torch = pytest.importorskip("torch")
-
-    x = torch.tensor(0.1, requires_grad=True)
-    y = torch.tensor([0.2, 0.3], requires_grad=True)
-    z = torch.tensor(0.4, requires_grad=True)
-
-    dev = qml.device("default.qubit", wires=2)
-
-    @qml.qnode(dev, interface="torch")
-    def circuit(p1, p2=y, **kwargs):
-        qml.RX(p1, wires=0)
-        qml.RY(p2[0] * p2[1], wires=1)
-        qml.RX(kwargs["p3"], wires=0)
-        qml.CNOT(wires=[0, 1])
-        return qml.expval(qml.PauliZ(0) @ qml.PauliX(1))
-
-    result = qml.draw(circuit)(p1=x, p3=z)
-    expected = """\
- 0: ──RX(0.1)───RX(0.4)──╭C──╭┤ ⟨Z ⊗ X⟩ 
- 1: ──RY(0.06)───────────╰X──╰┤ ⟨Z ⊗ X⟩ 
-"""
-
-    assert result == expected
-
-
-def test_drawing_jax():
-    """Test circuit drawing when using JAX"""
-    jax = pytest.importorskip("jax")
-    jnp = jax.numpy
-
-    x = jnp.array(0.1)
-    y = jnp.array([0.2, 0.3])
-    z = jnp.array(0.4)
-
-    dev = qml.device("default.qubit", wires=2)
-
-    @qml.qnode(dev, interface="jax")
-    def circuit(p1, p2=y, **kwargs):
-        qml.RX(p1, wires=0)
-        qml.RY(p2[0] * p2[1], wires=1)
-        qml.RX(kwargs["p3"], wires=0)
-        qml.CNOT(wires=[0, 1])
-        return qml.expval(qml.PauliZ(0) @ qml.PauliX(1))
-
-    result = qml.draw(circuit)(p1=x, p3=z)
-    expected = """\
- 0: ──RX(0.1)───RX(0.4)──╭C──╭┤ ⟨Z ⊗ X⟩ 
- 1: ──RY(0.06)───────────╰X──╰┤ ⟨Z ⊗ X⟩ 
-"""
-
-    assert result == expected
-
-
-def test_drawing_ascii():
-    """Test circuit drawing when using ASCII characters"""
-    from pennylane import numpy as np
-
-    x = np.array(0.1, requires_grad=True)
-    y = np.array([0.2, 0.3], requires_grad=True)
-    z = np.array(0.4, requires_grad=True)
-
-    dev = qml.device("default.qubit", wires=2)
-
-    @qml.qnode(dev, interface="autograd")
-    def circuit(p1, p2=y, **kwargs):
-        qml.RX(p1, wires=0)
-        qml.RY(p2[0] * p2[1], wires=1)
-        qml.RX(kwargs["p3"], wires=0)
-        qml.CNOT(wires=[0, 1])
-        return qml.expval(qml.PauliZ(0) @ qml.PauliX(1))
-
-    result = qml.draw(circuit, charset="ascii")(p1=x, p3=z)
-    expected = """\
- 0: --RX(0.1)---RX(0.4)--+C--+| <Z @ X> 
- 1: --RY(0.06)-----------+X--+| <Z @ X> 
-"""
-
-    assert result == expected
-
-
-def test_show_all_wires_error():
-    """Test that show_all_wires will raise an error if the provided wire
-    order does not contain all wires on the device"""
-
-    dev = qml.device("default.qubit", wires=[-1, "a", "q2", 0])
-
-    @qml.qnode(dev)
-    def circuit():
-        qml.Hadamard(wires=-1)
-        qml.CNOT(wires=[-1, "q2"])
-        return qml.expval(qml.PauliX(wires="q2"))
-
-    with pytest.raises(ValueError, match="must contain all wires"):
-        qml.draw(circuit, show_all_wires=True, wire_order=[-1, "a"])()
-
-
-def test_missing_wire():
-    """Test that wires not specifically mentioned in the wire
-    reordering are appended at the bottom of the circuit drawing"""
-
-    dev = qml.device("default.qubit", wires=["a", -1, "q2"])
-
-    @qml.qnode(dev)
-    def circuit():
-        qml.Hadamard(wires=-1)
-        qml.CNOT(wires=["a", "q2"])
-        qml.RX(0.2, wires="a")
-        return qml.expval(qml.PauliX(wires="q2"))
-
-    # test one missing wire
-    res = qml.draw(circuit, wire_order=["q2", "a"])()
-    expected = [
-        " q2: ──╭X───────────┤ ⟨X⟩ ",
-        "  a: ──╰C──RX(0.2)──┤     ",
-        " -1: ───H───────────┤     \n",
-    ]
-
-    assert res == "\n".join(expected)
-
-    # test one missing wire
-    res = qml.draw(circuit, wire_order=["q2", -1])()
-    expected = [
-        " q2: ─────╭X───────────┤ ⟨X⟩ ",
-        " -1: ──H──│────────────┤     ",
-        "  a: ─────╰C──RX(0.2)──┤     \n",
-    ]
-
-    assert res == "\n".join(expected)
-
-    # test multiple missing wires
-    res = qml.draw(circuit, wire_order=["q2"])()
-    expected = [
-        " q2: ─────╭X───────────┤ ⟨X⟩ ",
-        " -1: ──H──│────────────┤     ",
-        "  a: ─────╰C──RX(0.2)──┤     \n",
-    ]
-
-    assert res == "\n".join(expected)
-
-
-def test_invalid_wires():
-    """Test that an exception is raised if a wire in the wire
-    ordering does not exist on the device"""
-    dev = qml.device("default.qubit", wires=["a", -1, "q2"])
-
-    @qml.qnode(dev)
-    def circuit():
-        qml.Hadamard(wires=-1)
-        qml.CNOT(wires=["a", "q2"])
-        qml.RX(0.2, wires="a")
-        return qml.expval(qml.PauliX(wires="q2"))
-
-    with pytest.raises(ValueError, match="contains wires not contained on the device"):
-        qml.draw(circuit, wire_order=["q2", 5])()
-
-
-@pytest.mark.parametrize(
-    "transform",
-    [qml.gradients.param_shift(shift=0.2), functools.partial(qml.gradients.param_shift, shift=0.2)],
-)
-def test_draw_batch_transform(transform):
-    """Test that drawing a batch transform works correctly"""
-    dev = qml.device("default.qubit", wires=1)
-
-<<<<<<< HEAD
-    @functools.partial(qml.gradients.param_shift, shift=0.2)
-    @qml.qnode(dev)
-=======
-    @transform
-    @qml.beta.qnode(dev)
->>>>>>> 394b46b6
-    def circuit(x):
-        qml.Hadamard(wires=0)
-        qml.RX(x, wires=0)
-        return qml.expval(qml.PauliZ(wires=0))
-
-    # the parameter-shift transform will create two circuits; one with x+0.2
-    # and one with x-0.2.
-    res = qml.draw(circuit)(0.6)
-    expected = [" 0: ──H──RX(0.8)──┤ ⟨Z⟩ ", "", " 0: ──H──RX(0.4)──┤ ⟨Z⟩ ", ""]
-    assert res == "\n".join(expected)
-
-
-def test_direct_qnode_integration():
-    """Test that a QNode renders correctly."""
-    dev = qml.device("default.qubit", wires=2)
-
-    @qml.qnode(dev)
-    def qfunc(a, w):
-        qml.Hadamard(0)
-        qml.CRX(a, wires=[0, 1])
-        qml.Rot(w[0], w[1], w[2], wires=[1])
-        qml.CRX(-a, wires=[0, 1])
-
-        return qml.expval(qml.PauliZ(0) @ qml.PauliZ(1))
-
-    a, w = 2.3, [1.2, 3.2, 0.7]
-
-    assert qml.draw(qfunc)(a, w) == (
-        " 0: ──H──╭C────────────────────────────╭C─────────╭┤ ⟨Z ⊗ Z⟩ \n"
-        + " 1: ─────╰RX(2.3)──Rot(1.2, 3.2, 0.7)──╰RX(-2.3)──╰┤ ⟨Z ⊗ Z⟩ \n"
-    )
-
-    assert qml.draw(qfunc, charset="ascii")(a, w) == (
-        " 0: --H--+C----------------------------+C---------+| <Z @ Z> \n"
-        + " 1: -----+RX(2.3)--Rot(1.2, 3.2, 0.7)--+RX(-2.3)--+| <Z @ Z> \n"
-    )
-
-
-def test_same_wire_multiple_measurements():
-    """Test that drawing a QNode with multiple measurements on certain wires works correctly."""
-    dev = qml.device("default.qubit", wires=4)
-
-    @qml.qnode(dev)
-    def qnode(x, y):
-        qml.RY(x, wires=0)
-        qml.Hadamard(0)
-        qml.RZ(y, wires=0)
-        return [
-            qml.expval(qml.PauliX(wires=[0]) @ qml.PauliX(wires=[1]) @ qml.PauliX(wires=[2])),
-            qml.expval(qml.PauliX(wires=[0]) @ qml.PauliX(wires=[3])),
-        ]
-
-    expected = (
-        " 0: ──RY(1)──H──RZ(2)──╭┤ ⟨X ⊗ X ⊗ X⟩ ╭┤ ⟨X ⊗ X⟩ \n"
-        + " 1: ───────────────────├┤ ⟨X ⊗ X ⊗ X⟩ │┤         \n"
-        + " 2: ───────────────────╰┤ ⟨X ⊗ X ⊗ X⟩ │┤         \n"
-        + " 3: ────────────────────┤             ╰┤ ⟨X ⊗ X⟩ \n"
-    )
-    assert qml.draw(qnode)(1.0, 2.0) == expected
-
-
-def test_same_wire_multiple_measurements_many_obs():
-    """Test that drawing a QNode with multiple measurements on certain
-    wires works correctly when there are more observables than the number of
-    observables for any wire.
-    """
-    dev = qml.device("default.qubit", wires=4)
-
-    @qml.qnode(dev)
-    def qnode(x, y):
-        qml.RY(x, wires=0)
-        qml.Hadamard(0)
-        qml.RZ(y, wires=0)
-        return [
-            qml.expval(qml.PauliZ(0)),
-            qml.expval(qml.PauliZ(1)),
-            qml.expval(qml.PauliZ(0) @ qml.PauliZ(1)),
-        ]
-
-    expected = (
-        " 0: ──RY(0.3)──H──RZ(0.2)──┤ ⟨Z⟩ ┤     ╭┤ ⟨Z ⊗ Z⟩ \n"
-        + " 1: ───────────────────────┤     ┤ ⟨Z⟩ ╰┤ ⟨Z ⊗ Z⟩ \n"
-    )
-    assert qml.draw(qnode)(0.3, 0.2) == expected
-
-
-class TestWireOrdering:
-    """Tests for wire ordering functionality"""
-
-    def test_default_ordering(self):
-        """Test that the default wire ordering matches the device"""
-
-        dev = qml.device("default.qubit", wires=["a", -1, "q2"])
-
-        @qml.qnode(dev)
-        def circuit():
-            qml.Hadamard(wires=-1)
-            qml.CNOT(wires=["a", "q2"])
-            qml.RX(0.2, wires="a")
-            return qml.expval(qml.PauliX(wires="q2"))
-
-        res = qml.draw(circuit)()
-        expected = [
-            "  a: ─────╭C──RX(0.2)──┤     ",
-            " -1: ──H──│────────────┤     ",
-            " q2: ─────╰X───────────┤ ⟨X⟩ \n",
-        ]
-
-        assert res == "\n".join(expected)
-
-    def test_wire_reordering(self):
-        """Test that wires are correctly reordered"""
-
-        dev = qml.device("default.qubit", wires=["a", -1, "q2"])
-
-        @qml.qnode(dev)
-        def circuit():
-            qml.Hadamard(wires=-1)
-            qml.CNOT(wires=["a", "q2"])
-            qml.RX(0.2, wires="a")
-            return qml.expval(qml.PauliX(wires="q2"))
-
-        res = qml.draw(circuit, wire_order=["q2", "a", -1])()
-        expected = [
-            " q2: ──╭X───────────┤ ⟨X⟩ ",
-            "  a: ──╰C──RX(0.2)──┤     ",
-            " -1: ───H───────────┤     \n",
-        ]
-
-        assert res == "\n".join(expected)
-
-    def test_include_empty_wires(self):
-        """Test that empty wires are correctly included"""
-
-        dev = qml.device("default.qubit", wires=[-1, "a", "q2", 0])
-
-        @qml.qnode(dev)
-        def circuit():
-            qml.Hadamard(wires=-1)
-            qml.CNOT(wires=[-1, "q2"])
-            return qml.expval(qml.PauliX(wires="q2"))
-
-        res = qml.draw(circuit, show_all_wires=True)()
-        expected = [
-            " -1: ──H──╭C──┤     ",
-            "  a: ─────│───┤     ",
-            " q2: ─────╰X──┤ ⟨X⟩ ",
-            "  0: ─────────┤     \n",
-        ]
-
-        assert res == "\n".join(expected)
-
-    def test_show_all_wires_error(self):
-        """Test that show_all_wires will raise an error if the provided wire
-        order does not contain all wires on the device"""
-
-        dev = qml.device("default.qubit", wires=[-1, "a", "q2", 0])
-
-        @qml.qnode(dev)
-        def circuit():
-            qml.Hadamard(wires=-1)
-            qml.CNOT(wires=[-1, "q2"])
-            return qml.expval(qml.PauliX(wires="q2"))
-
-        with pytest.raises(ValueError, match="must contain all wires"):
-            qml.draw(circuit, show_all_wires=True, wire_order=[-1, "a"])()
-
-    def test_missing_wire(self):
-        """Test that wires not specifically mentioned in the wire
-        reordering are appended at the bottom of the circuit drawing"""
-
-        dev = qml.device("default.qubit", wires=["a", -1, "q2"])
-
-        @qml.qnode(dev)
-        def circuit():
-            qml.Hadamard(wires=-1)
-            qml.CNOT(wires=["a", "q2"])
-            qml.RX(0.2, wires="a")
-            return qml.expval(qml.PauliX(wires="q2"))
-
-        # test one missing wire
-        res = qml.draw(circuit, wire_order=["q2", "a"])()
-        expected = [
-            " q2: ──╭X───────────┤ ⟨X⟩ ",
-            "  a: ──╰C──RX(0.2)──┤     ",
-            " -1: ───H───────────┤     \n",
-        ]
-
-        assert res == "\n".join(expected)
-
-        # test one missing wire
-        res = qml.draw(circuit, wire_order=["q2", -1])()
-        expected = [
-            " q2: ─────╭X───────────┤ ⟨X⟩ ",
-            " -1: ──H──│────────────┤     ",
-            "  a: ─────╰C──RX(0.2)──┤     \n",
-        ]
-
-        assert res == "\n".join(expected)
-
-        # test multiple missing wires
-        res = qml.draw(circuit, wire_order=["q2"])()
-        expected = [
-            " q2: ─────╭X───────────┤ ⟨X⟩ ",
-            " -1: ──H──│────────────┤     ",
-            "  a: ─────╰C──RX(0.2)──┤     \n",
-        ]
-
-        assert res == "\n".join(expected)
-
-    def test_invalid_wires(self):
-        """Test that an exception is raised if a wire in the wire
-        ordering does not exist on the device"""
-        dev = qml.device("default.qubit", wires=["a", -1, "q2"])
-
-        @qml.qnode(dev)
-        def circuit():
-            qml.Hadamard(wires=-1)
-            qml.CNOT(wires=["a", "q2"])
-            qml.RX(0.2, wires="a")
-            return qml.expval(qml.PauliX(wires="q2"))
-
-        with pytest.raises(ValueError, match="contains wires not contained on the device"):
-            res = qml.draw(circuit, wire_order=["q2", 5])()
-
-    def test_no_ops_draws(self):
-        """Test that a QNode with no operations still draws correctly"""
-        dev = qml.device("default.qubit", wires=3)
-
-        @qml.qnode(dev)
-        def qnode():
-            return qml.expval(qml.PauliX(wires=[0]) @ qml.PauliX(wires=[1]) @ qml.PauliX(wires=[2]))
-
-        res = qml.draw(qnode)()
-        expected = [
-            " 0: ──╭┤ ⟨X ⊗ X ⊗ X⟩ \n",
-            " 1: ──├┤ ⟨X ⊗ X ⊗ X⟩ \n",
-            " 2: ──╰┤ ⟨X ⊗ X ⊗ X⟩ \n",
-        ]
-
-        assert res == "".join(expected)
+# Copyright 2018-2020 Xanadu Quantum Technologies Inc.
+
+# Licensed under the Apache License, Version 2.0 (the "License");
+# you may not use this file except in compliance with the License.
+# You may obtain a copy of the License at
+
+#     http://www.apache.org/licenses/LICENSE-2.0
+
+# Unless required by applicable law or agreed to in writing, software
+# distributed under the License is distributed on an "AS IS" BASIS,
+# WITHOUT WARRANTIES OR CONDITIONS OF ANY KIND, either express or implied.
+# See the License for the specific language governing permissions and
+# limitations under the License.
+"""
+Unit tests for the draw transform.
+"""
+import functools
+import pytest
+
+import pennylane as qml
+from pennylane import numpy as np
+
+
+def test_drawing():
+    """Test circuit drawing"""
+
+    x = np.array(0.1, requires_grad=True)
+    y = np.array([0.2, 0.3], requires_grad=True)
+    z = np.array(0.4, requires_grad=True)
+
+    dev = qml.device("default.qubit", wires=2)
+
+    @qml.qnode(dev, interface="autograd")
+    def circuit(p1, p2=y, **kwargs):
+        qml.RX(p1, wires=0)
+        qml.RY(p2[0] * p2[1], wires=1)
+        qml.RX(kwargs["p3"], wires=0)
+        qml.CNOT(wires=[0, 1])
+        return qml.expval(qml.PauliZ(0) @ qml.PauliX(1))
+
+    result = qml.draw(circuit)(p1=x, p3=z)
+    expected = """\
+ 0: ──RX(0.1)───RX(0.4)──╭C──╭┤ ⟨Z ⊗ X⟩ 
+ 1: ──RY(0.06)───────────╰X──╰┤ ⟨Z ⊗ X⟩ 
+"""
+
+    assert result == expected
+
+
+def test_drawing_tf():
+    """Test circuit drawing when using TensorFlow"""
+    tf = pytest.importorskip("tensorflow")
+
+    x = tf.constant(0.1)
+    y = tf.constant([0.2, 0.3])
+    z = tf.Variable(0.4)
+
+    dev = qml.device("default.qubit", wires=2)
+
+    @qml.qnode(dev, interface="tf")
+    def circuit(p1, p2=y, **kwargs):
+        qml.RX(p1, wires=0)
+        qml.RY(p2[0] * p2[1], wires=1)
+        qml.RX(kwargs["p3"], wires=0)
+        qml.CNOT(wires=[0, 1])
+        return qml.expval(qml.PauliZ(0) @ qml.PauliX(1))
+
+    result = qml.draw(circuit)(p1=x, p3=z)
+    expected = """\
+ 0: ──RX(0.1)───RX(0.4)──╭C──╭┤ ⟨Z ⊗ X⟩ 
+ 1: ──RY(0.06)───────────╰X──╰┤ ⟨Z ⊗ X⟩ 
+"""
+
+    assert result == expected
+
+
+def test_drawing_torch():
+    """Test circuit drawing when using Torch"""
+    torch = pytest.importorskip("torch")
+
+    x = torch.tensor(0.1, requires_grad=True)
+    y = torch.tensor([0.2, 0.3], requires_grad=True)
+    z = torch.tensor(0.4, requires_grad=True)
+
+    dev = qml.device("default.qubit", wires=2)
+
+    @qml.qnode(dev, interface="torch")
+    def circuit(p1, p2=y, **kwargs):
+        qml.RX(p1, wires=0)
+        qml.RY(p2[0] * p2[1], wires=1)
+        qml.RX(kwargs["p3"], wires=0)
+        qml.CNOT(wires=[0, 1])
+        return qml.expval(qml.PauliZ(0) @ qml.PauliX(1))
+
+    result = qml.draw(circuit)(p1=x, p3=z)
+    expected = """\
+ 0: ──RX(0.1)───RX(0.4)──╭C──╭┤ ⟨Z ⊗ X⟩ 
+ 1: ──RY(0.06)───────────╰X──╰┤ ⟨Z ⊗ X⟩ 
+"""
+
+    assert result == expected
+
+
+def test_drawing_jax():
+    """Test circuit drawing when using JAX"""
+    jax = pytest.importorskip("jax")
+    jnp = jax.numpy
+
+    x = jnp.array(0.1)
+    y = jnp.array([0.2, 0.3])
+    z = jnp.array(0.4)
+
+    dev = qml.device("default.qubit", wires=2)
+
+    @qml.qnode(dev, interface="jax")
+    def circuit(p1, p2=y, **kwargs):
+        qml.RX(p1, wires=0)
+        qml.RY(p2[0] * p2[1], wires=1)
+        qml.RX(kwargs["p3"], wires=0)
+        qml.CNOT(wires=[0, 1])
+        return qml.expval(qml.PauliZ(0) @ qml.PauliX(1))
+
+    result = qml.draw(circuit)(p1=x, p3=z)
+    expected = """\
+ 0: ──RX(0.1)───RX(0.4)──╭C──╭┤ ⟨Z ⊗ X⟩ 
+ 1: ──RY(0.06)───────────╰X──╰┤ ⟨Z ⊗ X⟩ 
+"""
+
+    assert result == expected
+
+
+def test_drawing_ascii():
+    """Test circuit drawing when using ASCII characters"""
+    from pennylane import numpy as np
+
+    x = np.array(0.1, requires_grad=True)
+    y = np.array([0.2, 0.3], requires_grad=True)
+    z = np.array(0.4, requires_grad=True)
+
+    dev = qml.device("default.qubit", wires=2)
+
+    @qml.qnode(dev, interface="autograd")
+    def circuit(p1, p2=y, **kwargs):
+        qml.RX(p1, wires=0)
+        qml.RY(p2[0] * p2[1], wires=1)
+        qml.RX(kwargs["p3"], wires=0)
+        qml.CNOT(wires=[0, 1])
+        return qml.expval(qml.PauliZ(0) @ qml.PauliX(1))
+
+    result = qml.draw(circuit, charset="ascii")(p1=x, p3=z)
+    expected = """\
+ 0: --RX(0.1)---RX(0.4)--+C--+| <Z @ X> 
+ 1: --RY(0.06)-----------+X--+| <Z @ X> 
+"""
+
+    assert result == expected
+
+
+def test_show_all_wires_error():
+    """Test that show_all_wires will raise an error if the provided wire
+    order does not contain all wires on the device"""
+
+    dev = qml.device("default.qubit", wires=[-1, "a", "q2", 0])
+
+    @qml.qnode(dev)
+    def circuit():
+        qml.Hadamard(wires=-1)
+        qml.CNOT(wires=[-1, "q2"])
+        return qml.expval(qml.PauliX(wires="q2"))
+
+    with pytest.raises(ValueError, match="must contain all wires"):
+        qml.draw(circuit, show_all_wires=True, wire_order=[-1, "a"])()
+
+
+def test_missing_wire():
+    """Test that wires not specifically mentioned in the wire
+    reordering are appended at the bottom of the circuit drawing"""
+
+    dev = qml.device("default.qubit", wires=["a", -1, "q2"])
+
+    @qml.qnode(dev)
+    def circuit():
+        qml.Hadamard(wires=-1)
+        qml.CNOT(wires=["a", "q2"])
+        qml.RX(0.2, wires="a")
+        return qml.expval(qml.PauliX(wires="q2"))
+
+    # test one missing wire
+    res = qml.draw(circuit, wire_order=["q2", "a"])()
+    expected = [
+        " q2: ──╭X───────────┤ ⟨X⟩ ",
+        "  a: ──╰C──RX(0.2)──┤     ",
+        " -1: ───H───────────┤     \n",
+    ]
+
+    assert res == "\n".join(expected)
+
+    # test one missing wire
+    res = qml.draw(circuit, wire_order=["q2", -1])()
+    expected = [
+        " q2: ─────╭X───────────┤ ⟨X⟩ ",
+        " -1: ──H──│────────────┤     ",
+        "  a: ─────╰C──RX(0.2)──┤     \n",
+    ]
+
+    assert res == "\n".join(expected)
+
+    # test multiple missing wires
+    res = qml.draw(circuit, wire_order=["q2"])()
+    expected = [
+        " q2: ─────╭X───────────┤ ⟨X⟩ ",
+        " -1: ──H──│────────────┤     ",
+        "  a: ─────╰C──RX(0.2)──┤     \n",
+    ]
+
+    assert res == "\n".join(expected)
+
+
+def test_invalid_wires():
+    """Test that an exception is raised if a wire in the wire
+    ordering does not exist on the device"""
+    dev = qml.device("default.qubit", wires=["a", -1, "q2"])
+
+    @qml.qnode(dev)
+    def circuit():
+        qml.Hadamard(wires=-1)
+        qml.CNOT(wires=["a", "q2"])
+        qml.RX(0.2, wires="a")
+        return qml.expval(qml.PauliX(wires="q2"))
+
+    with pytest.raises(ValueError, match="contains wires not contained on the device"):
+        qml.draw(circuit, wire_order=["q2", 5])()
+
+
+@pytest.mark.parametrize(
+    "transform",
+    [qml.gradients.param_shift(shift=0.2), functools.partial(qml.gradients.param_shift, shift=0.2)],
+)
+def test_draw_batch_transform(transform):
+    """Test that drawing a batch transform works correctly"""
+    dev = qml.device("default.qubit", wires=1)
+
+    @transform
+    @qml.qnode(dev)
+    def circuit(x):
+        qml.Hadamard(wires=0)
+        qml.RX(x, wires=0)
+        return qml.expval(qml.PauliZ(wires=0))
+
+    # the parameter-shift transform will create two circuits; one with x+0.2
+    # and one with x-0.2.
+    res = qml.draw(circuit)(0.6)
+    expected = [" 0: ──H──RX(0.8)──┤ ⟨Z⟩ ", "", " 0: ──H──RX(0.4)──┤ ⟨Z⟩ ", ""]
+    assert res == "\n".join(expected)
+
+
+def test_direct_qnode_integration():
+    """Test that a QNode renders correctly."""
+    dev = qml.device("default.qubit", wires=2)
+
+    @qml.qnode(dev)
+    def qfunc(a, w):
+        qml.Hadamard(0)
+        qml.CRX(a, wires=[0, 1])
+        qml.Rot(w[0], w[1], w[2], wires=[1])
+        qml.CRX(-a, wires=[0, 1])
+
+        return qml.expval(qml.PauliZ(0) @ qml.PauliZ(1))
+
+    a, w = 2.3, [1.2, 3.2, 0.7]
+
+    assert qml.draw(qfunc)(a, w) == (
+        " 0: ──H──╭C────────────────────────────╭C─────────╭┤ ⟨Z ⊗ Z⟩ \n"
+        + " 1: ─────╰RX(2.3)──Rot(1.2, 3.2, 0.7)──╰RX(-2.3)──╰┤ ⟨Z ⊗ Z⟩ \n"
+    )
+
+    assert qml.draw(qfunc, charset="ascii")(a, w) == (
+        " 0: --H--+C----------------------------+C---------+| <Z @ Z> \n"
+        + " 1: -----+RX(2.3)--Rot(1.2, 3.2, 0.7)--+RX(-2.3)--+| <Z @ Z> \n"
+    )
+
+
+def test_same_wire_multiple_measurements():
+    """Test that drawing a QNode with multiple measurements on certain wires works correctly."""
+    dev = qml.device("default.qubit", wires=4)
+
+    @qml.qnode(dev)
+    def qnode(x, y):
+        qml.RY(x, wires=0)
+        qml.Hadamard(0)
+        qml.RZ(y, wires=0)
+        return [
+            qml.expval(qml.PauliX(wires=[0]) @ qml.PauliX(wires=[1]) @ qml.PauliX(wires=[2])),
+            qml.expval(qml.PauliX(wires=[0]) @ qml.PauliX(wires=[3])),
+        ]
+
+    expected = (
+        " 0: ──RY(1)──H──RZ(2)──╭┤ ⟨X ⊗ X ⊗ X⟩ ╭┤ ⟨X ⊗ X⟩ \n"
+        + " 1: ───────────────────├┤ ⟨X ⊗ X ⊗ X⟩ │┤         \n"
+        + " 2: ───────────────────╰┤ ⟨X ⊗ X ⊗ X⟩ │┤         \n"
+        + " 3: ────────────────────┤             ╰┤ ⟨X ⊗ X⟩ \n"
+    )
+    assert qml.draw(qnode)(1.0, 2.0) == expected
+
+
+def test_same_wire_multiple_measurements_many_obs():
+    """Test that drawing a QNode with multiple measurements on certain
+    wires works correctly when there are more observables than the number of
+    observables for any wire.
+    """
+    dev = qml.device("default.qubit", wires=4)
+
+    @qml.qnode(dev)
+    def qnode(x, y):
+        qml.RY(x, wires=0)
+        qml.Hadamard(0)
+        qml.RZ(y, wires=0)
+        return [
+            qml.expval(qml.PauliZ(0)),
+            qml.expval(qml.PauliZ(1)),
+            qml.expval(qml.PauliZ(0) @ qml.PauliZ(1)),
+        ]
+
+    expected = (
+        " 0: ──RY(0.3)──H──RZ(0.2)──┤ ⟨Z⟩ ┤     ╭┤ ⟨Z ⊗ Z⟩ \n"
+        + " 1: ───────────────────────┤     ┤ ⟨Z⟩ ╰┤ ⟨Z ⊗ Z⟩ \n"
+    )
+    assert qml.draw(qnode)(0.3, 0.2) == expected
+
+
+class TestWireOrdering:
+    """Tests for wire ordering functionality"""
+
+    def test_default_ordering(self):
+        """Test that the default wire ordering matches the device"""
+
+        dev = qml.device("default.qubit", wires=["a", -1, "q2"])
+
+        @qml.qnode(dev)
+        def circuit():
+            qml.Hadamard(wires=-1)
+            qml.CNOT(wires=["a", "q2"])
+            qml.RX(0.2, wires="a")
+            return qml.expval(qml.PauliX(wires="q2"))
+
+        res = qml.draw(circuit)()
+        expected = [
+            "  a: ─────╭C──RX(0.2)──┤     ",
+            " -1: ──H──│────────────┤     ",
+            " q2: ─────╰X───────────┤ ⟨X⟩ \n",
+        ]
+
+        assert res == "\n".join(expected)
+
+    def test_wire_reordering(self):
+        """Test that wires are correctly reordered"""
+
+        dev = qml.device("default.qubit", wires=["a", -1, "q2"])
+
+        @qml.qnode(dev)
+        def circuit():
+            qml.Hadamard(wires=-1)
+            qml.CNOT(wires=["a", "q2"])
+            qml.RX(0.2, wires="a")
+            return qml.expval(qml.PauliX(wires="q2"))
+
+        res = qml.draw(circuit, wire_order=["q2", "a", -1])()
+        expected = [
+            " q2: ──╭X───────────┤ ⟨X⟩ ",
+            "  a: ──╰C──RX(0.2)──┤     ",
+            " -1: ───H───────────┤     \n",
+        ]
+
+        assert res == "\n".join(expected)
+
+    def test_include_empty_wires(self):
+        """Test that empty wires are correctly included"""
+
+        dev = qml.device("default.qubit", wires=[-1, "a", "q2", 0])
+
+        @qml.qnode(dev)
+        def circuit():
+            qml.Hadamard(wires=-1)
+            qml.CNOT(wires=[-1, "q2"])
+            return qml.expval(qml.PauliX(wires="q2"))
+
+        res = qml.draw(circuit, show_all_wires=True)()
+        expected = [
+            " -1: ──H──╭C──┤     ",
+            "  a: ─────│───┤     ",
+            " q2: ─────╰X──┤ ⟨X⟩ ",
+            "  0: ─────────┤     \n",
+        ]
+
+        assert res == "\n".join(expected)
+
+    def test_show_all_wires_error(self):
+        """Test that show_all_wires will raise an error if the provided wire
+        order does not contain all wires on the device"""
+
+        dev = qml.device("default.qubit", wires=[-1, "a", "q2", 0])
+
+        @qml.qnode(dev)
+        def circuit():
+            qml.Hadamard(wires=-1)
+            qml.CNOT(wires=[-1, "q2"])
+            return qml.expval(qml.PauliX(wires="q2"))
+
+        with pytest.raises(ValueError, match="must contain all wires"):
+            qml.draw(circuit, show_all_wires=True, wire_order=[-1, "a"])()
+
+    def test_missing_wire(self):
+        """Test that wires not specifically mentioned in the wire
+        reordering are appended at the bottom of the circuit drawing"""
+
+        dev = qml.device("default.qubit", wires=["a", -1, "q2"])
+
+        @qml.qnode(dev)
+        def circuit():
+            qml.Hadamard(wires=-1)
+            qml.CNOT(wires=["a", "q2"])
+            qml.RX(0.2, wires="a")
+            return qml.expval(qml.PauliX(wires="q2"))
+
+        # test one missing wire
+        res = qml.draw(circuit, wire_order=["q2", "a"])()
+        expected = [
+            " q2: ──╭X───────────┤ ⟨X⟩ ",
+            "  a: ──╰C──RX(0.2)──┤     ",
+            " -1: ───H───────────┤     \n",
+        ]
+
+        assert res == "\n".join(expected)
+
+        # test one missing wire
+        res = qml.draw(circuit, wire_order=["q2", -1])()
+        expected = [
+            " q2: ─────╭X───────────┤ ⟨X⟩ ",
+            " -1: ──H──│────────────┤     ",
+            "  a: ─────╰C──RX(0.2)──┤     \n",
+        ]
+
+        assert res == "\n".join(expected)
+
+        # test multiple missing wires
+        res = qml.draw(circuit, wire_order=["q2"])()
+        expected = [
+            " q2: ─────╭X───────────┤ ⟨X⟩ ",
+            " -1: ──H──│────────────┤     ",
+            "  a: ─────╰C──RX(0.2)──┤     \n",
+        ]
+
+        assert res == "\n".join(expected)
+
+    def test_invalid_wires(self):
+        """Test that an exception is raised if a wire in the wire
+        ordering does not exist on the device"""
+        dev = qml.device("default.qubit", wires=["a", -1, "q2"])
+
+        @qml.qnode(dev)
+        def circuit():
+            qml.Hadamard(wires=-1)
+            qml.CNOT(wires=["a", "q2"])
+            qml.RX(0.2, wires="a")
+            return qml.expval(qml.PauliX(wires="q2"))
+
+        with pytest.raises(ValueError, match="contains wires not contained on the device"):
+            res = qml.draw(circuit, wire_order=["q2", 5])()
+
+    def test_no_ops_draws(self):
+        """Test that a QNode with no operations still draws correctly"""
+        dev = qml.device("default.qubit", wires=3)
+
+        @qml.qnode(dev)
+        def qnode():
+            return qml.expval(qml.PauliX(wires=[0]) @ qml.PauliX(wires=[1]) @ qml.PauliX(wires=[2]))
+
+        res = qml.draw(qnode)()
+        expected = [
+            " 0: ──╭┤ ⟨X ⊗ X ⊗ X⟩ \n",
+            " 1: ──├┤ ⟨X ⊗ X ⊗ X⟩ \n",
+            " 2: ──╰┤ ⟨X ⊗ X ⊗ X⟩ \n",
+        ]
+
+        assert res == "".join(expected)