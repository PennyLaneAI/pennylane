# Copyright 2021 Xanadu Quantum Technologies Inc.

# Licensed under the Apache License, Version 2.0 (the "License");
# you may not use this file except in compliance with the License.
# You may obtain a copy of the License at

#     http://www.apache.org/licenses/LICENSE-2.0

# Unless required by applicable law or agreed to in writing, software
# distributed under the License is distributed on an "AS IS" BASIS,
# WITHOUT WARRANTIES OR CONDITIONS OF ANY KIND, either express or implied.
# See the License for the specific language governing permissions and
# limitations under the License.
"""
Tests for mitigation transforms.
"""
<<<<<<< HEAD
# pylint:disable=no-self-use
from functools import partial
=======
>>>>>>> 17620776
import pytest

from packaging import version

import pennylane as qml
from pennylane import numpy as np
from pennylane.tape import QuantumScript
from pennylane.transforms import mitigate_with_zne, richardson_extrapolate, fold_global

with qml.queuing.AnnotatedQueue() as q_tape:
    qml.BasisState([1], wires=0)
    qml.RX(0.9, wires=0)
    qml.RY(0.4, wires=1)
    qml.CNOT(wires=[0, 1])
    qml.RY(0.5, wires=0)
    qml.RX(0.6, wires=1)
    qml.expval(qml.PauliZ(0) @ qml.PauliZ(1))

tape = QuantumScript.from_queue(q_tape)
with qml.queuing.AnnotatedQueue() as q_tape_base:
    qml.RX(0.9, wires=0)
    qml.RY(0.4, wires=1)
    qml.CNOT(wires=[0, 1])
    qml.RY(0.5, wires=0)
    qml.RX(0.6, wires=1)


tape_base = QuantumScript.from_queue(q_tape_base)


def same_tape(tape1, tape2):
    """Raises an error if tapes are not identical"""
    assert all(o1.name == o2.name for o1, o2 in zip(tape1.operations, tape2.operations))
    assert all(o1.wires == o2.wires for o1, o2 in zip(tape1.operations, tape2.operations))
    assert all(
        np.allclose(o1.parameters, o2.parameters)
        for o1, o2 in zip(tape1.operations, tape2.operations)
    )
    assert len(tape1.measurements) == len(tape2.measurements)
    assert all(
        m1.return_type == m2.return_type for m1, m2 in zip(tape1.measurements, tape2.measurements)
    )
    assert all(o1.name == o2.name for o1, o2 in zip(tape1.observables, tape2.observables))
    assert all(o1.wires == o2.wires for o1, o2 in zip(tape1.observables, tape2.observables))


class TestMitigateWithZNE:
    """Tests for the mitigate_with_zne function"""

    folding = lambda *args, **kwargs: tape_base
    extrapolate = lambda *args, **kwargs: [3.141]

    def test_folding_call(self, mocker):
        """Tests that arguments are passed to the folding function as expected"""
        spy = mocker.spy(self, "folding")
        scale_factors = [1, 2, -4]
        folding_kwargs = {"Hello": "goodbye"}

        mitigate_with_zne(tape, scale_factors, self.folding, self.extrapolate, folding_kwargs)

        args = spy.call_args_list

        for i in range(3):
            same_tape(args[i][0][0], tape_base)
        assert [args[i][0][1] for i in range(3)] == scale_factors
        assert all(args[i][1] == folding_kwargs for i in range(3))

    def test_extrapolate_call(self, mocker):
        """Tests that arguments are passed to the extrapolate function as expected"""
        spy = mocker.spy(self, "extrapolate")
        scale_factors = [1, 2, -4]
        random_results = [0.1, 0.2, 0.3]
        extrapolate_kwargs = {"Hello": "goodbye"}

        tapes, fn = mitigate_with_zne(
            tape,
            scale_factors,
            self.folding,
            self.extrapolate,
            extrapolate_kwargs=extrapolate_kwargs,
        )
        res = fn(random_results)
        assert res == 3.141

        args = spy.call_args
        assert args[0][0] == scale_factors
        assert np.allclose(args[0][1], random_results)

        assert args[1] == extrapolate_kwargs

        for t in tapes:
            same_tape(t, tape)

    def test_multi_returns(self):
        """Tests if the expected shape is returned when mitigating a circuit with two returns"""
        noise_strength = 0.05

        dev_noise_free = qml.device("default.mixed", wires=2)
        dev = qml.transforms.insert(qml.AmplitudeDamping, noise_strength)(dev_noise_free)

        n_wires = 2
        n_layers = 2

        shapes = qml.SimplifiedTwoDesign.shape(n_layers, n_wires)
        np.random.seed(0)
        w1, w2 = [np.random.random(s) for s in shapes]

        @partial(
            qml.transforms.mitigate_with_zne,
            scale_factors=[1, 2, 3],
            folding=fold_global,
            extrapolate=richardson_extrapolate,
        )
        @qml.qnode(dev)
        def mitigated_circuit(w1, w2):
            qml.SimplifiedTwoDesign(w1, w2, wires=range(2))
            return qml.expval(qml.PauliZ(0)), qml.expval(qml.Hadamard(1))

        @qml.qnode(dev_noise_free)
        def ideal_circuit(w1, w2):
            qml.SimplifiedTwoDesign(w1, w2, wires=range(2))
            return qml.expval(qml.PauliZ(0)), qml.expval(qml.Hadamard(1))

        res_mitigated = mitigated_circuit(w1, w2)
        res_ideal = ideal_circuit(w1, w2)

        # check shapes
        assert isinstance(res_mitigated, tuple)
        assert len(res_mitigated) == 2
        assert all(res.shape == () for res in res_mitigated)

        assert isinstance(res_ideal, tuple)
        assert len(res_ideal) == 2
        assert all(res.shape == () for res in res_ideal)

        res_mitigated = qml.math.stack(res_mitigated)
        res_ideal = qml.math.stack(res_ideal)

        assert res_mitigated.shape == res_ideal.shape
        assert not np.allclose(res_mitigated, res_ideal)

    def test_reps_per_factor_not_1(self, mocker):
        """Tests if mitigation proceeds as expected when reps_per_factor is not 1 (default)"""
        scale_factors = [1, 2, -4]
        spy_fold = mocker.spy(self, "folding")
        spy_extrapolate = mocker.spy(self, "extrapolate")
        _, fn = mitigate_with_zne(
            tape, scale_factors, self.folding, self.extrapolate, reps_per_factor=2
        )
        random_results = [0.1, 0.2, 0.3, 0.4, 0.5, 0.6]

        args = spy_fold.call_args_list
        for i in range(6):
            same_tape(args[i][0][0], tape_base)
        assert [args[i][0][1] for i in range(6)] == [1, 1, 2, 2, -4, -4]

        fn(random_results)

        args = spy_extrapolate.call_args

        assert args[0][0] == scale_factors
        assert np.allclose(args[0][1], np.mean(np.reshape(random_results, (3, 2)), axis=1))


@pytest.fixture
def skip_if_no_mitiq_support():
    """Fixture to skip if minimum version of mitiq is not available"""
    try:
        import mitiq

        v = version.parse(mitiq.__version__)
        t = version.parse("0.11.0")
        if v.major < t.major and v.minor < t.minor:
            pytest.skip("Mitiq version too low")
    except ImportError:
        pytest.skip("Mitiq not available")


@pytest.fixture
def skip_if_no_pl_qiskit_support():
    """Fixture to skip if pennylane_qiskit is not available"""
    pytest.importorskip("pennylane_qiskit")


@pytest.mark.usefixtures("skip_if_no_pl_qiskit_support")
@pytest.mark.usefixtures("skip_if_no_mitiq_support")
class TestMitiqIntegration:
    """Tests if the mitigate_with_zne transform is compatible with using mitiq as a backend"""

    def test_multiple_returns(self):
        """Tests if the expected shape is returned when mitigating a circuit with two returns"""
        from mitiq.zne.inference import RichardsonFactory

        noise_strength = 0.05

        dev_noise_free = qml.device("default.mixed", wires=2)
        dev = qml.transforms.insert(qml.AmplitudeDamping, noise_strength)(dev_noise_free)

        n_wires = 2
        n_layers = 2

        shapes = qml.SimplifiedTwoDesign.shape(n_layers, n_wires)
        np.random.seed(0)
        w1, w2 = [np.random.random(s) for s in shapes]

        @partial(
            qml.transforms.mitigate_with_zne,
            scale_factors=[1, 2, 3],
            folding=fold_global,
            extrapolate=RichardsonFactory.extrapolate,
        )
        @qml.qnode(dev)
        def mitigated_circuit(w1, w2):
            qml.SimplifiedTwoDesign(w1, w2, wires=range(2))
            return qml.expval(qml.PauliZ(0)), qml.expval(qml.Hadamard(1))

        @qml.qnode(dev_noise_free)
        def ideal_circuit(w1, w2):
            qml.SimplifiedTwoDesign(w1, w2, wires=range(2))
            return qml.expval(qml.PauliZ(0)), qml.expval(qml.Hadamard(1))

        res_mitigated = mitigated_circuit(w1, w2)
        res_ideal = ideal_circuit(w1, w2)

        # check shapes
        assert isinstance(res_mitigated, tuple)
        assert len(res_mitigated) == 2
        assert all(res.shape == () for res in res_mitigated)

        assert isinstance(res_ideal, tuple)
        assert len(res_ideal) == 2
        assert all(res.shape == () for res in res_ideal)

        res_mitigated = qml.math.stack(res_mitigated)
        res_ideal = qml.math.stack(res_ideal)

        assert res_mitigated.shape == res_ideal.shape
        assert not np.allclose(res_mitigated, res_ideal)

    def test_single_return(self):
        """Tests if the expected shape is returned when mitigating a circuit with a single return"""
        from mitiq.zne.inference import RichardsonFactory

        noise_strength = 0.05

        dev_noise_free = qml.device("default.mixed", wires=2)
        dev = qml.transforms.insert(qml.AmplitudeDamping, noise_strength)(dev_noise_free)

        n_wires = 2
        n_layers = 2

        shapes = qml.SimplifiedTwoDesign.shape(n_layers, n_wires)
        np.random.seed(0)
        w1, w2 = [np.random.random(s) for s in shapes]

        @partial(
            qml.transforms.mitigate_with_zne,
            scale_factors=[1, 2, 3],
            folding=fold_global,
            extrapolate=RichardsonFactory.extrapolate,
        )
        @qml.qnode(dev)
        def mitigated_circuit(w1, w2):
            qml.SimplifiedTwoDesign(w1, w2, wires=range(2))
            return qml.expval(qml.PauliZ(0))

        @qml.qnode(dev_noise_free)
        def ideal_circuit(w1, w2):
            qml.SimplifiedTwoDesign(w1, w2, wires=range(2))
            return qml.expval(qml.PauliZ(0))

        res_mitigated = mitigated_circuit(w1, w2)
        res_ideal = ideal_circuit(w1, w2)

        assert res_mitigated.shape == res_ideal.shape
        assert not np.allclose(res_mitigated, res_ideal)

    def test_with_reps_per_factor(self):
        """Tests if the expected shape is returned when mitigating a circuit with a reps_per_factor
        set not equal to 1"""
        from mitiq.zne.scaling import fold_gates_at_random
        from mitiq.zne.inference import RichardsonFactory

        noise_strength = 0.05

        dev_noise_free = qml.device("default.mixed", wires=2)
        dev = qml.transforms.insert(qml.AmplitudeDamping, noise_strength)(dev_noise_free)

        n_wires = 2
        n_layers = 2

        shapes = qml.SimplifiedTwoDesign.shape(n_layers, n_wires)
        np.random.seed(0)
        w1, w2 = [np.random.random(s) for s in shapes]

        @partial(
            qml.transforms.mitigate_with_zne,
            scale_factors=[1, 2, 3],
            folding=fold_gates_at_random,
            extrapolate=RichardsonFactory.extrapolate,
            reps_per_factor=2,
        )
        @qml.qnode(dev)
        def mitigated_circuit(w1, w2):
            qml.SimplifiedTwoDesign(w1, w2, wires=range(2))
            return qml.expval(qml.PauliZ(0))

        @qml.qnode(dev_noise_free)
        def ideal_circuit(w1, w2):
            qml.SimplifiedTwoDesign(w1, w2, wires=range(2))
            return qml.expval(qml.PauliZ(0))

        res_mitigated = mitigated_circuit(w1, w2)
        res_ideal = ideal_circuit(w1, w2)

        assert res_mitigated.shape == res_ideal.shape
        assert not np.allclose(res_mitigated, res_ideal)

    def test_integration(self):
        """Test if the error of the mitigated result is less than the error of the unmitigated
        result for a circuit with known expectation values"""
        from mitiq.zne.inference import RichardsonFactory

        noise_strength = 0.05

        dev_noise_free = qml.device("default.mixed", wires=2)
        dev = qml.transforms.insert(qml.AmplitudeDamping, noise_strength)(dev_noise_free)

        n_wires = 2
        n_layers = 2

        shapes = qml.SimplifiedTwoDesign.shape(n_layers, n_wires)
        np.random.seed(0)
        w1, w2 = [np.random.random(s) for s in shapes]

        def circuit(w1, w2):
            qml.SimplifiedTwoDesign(w1, w2, wires=range(2))
            qml.adjoint(qml.SimplifiedTwoDesign)(w1, w2, wires=range(2))
            return qml.expval(qml.PauliZ(0)), qml.expval(qml.PauliZ(1))

        exact_qnode = qml.QNode(circuit, dev_noise_free)
        noisy_qnode = qml.QNode(circuit, dev)

        @partial(
            qml.transforms.mitigate_with_zne,
            scale_factors=[1, 2, 3],
            folding=fold_global,
            extrapolate=RichardsonFactory.extrapolate,
        )
        @qml.qnode(dev)
        def mitigated_qnode(w1, w2):
            qml.SimplifiedTwoDesign(w1, w2, wires=range(2))
            qml.adjoint(qml.SimplifiedTwoDesign)(w1, w2, wires=range(2))
            return qml.expval(qml.PauliZ(0)), qml.expval(qml.PauliZ(1))

        exact_val = exact_qnode(w1, w2)
        noisy_val = noisy_qnode(w1, w2)
        mitigated_val = mitigated_qnode(w1, w2)

        for res in [exact_val, noisy_val, mitigated_val]:
            assert isinstance(res, tuple)
            assert len(res) == 2
            assert all(r.shape == () for r in res)

        exact_val = qml.math.stack(exact_val)
        noisy_val = qml.math.stack(noisy_val)
        mitigated_val = qml.math.stack(mitigated_val)

        mitigated_err = np.abs(exact_val - mitigated_val)
        noisy_err = np.abs(exact_val - noisy_val)

        assert np.allclose(exact_val, [1, 1])
        assert all(mitigated_err < noisy_err)

    @pytest.mark.xfail(
        reason="Using external tape transforms breaks differentiability",
    )
    def test_grad(self):
        """Tests if the gradient is calculated successfully."""
        from mitiq.zne.inference import RichardsonFactory

        noise_strength = 0.05

        dev_noise_free = qml.device("default.mixed", wires=2)
        dev = qml.transforms.insert(qml.AmplitudeDamping, noise_strength)(dev_noise_free)

        n_wires = 2
        n_layers = 2

        shapes = qml.SimplifiedTwoDesign.shape(n_layers, n_wires)
        np.random.seed(0)
        w1, w2 = [np.random.random(s, requires_grad=True) for s in shapes]

        @partial(
            qml.transforms.mitigate_with_zne,
            scale_factors=[1, 2, 3],
            folding=fold_global,
            extrapolate=RichardsonFactory.extrapolate,
        )
        @qml.qnode(dev)
        def mitigated_circuit(w1, w2):
            qml.SimplifiedTwoDesign(w1, w2, wires=range(2))
            return qml.expval(qml.PauliZ(0))

        g = qml.grad(mitigated_circuit)(w1, w2)
        for g_ in g:
            assert not np.allclose(g_, 0)


# qnodes for the diffable ZNE error mitigation
def qfunc(theta):
    qml.RY(theta[0], wires=0)
    qml.RY(theta[1], wires=1)
    return qml.expval(1 * qml.PauliZ(0) + 2 * qml.PauliZ(1))


def qfunc_multi(theta):
    qml.RY(theta[0], wires=0)
    qml.RY(theta[1], wires=1)
    return (qml.expval(qml.PauliZ(0)), qml.expval(qml.PauliZ(1)))


# Describe noise
noise_gate = qml.PhaseDamping

# Load devices
dev_ideal = qml.device("default.mixed", wires=2)
dev_noisy = qml.transforms.insert(noise_gate, 0.05)(dev_ideal)

out_ideal = np.sqrt(2) / 2 + np.sqrt(2)
grad_ideal_0 = [-np.sqrt(2) / 2, -np.sqrt(2)]

out_ideal_multi = np.array([np.sqrt(2) / 2, np.sqrt(3) / 2])
grad_ideal_0_multi = np.array([[-np.sqrt(2) / 2, 0], [0, -0.5]])


class TestDifferentiableZNE:
    """Testing differentiable ZNE"""

    def test_global_fold_constant_result(self):
        """Ensuring that the folded circuits always yields the same results."""

        dev = qml.device("default.qubit", wires=5)

        # Select template to use within circuit and generate parameters
        n_layers = 2
        n_wires = 3
        template = qml.SimplifiedTwoDesign
        weights_shape = template.shape(n_layers, n_wires)
        w1, w2 = [np.arange(np.prod(s)).reshape(s) for s in weights_shape]

        dev = qml.device("default.qubit", wires=range(n_wires))

        # This circuit itself produces the identity by construction
        @qml.qnode(dev)
        def circuit(w1, w2):
            template(w1, w2, wires=range(n_wires))
            qml.adjoint(template(w1, w2, wires=range(n_wires)))
            return qml.expval(qml.PauliZ(0))

        res = [
            fold_global(circuit, scale_factor=scale_factor)(w1, w2) for scale_factor in range(1, 5)
        ]
        assert np.allclose(res, 1)

    def test_polyfit(self):
        """Testing the custom diffable _polyfit function"""
        # pylint: disable=protected-access
        x = np.linspace(1, 4, 4)
        y = 3.0 * x**2 + 2.0 * x + 1.0
        coeffs = qml.transforms.mitigate._polyfit(x, y, 2)
        assert qml.math.allclose(qml.math.squeeze(coeffs), [3, 2, 1])

    @pytest.mark.autograd
    def test_diffability_autograd(self):
        """Testing that the mitigated qnode can be differentiated and returns the correct gradient in autograd"""
        qnode_noisy = qml.QNode(qfunc, dev_noisy)
        qnode_ideal = qml.QNode(qfunc, dev_ideal)

        scale_factors = [1.0, 2.0, 3.0]

        mitigated_qnode = mitigate_with_zne(
            qnode_noisy, scale_factors, fold_global, richardson_extrapolate
        )

        theta = np.array([np.pi / 4, np.pi / 4], requires_grad=True)

        res = mitigated_qnode(theta)
        assert qml.math.allclose(res, out_ideal, atol=1e-2)
        grad = qml.grad(mitigated_qnode)(theta)
        grad_ideal = qml.grad(qnode_ideal)(theta)
        assert qml.math.allclose(grad_ideal, grad_ideal_0)
        assert qml.math.allclose(grad, grad_ideal, atol=1e-2)
        qml.grad(qnode_noisy)(theta)

    @pytest.mark.jax
    @pytest.mark.parametrize("interface", ["auto", "jax"])
    def test_diffability_jax(self, interface):
        """Testing that the mitigated qnode can be differentiated and returns the correct gradient in jax"""
        import jax
        import jax.numpy as jnp

        qnode_noisy = qml.QNode(qfunc, dev_noisy, interface=interface)
        qnode_ideal = qml.QNode(qfunc, dev_ideal, interface=interface)

        scale_factors = [1.0, 2.0, 3.0]

        mitigated_qnode = mitigate_with_zne(
            qnode_noisy, scale_factors, fold_global, richardson_extrapolate
        )

        theta = jnp.array(
            [np.pi / 4, np.pi / 4],
        )

        res = mitigated_qnode(theta)
        assert qml.math.allclose(res, out_ideal, atol=1e-2)
        grad = jax.grad(mitigated_qnode)(theta)
        grad_ideal = jax.grad(qnode_ideal)(theta)
        assert qml.math.allclose(grad_ideal, grad_ideal_0)
        assert qml.math.allclose(grad, grad_ideal, atol=1e-2)
        jax.grad(qnode_noisy)(theta)

    @pytest.mark.jax
    @pytest.mark.parametrize("interface", ["auto", "jax", "jax-jit"])
    def test_diffability_jaxjit(self, interface):
        """Testing that the mitigated qnode can be differentiated and returns the correct gradient in jax-jit"""
        import jax
        import jax.numpy as jnp

        qnode_noisy = qml.QNode(qfunc, dev_noisy, interface=interface)
        qnode_ideal = qml.QNode(qfunc, dev_ideal, interface=interface)

        scale_factors = [1.0, 2.0, 3.0]

        mitigated_qnode = jax.jit(
            mitigate_with_zne(qnode_noisy, scale_factors, fold_global, richardson_extrapolate)
        )

        theta = jnp.array(
            [np.pi / 4, np.pi / 4],
        )

        res = mitigated_qnode(theta)
        assert qml.math.allclose(res, out_ideal, atol=1e-2)
        grad = jax.grad(mitigated_qnode)(theta)
        grad_ideal = jax.grad(qnode_ideal)(theta)
        assert qml.math.allclose(grad_ideal, grad_ideal_0)
        assert qml.math.allclose(grad, grad_ideal, atol=1e-2)
        jax.grad(qnode_noisy)(theta)

    @pytest.mark.torch
    @pytest.mark.parametrize("interface", ["auto", "torch"])
    def test_diffability_torch(self, interface):
        """Testing that the mitigated qnode can be differentiated and returns the correct gradient in torch"""
        import torch

        qnode_noisy = qml.QNode(qfunc, dev_noisy, interface=interface)
        qnode_ideal = qml.QNode(qfunc, dev_ideal, interface=interface)

        scale_factors = [1.0, 2.0, 3.0]

        mitigated_qnode = mitigate_with_zne(
            qnode_noisy, scale_factors, fold_global, richardson_extrapolate
        )

        theta = torch.tensor([np.pi / 4, np.pi / 4], requires_grad=True)

        res = mitigated_qnode(theta)

        assert qml.math.allclose(res, out_ideal, atol=1e-2)
        res.backward()
        grad = theta.grad
        theta0 = torch.tensor([np.pi / 4, np.pi / 4], requires_grad=True)
        res_ideal = qnode_ideal(theta0)
        res_ideal.backward()
        grad_ideal = theta0.grad
        assert qml.math.allclose(grad_ideal, grad_ideal_0)
        assert qml.math.allclose(grad, grad_ideal, atol=1e-2)

    @pytest.mark.tf
    @pytest.mark.parametrize("interface", ["auto", "tf"])
    def test_diffability_tf(self, interface):
        """Testing that the mitigated qnode can be differentiated and returns the correct gradient in tf"""
        import tensorflow as tf

        qnode_noisy = qml.QNode(qfunc, dev_noisy, interface=interface)
        qnode_ideal = qml.QNode(qfunc, dev_ideal, interface=interface)

        scale_factors = [1.0, 2.0, 3.0]

        mitigated_qnode = mitigate_with_zne(
            qnode_noisy, scale_factors, fold_global, richardson_extrapolate
        )

        theta = tf.Variable([np.pi / 4, np.pi / 4])

        with tf.GradientTape() as t:
            res = mitigated_qnode(theta)

        assert qml.math.allclose(res, out_ideal, atol=1e-2)

        grad = t.gradient(res, theta)
        with tf.GradientTape() as t:
            res_ideal = qnode_ideal(theta)
        grad_ideal = t.gradient(res_ideal, theta)

        assert qml.math.allclose(grad_ideal, grad_ideal_0)
        assert qml.math.allclose(grad, grad_ideal, atol=1e-2)

    @pytest.mark.autograd
    def test_diffability_autograd_multi(self):
        """Testing that the mitigated qnode can be differentiated and returns
        the correct gradient in autograd for multiple measurements"""
        qnode_noisy = qml.QNode(qfunc_multi, dev_noisy)
        qnode_ideal = qml.QNode(qfunc_multi, dev_ideal)

        scale_factors = [1.0, 2.0, 3.0]

        mitigated_qnode = mitigate_with_zne(
            qnode_noisy, scale_factors, fold_global, richardson_extrapolate
        )

        theta = np.array([np.pi / 4, np.pi / 6], requires_grad=True)

        res = qml.math.stack(mitigated_qnode(theta))
        assert qml.math.allclose(res, out_ideal_multi, atol=1e-2)

        grad = qml.jacobian(lambda t: qml.math.stack(mitigated_qnode(t)))(theta)
        grad_ideal = qml.jacobian(lambda t: qml.math.stack(qnode_ideal(t)))(theta)
        assert qml.math.allclose(grad_ideal, grad_ideal_0_multi, atol=1e-6)
        assert qml.math.allclose(grad, grad_ideal, atol=1e-2)

    @pytest.mark.jax
    @pytest.mark.parametrize("interface", ["auto", "jax"])
    def test_diffability_jax_multi(self, interface):
        """Testing that the mitigated qnode can be differentiated and returns
        the correct gradient in jax for multiple measurements"""
        import jax
        import jax.numpy as jnp

        qnode_noisy = qml.QNode(qfunc_multi, dev_noisy, interface=interface)
        qnode_ideal = qml.QNode(qfunc_multi, dev_ideal, interface=interface)

        scale_factors = [1.0, 2.0, 3.0]

        mitigated_qnode = mitigate_with_zne(
            qnode_noisy, scale_factors, fold_global, richardson_extrapolate
        )

        theta = jnp.array(
            [np.pi / 4, np.pi / 6],
        )

        res = qml.math.stack(mitigated_qnode(theta))
        assert qml.math.allclose(res, out_ideal_multi, atol=1e-2)

        grad = jax.jacobian(lambda t: qml.math.stack(mitigated_qnode(t)))(theta)
        grad_ideal = jax.jacobian(lambda t: qml.math.stack(qnode_ideal(t)))(theta)
        assert qml.math.allclose(grad_ideal, grad_ideal_0_multi, atol=1e-6)
        assert qml.math.allclose(grad, grad_ideal, atol=1e-2)

    @pytest.mark.jax
    @pytest.mark.parametrize("interface", ["auto", "jax", "jax-jit"])
    def test_diffability_jaxjit_multi(self, interface):
        """Testing that the mitigated qnode can be differentiated and
        returns the correct gradient in jax-jit for multiple measurements"""
        import jax
        import jax.numpy as jnp

        qnode_noisy = qml.QNode(qfunc_multi, dev_noisy, interface=interface)
        qnode_ideal = qml.QNode(qfunc_multi, dev_ideal, interface=interface)

        scale_factors = [1.0, 2.0, 3.0]

        mitigated_qnode = jax.jit(
            mitigate_with_zne(qnode_noisy, scale_factors, fold_global, richardson_extrapolate)
        )

        theta = jnp.array(
            [np.pi / 4, np.pi / 6],
        )

        res = qml.math.stack(mitigated_qnode(theta))
        assert qml.math.allclose(res, out_ideal_multi, atol=1e-2)

        grad = jax.jacobian(lambda t: qml.math.stack(mitigated_qnode(t)))(theta)
        grad_ideal = jax.jacobian(lambda t: qml.math.stack(qnode_ideal(t)))(theta)
        assert qml.math.allclose(grad_ideal, grad_ideal_0_multi, atol=1e-6)
        assert qml.math.allclose(grad, grad_ideal, atol=1e-2)

    @pytest.mark.torch
    @pytest.mark.parametrize("interface", ["auto", "torch"])
    def test_diffability_torch_multi(self, interface):
        """Testing that the mitigated qnode can be differentiated and returns
        the correct gradient in torch for multiple measurements"""
        import torch

        qnode_noisy = qml.QNode(qfunc_multi, dev_noisy, interface=interface)
        qnode_ideal = qml.QNode(qfunc_multi, dev_ideal, interface=interface)

        scale_factors = [1.0, 2.0, 3.0]

        mitigated_qnode = mitigate_with_zne(
            qnode_noisy, scale_factors, fold_global, richardson_extrapolate
        )

        theta = torch.tensor([np.pi / 4, np.pi / 6], requires_grad=True)

        res = qml.math.stack(mitigated_qnode(theta))
        assert qml.math.allclose(res, out_ideal_multi, atol=1e-2)

        grad = torch.autograd.functional.jacobian(
            lambda t: qml.math.stack(mitigated_qnode(t)), theta
        )
        grad_ideal = torch.autograd.functional.jacobian(
            lambda t: qml.math.stack(qnode_ideal(t)), theta
        )
        assert qml.math.allclose(grad_ideal, grad_ideal_0_multi, atol=1e-6)
        assert qml.math.allclose(grad, grad_ideal, atol=1e-2)

    @pytest.mark.tf
    def test_diffability_tf_multi(self):
        """Testing that the mitigated qnode can be differentiated and returns
        the correct gradient in tf for multiple measurements"""
        import tensorflow as tf

        qnode_noisy = qml.QNode(qfunc_multi, dev_noisy, interface="tf")
        qnode_ideal = qml.QNode(qfunc_multi, dev_ideal, interface="tf")

        scale_factors = [1.0, 2.0, 3.0]

        mitigated_qnode = mitigate_with_zne(
            qnode_noisy, scale_factors, fold_global, richardson_extrapolate
        )

        theta = tf.Variable([np.pi / 4, np.pi / 6])

        with tf.GradientTape() as t:
            res = qml.math.stack(mitigated_qnode(theta))

        assert qml.math.allclose(res, out_ideal_multi, atol=1e-2)

        grad = t.jacobian(res, theta)
        with tf.GradientTape() as t:
            res_ideal = qml.math.stack(qnode_ideal(theta))

        grad_ideal = t.jacobian(res_ideal, theta)
        assert qml.math.allclose(grad_ideal, grad_ideal_0_multi, atol=1e-6)
        assert qml.math.allclose(grad, grad_ideal, atol=1e-2)<|MERGE_RESOLUTION|>--- conflicted
+++ resolved
@@ -14,11 +14,8 @@
 """
 Tests for mitigation transforms.
 """
-<<<<<<< HEAD
 # pylint:disable=no-self-use
 from functools import partial
-=======
->>>>>>> 17620776
 import pytest
 
 from packaging import version
