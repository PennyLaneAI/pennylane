--- conflicted
+++ resolved
@@ -52,12 +52,6 @@
     """Test the decorator fallsback to Jacobian QNode if it
     can't determine the device model"""
     dev = qml.device('default.gaussian', wires=1)
-<<<<<<< HEAD
-    # remember the current value
-    temp = dev._capabilities["model"]
-    dev._capabilities["model"] = 'None'
-=======
->>>>>>> 6ac7a3b8
 
     # use monkeypatch to avoid setting class attributes
     with monkeypatch.context() as m:
@@ -68,15 +62,11 @@
             qml.Displacement(a, 0, wires=0)
             return qml.expval(qml.X(wires=0))
 
-<<<<<<< HEAD
-    # reset attribute so it does not interfere with other tests
-    dev._capabilities["model"] = temp
-=======
         assert not isinstance(circuit, CVQNode)
         assert not isinstance(circuit, QubitQNode)
         assert isinstance(circuit, JacobianQNode)
         assert hasattr(circuit, "jacobian")
->>>>>>> 6ac7a3b8
+
 
 def test_torch_interface(skip_if_no_torch_support):
     """Test torch interface conversion"""
