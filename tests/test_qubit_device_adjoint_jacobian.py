--- conflicted
+++ resolved
@@ -38,24 +38,21 @@
             qml.RX(0.1, wires=0)
             qml.var(qml.PauliZ(0))
 
-<<<<<<< HEAD
         dev = qml.device("default.qubit", wires=1, shots=1)
-
-=======
-        tape = qml.tape.QuantumScript.from_queue(q)
->>>>>>> e5a994f2
+        tape = qml.tape.QuantumScript.from_queue(q)
         with pytest.raises(qml.QuantumFunctionError, match="Adjoint differentiation method does"):
             _check_adjoint_diffability(tape, dev)
 
     def test_finite_shots_warns(self):
         """Tests warning raised when finite shots specified"""
 
-        with qml.tape.QuantumTape() as tape:
-            qml.expval(qml.PauliZ(0))
+        with qml.queuing.AnnotatedQueue() as q:
+            qml.expval(qml.PauliZ(0))
+
+        tape = qml.tape.QuantumScript.from_queue(q)
 
         dev = qml.device("default.qubit", wires=1, shots=1)
 
-<<<<<<< HEAD
         with pytest.warns(
             UserWarning, match="Requested adjoint differentiation to be computed with finite shots."
         ):
@@ -139,12 +136,7 @@
             qml.expval(qml.Hermitian(mx, wires=[0, 2]))
 
         tape.trainable_params = {0, 1}
-=======
-        with qml.queuing.AnnotatedQueue() as q:
-            qml.expval(qml.PauliZ(0))
-
-        tape = qml.tape.QuantumScript.from_queue(q)
->>>>>>> e5a994f2
+
         with pytest.warns(
             UserWarning, match="Differentiating with respect to the input parameters of Hermitian"
         ):
@@ -409,8 +401,6 @@
         ]
         assert np.allclose(res, expected, atol=tol, rtol=0)
 
-<<<<<<< HEAD
-=======
     def test_trainable_hermitian_warns(self, tol):
         """Test attempting to compute the gradient of a tape that obtains the
         expectation value of a Hermitian operator emits a warning if the
@@ -427,8 +417,6 @@
             UserWarning, match="Differentiating with respect to the input parameters of Hermitian"
         ):
             res = dev.adjoint_jacobian(tape)
-
->>>>>>> e5a994f2
 
 class TestAdjointJacobianQNode:
     """Test QNode integration with the adjoint_jacobian method"""
