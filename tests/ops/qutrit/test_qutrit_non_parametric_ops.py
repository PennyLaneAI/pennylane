--- conflicted
+++ resolved
@@ -79,8 +79,6 @@
         res = op.eigvals()
         assert np.allclose(res, exp)
 
-<<<<<<< HEAD
-=======
     def test_tswap_eigenval(self):
         """Tests that the TAdd eigenvalue matches the numpy eigenvalues of the TAdd matrix"""
         op = qml.TSWAP(wires=[0, 1])
@@ -88,7 +86,6 @@
         res = op.eigvals()
         assert np.allclose(res, exp)
 
->>>>>>> 5c4c34b0
 
 period_three_ops = [
     qml.TShift(wires=0),
