# Copyright 2018-2022 Xanadu Quantum Technologies Inc.

# Licensed under the Apache License, Version 2.0 (the "License");
# you may not use this file except in compliance with the License.
# You may obtain a copy of the License at

#     http://www.apache.org/licenses/LICENSE-2.0

# Unless required by applicable law or agreed to in writing, software
# distributed under the License is distributed on an "AS IS" BASIS,
# WITHOUT WARRANTIES OR CONDITIONS OF ANY KIND, either express or implied.
# See the License for the specific language governing permissions and
# limitations under the License.
"""
Unit tests for the available non-parametric qutrit operations
"""
import pytest
import copy
import numpy as np
from scipy.stats import unitary_group

import pennylane as qml
from pennylane.wires import Wires

from gate_data import TSHIFT, TCLOCK, TADD, TSWAP

NON_PARAMETRIZED_OPERATIONS = [
    (qml.TShift, TSHIFT),
    (qml.TClock, TCLOCK),
    (qml.TAdd, TADD),
    (qml.TSWAP, TSWAP),
]


# TODO: Add tests for testing that the decomposition of non-parametric ops is correct


class TestOperations:
    @pytest.mark.parametrize("op_cls, mat", NON_PARAMETRIZED_OPERATIONS)
    def test_nonparametrized_op_copy(self, op_cls, mat, tol):
        """Tests that copied nonparametrized ops function as expected"""
        op = op_cls(wires=range(op_cls.num_wires))
        copied_op = copy.copy(op)
        np.testing.assert_allclose(op.matrix(), copied_op.matrix(), atol=tol)

        op._inverse = True
        copied_op2 = copy.copy(op)
        np.testing.assert_allclose(op.matrix(), copied_op2.matrix(), atol=tol)

    @pytest.mark.parametrize("ops, mat", NON_PARAMETRIZED_OPERATIONS)
    def test_matrices(self, ops, mat, tol):
        """Test matrices of non-parametrized operations are correct"""
        op = ops(wires=range(ops.num_wires))
        res_static = op.compute_matrix()
        res_dynamic = op.matrix()
        assert np.allclose(res_static, mat, atol=tol, rtol=0)
        assert np.allclose(res_dynamic, mat, atol=tol, rtol=0)


class TestEigenval:
    def test_tshift_eigenval(self):
        """Tests that the TShift eigenvalue matches the numpy eigenvalues of the TShift matrix"""
        op = qml.TShift(wires=0)
        exp = np.linalg.eigvals(op.matrix())
        res = op.eigvals()
        assert np.allclose(res, exp)

    def test_tclock_eigenval(self):
        """Tests that the TClock eigenvalue matches the numpy eigenvalues of the TClock matrix"""
        op = qml.TClock(wires=0)
        exp = np.linalg.eigvals(op.matrix())
        res = op.eigvals()
        assert np.allclose(res, exp)

    def test_tadd_eigenval(self):
        """Tests that the TAdd eigenvalue matches the numpy eigenvalues of the TAdd matrix"""
        op = qml.TAdd(wires=[0, 1])
        exp = np.linalg.eigvals(op.matrix())
        res = op.eigvals()
        assert np.allclose(res, exp)

    def test_tswap_eigenval(self):
<<<<<<< HEAD
        """Tests that the TAdd eigenvalue matches the numpy eigenvalues of the TAdd matrix"""
=======
        """Tests that the TSWAP eigenvalue matches the numpy eigenvalues of the TSWAP matrix"""
>>>>>>> 866b0c9f
        op = qml.TSWAP(wires=[0, 1])
        exp = np.linalg.eigvals(op.matrix())
        res = op.eigvals()
        assert np.allclose(res, exp)


period_three_ops = [
    qml.TShift(wires=0),
    qml.TClock(wires=0),
    qml.TAdd(wires=[0, 1]),
]


class TestPowMethod:
    @pytest.mark.parametrize("op", period_three_ops)
    @pytest.mark.parametrize("n", (-5, -2, 1, 4, 7))
    def test_period_three_1_mod_3(self, op, n):
        """Tests that ops raised to an integer power == 1 mod 3 are the same as the original op"""
        assert op.pow(n)[0].__class__ is op.__class__

    @pytest.mark.parametrize("op", period_three_ops)
    @pytest.mark.parametrize("n", (-4, -1, 2, 5, 8))
    def test_period_three_2_mod_3(self, op, n):
        """Tests that ops raised to an integer power == 2 mod 3 are the adjoint of the original op"""
        op_pow = op.pow(n)[0]
        assert op_pow.__class__ is op.__class__
        assert np.allclose(op.matrix().conj().T, op_pow.matrix())
        assert op_pow.inverse == True

    @pytest.mark.parametrize("op", period_three_ops)
    @pytest.mark.parametrize("n", (-6, -3, 0, 3, 6))
    def test_period_three_0_mod_3(self, op, n):
        """Tests that ops raised to an integer power == 0 mod 3 are empty lists"""
        assert len(op.pow(n)) == 0

    @pytest.mark.parametrize("op", period_three_ops)
    def test_period_three_noninteger_power(self, op):
        """Test that ops with a period of 3 raised to a non-integer power raise an error."""
        with pytest.raises(qml.operation.PowUndefinedError):
            op.pow(1.234)

    @pytest.mark.parametrize("offset", [0, 2, -2, 4, -4])
    def test_tswap_pow(self, offset):
        """Test powers of the TSWAP operator"""
        op = qml.TSWAP(wires=[0, 1])

        assert len(op.pow(0 + offset)) == 0
        assert op.pow(1 + offset)[0].__class__ is qml.TSWAP

        with pytest.raises(qml.operation.PowUndefinedError):
            op.pow(1.234)  # Expect error raised for non-integer power


label_data = [
    (qml.TShift(0), "TShift", "TShift⁻¹"),
    (qml.TClock(0), "TClock", "TClock⁻¹"),
    (qml.TAdd([0, 1]), "TAdd", "TAdd⁻¹"),
    (qml.TSWAP([0, 1]), "TSWAP", "TSWAP"),
]


@pytest.mark.parametrize("op, label1, label2", label_data)
def test_label_method(op, label1, label2):
    assert op.label() == label1
    assert op.label(decimals=2) == label1

    op.inv()
    assert op.label() == label2


control_data = [
    (qml.TShift(0), Wires([])),
    (qml.TClock(0), Wires([])),
    (qml.TAdd([0, 1]), Wires([0])),
    (qml.TSWAP([0, 1]), Wires([])),
]


@pytest.mark.parametrize("op, control_wires", control_data)
def test_control_wires(op, control_wires):
    """Test ``control_wires`` attribute for non-parametrized operations."""

    assert op.control_wires == control_wires


adjoint_ops = [  # ops that are not their own inverses
    qml.TShift(wires=0),
    qml.TClock(wires=0),
    qml.TAdd(wires=[0, 1]),
]

involution_ops = [  # ops that are their own inverses
    qml.TSWAP(wires=[0, 1]),
]


@pytest.mark.parametrize("op", adjoint_ops)
def test_adjoint_method(op, tol):
    adj_op = copy.copy(op)
    adj_op = adj_op.adjoint()

    assert adj_op.name == op.name + ".inv"
    assert np.allclose(adj_op.matrix(), op.matrix().conj().T)


@pytest.mark.parametrize("op", involution_ops)
def test_adjoint_method_involution(op, tol):
    adj_op = copy.copy(op)
    adj_op = adj_op.adjoint()

    assert adj_op.name == op.name
    assert np.allclose(adj_op.matrix(), op.matrix())<|MERGE_RESOLUTION|>--- conflicted
+++ resolved
@@ -80,11 +80,8 @@
         assert np.allclose(res, exp)
 
     def test_tswap_eigenval(self):
-<<<<<<< HEAD
-        """Tests that the TAdd eigenvalue matches the numpy eigenvalues of the TAdd matrix"""
-=======
         """Tests that the TSWAP eigenvalue matches the numpy eigenvalues of the TSWAP matrix"""
->>>>>>> 866b0c9f
+
         op = qml.TSWAP(wires=[0, 1])
         exp = np.linalg.eigvals(op.matrix())
         res = op.eigvals()
