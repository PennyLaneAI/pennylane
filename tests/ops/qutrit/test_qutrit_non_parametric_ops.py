--- conflicted
+++ resolved
@@ -210,17 +210,10 @@
 ]
 
 
-<<<<<<< HEAD
 @pytest.mark.parametrize("op, label", label_data)
 def test_label_method(op, label):
     assert op.label() == label
     assert op.label(decimals=2) == label
-=======
-@pytest.mark.parametrize("op, label1", label_data)
-def test_label_method(op, label1):
-    assert op.label() == label1
-    assert op.label(decimals=2) == label1
->>>>>>> 6c6708a5
 
 
 control_data = [
