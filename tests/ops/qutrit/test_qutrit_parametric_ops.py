--- conflicted
+++ resolved
@@ -412,12 +412,8 @@
     "op, obs, grad_fn",
     [
         (qml.TRX, qml.GellMann(0, 3), lambda phi: -np.sin(phi)),
-<<<<<<< HEAD
-        (qml.TRY, qml.GellMann(0, 8), lambda phi: 0 * phi),
+        (qml.TRY, qml.GellMann(0, 1), lambda phi: np.cos(phi)),
         (qml.TRZ, qml.GellMann(0, 3), lambda phi: 0 * phi),
-=======
-        (qml.TRY, qml.GellMann(0, 1), lambda phi: np.cos(phi)),
->>>>>>> 39d88fdb
     ],
 )
 class TestGrad:
