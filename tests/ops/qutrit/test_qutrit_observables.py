# Copyright 2018-2022 Xanadu Quantum Technologies Inc.

# Licensed under the Apache License, Version 2.0 (the "License");
# you may not use this file except in compliance with the License.
# You may obtain a copy of the License at

#     http://www.apache.org/licenses/LICENSE-2.0

# Unless required by applicable law or agreed to in writing, software
# distributed under the License is distributed on an "AS IS" BASIS,
# WITHOUT WARRANTIES OR CONDITIONS OF ANY KIND, either express or implied.
# See the License for the specific language governing permissions and
# limitations under the License.
"""Unit tests for qutrit observables."""
import functools
from unittest.mock import PropertyMock, patch

import pytest
import pennylane as qml
import numpy as np
from gate_data import GELL_MANN


# Hermitian matrices, their corresponding eigenvalues and eigenvectors.
EIGVALS_TEST_DATA = [
    (
        np.eye(3),
        np.array([1.0, 1.0, 1.0]),
        np.array([[1.0, 0.0, 0.0], [0.0, 1.0, 0.0], [0.0, 0.0, 1.0]]),
    ),
    (
        np.array([[0, 0, 1], [0, 1, 0], [1, 0, 0]]),
        np.array([-1.0, 1.0, 1.0]),
        np.array(
            [[-0.70710678, -0.70710678, 0.0], [0.0, 0.0, -1.0], [0.70710678, -0.70710678, 0.0]]
        ),
    ),
    (
        np.array([[0, 0, -1j], [0, 0, 0], [1j, 0, 0]]),
        np.array([-1.0, 0.0, 1.0]),
        np.array(
            [
                [-0.70710678 + 0.0j, 0.0 + 0.0j, -0.70710678 + 0.0j],
                [0.0 + 0.0j, 0.0 + 1.0j, 0.0 + 0.0j],
                [0.0 + 0.70710678j, 0.0 + 0.0j, 0.0 - 0.70710678j],
            ]
        ),
    ),
    (
        np.array([[2, 0, 0], [0, 3, 0], [0, 0, 4]]),
        np.array([2.0, 3.0, 4.0]),
        np.array([[1.0, 0.0, 0.0], [0.0, 1.0, 0.0], [0.0, 0.0, 1.0]]),
    ),
    (
        np.array([[1, 0, 0], [0, 1, 0], [0, 0, -2]]) / 2,
        np.array([-1.0, 0.5, 0.5]),
        np.array([[0.0, 0.0, 1.0], [0.0, 1.0, 0.0], [1.0, 0.0, 0.0]]),
    ),
]

X_12 = np.array([[1, 0, 0], [0, 0, 1], [0, 1, 0]])
Z_0 = np.array([[-1, 0, 0], [0, 1, 0], [0, 0, -1]])
EIGVALS_TEST_DATA_MULTI_WIRES = [functools.reduce(np.kron, [X_12, np.eye(3), Z_0])]


# run all tests in this class in the same thread.
# Prevents multiple threads from updating THermitian._eigs at the same time
@pytest.mark.xdist_group(name="thermitian_cache_group")
@pytest.mark.usefixtures("tear_down_thermitian")
class TestTHermitian:
    """Test the THermitian observable"""

    def setup_method(self):
        """Patch the _eigs class attribute of the Hermitian class before every test."""
        self.patched_eigs = patch(
            "pennylane.ops.qutrit.observables.THermitian._eigs", PropertyMock(return_value={})
        )
        self.patched_eigs.start()

    def tear_down_method(self):
        """Stop patch after every test."""
        self.patched_eigs.stop()

    @pytest.mark.parametrize("observable, eigvals, eigvecs", EIGVALS_TEST_DATA)
    def test_thermitian_eigegendecomposition_single_wire(self, observable, eigvals, eigvecs, tol):
        """Tests that the eigendecomposition property of the THermitian class returns the correct results
        for a single wire."""

        eigendecomp = qml.THermitian(observable, wires=0).eigendecomposition
        assert np.allclose(eigendecomp["eigval"], eigvals, atol=tol, rtol=0)
        assert np.allclose(eigendecomp["eigvec"], eigvecs, atol=tol, rtol=0)

        key = tuple(observable.flatten().tolist())
        assert np.allclose(qml.THermitian._eigs[key]["eigval"], eigvals, atol=tol, rtol=0)
        assert np.allclose(qml.THermitian._eigs[key]["eigvec"], eigvecs, atol=tol, rtol=0)

    @pytest.mark.parametrize("observable", EIGVALS_TEST_DATA_MULTI_WIRES)
    def test_thermitian_eigendecomposition_multiple_wires(self, observable, tol):
        """Tests that the eigendecomposition property of the THermitian class returns the correct results
        for multiple wires."""

        num_wires = int(np.log(len(observable)) / np.log(3))
        eigendecomp = qml.THermitian(observable, wires=list(range(num_wires))).eigendecomposition

        eigvals, eigvecs = np.linalg.eigh(observable)

        assert np.allclose(eigendecomp["eigval"], eigvals, atol=tol, rtol=0)
        assert np.allclose(eigendecomp["eigvec"], eigvecs, atol=tol, rtol=0)

        key = tuple(observable.flatten().tolist())
        assert np.allclose(qml.THermitian._eigs[key]["eigval"], eigvals, atol=tol, rtol=0)
        assert np.allclose(qml.THermitian._eigs[key]["eigvec"], eigvecs, atol=tol, rtol=0)
        assert len(qml.THermitian._eigs) == 1

    @pytest.mark.parametrize("obs1", EIGVALS_TEST_DATA)
    @pytest.mark.parametrize("obs2", EIGVALS_TEST_DATA)
    def test_thermitian_eigvals_eigvecs_two_different_observables(self, obs1, obs2, tol):
        """Tests that the eigvals method of the THermitian class returns the correct results
        for two observables."""
        if np.all(obs1[0] == obs2[0]):
            pytest.skip("Test only runs for pairs of differing observable")

        observable_1 = obs1[0]
        observable_1_eigvals = obs1[1]
        observable_1_eigvecs = obs1[2]

        key = tuple(observable_1.flatten().tolist())

        qml.THermitian(observable_1, 0).eigvals()
        assert np.allclose(
            qml.THermitian._eigs[key]["eigval"], observable_1_eigvals, atol=tol, rtol=0
        )
        assert np.allclose(
            qml.THermitian._eigs[key]["eigvec"], observable_1_eigvecs, atol=tol, rtol=0
        )
        assert len(qml.THermitian._eigs) == 1

        observable_2 = obs2[0]
        observable_2_eigvals = obs2[1]
        observable_2_eigvecs = obs2[2]

        key_2 = tuple(observable_2.flatten().tolist())

        qml.THermitian(observable_2, 0).eigvals()
        assert np.allclose(
            qml.THermitian._eigs[key_2]["eigval"], observable_2_eigvals, atol=tol, rtol=0
        )
        assert np.allclose(
            qml.THermitian._eigs[key_2]["eigvec"], observable_2_eigvecs, atol=tol, rtol=0
        )
        assert len(qml.THermitian._eigs) == 2

    @pytest.mark.parametrize("observable, eigvals, eigvecs", EIGVALS_TEST_DATA)
    def test_thermitian_eigvals_eigvecs_same_observable_twice(
        self, observable, eigvals, eigvecs, tol
    ):
        """Tests that the eigvals method of the THermitian class keeps the same dictionary entries upon multiple calls."""
        key = tuple(observable.flatten().tolist())

        qml.THermitian(observable, 0).eigvals()
        assert np.allclose(qml.THermitian._eigs[key]["eigval"], eigvals, atol=tol, rtol=0)
        assert np.allclose(qml.THermitian._eigs[key]["eigvec"], eigvecs, atol=tol, rtol=0)
        assert len(qml.THermitian._eigs) == 1

        qml.THermitian(observable, 0).eigvals()
        assert np.allclose(qml.THermitian._eigs[key]["eigval"], eigvals, atol=tol, rtol=0)
        assert np.allclose(qml.THermitian._eigs[key]["eigvec"], eigvecs, atol=tol, rtol=0)
        assert len(qml.THermitian._eigs) == 1

    @pytest.mark.parametrize("observable, eigvals, eigvecs", EIGVALS_TEST_DATA)
    def test_hermitian_diagonalizing_gates(self, observable, eigvals, eigvecs, tol):
        """Tests that the diagonalizing_gates method of the THermitian class returns the correct results."""
        qutrit_unitary = qml.THermitian(observable, wires=[0]).diagonalizing_gates()

        key = tuple(observable.flatten().tolist())
        assert np.allclose(qml.THermitian._eigs[key]["eigval"], eigvals, atol=tol, rtol=0)
        assert np.allclose(qml.THermitian._eigs[key]["eigvec"], eigvecs, atol=tol, rtol=0)

        assert np.allclose(qutrit_unitary[0].data, eigvecs.conj().T, atol=tol, rtol=0)
        assert len(qml.THermitian._eigs) == 1

    def test_thermitian_compute_diagonalizing_gates(self, tol):
        """Tests that the compute_diagonalizing_gates method of the
        THermitian class returns the correct results."""
        eigvecs = np.array(
            [
                [0.38268343, -0.92387953, 0.70710678],
                [-0.92387953, -0.38268343, -0.70710678],
                [0.70710678, -0.38268343, 1.41421356],
            ]
        )
        res = qml.THermitian.compute_diagonalizing_gates(eigvecs, wires=[0])[0].data
        expected = eigvecs.conj().T
        assert np.allclose(res, expected, atol=tol, rtol=0)

    @pytest.mark.parametrize("obs1", EIGVALS_TEST_DATA)
    @pytest.mark.parametrize("obs2", EIGVALS_TEST_DATA)
    def test_thermitian_diagonalizing_gates_two_different_observables(self, obs1, obs2, tol):
        """Tests that the diagonalizing_gates method of the THermitian class returns the correct results
        for two observables."""
        if np.all(obs1[0] == obs2[0]):
            pytest.skip("Test only runs for pairs of differing observable")

        observable_1 = obs1[0]
        observable_1_eigvals = obs1[1]
        observable_1_eigvecs = obs1[2]

        qutrit_unitary = qml.THermitian(observable_1, wires=[0]).diagonalizing_gates()

        key = tuple(observable_1.flatten().tolist())
        assert np.allclose(
            qml.THermitian._eigs[key]["eigval"], observable_1_eigvals, atol=tol, rtol=0
        )
        assert np.allclose(
            qml.THermitian._eigs[key]["eigvec"], observable_1_eigvecs, atol=tol, rtol=0
        )

        assert np.allclose(qutrit_unitary[0].data, observable_1_eigvecs.conj().T, atol=tol, rtol=0)
        assert len(qml.THermitian._eigs) == 1

        observable_2 = obs2[0]
        observable_2_eigvals = obs2[1]
        observable_2_eigvecs = obs2[2]

        qutrit_unitary_2 = qml.THermitian(observable_2, wires=[0]).diagonalizing_gates()

        key = tuple(observable_2.flatten().tolist())
        assert np.allclose(
            qml.THermitian._eigs[key]["eigval"], observable_2_eigvals, atol=tol, rtol=0
        )
        assert np.allclose(
            qml.THermitian._eigs[key]["eigvec"], observable_2_eigvecs, atol=tol, rtol=0
        )

        assert np.allclose(
            qutrit_unitary_2[0].data, observable_2_eigvecs.conj().T, atol=tol, rtol=0
        )
        assert len(qml.THermitian._eigs) == 2

    @pytest.mark.parametrize("observable, eigvals, eigvecs", EIGVALS_TEST_DATA)
    def test_thermitian_diagonalizing_gates_same_observable_twice(
        self, observable, eigvals, eigvecs, tol
    ):
        """Tests that the diagonalizing_gates method of the THermitian class keeps the same dictionary entries upon multiple calls."""
        qutrit_unitary = qml.THermitian(observable, wires=[0]).diagonalizing_gates()

        key = tuple(observable.flatten().tolist())
        assert np.allclose(qml.THermitian._eigs[key]["eigval"], eigvals, atol=tol, rtol=0)
        assert np.allclose(qml.THermitian._eigs[key]["eigvec"], eigvecs, atol=tol, rtol=0)

        assert np.allclose(qutrit_unitary[0].data, eigvecs.conj().T, atol=tol, rtol=0)
        assert len(qml.THermitian._eigs) == 1

        qutrit_unitary = qml.THermitian(observable, wires=[0]).diagonalizing_gates()

        key = tuple(observable.flatten().tolist())
        assert np.allclose(qml.THermitian._eigs[key]["eigval"], eigvals, atol=tol, rtol=0)
        assert np.allclose(qml.THermitian._eigs[key]["eigvec"], eigvecs, atol=tol, rtol=0)

        assert np.allclose(qutrit_unitary[0].data, eigvecs.conj().T, atol=tol, rtol=0)
        assert len(qml.THermitian._eigs) == 1

    @pytest.mark.parametrize("observable, eigvals, eigvecs", EIGVALS_TEST_DATA)
    def test_thermitian_diagonalizing_gates_integration(self, observable, eigvals, eigvecs, tol):
        """Tests that the diagonalizing_gates method of the THermitian class
        diagonalizes the given observable."""
        tensor_obs = np.kron(observable, observable)
        eigvals = np.kron(eigvals, eigvals)

        diag_gates = qml.THermitian(tensor_obs, wires=[0, 1]).diagonalizing_gates()

        assert len(diag_gates) == 1

        U = diag_gates[0].parameters[0]
        x = U @ tensor_obs @ U.conj().T
        assert np.allclose(np.diag(np.sort(eigvals)), x, atol=tol, rtol=0)

    def test_thermitian_matrix(self, tol):
        """Test that the Hermitian matrix method produces the correct output."""
        H_01 = np.array([[1, 1, 0], [1, -1, 0], [0, 0, np.sqrt(2)]]) / np.sqrt(2)
        out = qml.THermitian(H_01, wires=0).matrix()

        # verify output type
        assert isinstance(out, np.ndarray)

        # verify equivalent to input state
        assert np.allclose(out, H_01, atol=tol, rtol=0)

    def test_thermitian_exceptions(self):
        """Tests that the Hermitian matrix method raises the proper errors."""
        H_01 = np.array([[1, 1, 0], [1, -1, 0], [0, 0, np.sqrt(2)]]) / np.sqrt(2)

        # test non-square matrix
        with pytest.raises(ValueError, match="must be a square matrix"):
            qml.THermitian(H_01[1:], wires=0).matrix()

        # test non-Hermitian matrix
        H2 = H_01.copy()
        H2[0, 1] = 2
        with pytest.raises(ValueError, match="must be Hermitian"):
            qml.THermitian(H2, wires=0).matrix()

    def test_matrix_representation(self, tol):
        """Test that the matrix representation is defined correctly"""
        A = np.array([[6 + 0j, 1 - 2j, 0], [1 + 2j, -1, 0], [0, 0, 1]])
        res_static = qml.THermitian.compute_matrix(A)
        res_dynamic = qml.THermitian(A, wires=0).matrix()
        expected = np.array(
            [
                [6.0 + 0.0j, 1.0 - 2.0j, 0.0 + 0.0j],
                [1.0 + 2.0j, -1.0 + 0.0j, 0.0 + 0.0j],
                [0.0 + 0.0j, 0.0 + 0.0j, 1.0 + 0.0j],
            ]
        )
        assert np.allclose(res_static, expected, atol=tol)
        assert np.allclose(res_dynamic, expected, atol=tol)


GM_OBSERVABLES = [
<<<<<<< HEAD
    (1, np.array([[0, 1, 0], [1, 0, 0], [0, 0, 0]]), [1, -1, 0]),
    (2, np.array([[0, -1j, 0], [1j, 0, 0], [0, 0, 0]]), [1, -1, 0]),
    (3, np.diag([1, -1, 0]), [1, -1, 0]),
    (4, np.array([[0, 0, 1], [0, 0, 0], [1, 0, 0]]), [1, -1, 0]),
    (5, np.array([[0, 0, -1j], [0, 0, 0], [1j, 0, 0]]), [1, -1, 0]),
    (6, np.array([[0, 0, 0], [0, 0, 1], [0, 1, 0]]), [1, -1, 0]),
    (7, np.array([[0, 0, 0], [0, 0, -1j], [0, 1j, 0]]), [1, -1, 0]),
    (8, np.diag([1, 1, -2]) / np.sqrt(3), np.array([1, 1, -2]) / np.sqrt(3)),
]


class TestGellMannObservables:
=======
    (1, GELL_MANN[0], [1, -1, 0]),
    (2, GELL_MANN[1], [1, -1, 0]),
    (3, GELL_MANN[2], [1, -1, 0]),
    (4, GELL_MANN[3], [1, -1, 0]),
    (5, GELL_MANN[4], [1, -1, 0]),
    (6, GELL_MANN[5], [1, -1, 0]),
    (7, GELL_MANN[6], [1, -1, 0]),
    (8, GELL_MANN[7], np.array([1, 1, -2]) / np.sqrt(3)),
]


class TestGellMann:
>>>>>>> 1faf8b46
    """Tests for simple single-qutrit observables"""

    @pytest.mark.parametrize("index, mat, eigs", GM_OBSERVABLES)
    def test_diagonalization(self, index, mat, eigs, tol):
        """Test the method transforms Gell-Mann observables appropriately."""
<<<<<<< HEAD
        ob = qml.GellMannObs(index, wires=0)
=======
        ob = qml.GellMann(wires=0, index=index)
>>>>>>> 1faf8b46
        A = ob.matrix()

        diag_gates = ob.diagonalizing_gates()
        U = np.eye(3)

        if index in {3, 8}:
            assert len(diag_gates) == 0
        else:
            assert len(diag_gates) == 1
            assert diag_gates[0].__class__ == qml.QutritUnitary
            mat = diag_gates[0].matrix()
            U = np.dot(np.eye(3), mat)

        res = U @ A @ U.conj().T
        expected = np.diag(eigs)
        assert np.allclose(res, expected, atol=tol, rtol=0)

    @pytest.mark.parametrize("index", [0, 9, 1.0, 2.5, "c"])
    def test_index_error(self, index):
<<<<<<< HEAD
        with pytest.raises(
            ValueError, match="The index must be an integer between 1 and 8 inclusive"
        ):
            qml.GellMannObs(index, wires=0)

    @pytest.mark.parametrize("index, mat, eigs", GM_OBSERVABLES)
    def test_matrix(self, index, mat, eigs, tol):
        res_static = qml.GellMannObs.compute_matrix(index)
        res_dynamic = qml.GellMannObs(index, wires=0).matrix()
=======
        """Test that using bad index values throws the appropriate error"""
        with pytest.raises(
            ValueError,
            match="The index of a Gell-Mann observable must be an integer between 1 and 8 inclusive.",
        ):
            qml.GellMann(wires=0, index=index)

    @pytest.mark.parametrize("index, mat, eigs", GM_OBSERVABLES)
    def test_matrix(self, index, mat, eigs, tol):
        """Test that the Gell-Mann matrices are correct"""
        res_static = qml.GellMann.compute_matrix(index)
        res_dynamic = qml.GellMann(wires=0, index=index).matrix()
>>>>>>> 1faf8b46

        assert np.allclose(res_static, mat)
        assert np.allclose(res_dynamic, mat)

    @pytest.mark.parametrize("index, mat, eigs", GM_OBSERVABLES)
    def test_eigvals(self, index, mat, eigs, tol):
<<<<<<< HEAD
        res_static = qml.GellMannObs.compute_eigvals(index)
        res_dynamic = qml.GellMannObs(index, wires=0).eigvals()

        assert np.allclose(res_static, eigs)
        assert np.allclose(res_dynamic, eigs)
=======
        """Test that the Gell-Mann eigenvalues are correct"""
        res_static = qml.GellMann.compute_eigvals(index)
        res_dynamic = qml.GellMann(wires=0, index=index).eigvals()

        assert np.allclose(res_static, eigs)
        assert np.allclose(res_dynamic, eigs)

    @pytest.mark.parametrize("index", list(range(1, 9)))
    def test_label(self, index):
        """Test that the label is correct"""

        label = f"GellMann({index})"
        obs = qml.GellMann(wires=0, index=index)

        assert obs.label() == label
        assert obs.label(decimals=2) == label
>>>>>>> 1faf8b46
<|MERGE_RESOLUTION|>--- conflicted
+++ resolved
@@ -317,20 +317,6 @@
 
 
 GM_OBSERVABLES = [
-<<<<<<< HEAD
-    (1, np.array([[0, 1, 0], [1, 0, 0], [0, 0, 0]]), [1, -1, 0]),
-    (2, np.array([[0, -1j, 0], [1j, 0, 0], [0, 0, 0]]), [1, -1, 0]),
-    (3, np.diag([1, -1, 0]), [1, -1, 0]),
-    (4, np.array([[0, 0, 1], [0, 0, 0], [1, 0, 0]]), [1, -1, 0]),
-    (5, np.array([[0, 0, -1j], [0, 0, 0], [1j, 0, 0]]), [1, -1, 0]),
-    (6, np.array([[0, 0, 0], [0, 0, 1], [0, 1, 0]]), [1, -1, 0]),
-    (7, np.array([[0, 0, 0], [0, 0, -1j], [0, 1j, 0]]), [1, -1, 0]),
-    (8, np.diag([1, 1, -2]) / np.sqrt(3), np.array([1, 1, -2]) / np.sqrt(3)),
-]
-
-
-class TestGellMannObservables:
-=======
     (1, GELL_MANN[0], [1, -1, 0]),
     (2, GELL_MANN[1], [1, -1, 0]),
     (3, GELL_MANN[2], [1, -1, 0]),
@@ -343,17 +329,12 @@
 
 
 class TestGellMann:
->>>>>>> 1faf8b46
     """Tests for simple single-qutrit observables"""
 
     @pytest.mark.parametrize("index, mat, eigs", GM_OBSERVABLES)
     def test_diagonalization(self, index, mat, eigs, tol):
         """Test the method transforms Gell-Mann observables appropriately."""
-<<<<<<< HEAD
-        ob = qml.GellMannObs(index, wires=0)
-=======
         ob = qml.GellMann(wires=0, index=index)
->>>>>>> 1faf8b46
         A = ob.matrix()
 
         diag_gates = ob.diagonalizing_gates()
@@ -373,17 +354,6 @@
 
     @pytest.mark.parametrize("index", [0, 9, 1.0, 2.5, "c"])
     def test_index_error(self, index):
-<<<<<<< HEAD
-        with pytest.raises(
-            ValueError, match="The index must be an integer between 1 and 8 inclusive"
-        ):
-            qml.GellMannObs(index, wires=0)
-
-    @pytest.mark.parametrize("index, mat, eigs", GM_OBSERVABLES)
-    def test_matrix(self, index, mat, eigs, tol):
-        res_static = qml.GellMannObs.compute_matrix(index)
-        res_dynamic = qml.GellMannObs(index, wires=0).matrix()
-=======
         """Test that using bad index values throws the appropriate error"""
         with pytest.raises(
             ValueError,
@@ -396,20 +366,12 @@
         """Test that the Gell-Mann matrices are correct"""
         res_static = qml.GellMann.compute_matrix(index)
         res_dynamic = qml.GellMann(wires=0, index=index).matrix()
->>>>>>> 1faf8b46
 
         assert np.allclose(res_static, mat)
         assert np.allclose(res_dynamic, mat)
 
     @pytest.mark.parametrize("index, mat, eigs", GM_OBSERVABLES)
     def test_eigvals(self, index, mat, eigs, tol):
-<<<<<<< HEAD
-        res_static = qml.GellMannObs.compute_eigvals(index)
-        res_dynamic = qml.GellMannObs(index, wires=0).eigvals()
-
-        assert np.allclose(res_static, eigs)
-        assert np.allclose(res_dynamic, eigs)
-=======
         """Test that the Gell-Mann eigenvalues are correct"""
         res_static = qml.GellMann.compute_eigvals(index)
         res_dynamic = qml.GellMann(wires=0, index=index).eigvals()
@@ -425,5 +387,4 @@
         obs = qml.GellMann(wires=0, index=index)
 
         assert obs.label() == label
-        assert obs.label(decimals=2) == label
->>>>>>> 1faf8b46
+        assert obs.label(decimals=2) == label