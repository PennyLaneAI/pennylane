--- conflicted
+++ resolved
@@ -284,10 +284,11 @@
 
         gamma_1 = jax.numpy.array(0.43)
         gamma_2 = jax.numpy.array(0.12)
-<<<<<<< HEAD
-        jac = jax.jacobian(self.kraus_fn, argnums=[0, 1])(gamma_1, gamma_2)
-        assert math.allclose(jac, self.expected_jac_fn(gamma_1, gamma_2))
-
+        gamma_3 = jax.numpy.array(0.35)
+
+        jac = jax.jacobian(self.kraus_fn, argnums=[0, 1, 2])(gamma_1, gamma_2, gamma_3)
+        assert math.allclose(jac, self.expected_jac_fn(gamma_1, gamma_2, gamma_3))
+        
 
 class TestQutritChannel:
     """Tests for the quantum channel QubitChannel"""
@@ -367,10 +368,4 @@
             channel.QutritChannel(kraus, 0)
             return qml.expval(qml.GellMann(wires=0, index=1))
 
-        qml.jacobian(func)(0.5)
-=======
-        gamma_3 = jax.numpy.array(0.35)
-
-        jac = jax.jacobian(self.kraus_fn, argnums=[0, 1, 2])(gamma_1, gamma_2, gamma_3)
-        assert math.allclose(jac, self.expected_jac_fn(gamma_1, gamma_2, gamma_3))
->>>>>>> c14ce7bc
+        qml.jacobian(func)(0.5)