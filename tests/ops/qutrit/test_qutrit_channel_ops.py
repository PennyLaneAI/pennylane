--- conflicted
+++ resolved
@@ -284,9 +284,10 @@
 
         gamma_1 = jax.numpy.array(0.43)
         gamma_2 = jax.numpy.array(0.12)
-<<<<<<< HEAD
-        jac = jax.jacobian(self.kraus_fn, argnums=[0, 1])(gamma_1, gamma_2)
-        assert math.allclose(jac, self.expected_jac_fn(gamma_1, gamma_2))
+        gamma_3 = jax.numpy.array(0.35)
+
+        jac = jax.jacobian(self.kraus_fn, argnums=[0, 1, 2])(gamma_1, gamma_2, gamma_3)
+        assert math.allclose(jac, self.expected_jac_fn(gamma_1, gamma_2, gamma_3))
 
 
 class TestTritFlip:
@@ -389,10 +390,4 @@
         p_02 = jax.numpy.array(0.04)
         p_12 = jax.numpy.array(0.23)
         jac = jax.jacobian(self.kraus_fn, argnums=[0, 1, 2])(p_01, p_02, p_12)
-        assert qml.math.allclose(jac, self.expected_jac_fn(p_01, p_02, p_12))
-=======
-        gamma_3 = jax.numpy.array(0.35)
-
-        jac = jax.jacobian(self.kraus_fn, argnums=[0, 1, 2])(gamma_1, gamma_2, gamma_3)
-        assert math.allclose(jac, self.expected_jac_fn(gamma_1, gamma_2, gamma_3))
->>>>>>> 456e4744
+        assert qml.math.allclose(jac, self.expected_jac_fn(p_01, p_02, p_12))