# Copyright 2024 Xanadu Quantum Technologies Inc.

# Licensed under the Apache License, Version 2.0 (the "License");
# you may not use this file except in compliance with the License.
# You may obtain a copy of the License at

#     http://www.apache.org/licenses/LICENSE-2.0

# Unless required by applicable law or agreed to in writing, software
# distributed under the License is distributed on an "AS IS" BASIS,
# WITHOUT WARRANTIES OR CONDITIONS OF ANY KIND, either express or implied.
# See the License for the specific language governing permissions and
# limitations under the License.
"""
Unit tests for the available built-in qutrit quantum channels.
"""
import numpy as np
import pytest
from numpy.linalg import matrix_power

import pennylane as qml
from pennylane import math
from pennylane import numpy as pnp
from pennylane.ops.qutrit import channel

QUDIT_DIM = 3


class TestQutritDepolarizingChannel:
    """Tests for the qutrit quantum channel QutritDepolarizingChannel"""

    @staticmethod
    def get_expected_kraus_matrices(p):
        """Gets the expected Kraus matrices given probability p."""
        w = np.exp(2j * np.pi / 3)

        X = np.array([[0, 1, 0], [0, 0, 1], [1, 0, 0]])
        Z = np.diag([1, w, w**2])

        Ks = [np.sqrt(1 - p) * np.eye(QUDIT_DIM)]
        for i in range(3):
            for j in range(3):
                if i == 0 and j == 0:
                    continue
                Ks.append(np.sqrt(p / 8) * matrix_power(X, i) @ matrix_power(Z, j))
        return Ks

    def test_p_zero(self, tol):
        """Test p=0 gives correct Kraus matrices"""
        op = qml.QutritDepolarizingChannel
        kraus_matrices = op(0, wires=0).kraus_matrices()

        assert len(kraus_matrices) == 9
        assert np.allclose(kraus_matrices[0], np.eye(QUDIT_DIM), atol=tol, rtol=0)
        assert np.allclose(np.array(kraus_matrices[1:]), 0, atol=tol, rtol=0)

    def test_p_arbitrary(self, tol):
        """Test p=0.1 gives correct Kraus matrices"""
        p = 0.1
        kraus_matrices = qml.QutritDepolarizingChannel(p, wires=0).kraus_matrices()
        expected_matrices = self.get_expected_kraus_matrices(p)
        for kraus_matrix, expected_matrix in zip(kraus_matrices, expected_matrices):
            assert np.allclose(kraus_matrix, expected_matrix, atol=tol, rtol=0)

    def test_p_invalid_parameter(self):
        """Test that error is raised given an inappropriate p value."""
        with pytest.raises(ValueError, match="p must be in the interval"):
            qml.QutritDepolarizingChannel(1.5, wires=0).kraus_matrices()

    @pytest.mark.parametrize("angle", np.linspace(0, 2 * np.pi, 7))
    def test_grad_depolarizing(self, angle):
        """Test that analytical gradient is computed correctly for different states. Channel
        grad recipes are independent of channel parameter"""

        dev = qml.device("default.qutrit.mixed")
        prob = pnp.array(0.5, requires_grad=True)

        @qml.qnode(dev, diff_method="parameter-shift")
        def circuit(p):
            qml.TRX(angle, wires=0, subspace=(0, 1))
            qml.TRX(angle, wires=0, subspace=(1, 2))
            qml.QutritDepolarizingChannel(p, wires=0)
            return qml.expval(qml.GellMann(0, 3) + qml.GellMann(0, 8))

        expected_errorless = (
            (np.sqrt(3) - 3) * (1 - np.cos(2 * angle)) / 24
            - 2 / np.sqrt(3) * np.sin(angle / 2) ** 4
            + (np.sqrt(1 / 3) + 1) * np.cos(angle / 2) ** 2
        )

        assert np.allclose(circuit(prob), ((prob - (1 / 9)) / (8 / 9)) * expected_errorless)

        gradient = np.squeeze(qml.grad(circuit)(prob))
        assert np.allclose(gradient, circuit(1) - circuit(0))
        assert np.allclose(gradient, -(9 / 8) * expected_errorless)

    @staticmethod
    def expected_jac_fn(p):
        """Gets the expected Jacobian of Kraus matrices given probability p."""
        w = np.exp(2j * np.pi / 3)

        X = np.array([[0, 1, 0], [0, 0, 1], [1, 0, 0]])
        Z = np.diag([1, w, w**2])

        jacs = [-1 / (2 * np.sqrt(1 - p)) * np.eye(QUDIT_DIM)]
        for i in range(3):
            for j in range(3):
                if i == 0 and j == 0:
                    continue
                jacs.append(np.sqrt(1 / (32 * p)) * matrix_power(X, i) @ matrix_power(Z, j))

        return jacs

    @staticmethod
    def kraus_fn(p):
        """Gets a matrix of the Kraus matrices to be tested."""
        return math.stack(channel.QutritDepolarizingChannel(p, wires=0).kraus_matrices())

    @staticmethod
    def kraus_fn_real(p):
        """Gets a matrix of the real part of the Kraus matrices to be tested."""
        return math.real(math.stack(channel.QutritDepolarizingChannel(p, wires=0).kraus_matrices()))

    @staticmethod
    def kraus_fn_imag(p):
        """Gets a matrix of the imaginary part of the Kraus matrices to be tested."""
        return math.imag(math.stack(channel.QutritDepolarizingChannel(p, wires=0).kraus_matrices()))

    @pytest.mark.autograd
    def test_kraus_jac_autograd(self):
        """Tests Jacobian of Kraus matrices using autograd."""
        p = pnp.array(0.43, requires_grad=True)
        jac = qml.jacobian(self.kraus_fn_real)(p) + 1j * qml.jacobian(self.kraus_fn_imag)(p)
        assert math.allclose(jac, self.expected_jac_fn(p))

    @pytest.mark.torch
    def test_kraus_jac_torch(self):
        """Tests Jacobian of Kraus matrices using PyTorch."""
        import torch

        p = torch.tensor(0.43, requires_grad=True)
        jacobian = torch.autograd.functional.jacobian
        jac = jacobian(self.kraus_fn_real, p) + 1j * jacobian(self.kraus_fn_imag, p)
        assert math.allclose(jac, self.expected_jac_fn(p.detach().numpy()))

    @pytest.mark.tf
    def test_kraus_jac_tf(self):
        """Tests Jacobian of Kraus matrices using TensorFlow."""
        import tensorflow as tf

        p = tf.Variable(0.43)
        with tf.GradientTape() as real_tape:
            real_out = self.kraus_fn_real(p)
        with tf.GradientTape() as imag_tape:
            imag_out = self.kraus_fn_imag(p)

        real_jac = math.cast(real_tape.jacobian(real_out, p), complex)
        imag_jac = math.cast(imag_tape.jacobian(imag_out, p), complex)
        jac = real_jac + 1j * imag_jac
        assert math.allclose(jac, self.expected_jac_fn(0.43))

    @pytest.mark.jax
    def test_kraus_jac_jax(self):
        """Tests Jacobian of Kraus matrices using JAX."""
        import jax

        jax.config.update("jax_enable_x64", True)

        p = jax.numpy.array(0.43, dtype=jax.numpy.complex128)
        jac = jax.jacobian(self.kraus_fn, holomorphic=True)(p)
        assert math.allclose(jac, self.expected_jac_fn(p))


class TestQutritAmplitudeDamping:
    """Tests for the qutrit quantum channel QutritAmplitudeDamping"""

    def test_gamma_zero(self, tol):
        """Test gamma_10=gamma_20=0 gives correct Kraus matrices"""
        kraus_mats = qml.QutritAmplitudeDamping(0, 0, 0, wires=0).kraus_matrices()
        assert np.allclose(kraus_mats[0], np.eye(3), atol=tol, rtol=0)
        for kraus_mat in kraus_mats[1:]:
            assert np.allclose(kraus_mat, np.zeros((3, 3)), atol=tol, rtol=0)

    @pytest.mark.parametrize("gamma_10,gamma_20,gamma_21", ((0.1, 0.2, 0.3), (0.75, 0.75, 0.25)))
    def test_gamma_arbitrary(self, gamma_10, gamma_20, gamma_21, tol):
        """Test the correct Kraus matrices are returned."""
        K_0 = np.diag((1, np.sqrt(1 - gamma_10), np.sqrt(1 - gamma_20 - gamma_21)))

        K_1 = np.zeros((3, 3))
        K_1[0, 1] = np.sqrt(gamma_10)

        K_2 = np.zeros((3, 3))
        K_2[0, 2] = np.sqrt(gamma_20)

        K_3 = np.zeros((3, 3))
        K_3[1, 2] = np.sqrt(gamma_21)

        expected = [K_0, K_1, K_2, K_3]
        damping_channel = qml.QutritAmplitudeDamping(gamma_10, gamma_20, gamma_21, wires=0)
        assert np.allclose(damping_channel.kraus_matrices(), expected, atol=tol, rtol=0)

    @pytest.mark.parametrize(
        "gamma_10,gamma_20,gamma_21",
        (
            (1.5, 0.0, 0.0),
            (0.0, 1.0 + math.eps, 0.0),
            (0.0, 0.0, 1.1),
            (0.0, 0.33, 0.67 + math.eps),
        ),
    )
<<<<<<< HEAD
    def test_gamma_invalid_parameter(self, gamma1, gamma2, gamma3):
        """Ensures that error is thrown when
        gamma_1, gamma_2, gamma_3, or (gamma_2 + gamma_3) are outside [0,1]"""
=======
    def test_gamma_invalid_parameter(self, gamma_10, gamma_20, gamma_21):
        """Ensures that error is thrown when gamma_10, gamma_20, gamma_21, or (gamma_20 + gamma_21) are outside [0,1]"""
>>>>>>> 087c1c89
        with pytest.raises(ValueError, match="must be in the interval"):
            channel.QutritAmplitudeDamping(gamma_10, gamma_20, gamma_21, wires=0).kraus_matrices()

    @staticmethod
    def expected_jac_fn(gamma_10, gamma_20, gamma_21):
        """Gets the expected Jacobian of Kraus matrices"""
        partial_1 = [math.zeros((3, 3)) for _ in range(4)]
        partial_1[0][1, 1] = -1 / (2 * math.sqrt(1 - gamma_10))
        partial_1[1][0, 1] = 1 / (2 * math.sqrt(gamma_10))

        partial_2 = [math.zeros((3, 3)) for _ in range(4)]
        partial_2[0][2, 2] = -1 / (2 * math.sqrt(1 - gamma_20 - gamma_21))
        partial_2[2][0, 2] = 1 / (2 * math.sqrt(gamma_20))

        partial_3 = [math.zeros((3, 3)) for _ in range(4)]
        partial_3[0][2, 2] = -1 / (2 * math.sqrt(1 - gamma_20 - gamma_21))
        partial_3[3][1, 2] = 1 / (2 * math.sqrt(gamma_21))

        return [partial_1, partial_2, partial_3]

    @staticmethod
    def kraus_fn(gamma_10, gamma_20, gamma_21):
        """Gets the Kraus matrices of QutritAmplitudeDamping channel, used for differentiation."""
        damping_channel = qml.QutritAmplitudeDamping(gamma_10, gamma_20, gamma_21, wires=0)
        return math.stack(damping_channel.kraus_matrices())

    @pytest.mark.autograd
    def test_kraus_jac_autograd(self):
        """Tests Jacobian of Kraus matrices using autograd."""
        gamma_10 = pnp.array(0.43, requires_grad=True)
        gamma_20 = pnp.array(0.12, requires_grad=True)
        gamma_21 = pnp.array(0.35, requires_grad=True)

        jac = qml.jacobian(self.kraus_fn)(gamma_10, gamma_20, gamma_21)
        assert math.allclose(jac, self.expected_jac_fn(gamma_10, gamma_20, gamma_21))

    @pytest.mark.torch
    def test_kraus_jac_torch(self):
        """Tests Jacobian of Kraus matrices using PyTorch."""
        import torch

        gamma_10 = torch.tensor(0.43, requires_grad=True)
        gamma_20 = torch.tensor(0.12, requires_grad=True)
        gamma_21 = torch.tensor(0.35, requires_grad=True)

        jac = torch.autograd.functional.jacobian(self.kraus_fn, (gamma_10, gamma_20, gamma_21))
        expected = self.expected_jac_fn(
            gamma_10.detach().numpy(), gamma_20.detach().numpy(), gamma_21.detach().numpy()
        )

        for res_partial, exp_partial in zip(jac, expected):
            assert math.allclose(res_partial.detach().numpy(), exp_partial)

    @pytest.mark.tf
    def test_kraus_jac_tf(self):
        """Tests Jacobian of Kraus matrices using TensorFlow."""
        import tensorflow as tf

        gamma_10 = tf.Variable(0.43)
        gamma_20 = tf.Variable(0.12)
        gamma_21 = tf.Variable(0.35)

        with tf.GradientTape() as tape:
            out = self.kraus_fn(gamma_10, gamma_20, gamma_21)
        jac = tape.jacobian(out, (gamma_10, gamma_20, gamma_21))
        assert math.allclose(jac, self.expected_jac_fn(gamma_10, gamma_20, gamma_21))

    @pytest.mark.jax
    def test_kraus_jac_jax(self):
        """Tests Jacobian of Kraus matrices using JAX."""
        import jax

        gamma_10 = jax.numpy.array(0.43)
        gamma_20 = jax.numpy.array(0.12)
        gamma_21 = jax.numpy.array(0.35)

<<<<<<< HEAD
        jac = jax.jacobian(self.kraus_fn, argnums=[0, 1, 2])(gamma_1, gamma_2, gamma_3)
        assert math.allclose(jac, self.expected_jac_fn(gamma_1, gamma_2, gamma_3))


class TestTritFlip:
    """Tests for the quantum channel TritFlip"""

    @pytest.mark.parametrize(
        "ps", [(0, 0, 0), (0.1, 0.12, 0.3), (0.5, 0.4, 0.1), (1, 0, 0), (0, 1, 0), (0, 0, 1)]
    )
    def test_ps_arbitrary(self, ps, tol):
        """Test that various values of p give correct Kraus matrices"""
        kraus_mats = qml.TritFlip(*ps, wires=0).kraus_matrices()

        expected_K0 = np.sqrt(1 - sum(ps)) * np.eye(3)
        assert np.allclose(kraus_mats[0], expected_K0, atol=tol, rtol=0)

        Ks = [
            [[0, 1, 0], [1, 0, 0], [0, 0, 1]],
            [[0, 0, 1], [0, 1, 0], [1, 0, 0]],
            [[1, 0, 0], [0, 0, 1], [0, 1, 0]],
        ]

        for p, K, res in zip(ps, Ks, kraus_mats[1:]):
            expected_K = np.sqrt(p) * np.array(K)
            assert np.allclose(res, expected_K, atol=tol, rtol=0)

    @pytest.mark.parametrize(
        "p_01,p_02,p_12",
        [(1.2, 0, 0), (0, -0.3, 0.5), (0, 0, 1 + math.eps), (1, math.eps, 0), (0.3, 0.4, 0.4)],
    )
    def test_p_invalid_parameter(self, p_01, p_02, p_12):
        """Ensures that error is thrown when p_01, p_02, p_12, or their sum are outside [0,1]"""
        with pytest.raises(ValueError, match="must be in the interval"):
            qml.TritFlip(p_01, p_02, p_12, wires=0).kraus_matrices()

    @staticmethod
    def expected_jac_fn(p_01, p_02, p_12):
        """Gets the expected Jacobian of Kraus matrices"""
        # Set up the 3 partial derivatives of the 4 3x3 Kraus Matrices
        partials = math.zeros((3, 4, 3, 3))

        # All 3 partials have the same first Kraus Operator output
        partials[:, 0] = -1 / (2 * math.sqrt(1 - (p_01 + p_02 + p_12))) * math.eye(3)

        # Set the matrix defined by each partials parameter, the rest are 0
        partials[0, 1] = 1 / (2 * math.sqrt(p_01)) * math.array([[0, 1, 0], [1, 0, 0], [0, 0, 1]])
        partials[1, 2] = 1 / (2 * math.sqrt(p_02)) * math.array([[0, 0, 1], [0, 1, 0], [1, 0, 0]])
        partials[2, 3] = 1 / (2 * math.sqrt(p_12)) * math.array([[1, 0, 0], [0, 0, 1], [0, 1, 0]])
        return partials

    @staticmethod
    def kraus_fn(p_01, p_02, p_12):
        """Gets a matrix of the Kraus matrices to be tested."""
        return qml.math.stack(qml.TritFlip(p_01, p_02, p_12, wires=0).kraus_matrices())

    @pytest.mark.autograd
    def test_kraus_jac_autograd(self):
        """Tests Jacobian of Kraus matrices using autograd."""

        p_01 = pnp.array(0.14, requires_grad=True)
        p_02 = pnp.array(0.04, requires_grad=True)
        p_12 = pnp.array(0.23, requires_grad=True)
        jac = qml.jacobian(self.kraus_fn)(p_01, p_02, p_12)
        assert qml.math.allclose(jac, self.expected_jac_fn(p_01, p_02, p_12))

    @pytest.mark.torch
    def test_kraus_jac_torch(self):
        """Tests Jacobian of Kraus matrices using PyTorch."""
        import torch

        ps = [0.14, 0.04, 0.23]

        p_01 = torch.tensor(ps[0], requires_grad=True)
        p_02 = torch.tensor(ps[1], requires_grad=True)
        p_12 = torch.tensor(ps[2], requires_grad=True)

        jac = torch.autograd.functional.jacobian(self.kraus_fn, (p_01, p_02, p_12))
        expected_jac = self.expected_jac_fn(*ps)
        for j, exp in zip(jac, expected_jac):
            assert qml.math.allclose(j.detach().numpy(), exp)

    @pytest.mark.tf
    def test_kraus_jac_tf(self):
        """Tests Jacobian of Kraus matrices using TensorFlow."""
        import tensorflow as tf

        p_01 = tf.Variable(0.14)
        p_02 = tf.Variable(0.04)
        p_12 = tf.Variable(0.23)
        with tf.GradientTape() as tape:
            out = self.kraus_fn(p_01, p_02, p_12)
        jac = tape.jacobian(out, (p_01, p_02, p_12))
        assert qml.math.allclose(jac, self.expected_jac_fn(p_01, p_02, p_12))

    @pytest.mark.jax
    def test_kraus_jac_jax(self):
        """Tests Jacobian of Kraus matrices using JAX."""
        import jax

        p_01 = jax.numpy.array(0.14)
        p_02 = jax.numpy.array(0.04)
        p_12 = jax.numpy.array(0.23)
        jac = jax.jacobian(self.kraus_fn, argnums=[0, 1, 2])(p_01, p_02, p_12)
        assert qml.math.allclose(jac, self.expected_jac_fn(p_01, p_02, p_12))
=======
        jac = jax.jacobian(self.kraus_fn, argnums=[0, 1, 2])(gamma_10, gamma_20, gamma_21)
        assert math.allclose(jac, self.expected_jac_fn(gamma_10, gamma_20, gamma_21))
>>>>>>> 087c1c89
<|MERGE_RESOLUTION|>--- conflicted
+++ resolved
@@ -208,14 +208,8 @@
             (0.0, 0.33, 0.67 + math.eps),
         ),
     )
-<<<<<<< HEAD
-    def test_gamma_invalid_parameter(self, gamma1, gamma2, gamma3):
-        """Ensures that error is thrown when
-        gamma_1, gamma_2, gamma_3, or (gamma_2 + gamma_3) are outside [0,1]"""
-=======
     def test_gamma_invalid_parameter(self, gamma_10, gamma_20, gamma_21):
         """Ensures that error is thrown when gamma_10, gamma_20, gamma_21, or (gamma_20 + gamma_21) are outside [0,1]"""
->>>>>>> 087c1c89
         with pytest.raises(ValueError, match="must be in the interval"):
             channel.QutritAmplitudeDamping(gamma_10, gamma_20, gamma_21, wires=0).kraus_matrices()
 
@@ -292,9 +286,8 @@
         gamma_20 = jax.numpy.array(0.12)
         gamma_21 = jax.numpy.array(0.35)
 
-<<<<<<< HEAD
-        jac = jax.jacobian(self.kraus_fn, argnums=[0, 1, 2])(gamma_1, gamma_2, gamma_3)
-        assert math.allclose(jac, self.expected_jac_fn(gamma_1, gamma_2, gamma_3))
+        jac = jax.jacobian(self.kraus_fn, argnums=[0, 1, 2])(gamma_10, gamma_20, gamma_21)
+        assert math.allclose(jac, self.expected_jac_fn(gamma_10, gamma_20, gamma_21))
 
 
 class TestTritFlip:
@@ -397,8 +390,4 @@
         p_02 = jax.numpy.array(0.04)
         p_12 = jax.numpy.array(0.23)
         jac = jax.jacobian(self.kraus_fn, argnums=[0, 1, 2])(p_01, p_02, p_12)
-        assert qml.math.allclose(jac, self.expected_jac_fn(p_01, p_02, p_12))
-=======
-        jac = jax.jacobian(self.kraus_fn, argnums=[0, 1, 2])(gamma_10, gamma_20, gamma_21)
-        assert math.allclose(jac, self.expected_jac_fn(gamma_10, gamma_20, gamma_21))
->>>>>>> 087c1c89
+        assert qml.math.allclose(jac, self.expected_jac_fn(p_01, p_02, p_12))