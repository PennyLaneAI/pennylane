--- conflicted
+++ resolved
@@ -286,9 +286,8 @@
         gamma_20 = jax.numpy.array(0.12)
         gamma_21 = jax.numpy.array(0.35)
 
-<<<<<<< HEAD
-        jac = jax.jacobian(self.kraus_fn, argnums=[0, 1, 2])(gamma_1, gamma_2, gamma_3)
-        assert math.allclose(jac, self.expected_jac_fn(gamma_1, gamma_2, gamma_3))
+        jac = jax.jacobian(self.kraus_fn, argnums=[0, 1, 2])(gamma_10, gamma_20, gamma_21)
+        assert math.allclose(jac, self.expected_jac_fn(gamma_10, gamma_20, gamma_21))
 
 
 class TestQutritChannel:
@@ -383,8 +382,4 @@
         data, metadata = qutrit_channel._flatten()  # pylint: disable=protected-access
 
         assert np.allclose(kraus, data)
-        assert metadata == (qml.wires.Wires(1), ())
-=======
-        jac = jax.jacobian(self.kraus_fn, argnums=[0, 1, 2])(gamma_10, gamma_20, gamma_21)
-        assert math.allclose(jac, self.expected_jac_fn(gamma_10, gamma_20, gamma_21))
->>>>>>> 087c1c89
+        assert metadata == (qml.wires.Wires(1), ())