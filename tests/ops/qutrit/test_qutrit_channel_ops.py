--- conflicted
+++ resolved
@@ -290,7 +290,109 @@
         assert math.allclose(jac, self.expected_jac_fn(gamma_10, gamma_20, gamma_21))
 
 
-<<<<<<< HEAD
+class TestTritFlip:
+    """Tests for the quantum channel TritFlip"""
+
+    @pytest.mark.parametrize(
+        "ps", [(0, 0, 0), (0.1, 0.12, 0.3), (0.5, 0.4, 0.1), (1, 0, 0), (0, 1, 0), (0, 0, 1)]
+    )
+    def test_ps_arbitrary(self, ps, tol):
+        """Test that various values of p give correct Kraus matrices"""
+        kraus_mats = qml.TritFlip(*ps, wires=0).kraus_matrices()
+
+        expected_K0 = np.sqrt(1 - sum(ps)) * np.eye(3)
+        assert np.allclose(kraus_mats[0], expected_K0, atol=tol, rtol=0)
+
+        Ks = [
+            [[0, 1, 0], [1, 0, 0], [0, 0, 1]],
+            [[0, 0, 1], [0, 1, 0], [1, 0, 0]],
+            [[1, 0, 0], [0, 0, 1], [0, 1, 0]],
+        ]
+
+        for p, K, res in zip(ps, Ks, kraus_mats[1:]):
+            expected_K = np.sqrt(p) * np.array(K)
+            assert np.allclose(res, expected_K, atol=tol, rtol=0)
+
+    @pytest.mark.parametrize(
+        "p_01,p_02,p_12",
+        [(1.2, 0, 0), (0, -0.3, 0.5), (0, 0, 1 + math.eps), (1, math.eps, 0), (0.3, 0.4, 0.4)],
+    )
+    def test_p_invalid_parameter(self, p_01, p_02, p_12):
+        """Ensures that error is thrown when p_01, p_02, p_12, or their sum are outside [0,1]"""
+        with pytest.raises(ValueError, match="must be in the interval"):
+            qml.TritFlip(p_01, p_02, p_12, wires=0).kraus_matrices()
+
+    @staticmethod
+    def expected_jac_fn(p_01, p_02, p_12):
+        """Gets the expected Jacobian of Kraus matrices"""
+        # Set up the 3 partial derivatives of the 4 3x3 Kraus Matrices
+        partials = math.zeros((3, 4, 3, 3))
+
+        # All 3 partials have the same first Kraus Operator output
+        partials[:, 0] = -1 / (2 * math.sqrt(1 - (p_01 + p_02 + p_12))) * math.eye(3)
+
+        # Set the matrix defined by each partials parameter, the rest are 0
+        partials[0, 1] = 1 / (2 * math.sqrt(p_01)) * math.array([[0, 1, 0], [1, 0, 0], [0, 0, 1]])
+        partials[1, 2] = 1 / (2 * math.sqrt(p_02)) * math.array([[0, 0, 1], [0, 1, 0], [1, 0, 0]])
+        partials[2, 3] = 1 / (2 * math.sqrt(p_12)) * math.array([[1, 0, 0], [0, 0, 1], [0, 1, 0]])
+        return partials
+
+    @staticmethod
+    def kraus_fn(p_01, p_02, p_12):
+        """Gets a matrix of the Kraus matrices to be tested."""
+        return qml.math.stack(qml.TritFlip(p_01, p_02, p_12, wires=0).kraus_matrices())
+
+    @pytest.mark.autograd
+    def test_kraus_jac_autograd(self):
+        """Tests Jacobian of Kraus matrices using autograd."""
+
+        p_01 = pnp.array(0.14, requires_grad=True)
+        p_02 = pnp.array(0.04, requires_grad=True)
+        p_12 = pnp.array(0.23, requires_grad=True)
+        jac = qml.jacobian(self.kraus_fn)(p_01, p_02, p_12)
+        assert qml.math.allclose(jac, self.expected_jac_fn(p_01, p_02, p_12))
+
+    @pytest.mark.torch
+    def test_kraus_jac_torch(self):
+        """Tests Jacobian of Kraus matrices using PyTorch."""
+        import torch
+
+        ps = [0.14, 0.04, 0.23]
+
+        p_01 = torch.tensor(ps[0], requires_grad=True)
+        p_02 = torch.tensor(ps[1], requires_grad=True)
+        p_12 = torch.tensor(ps[2], requires_grad=True)
+
+        jac = torch.autograd.functional.jacobian(self.kraus_fn, (p_01, p_02, p_12))
+        expected_jac = self.expected_jac_fn(*ps)
+        for j, exp in zip(jac, expected_jac):
+            assert qml.math.allclose(j.detach().numpy(), exp)
+
+    @pytest.mark.tf
+    def test_kraus_jac_tf(self):
+        """Tests Jacobian of Kraus matrices using TensorFlow."""
+        import tensorflow as tf
+
+        p_01 = tf.Variable(0.14)
+        p_02 = tf.Variable(0.04)
+        p_12 = tf.Variable(0.23)
+        with tf.GradientTape() as tape:
+            out = self.kraus_fn(p_01, p_02, p_12)
+        jac = tape.jacobian(out, (p_01, p_02, p_12))
+        assert qml.math.allclose(jac, self.expected_jac_fn(p_01, p_02, p_12))
+
+    @pytest.mark.jax
+    def test_kraus_jac_jax(self):
+        """Tests Jacobian of Kraus matrices using JAX."""
+        import jax
+
+        p_01 = jax.numpy.array(0.14)
+        p_02 = jax.numpy.array(0.04)
+        p_12 = jax.numpy.array(0.23)
+        jac = jax.jacobian(self.kraus_fn, argnums=[0, 1, 2])(p_01, p_02, p_12)
+        assert qml.math.allclose(jac, self.expected_jac_fn(p_01, p_02, p_12))
+
+
 class TestQutritChannel:
     """Tests for the quantum channel QubitChannel"""
 
@@ -385,107 +487,4 @@
         assert qml.equal(qutrit_channel, new_op)
 
         assert np.allclose(kraus, data)
-        assert metadata == (qml.wires.Wires(1), ())
-=======
-class TestTritFlip:
-    """Tests for the quantum channel TritFlip"""
-
-    @pytest.mark.parametrize(
-        "ps", [(0, 0, 0), (0.1, 0.12, 0.3), (0.5, 0.4, 0.1), (1, 0, 0), (0, 1, 0), (0, 0, 1)]
-    )
-    def test_ps_arbitrary(self, ps, tol):
-        """Test that various values of p give correct Kraus matrices"""
-        kraus_mats = qml.TritFlip(*ps, wires=0).kraus_matrices()
-
-        expected_K0 = np.sqrt(1 - sum(ps)) * np.eye(3)
-        assert np.allclose(kraus_mats[0], expected_K0, atol=tol, rtol=0)
-
-        Ks = [
-            [[0, 1, 0], [1, 0, 0], [0, 0, 1]],
-            [[0, 0, 1], [0, 1, 0], [1, 0, 0]],
-            [[1, 0, 0], [0, 0, 1], [0, 1, 0]],
-        ]
-
-        for p, K, res in zip(ps, Ks, kraus_mats[1:]):
-            expected_K = np.sqrt(p) * np.array(K)
-            assert np.allclose(res, expected_K, atol=tol, rtol=0)
-
-    @pytest.mark.parametrize(
-        "p_01,p_02,p_12",
-        [(1.2, 0, 0), (0, -0.3, 0.5), (0, 0, 1 + math.eps), (1, math.eps, 0), (0.3, 0.4, 0.4)],
-    )
-    def test_p_invalid_parameter(self, p_01, p_02, p_12):
-        """Ensures that error is thrown when p_01, p_02, p_12, or their sum are outside [0,1]"""
-        with pytest.raises(ValueError, match="must be in the interval"):
-            qml.TritFlip(p_01, p_02, p_12, wires=0).kraus_matrices()
-
-    @staticmethod
-    def expected_jac_fn(p_01, p_02, p_12):
-        """Gets the expected Jacobian of Kraus matrices"""
-        # Set up the 3 partial derivatives of the 4 3x3 Kraus Matrices
-        partials = math.zeros((3, 4, 3, 3))
-
-        # All 3 partials have the same first Kraus Operator output
-        partials[:, 0] = -1 / (2 * math.sqrt(1 - (p_01 + p_02 + p_12))) * math.eye(3)
-
-        # Set the matrix defined by each partials parameter, the rest are 0
-        partials[0, 1] = 1 / (2 * math.sqrt(p_01)) * math.array([[0, 1, 0], [1, 0, 0], [0, 0, 1]])
-        partials[1, 2] = 1 / (2 * math.sqrt(p_02)) * math.array([[0, 0, 1], [0, 1, 0], [1, 0, 0]])
-        partials[2, 3] = 1 / (2 * math.sqrt(p_12)) * math.array([[1, 0, 0], [0, 0, 1], [0, 1, 0]])
-        return partials
-
-    @staticmethod
-    def kraus_fn(p_01, p_02, p_12):
-        """Gets a matrix of the Kraus matrices to be tested."""
-        return qml.math.stack(qml.TritFlip(p_01, p_02, p_12, wires=0).kraus_matrices())
-
-    @pytest.mark.autograd
-    def test_kraus_jac_autograd(self):
-        """Tests Jacobian of Kraus matrices using autograd."""
-
-        p_01 = pnp.array(0.14, requires_grad=True)
-        p_02 = pnp.array(0.04, requires_grad=True)
-        p_12 = pnp.array(0.23, requires_grad=True)
-        jac = qml.jacobian(self.kraus_fn)(p_01, p_02, p_12)
-        assert qml.math.allclose(jac, self.expected_jac_fn(p_01, p_02, p_12))
-
-    @pytest.mark.torch
-    def test_kraus_jac_torch(self):
-        """Tests Jacobian of Kraus matrices using PyTorch."""
-        import torch
-
-        ps = [0.14, 0.04, 0.23]
-
-        p_01 = torch.tensor(ps[0], requires_grad=True)
-        p_02 = torch.tensor(ps[1], requires_grad=True)
-        p_12 = torch.tensor(ps[2], requires_grad=True)
-
-        jac = torch.autograd.functional.jacobian(self.kraus_fn, (p_01, p_02, p_12))
-        expected_jac = self.expected_jac_fn(*ps)
-        for j, exp in zip(jac, expected_jac):
-            assert qml.math.allclose(j.detach().numpy(), exp)
-
-    @pytest.mark.tf
-    def test_kraus_jac_tf(self):
-        """Tests Jacobian of Kraus matrices using TensorFlow."""
-        import tensorflow as tf
-
-        p_01 = tf.Variable(0.14)
-        p_02 = tf.Variable(0.04)
-        p_12 = tf.Variable(0.23)
-        with tf.GradientTape() as tape:
-            out = self.kraus_fn(p_01, p_02, p_12)
-        jac = tape.jacobian(out, (p_01, p_02, p_12))
-        assert qml.math.allclose(jac, self.expected_jac_fn(p_01, p_02, p_12))
-
-    @pytest.mark.jax
-    def test_kraus_jac_jax(self):
-        """Tests Jacobian of Kraus matrices using JAX."""
-        import jax
-
-        p_01 = jax.numpy.array(0.14)
-        p_02 = jax.numpy.array(0.04)
-        p_12 = jax.numpy.array(0.23)
-        jac = jax.jacobian(self.kraus_fn, argnums=[0, 1, 2])(p_01, p_02, p_12)
-        assert qml.math.allclose(jac, self.expected_jac_fn(p_01, p_02, p_12))
->>>>>>> 7f0c9d6b
+        assert metadata == (qml.wires.Wires(1), ())