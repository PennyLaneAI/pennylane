# Copyright 2018-2022 Xanadu Quantum Technologies Inc.

# Licensed under the Apache License, Version 2.0 (the "License");
# you may not use this file except in compliance with the License.
# You may obtain a copy of the License at

#     http://www.apache.org/licenses/LICENSE-2.0

# Unless required by applicable law or agreed to in writing, software
# distributed under the License is distributed on an "AS IS" BASIS,
# WITHOUT WARRANTIES OR CONDITIONS OF ANY KIND, either express or implied.
# See the License for the specific language governing permissions and
# limitations under the License.
"""
Unit tests for the qutrit matrix-based operations.
"""
import pytest
import numpy as np
from scipy.stats import unitary_group

import pennylane as qml
from pennylane.wires import Wires
from pennylane.operation import DecompositionUndefinedError

from gate_data import TSWAP

U_thadamard_01 = np.multiply(
    1 / np.sqrt(2),
    np.array(
        [[1, 1, 0], [1, -1, 0], [0, 0, np.sqrt(2)]],
    ),
)

# TODO: Add tests for adding controls to `QutritUnitary` once `ControlledQutritUnitary` is implemented


class TestQutritUnitary:
    """Tests for the QutritUnitary class."""

    def test_qutrit_unitary_noninteger_pow(self):
        """Test QutritUnitary raised to a non-integer power raises an error."""
        op = qml.QutritUnitary(U_thadamard_01, wires="a")

        with pytest.raises(qml.operation.PowUndefinedError):
            op.pow(0.123)

    def test_qutrit_unitary_noninteger_pow_broadcasted(self):
        """Test broadcasted QutritUnitary raised to a non-integer power raises an error."""
        U = np.array(
            [
                U_thadamard_01,
                U_thadamard_01,
            ]
        )

        op = qml.QutritUnitary(U, wires="a")

        with pytest.raises(qml.operation.PowUndefinedError):
            op.pow(0.123)

    @pytest.mark.parametrize("n", (1, 3, -1, -3))
    def test_qutrit_unitary_pow(self, n):
        """Test qutrit unitary raised to an integer power."""
        op = qml.QutritUnitary(U_thadamard_01, wires="a")
        new_ops = op.pow(n)

        assert len(new_ops) == 1
        assert new_ops[0].wires == op.wires

        mat_to_pow = qml.math.linalg.matrix_power(qml.matrix(op), n)
        new_mat = qml.matrix(new_ops[0])

        assert qml.math.allclose(mat_to_pow, new_mat)

    @pytest.mark.parametrize("n", (1, 3, -1, -3))
    def test_qutrit_unitary_pow_broadcasted(self, n):
        """Test broadcasted qutrit unitary raised to an integer power."""
        U = np.array(
            [
                U_thadamard_01,
                U_thadamard_01,
            ]
        )

        op = qml.QutritUnitary(U, wires="a")
        new_ops = op.pow(n)

        assert len(new_ops) == 1
        assert new_ops[0].wires == op.wires

        mat_to_pow = qml.math.linalg.matrix_power(qml.matrix(op), n)
        new_mat = qml.matrix(new_ops[0])

        assert qml.math.allclose(mat_to_pow, new_mat)

    interface_and_decomp_data = [
        (U_thadamard_01, 1),
        (TSWAP, 2),
        (unitary_group.rvs(3, random_state=10), 1),
        (unitary_group.rvs(9, random_state=10), 2),
        (np.eye(3), 1),
        (np.eye(9), 2),
        (np.tensordot([1j, -1, 1], U_thadamard_01, axes=0), 1),
    ]

    @pytest.mark.autograd
    @pytest.mark.parametrize("U,num_wires", interface_and_decomp_data)
    def test_qutrit_unitary_autograd(self, U, num_wires):
        """Test that the unitary operator produces the correct output and
        catches incorrect input with autograd."""

        out = qml.QutritUnitary(U, wires=range(num_wires)).matrix()

        # verify output type
        assert isinstance(out, np.ndarray)

        # verify equivalent to input state
        assert qml.math.allclose(out, U)

        # test non-square matrix
        with pytest.raises(ValueError, match="must be of shape"):
            qml.QutritUnitary(U[:, 1:], wires=range(num_wires)).matrix()

        # test non-unitary matrix
        U3 = U.copy()
        U3[0, 0] += 0.5
        with pytest.warns(UserWarning, match="may not be unitary"):
            qml.QutritUnitary(U3, wires=range(num_wires)).matrix()

        # test an error is thrown when constructed with incorrect number of wires
        with pytest.raises(ValueError, match="must be of shape"):
            qml.QutritUnitary(U, wires=range(num_wires + 1)).matrix()

        # verify adjoint behaves correctly
        op = qml.QutritUnitary(U, wires=range(num_wires)).adjoint()
        mat = op.matrix()
        expected = (
            np.conj(np.transpose(U)) if len(np.shape(U)) == 2 else np.conj(np.swapaxes(U, -2, -1))
        )
        assert qml.math.allclose(mat, expected)

    @pytest.mark.torch
    @pytest.mark.parametrize("U,num_wires", interface_and_decomp_data)
    def test_qutrit_unitary_torch(self, U, num_wires):
        """Test that the unitary operator produces the correct output and
        catches incorrect input with torch."""
        import torch

        U_adjoint = (
            np.conj(np.transpose(U)) if len(np.shape(U)) == 2 else np.conj(np.swapaxes(U, -2, -1))
        )
        U = torch.tensor(U)
        out = qml.QutritUnitary(U, wires=range(num_wires)).matrix()

        # verify output type
        assert isinstance(out, torch.Tensor)

        # verify equivalent to input state
        assert qml.math.allclose(out, U)

        # test non-square matrix
        with pytest.raises(ValueError, match="must be of shape"):
            qml.QutritUnitary(U[:, 1:], wires=range(num_wires)).matrix()

        # test non-unitary matrix
        U3 = U.detach().clone()
        U3[0, 0] += 0.5
        with pytest.warns(UserWarning, match="may not be unitary"):
            qml.QutritUnitary(U3, wires=range(num_wires)).matrix()

        # test an error is thrown when constructed with incorrect number of wires
        with pytest.raises(ValueError, match="must be of shape"):
            qml.QutritUnitary(U, wires=range(num_wires + 1)).matrix()

        # verify adjoint behaves correctly
        op = qml.QutritUnitary(U, wires=range(num_wires)).adjoint()
        mat = op.matrix()
        expected = torch.tensor(U_adjoint)
        assert qml.math.allclose(mat, expected)

    @pytest.mark.tf
    @pytest.mark.parametrize("U,num_wires", interface_and_decomp_data)
    def test_qutrit_unitary_tf(self, U, num_wires):
        """Test that the unitary operator produces the correct output and
        catches incorrect input with tensorflow."""
        import tensorflow as tf

        U_adjoint = (
            np.conj(np.transpose(U)) if len(np.shape(U)) == 2 else np.conj(np.swapaxes(U, -2, -1))
        )
        U = tf.Variable(U)
        out = qml.QutritUnitary(U, wires=range(num_wires)).matrix()

        # verify output type
        assert isinstance(out, tf.Variable)

        # verify equivalent to input state
        assert qml.math.allclose(out, U)

        # test non-square matrix
        with pytest.raises(ValueError, match="must be of shape"):
            qml.QutritUnitary(U[:, 1:], wires=range(num_wires)).matrix()

        # test non-unitary matrix
        U3 = tf.Variable(U + 0.5)
        with pytest.warns(UserWarning, match="may not be unitary"):
            qml.QutritUnitary(U3, wires=range(num_wires)).matrix()

        # test an error is thrown when constructed with incorrect number of wires
        with pytest.raises(ValueError, match="must be of shape"):
            qml.QutritUnitary(U, wires=range(num_wires + 1)).matrix()

        # verify adjoint behaves correctly
        op = qml.QutritUnitary(U, wires=range(num_wires)).adjoint()
        mat = op.matrix()
        expected = tf.Variable(U_adjoint)
        assert qml.math.allclose(mat, expected)

    @pytest.mark.jax
    @pytest.mark.parametrize("U,num_wires", interface_and_decomp_data)
    def test_qutrit_unitary_jax(self, U, num_wires):
        """Test that the unitary operator produces the correct output and
        catches incorrect input with jax."""
        from jax import numpy as jnp

        U = jnp.array(U)
        out = qml.QutritUnitary(U, wires=range(num_wires)).matrix()

        # verify output type
        assert isinstance(out, jnp.ndarray)

        # verify equivalent to input state
        assert qml.math.allclose(out, U)

        # test non-square matrix
        with pytest.raises(ValueError, match="must be of shape"):
            qml.QutritUnitary(U[:, 1:], wires=range(num_wires)).matrix()

        # test non-unitary matrix
        U3 = U + 0.5
        with pytest.warns(UserWarning, match="may not be unitary"):
            qml.QutritUnitary(U3, wires=range(num_wires)).matrix()

        # test an error is thrown when constructed with incorrect number of wires
        with pytest.raises(ValueError, match="must be of shape"):
            qml.QutritUnitary(U, wires=range(num_wires + 1)).matrix()

        # verify adjoint behaves correctly
        op = qml.QutritUnitary(U, wires=range(num_wires)).adjoint()
        mat = op.matrix()
        expected = (
            jnp.conj(jnp.transpose(U))
            if len(jnp.shape(U)) == 2
            else jnp.conj(jnp.swapaxes(U, -2, -1))
        )
        assert qml.math.allclose(mat, expected)

    @pytest.mark.jax
    @pytest.mark.parametrize("U,num_wires", interface_and_decomp_data)
    def test_qutrit_unitary_jax_jit(self, U, num_wires):
        """Tests that QutritUnitary works with jitting."""
        import jax
        from jax import numpy as jnp

        U = jnp.array(U)
        f = lambda m: qml.QutritUnitary(m, wires=range(num_wires)).matrix()
        out = jax.jit(f)(U)
        assert qml.math.allclose(out, qml.QutritUnitary(U, wires=range(num_wires)).matrix())

    @pytest.mark.parametrize("U, num_wires", interface_and_decomp_data)
    def test_qutrit_unitary_decomposition_error(self, U, num_wires):
        """Tests that QutritUnitary is not decomposed and throws error"""
        with pytest.raises(DecompositionUndefinedError):
            qml.QutritUnitary.compute_decomposition(U, wires=range(num_wires))

    def test_matrix_representation(self):
        """Test that the matrix representation is defined correctly"""
        U = np.array([[1, -1j, -1 + 1j], [1j, 1, 1 + 1j], [1 + 1j, -1 + 1j, 0]]) * 0.5

        res_static = qml.QutritUnitary.compute_matrix(U)
        res_dynamic = qml.QutritUnitary(U, wires=0).matrix()
        expected = U
        assert np.allclose(res_static, expected)
        assert np.allclose(res_dynamic, expected)

    def test_matrix_representation_broadcasted(self):
        """Test that the matrix representation is defined correctly for
        broadcasted matrices"""
        U = np.array([[1, -1j, -1 + 1j], [1j, 1, 1 + 1j], [1 + 1j, -1 + 1j, 0]]) * 0.5
        U = np.tensordot([1j, -1.0, (1 + 1j) / np.sqrt(2)], U, axes=0)

        res_static = qml.QutritUnitary.compute_matrix(U)
        res_dynamic = qml.QutritUnitary(U, wires=0).matrix()
        expected = U
        assert np.allclose(res_static, expected)
        assert np.allclose(res_dynamic, expected)

    def test_controlled(self):
        """Test QutritUnitary's controlled method."""
        U = U_thadamard_01
        base = qml.QutritUnitary(U, wires=0)

        expected = qml.ControlledQutritUnitary(U, control_wires="a", wires=0)
<<<<<<< HEAD
=======

>>>>>>> 2c595a67
        out = base._controlled("a")
        assert qml.equal(out, expected)


class TestControlledQutritUnitary:
    """Tests for the ControlledQutritUnitary operation"""

    def test_no_control(self):
        """Test if ControlledQutritUnitary raises an error if control wires are not specified"""
        with pytest.raises(ValueError, match="Must specify control wires"):
            qml.ControlledQutritUnitary(U_thadamard_01, wires=2)

    def test_shared_control(self):
        """Test if ControlledQutritUnitary raises an error if control wires are shared with wires"""
        with pytest.raises(ValueError, match="The control wires must be different from the wires"):
            qml.ControlledQutritUnitary(U_thadamard_01, control_wires=[0, 2], wires=2)

    def test_wrong_shape(self):
        """Test if ControlledQutritUnitary raises a ValueError if a unitary of shape inconsistent
        with wires is provided"""
        with pytest.raises(ValueError, match=r"Input unitary must be of shape \(3, 3\)"):
            qml.ControlledQutritUnitary(np.eye(9), control_wires=[0, 1], wires=2).matrix()

    def test_arbitrary_multiqutrit(self):
        """Test if ControlledQutritUnitary applies correctly for a 2-qutrit unitary with 2-qutrit
        control, where the control and target wires are not ordered."""
        control_wires = [1, 3]
        target_wires = [2, 0]

        # pick some random unitaries (with a fixed seed) to make the circuit less trivial
        U1 = unitary_group.rvs(81, random_state=1)
        U2 = unitary_group.rvs(81, random_state=2)

        # the two-qutrit unitary
        U = unitary_group.rvs(9, random_state=3)

        # the 4-qutrit representation of the unitary if the control wires were [0, 1] and the target
        # wires were [2, 3]
        U_matrix = np.eye(81, dtype=np.complex128)
        U_matrix[72:81, 72:81] = U

        # We now need to swap wires so that the control wires are [1, 3] and the target wires are
        # [2, 0]
        swap = TSWAP

        # initial wire permutation: 0123
        # target wire permutation: 1320
        swap1 = np.kron(swap, np.eye(9))  # -> 1023
        swap2 = np.kron(np.eye(9), swap)  # -> 1032
        swap3 = np.kron(np.kron(np.eye(3), swap), np.eye(3))  # -> 1302
        swap4 = np.kron(np.eye(9), swap)  # -> 1320

        all_swap = swap4 @ swap3 @ swap2 @ swap1
        U_matrix = all_swap.T @ U_matrix @ all_swap

        dev = qml.device("default.qutrit", wires=4)

        @qml.qnode(dev)
        def f1():
            qml.QutritUnitary(U1, wires=range(4))
            qml.ControlledQutritUnitary(U, control_wires=control_wires, wires=target_wires)
            qml.QutritUnitary(U2, wires=range(4))
            return qml.state()

        @qml.qnode(dev)
        def f2():
            qml.QutritUnitary(U1, wires=range(4))
            qml.QutritUnitary(U_matrix, wires=range(4))
            qml.QutritUnitary(U2, wires=range(4))
            return qml.state()

        state_1 = f1()
        state_2 = f2()

        assert np.allclose(state_1, state_2)

    @pytest.mark.parametrize(
        "control_wires,wires,control_values,expected_error_message",
        [
            ([0, 1], 2, "ab", "String of control values can contain only '0' or '1' or '2'."),
            ([0, 1], 2, "012", "Length of control trit string must equal number of control wires."),
            ([0, 1], 2, [0, 1], "Alternative control values must be passed as a ternary string."),
        ],
    )
    def test_invalid_mixed_polarity_controls(
        self, control_wires, wires, control_values, expected_error_message
    ):
        """Test if ControlledQutritUnitary properly handles invalid mixed-polarity
        control values."""
        target_wires = Wires(wires)

        with pytest.raises(ValueError, match=expected_error_message):
            qml.ControlledQutritUnitary(
                U_thadamard_01,
                control_wires=control_wires,
                wires=target_wires,
                control_values=control_values,
            ).matrix()

    mixed_polarity_data = [
        ([0], 1, "0"),
        ([0], 1, "1"),
        ([0], 1, "2"),
        ([0, 1], 2, "00"),
        ([0, 1], 2, "01"),
        ([0, 1], 2, "02"),
        ([1, 0], 2, "10"),
        ([0, 1], 2, "11"),
        ([0, 1], 2, "12"),
        ([0, 1], 2, "20"),
        ([1, 0], 2, "21"),
        ([1, 0], 2, "22"),
        ([0, 1], [2, 3], "01"),
        ([0, 2], [3, 1], "12"),
        ([1, 2, 0], [3, 4], "012"),
        ([1, 0, 2], [4, 3], "210"),
    ]

    @pytest.mark.parametrize("control_wires,wires,control_values", mixed_polarity_data)
    def test_mixed_polarity_controls(self, control_wires, wires, control_values, tol):
        """Test if ControlledQutritUnitary properly applies mixed-polarity
        control values."""
        target_wires = Wires(wires)

        dev = qml.device("default.qutrit", wires=len(control_wires + target_wires))

        # Pick a random unitary
        U = unitary_group.rvs(3 ** len(target_wires), random_state=1967)

        # Pick random starting state for the control and target qutrits
        starting_state = np.random.normal(size=3 ** (len(control_wires + target_wires)))
        starting_state = np.array([x * 1j if int(x * 10) % 2 == 0 else x for x in starting_state])
        starting_state = starting_state / np.linalg.norm(starting_state)
        dev._state = starting_state.reshape([3] * len(control_wires + target_wires))
        dev.apply(
            [
                qml.ControlledQutritUnitary(
                    U,
                    control_wires=control_wires,
                    wires=target_wires,
                    control_values=control_values,
                ),
            ]
        )
        final_state = dev._state.flatten()

        dev.reset()
        dev._state = starting_state.reshape([3] * len(control_wires + target_wires))

        # Find which wires are controlled on "1" and "0", and shift the state of the device
        # accordingly to apply the controls, and then undo them after the controlled operation
        one_locations = [x for x in range(len(control_values)) if control_values[x] == "1"]
        zero_locations = [x for x in range(len(control_values)) if control_values[x] == "0"]

        ops = []
        for wire in one_locations:
            ops.append(qml.TShift(wires=control_wires[wire]))

        for wire in zero_locations:
            ops.append(qml.TShift(wires=control_wires[wire]))
            ops.append(qml.TShift(wires=control_wires[wire]))

        ops.append(
            qml.ControlledQutritUnitary(
                U,
                control_wires=control_wires,
                wires=target_wires,
            )
        )

        for wire in zero_locations:
            ops.append(qml.TShift(wires=control_wires[wire]))

        for wire in one_locations:
            ops.append(qml.TShift(wires=control_wires[wire]))
            ops.append(qml.TShift(wires=control_wires[wire]))

        dev.apply(ops)

        assert np.allclose(dev._state.flatten(), final_state, atol=tol)

    def test_matrix_representation(self, tol):
        """Test that the matrix representation is defined correctly"""
        U = np.array(unitary_group.rvs(3, random_state=10))
        res_static = qml.ControlledQutritUnitary.compute_matrix(U, control_wires=[1], u_wires=[0])
        res_dynamic = qml.ControlledQutritUnitary(U, control_wires=[1], wires=0).matrix()
        expected = np.eye(9, dtype=np.complex128)
        expected[6:9, 6:9] = U

        assert np.allclose(res_static, expected, atol=tol)
        assert np.allclose(res_dynamic, expected, atol=tol)

    def test_matrix_representation_broadcasted(self, tol):
        """Test that the matrix representation is defined correctly when broadcasting"""
        U1 = unitary_group.rvs(3, random_state=10)
        U2 = unitary_group.rvs(3, random_state=10)
        U3 = unitary_group.rvs(3, random_state=10)
        U = np.array([U1, U2, U3])

        res_static = qml.ControlledQutritUnitary.compute_matrix(U, control_wires=[1], u_wires=[0])
        res_dynamic = qml.ControlledQutritUnitary(U, control_wires=[1], wires=0).matrix()
        expected = np.array([np.eye(9), np.eye(9), np.eye(9)], dtype=np.complex128)
        expected[0, 6:, 6:] = U1
        expected[1, 6:, 6:] = U2
        expected[2, 6:, 6:] = U3
        assert np.allclose(res_static, expected, atol=tol)
        assert np.allclose(res_dynamic, expected, atol=tol)

    def test_no_decomp(self):
        """Test that ControlledQutritUnitary raises a DecompositionUndefinedError."""
        with pytest.raises(qml.operation.DecompositionUndefinedError):
            qml.ControlledQutritUnitary(U_thadamard_01, wires=0, control_wires=1).decomposition()

    @pytest.mark.parametrize("n", (2, -1, -2))
    def test_pow(self, n):
        """Tests the metadata and unitary for a ControlledQutritUnitary raised to a power."""
        U1 = unitary_group.rvs(3, random_state=10)

        op = qml.ControlledQutritUnitary(
            U1, control_wires=("b", "c"), wires="a", control_values="01"
        )

        pow_ops = op.pow(n)
        assert len(pow_ops) == 1

        assert pow_ops[0].hyperparameters["u_wires"] == op.hyperparameters["u_wires"]
        assert pow_ops[0].control_wires == op.control_wires
        assert pow_ops[0].control_values == op.control_values

        op_mat_to_pow = qml.math.linalg.matrix_power(op.data[0], n)
        assert qml.math.allclose(pow_ops[0].data[0], op_mat_to_pow)

    @pytest.mark.parametrize("n", (2, -1, -2))
    def test_pow_broadcasted(self, n):
        """Tests the metadata and unitary for a broadcasted
        ControlledQutritUnitary raised to a power."""
        U1 = np.tensordot(
            np.array([1j, -1.0, 1j]),
            U_thadamard_01,
            axes=0,
        )

        op = qml.ControlledQutritUnitary(
            U1, control_wires=("b", "c"), wires="a", control_values="01"
        )

        pow_ops = op.pow(n)
        assert len(pow_ops) == 1

        assert pow_ops[0].hyperparameters["u_wires"] == op.hyperparameters["u_wires"]
        assert pow_ops[0].control_wires == op.control_wires
        assert pow_ops[0].control_values == op.control_values

        op_mat_to_pow = qml.math.linalg.matrix_power(op.data[0], n)
        assert qml.math.allclose(pow_ops[0].data[0], op_mat_to_pow)

    def test_noninteger_pow(self):
        """Test that a ControlledQutritUnitary raised to a non-integer power raises an error."""
        U1 = unitary_group.rvs(3, random_state=10)

        op = qml.ControlledQutritUnitary(U1, control_wires=("b", "c"), wires="a")

        with pytest.raises(qml.operation.PowUndefinedError):
            op.pow(0.12)

    def test_noninteger_pow_broadcasted(self):
        """Test that a ControlledQutritUnitary raised to a non-integer power raises an error when broadcasting."""
        U1 = unitary_group.rvs(3, random_state=10)
        U = np.array([U1, U1, U1])

        op = qml.ControlledQutritUnitary(U, control_wires=("b", "c"), wires="a")

        with pytest.raises(qml.operation.PowUndefinedError):
            op.pow(0.12)

    def test_controlled(self):
        """Test the _controlled method for ControlledQutritUnitary."""

        U = TSWAP

        original = qml.ControlledQutritUnitary(U, control_wires=(0, 1), wires=[4, 2])
        expected = qml.ControlledQutritUnitary(U, control_wires=(0, 1, "a"), wires=[4, 2])

        out = original._controlled("a")
        assert qml.equal(out, expected)

        original = qml.ControlledQutritUnitary(
            U, control_wires=(0, 1), wires=[4, 2], control_values="01"
        )
        expected = qml.ControlledQutritUnitary(
            U, control_wires=(0, 1, "a"), wires=[4, 2], control_values="012"
        )

        out = original._controlled("a")
        assert qml.equal(out, expected)

    def test_adjoint(self):
        """Tests the metadata and unitary for an adjoint ControlledQutritUnitary operation."""
        U1 = unitary_group.rvs(3, random_state=10)

        op = qml.ControlledQutritUnitary(
            U1, control_wires=("b", "c"), wires="a", control_values="01"
        )

        adjoint_op = op.adjoint()
        assert isinstance(adjoint_op, qml.ControlledQutritUnitary)

        assert adjoint_op.hyperparameters["u_wires"] == op.hyperparameters["u_wires"]
        assert adjoint_op.control_wires == op.control_wires
        assert adjoint_op.control_values == op.control_values

        adjoint_mat = op.data[0].T.conj()
        assert qml.math.allclose(adjoint_op.data[0], adjoint_mat)


label_data = [
    (U_thadamard_01, qml.QutritUnitary(U_thadamard_01, wires=0)),
    (U_thadamard_01, qml.ControlledQutritUnitary(U_thadamard_01, control_wires=0, wires=1)),
]


@pytest.mark.parametrize("mat, op", label_data)
class TestUnitaryLabels:
    def test_no_cache(self, mat, op):
        """Test labels work without a provided cache."""
        assert op.label() == "U"

    def test_matrices_not_in_cache(self, mat, op):
        """Test provided cache doesn't have a 'matrices' keyword."""
        assert op.label(cache={}) == "U"

    def test_cache_matrices_not_list(self, mat, op):
        """Test 'matrices' key pair is not a list."""
        assert op.label(cache={"matrices": 0}) == "U"

    def test_empty_cache_list(self, mat, op):
        """Test matrices list is provided, but empty. Operation should have `0` label and matrix
        should be added to cache."""
        cache = {"matrices": []}
        assert op.label(cache=cache) == "U(M0)"
        assert qml.math.allclose(cache["matrices"][0], mat)

    def test_something_in_cache_list(self, mat, op):
        """If something exists in the matrix list, but parameter is not in the list, then parameter
        added to list and label given number of its position."""
        cache = {"matrices": [TSWAP]}
        assert op.label(cache=cache) == "U(M1)"

        assert len(cache["matrices"]) == 2
        assert qml.math.allclose(cache["matrices"][1], mat)

    def test_matrix_already_in_cache_list(self, mat, op):
        """If the parameter already exists in the matrix cache, then the label uses that index and the
        matrix cache is unchanged."""
        cache = {"matrices": [TSWAP, mat]}
        assert op.label(cache=cache) == "U(M1)"

        assert len(cache["matrices"]) == 2


class TestInterfaceMatricesLabel:
    """Test different interface matrices with qutrit."""

    def check_interface(self, mat):
        """Interface independent helper method."""

        op = qml.QutritUnitary(mat, wires=0)

        cache = {"matrices": []}
        assert op.label(cache=cache) == "U(M0)"
        assert qml.math.allclose(cache["matrices"][0], mat)

        cache = {"matrices": [0, mat, 0]}
        assert op.label(cache=cache) == "U(M1)"
        assert len(cache["matrices"]) == 3

    @pytest.mark.torch
    def test_labelling_torch_tensor(self):
        """Test matrix cache labelling with torch interface."""

        import torch

        mat = torch.tensor([[1, 0, 0], [0, -1, 0], [0, 0, 1]])
        self.check_interface(mat)

    @pytest.mark.tf
    def test_labelling_tf_variable(self):
        """Test matrix cache labelling with tf interface."""

        import tensorflow as tf

        mat = tf.Variable([[1, 0, 0], [0, -1, 0], [0, 0, 1]])

        self.check_interface(mat)

    @pytest.mark.jax
    def test_labelling_jax_variable(self):
        """Test matrix cache labelling with jax interface."""

        import jax.numpy as jnp

        mat = jnp.array([[1, 0, 0], [0, -1, 0], [0, 0, 1]])

        self.check_interface(mat)


control_data = [
    (qml.QutritUnitary(U_thadamard_01, wires=0), Wires([])),
    (qml.ControlledQutritUnitary(U_thadamard_01, control_wires=0, wires=1), Wires([0])),
]


@pytest.mark.parametrize("op, control_wires", control_data)
def test_control_wires(op, control_wires):
    """Test ``control_wires`` attribute for matrix operations."""
    assert op.control_wires == control_wires<|MERGE_RESOLUTION|>--- conflicted
+++ resolved
@@ -301,10 +301,7 @@
         base = qml.QutritUnitary(U, wires=0)
 
         expected = qml.ControlledQutritUnitary(U, control_wires="a", wires=0)
-<<<<<<< HEAD
-=======
-
->>>>>>> 2c595a67
+
         out = base._controlled("a")
         assert qml.equal(out, expected)
 
