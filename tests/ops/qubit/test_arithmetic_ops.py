# Copyright 2018-2021 Xanadu Quantum Technologies Inc.

# Licensed under the Apache License, Version 2.0 (the "License");
# you may not use this file except in compliance with the License.
# You may obtain a copy of the License at

#     http://www.apache.org/licenses/LICENSE-2.0

# Unless required by applicable law or agreed to in writing, software
# distributed under the License is distributed on an "AS IS" BASIS,
# WITHOUT WARRANTIES OR CONDITIONS OF ANY KIND, either express or implied.
# See the License for the specific language governing permissions and
# limitations under the License.
"""
Unit tests for the the arithmetic qubit operations
"""
import pytest
import numpy as np

import pennylane as qml


<<<<<<< HEAD
=======
@pytest.mark.parametrize(
    "op_builder",
    [
        lambda: qml.QubitCarry(wires=[0, 1, 2, 3]),
    ],
)
def test_adjoint_with_decomposition(op_builder):
    """Tests the ``QubitCarry`` op under adjoint and decomposition."""
    op = op_builder()
    decomposed_ops = op.decomposition()
    with qml.tape.QuantumTape() as adjoint_tape:
        qml.adjoint(op_builder)()
    for a, b in zip(decomposed_ops, reversed(adjoint_tape.operations)):
        np.testing.assert_allclose(a.matrix(), np.conj(b.matrix()).T)


>>>>>>> 5bad4fad
label_data = [
    (qml.QubitCarry(wires=(0, 1, 2, 3)), "QubitCarry"),
    (qml.QubitSum(wires=(0, 1, 2)), "Σ"),
]


@pytest.mark.parametrize("op, label", label_data)
def test_label(op, label):
    assert op.label() == label
    assert op.label(decimals=2) == label
    op.inv()
    assert op.label() == label + "⁻¹"


class TestQubitCarry:
    """Tests the QubitCarry operator."""

    @pytest.mark.parametrize(
        "wires,input_string,output_string,expand",
        [
            ([0, 1, 2, 3], "0000", "0000", True),
            ([0, 1, 2, 3], "0001", "0001", True),
            ([0, 1, 2, 3], "0010", "0010", True),
            ([0, 1, 2, 3], "0011", "0011", True),
            ([0, 1, 2, 3], "0100", "0110", True),
            ([0, 1, 2, 3], "0101", "0111", True),
            ([0, 1, 2, 3], "0110", "0101", True),
            ([0, 1, 2, 3], "0111", "0100", True),
            ([0, 1, 2, 3], "1000", "1000", True),
            ([0, 1, 2, 3], "1001", "1001", True),
            ([0, 1, 2, 3], "1010", "1011", True),
            ([0, 1, 2, 3], "1011", "1010", True),
            ([0, 1, 2, 3], "1100", "1111", True),
            ([0, 1, 2, 3], "1101", "1110", True),
            ([0, 1, 2, 3], "1110", "1101", True),
            ([0, 1, 2, 3], "1111", "1100", True),
            ([3, 1, 2, 0], "0110", "1100", True),
            ([3, 2, 0, 1], "1010", "0110", True),
            ([0, 1, 2, 3], "0000", "0000", False),
            ([0, 1, 2, 3], "0001", "0001", False),
            ([0, 1, 2, 3], "0010", "0010", False),
            ([0, 1, 2, 3], "0011", "0011", False),
            ([0, 1, 2, 3], "0100", "0110", False),
            ([0, 1, 2, 3], "0101", "0111", False),
            ([0, 1, 2, 3], "0110", "0101", False),
            ([0, 1, 2, 3], "0111", "0100", False),
            ([0, 1, 2, 3], "1000", "1000", False),
            ([0, 1, 2, 3], "1001", "1001", False),
            ([0, 1, 2, 3], "1010", "1011", False),
            ([0, 1, 2, 3], "1011", "1010", False),
            ([0, 1, 2, 3], "1100", "1111", False),
            ([0, 1, 2, 3], "1101", "1110", False),
            ([0, 1, 2, 3], "1110", "1101", False),
            ([0, 1, 2, 3], "1111", "1100", False),
            ([3, 1, 2, 0], "0110", "1100", False),
            ([3, 2, 0, 1], "1010", "0110", False),
        ],
    )
    def test_output(self, wires, input_string, output_string, expand, mocker):
        """Test if ``QubitCarry`` produces the right output and is expandable."""
        dev = qml.device("default.qubit", wires=4)
        spy = mocker.spy(qml.QubitCarry, "decomposition")

        with qml.tape.QuantumTape() as tape:
            for i in range(len(input_string)):
                if input_string[i] == "1":
                    qml.PauliX(i)
            qml.QubitCarry(wires=wires)
            qml.probs(wires=[0, 1, 2, 3])

        if expand:
            tape = tape.expand()
        result = dev.execute(tape)
        result = np.argmax(result)
        result = format(result, "04b")
        assert result == output_string

        # checks that decomposition is only used when intended
        assert expand is (len(spy.call_args_list) != 0)

    def test_superposition(self):
        """Test if ``QubitCarry`` works for superposition input states."""
        dev = qml.device("default.qubit", wires=4)

        @qml.qnode(dev)
        def circuit():
            qml.PauliX(wires=1)
            qml.Hadamard(wires=2)
            qml.QubitCarry(wires=[0, 1, 2, 3])
            return qml.probs(wires=3)

        result = circuit()
        assert np.allclose(result, 0.5)

    def test_matrix_representation(self, tol):
        """Test that the matrix representation is defined correctly"""

        res_static = qml.QubitCarry.compute_matrix()
        res_dynamic = qml.QubitCarry(wires=[0, 1, 2, 3]).matrix()
        expected = np.array(
            [
                [1, 0, 0, 0, 0, 0, 0, 0, 0, 0, 0, 0, 0, 0, 0, 0],
                [0, 1, 0, 0, 0, 0, 0, 0, 0, 0, 0, 0, 0, 0, 0, 0],
                [0, 0, 1, 0, 0, 0, 0, 0, 0, 0, 0, 0, 0, 0, 0, 0],
                [0, 0, 0, 1, 0, 0, 0, 0, 0, 0, 0, 0, 0, 0, 0, 0],
                [0, 0, 0, 0, 0, 0, 0, 1, 0, 0, 0, 0, 0, 0, 0, 0],
                [0, 0, 0, 0, 0, 0, 1, 0, 0, 0, 0, 0, 0, 0, 0, 0],
                [0, 0, 0, 0, 1, 0, 0, 0, 0, 0, 0, 0, 0, 0, 0, 0],
                [0, 0, 0, 0, 0, 1, 0, 0, 0, 0, 0, 0, 0, 0, 0, 0],
                [0, 0, 0, 0, 0, 0, 0, 0, 1, 0, 0, 0, 0, 0, 0, 0],
                [0, 0, 0, 0, 0, 0, 0, 0, 0, 1, 0, 0, 0, 0, 0, 0],
                [0, 0, 0, 0, 0, 0, 0, 0, 0, 0, 0, 1, 0, 0, 0, 0],
                [0, 0, 0, 0, 0, 0, 0, 0, 0, 0, 1, 0, 0, 0, 0, 0],
                [0, 0, 0, 0, 0, 0, 0, 0, 0, 0, 0, 0, 0, 0, 0, 1],
                [0, 0, 0, 0, 0, 0, 0, 0, 0, 0, 0, 0, 0, 0, 1, 0],
                [0, 0, 0, 0, 0, 0, 0, 0, 0, 0, 0, 0, 0, 1, 0, 0],
                [0, 0, 0, 0, 0, 0, 0, 0, 0, 0, 0, 0, 1, 0, 0, 0],
            ]
        )
        assert np.allclose(res_static, expected, atol=tol)
        assert np.allclose(res_dynamic, expected, atol=tol)


class TestQubitSum:
    """Tests for the QubitSum operator"""

    # fmt: off
    @pytest.mark.parametrize(
        "wires,input_state,output_state,expand",
        [
            ([0, 1, 2], [1, 0, 0, 0, 0, 0, 0, 0], [1, 0, 0, 0, 0, 0, 0, 0], True),
            ([0, 1, 2], [0, 1, 0, 0, 0, 0, 0, 0], [0, 1, 0, 0, 0, 0, 0, 0], True),
            ([0, 1, 2], [0, 0, 1, 0, 0, 0, 0, 0], [0, 0, 0, 1, 0, 0, 0, 0], True),
            ([0, 1, 2], [0, 0, 0, 1, 0, 0, 0, 0], [0, 0, 1, 0, 0, 0, 0, 0], True),
            ([0, 1, 2], [0, 0, 0, 0, 1, 0, 0, 0], [0, 0, 0, 0, 0, 1, 0, 0], True),
            ([0, 1, 2], [0, 0, 0, 0, 0, 1, 0, 0], [0, 0, 0, 0, 1, 0, 0, 0], True),
            ([0, 1, 2], [0, 0, 0, 0, 0, 0, 1, 0], [0, 0, 0, 0, 0, 0, 1, 0], True),
            ([0, 1, 2], [0, 0, 0, 0, 0, 0, 0, 1], [0, 0, 0, 0, 0, 0, 0, 1], True),
            ([2, 0, 1], [0, 0, 0, 1, 0, 0, 0, 0], [0, 1, 0, 0, 0, 0, 0, 0], True),
            ([1, 2, 0], [0, 0, 0, 1, 0, 0, 0, 0], [0, 0, 0, 1, 0, 0, 0, 0], True),
            ([0, 1, 2], [0.5, 0, 0.5, 0, 0.5, 0, 0.5, 0], [0.5, 0, 0, 0.5, 0, 0.5, 0.5, 0], True),
            ([0, 1, 2], [np.sqrt(1 / 8), np.sqrt(1 / 8), np.sqrt(1 / 8), np.sqrt(1 / 8), np.sqrt(1 / 8), np.sqrt(1 / 8),
                         np.sqrt(1 / 8), np.sqrt(1 / 8)],
             [np.sqrt(1 / 8), np.sqrt(1 / 8), np.sqrt(1 / 8), np.sqrt(1 / 8), np.sqrt(1 / 8), np.sqrt(1 / 8),
              np.sqrt(1 / 8), np.sqrt(1 / 8)], True),
            ([0, 1, 2], [1, 0, 0, 0, 0, 0, 0, 0], [1, 0, 0, 0, 0, 0, 0, 0], False),
            ([0, 1, 2], [0, 1, 0, 0, 0, 0, 0, 0], [0, 1, 0, 0, 0, 0, 0, 0], False),
            ([0, 1, 2], [0, 0, 1, 0, 0, 0, 0, 0], [0, 0, 0, 1, 0, 0, 0, 0], False),
            ([0, 1, 2], [0, 0, 0, 1, 0, 0, 0, 0], [0, 0, 1, 0, 0, 0, 0, 0], False),
            ([0, 1, 2], [0, 0, 0, 0, 1, 0, 0, 0], [0, 0, 0, 0, 0, 1, 0, 0], False),
            ([0, 1, 2], [0, 0, 0, 0, 0, 1, 0, 0], [0, 0, 0, 0, 1, 0, 0, 0], False),
            ([0, 1, 2], [0, 0, 0, 0, 0, 0, 1, 0], [0, 0, 0, 0, 0, 0, 1, 0], False),
            ([0, 1, 2], [0, 0, 0, 0, 0, 0, 0, 1], [0, 0, 0, 0, 0, 0, 0, 1], False),
            ([2, 0, 1], [0, 0, 0, 1, 0, 0, 0, 0], [0, 1, 0, 0, 0, 0, 0, 0], False),
            ([1, 2, 0], [0, 0, 0, 1, 0, 0, 0, 0], [0, 0, 0, 1, 0, 0, 0, 0], False),
            ([0, 1, 2], [0.5, 0, 0.5, 0, 0.5, 0, 0.5, 0], [0.5, 0, 0, 0.5, 0, 0.5, 0.5, 0], False),
            ([0, 1, 2], [np.sqrt(1 / 8), np.sqrt(1 / 8), np.sqrt(1 / 8), np.sqrt(1 / 8), np.sqrt(1 / 8), np.sqrt(1 / 8),
                         np.sqrt(1 / 8), np.sqrt(1 / 8)],
             [np.sqrt(1 / 8), np.sqrt(1 / 8), np.sqrt(1 / 8), np.sqrt(1 / 8), np.sqrt(1 / 8), np.sqrt(1 / 8),
              np.sqrt(1 / 8), np.sqrt(1 / 8)], False),
        ],
    )
    # fmt: on
    def test_output(self, wires, input_state, output_state, expand, mocker):
        """Test if ``QubitSum`` produces the correct output"""
        dev = qml.device("default.qubit", wires=3)
        spy = mocker.spy(qml.QubitSum, "decomposition")

        with qml.tape.QuantumTape() as tape:
            qml.QubitStateVector(input_state, wires=[0, 1, 2])

            if expand:
                qml.QubitSum(wires=wires).expand()
            else:
                qml.QubitSum(wires=wires)

            qml.state()

        result = dev.execute(tape)
        assert np.allclose(result, output_state)

        # checks that decomposition is only used when intended
        assert expand is (len(spy.call_args_list) != 0)

    def test_adjoint(self):
        """Test the adjoint method of QubitSum by reconstructing the unitary matrix and checking
        if it is equal to qml.QubitSum's matrix representation (recall that the operation is self-adjoint)"""
        dev = qml.device("default.qubit", wires=3)

        @qml.qnode(dev)
        def f(state):
            qml.QubitStateVector(state, wires=range(3))
            qml.adjoint(qml.QubitSum)(wires=range(3))
            return qml.probs(wires=range(3))

        u = np.array([f(state) for state in np.eye(2**3)]).T
        assert np.allclose(u, qml.QubitSum.compute_matrix())

    def test_matrix_representation(self, tol):
        """Test that the matrix representation is defined correctly"""

        res_static = qml.QubitSum.compute_matrix()
        res_dynamic = qml.QubitSum(wires=[0, 1, 2]).matrix()
        expected = np.array(
            [
                [1, 0, 0, 0, 0, 0, 0, 0],
                [0, 1, 0, 0, 0, 0, 0, 0],
                [0, 0, 0, 1, 0, 0, 0, 0],
                [0, 0, 1, 0, 0, 0, 0, 0],
                [0, 0, 0, 0, 0, 1, 0, 0],
                [0, 0, 0, 0, 1, 0, 0, 0],
                [0, 0, 0, 0, 0, 0, 1, 0],
                [0, 0, 0, 0, 0, 0, 0, 1],
            ]
        )
        assert np.allclose(res_static, expected, atol=tol)
        assert np.allclose(res_dynamic, expected, atol=tol)<|MERGE_RESOLUTION|>--- conflicted
+++ resolved
@@ -20,25 +20,6 @@
 import pennylane as qml
 
 
-<<<<<<< HEAD
-=======
-@pytest.mark.parametrize(
-    "op_builder",
-    [
-        lambda: qml.QubitCarry(wires=[0, 1, 2, 3]),
-    ],
-)
-def test_adjoint_with_decomposition(op_builder):
-    """Tests the ``QubitCarry`` op under adjoint and decomposition."""
-    op = op_builder()
-    decomposed_ops = op.decomposition()
-    with qml.tape.QuantumTape() as adjoint_tape:
-        qml.adjoint(op_builder)()
-    for a, b in zip(decomposed_ops, reversed(adjoint_tape.operations)):
-        np.testing.assert_allclose(a.matrix(), np.conj(b.matrix()).T)
-
-
->>>>>>> 5bad4fad
 label_data = [
     (qml.QubitCarry(wires=(0, 1, 2, 3)), "QubitCarry"),
     (qml.QubitSum(wires=(0, 1, 2)), "Σ"),
