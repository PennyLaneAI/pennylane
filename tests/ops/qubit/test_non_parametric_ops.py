--- conflicted
+++ resolved
@@ -1034,7 +1034,6 @@
     qml.PauliX(0),
     qml.PauliY(0),
     qml.PauliZ(0),
-<<<<<<< HEAD
     qml.CNOT((0,1)),
     qml.CZ((0,1)),
     qml.CY((0,1)),
@@ -1042,21 +1041,6 @@
     qml.CSWAP((0,1,2)),
     qml.Toffoli((0,1,2)),
     qml.MultiControlledX(wires=(0,1,2,3)),
-=======
-    qml.S(wires=0),
-    qml.T(wires=0),
-    qml.SX(wires=0),
-    qml.CNOT(wires=(0, 1)),
-    qml.CZ(wires=(0, 1)),
-    qml.CY(wires=(0, 1)),
-    qml.SWAP(wires=(0, 1)),
-    qml.ISWAP(wires=(0, 1)),
-    qml.SISWAP(wires=(0, 1)),
-    qml.SQISW(wires=(0, 1)),
-    qml.CSWAP(wires=(0, 1, 2)),
-    qml.Toffoli(wires=(0, 1, 2)),
-    qml.MultiControlledX(wires=(0, 1, 2, 3)),
->>>>>>> 5bad4fad
     qml.Barrier(0),
     qml.WireCut(0),
 ]
@@ -1064,35 +1048,8 @@
 
 @pytest.mark.parametrize("op", involution_ops)
 def test_adjoint_method(op, tol):
-<<<<<<< HEAD
     adj_op = copy.copy(op)
     for _ in range(4):
         adj_op = adj_op.adjoint()
 
-        assert adj_op.name == op.name
-=======
-    for num_adjoint_calls in range(1, 4):
-
-        adj_op = copy.copy(op)
-        for i in range(num_adjoint_calls):
-            adj_op = adj_op.adjoint()
-
-        if (type(op) in involution_ops) or (num_adjoint_calls % 2 == 0):
-            expected_adj_op = copy.copy(op)
-
-        else:
-            expected_adj_op = copy.copy(op)
-            expected_adj_op.inverse = not expected_adj_op.inverse
-
-        assert adj_op.name == expected_adj_op.name
-        assert (
-            adj_op.label() == expected_adj_op.label()
-        )  # check that the name and labels are the same
-
-        try:
-            np.testing.assert_allclose(
-                adj_op.matrix(), expected_adj_op.matrix(), atol=tol
-            )  # compare matrix if its defined
-        except qml.operation.OperatorPropertyUndefined:
-            pass
->>>>>>> 5bad4fad
+        assert adj_op.name == op.name