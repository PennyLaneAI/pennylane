--- conflicted
+++ resolved
@@ -609,13 +609,8 @@
             return qml.expval(qml.PauliZ(0))
 
         dev = qml.device("default.qubit", wires=3)
-<<<<<<< HEAD
         qnode = qml.QNode(qfunc1, dev)
-        gates = qml.specs(qnode)()["gate_sizes"][1]
-=======
-        qnode = qml.QNode(qfunc, dev)
         gates = qml.specs(qnode)()["resources"].gate_sizes[1]
->>>>>>> 7bc6255e
 
         assert gates == 4
 
