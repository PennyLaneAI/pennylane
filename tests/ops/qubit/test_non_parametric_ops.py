# Copyright 2018-2021 Xanadu Quantum Technologies Inc.

# Licensed under the Apache License, Version 2.0 (the "License");
# you may not use this file except in compliance with the License.
# You may obtain a copy of the License at

#     http://www.apache.org/licenses/LICENSE-2.0

# Unless required by applicable law or agreed to in writing, software
# distributed under the License is distributed on an "AS IS" BASIS,
# WITHOUT WARRANTIES OR CONDITIONS OF ANY KIND, either express or implied.
# See the License for the specific language governing permissions and
# limitations under the License.
"""
Unit tests for the available non-parametric qubit operations
"""
# pylint: disable=too-few-public-methods
import copy
import itertools

import numpy as np
import pytest
import scipy as sp
from gate_data import (
    CCZ,
    CH,
    CNOT,
    CSWAP,
    CY,
    CZ,
    ECR,
    ISWAP,
    SISWAP,
    SWAP,
    SX,
    H,
    I,
    S,
    T,
    Toffoli,
    X,
    Y,
    Z,
)
from scipy.sparse import coo_matrix, csc_matrix, csr_matrix, lil_matrix
from scipy.stats import unitary_group

import pennylane as qml
from pennylane.wires import Wires

# Non-parametrized operations and their matrix representation
NON_PARAMETRIZED_OPERATIONS = [
    (qml.Identity, I),
    (qml.SWAP, SWAP),
    (qml.ISWAP, ISWAP),
    (qml.SISWAP, SISWAP),
    (qml.S, S),
    (qml.T, T),
    (qml.ECR, ECR),
    # Controlled operations
    (qml.CNOT, CNOT),
    (qml.CH, CH),
    (qml.Toffoli, Toffoli),
    (qml.CSWAP, CSWAP),
    (qml.CY, CY),
    (qml.CZ, CZ),
    (qml.CCZ, CCZ),
]

NON_PARAMETRIZED_OPERATIONS_WITH_PAULI_REP_ALREADY_IMPLEMENTED = [
    (qml.X(0), X),
    (qml.Y(0), Y),
    (qml.Z(0), Z),
    (qml.S(10000000), S),
    (qml.T(10000000), T),
    (qml.SX("qubit0"), SX),
    (qml.SWAP([0, 1]), SWAP),
    (qml.ISWAP([0, 1]), ISWAP),
    (qml.ECR([-1, 1]), ECR),
    (qml.SISWAP(["qubit0", "qubit1"]), SISWAP),
]

STRING_REPR = (
    (qml.Identity(0), "I(0)"),
    (qml.Hadamard(0), "H(0)"),
    (qml.PauliX(0), "X(0)"),
    (qml.PauliY(0), "Y(0)"),
    (qml.PauliZ(0), "Z(0)"),
    (qml.Identity("a"), "I('a')"),
    (qml.Identity(10), "I(10)"),
    (qml.Identity(), "I()"),
    (qml.Hadamard("a"), "H('a')"),
    (qml.PauliX("a"), "X('a')"),
    (qml.PauliY("a"), "Y('a')"),
    (qml.PauliZ("a"), "Z('a')"),
    (qml.H("a"), "H('a')"),
    (qml.X("a"), "X('a')"),
    (qml.Y("a"), "Y('a')"),
    (qml.Z("a"), "Z('a')"),
    (qml.T("a"), "T('a')"),
    (qml.S("a"), "S('a')"),
    (qml.SX("a"), "SX('a')"),
    (qml.H(0), "H(0)"),
    (qml.X(1), "X(1)"),
    (qml.Y(2), "Y(2)"),
    (qml.Z(3), "Z(3)"),
    (qml.T(0), "T(0)"),
    (qml.S(0), "S(0)"),
    (qml.SX(0), "SX(0)"),
)


@pytest.mark.parametrize("wire", [0, "a", "a"])
def test_alias_XYZI(wire):
    assert qml.PauliX(wire) == qml.X(wire)
    assert qml.PauliY(wire) == qml.Y(wire)
    assert qml.PauliZ(wire) == qml.Z(wire)
    assert qml.Identity(wire) == qml.I(wire)
    assert qml.Hadamard(wire) == qml.H(wire)


class TestOperations:
    @pytest.mark.parametrize("op_cls, _", NON_PARAMETRIZED_OPERATIONS)
    def test_op_copy(self, op_cls, _, tol):
        """Tests that copied nonparametrized ops function as expected"""
        op = op_cls(wires=0 if op_cls.num_wires is None else range(op_cls.num_wires))
        copied_op = copy.copy(op)
        np.testing.assert_allclose(op.matrix(), copied_op.matrix(), atol=tol)

    @pytest.mark.parametrize("ops, mat", NON_PARAMETRIZED_OPERATIONS)
    def test_matrices(self, ops, mat, tol):
        """Test matrices of non-parametrized operations are correct"""
        op = ops(wires=0 if ops.num_wires is None else range(ops.num_wires))
        res_static = op.compute_matrix()
        res_dynamic = op.matrix()
        assert np.allclose(res_static, mat, atol=tol, rtol=0)
        assert np.allclose(res_dynamic, mat, atol=tol, rtol=0)

    @pytest.mark.parametrize("op, str_repr", STRING_REPR)
    def test_string_repr(self, op, str_repr):
        """Test explicit string representations that overwrite the Operator default"""
        assert repr(op) == str_repr


class TestDecompositions:
    """Tests that the decomposition of non-parametrized operations is correct"""

    def test_x_decomposition(self, tol):
        """Tests that the decomposition of the PauliX is correct"""
        op = qml.PauliX(wires=0)
        res = op.decomposition()

        assert len(res) == 2

        assert res[0].name == "RX"
        assert res[0].wires == Wires([0])
        assert res[0].data[0] == np.pi

        assert res[1].name == "GlobalPhase"
        assert res[1].wires == Wires([0])
        assert res[1].data[0] == -np.pi / 2

        decomposed_matrix = np.linalg.multi_dot([i.matrix() for i in reversed(res)])
        assert np.allclose(decomposed_matrix, op.matrix(), atol=tol, rtol=0)

    def test_y_decomposition(self, tol):
        """Tests that the decomposition of the PauliY is correct"""
        op = qml.PauliY(wires=0)
        res = op.decomposition()

        assert len(res) == 2

        assert res[0].name == "RY"
        assert res[0].wires == Wires([0])
        assert res[0].data[0] == np.pi

        assert res[1].name == "GlobalPhase"
        assert res[1].wires == Wires([0])
        assert res[1].data[0] == -np.pi / 2

        decomposed_matrix = np.linalg.multi_dot([i.matrix() for i in reversed(res)])
        assert np.allclose(decomposed_matrix, op.matrix(), atol=tol, rtol=0)

    def test_z_decomposition(self, tol):
        """Tests that the decomposition of the PauliZ is correct"""
        op = qml.PauliZ(wires=0)
        res = op.decomposition()

        assert len(res) == 1

        assert res[0].name == "PhaseShift"

        assert res[0].wires == Wires([0])
        assert res[0].data[0] == np.pi

        decomposed_matrix = res[0].matrix()
        assert np.allclose(decomposed_matrix, op.matrix(), atol=tol, rtol=0)

    def test_s_decomposition(self, tol):
        """Tests that the decomposition of the S gate is correct"""
        op = qml.S(wires=0)
        res = op.decomposition()

        assert len(res) == 1

        assert res[0].name == "PhaseShift"

        assert res[0].wires == Wires([0])
        assert res[0].data[0] == np.pi / 2

        decomposed_matrix = res[0].matrix()
        assert np.allclose(decomposed_matrix, op.matrix(), atol=tol, rtol=0)

    def test_t_decomposition(self, tol):
        """Tests that the decomposition of the T gate is correct"""
        op = qml.T(wires=0)
        res = op.decomposition()

        assert len(res) == 1

        assert res[0].name == "PhaseShift"

        assert res[0].wires == Wires([0])
        assert res[0].data[0] == np.pi / 4

        decomposed_matrix = res[0].matrix()
        assert np.allclose(decomposed_matrix, op.matrix(), atol=tol, rtol=0)

    def test_sx_decomposition(self, tol):
        """Tests that the decomposition of the SX gate is correct"""
        op = qml.SX(wires=0)
        res = op.decomposition()

        assert len(res) == 4
        assert all(res[i].wires == Wires([0]) for i in range(4))

        assert res[0].name == "RZ"
        assert res[1].name == "RY"
        assert res[2].name == "RZ"
        assert res[3].name == "GlobalPhase"

        assert res[0].data[0] == np.pi / 2
        assert res[1].data[0] == np.pi / 2
        assert res[2].data[0] == -np.pi / 2
        assert res[3].data[0] == -np.pi / 4

        decomposed_matrix = np.linalg.multi_dot([i.matrix() for i in reversed(res)])
        assert np.allclose(decomposed_matrix, op.matrix(), atol=tol, rtol=0)

    def test_hadamard_decomposition(self, tol):
        """Tests that the decomposition of the Hadamard gate is correct"""
        op = qml.Hadamard(wires=0)
        res = op.decomposition()

        assert len(res) == 3

        assert res[0].name == "PhaseShift"

        assert res[0].wires == Wires([0])
        assert res[0].data[0] == np.pi / 2

        assert res[1].name == "RX"
        assert res[1].wires == Wires([0])
        assert res[0].data[0] == np.pi / 2

        assert res[2].name == "PhaseShift"
        assert res[2].wires == Wires([0])
        assert res[0].data[0] == np.pi / 2

        decomposed_matrix = np.linalg.multi_dot([i.matrix() for i in reversed(res)])
        assert np.allclose(decomposed_matrix, op.matrix(), atol=tol, rtol=0)

    def test_CH_decomposition(self, tol):
        """Tests that the decomposition of the CH gate is correct"""
        op = qml.CH(wires=[0, 1])
        res = op.decomposition()

        mats = []
        for i in reversed(res):
            if i.wires == Wires([1]):
                mats.append(np.kron(np.eye(2), i.matrix()))
            elif i.wires == Wires([0, 1]) and i.name == "CZ":
                mats.append(np.array([[1, 0, 0, 0], [0, 1, 0, 0], [0, 0, 1, 0], [0, 0, 0, -1]]))
            else:
                raise ValueError("Unexpected gate in decomposition.")

        decomposed_matrix = np.linalg.multi_dot(mats)

        assert np.allclose(decomposed_matrix, op.matrix(), atol=tol, rtol=0)

    def test_ISWAP_decomposition(self, tol):
        """Tests that the decomposition of the ISWAP gate is correct"""
        op = qml.ISWAP(wires=[0, 1])
        res = op.decomposition()

        assert len(res) == 6

        assert res[0].wires == Wires([0])
        assert res[1].wires == Wires([1])
        assert res[2].wires == Wires([0])
        assert res[3].wires == Wires([0, 1])
        assert res[4].wires == Wires([1, 0])
        assert res[5].wires == Wires([1])

        assert res[0].name == "S"
        assert res[1].name == "S"
        assert res[2].name == "Hadamard"
        assert res[3].name == "CNOT"
        assert res[4].name == "CNOT"
        assert res[5].name == "Hadamard"
        mats = []
        for i in reversed(res):
            if i.wires == Wires([1]):
                mats.append(np.kron(np.eye(2), i.matrix()))
            elif i.wires == Wires([0]):
                mats.append(np.kron(i.matrix(), np.eye(2)))
            elif i.wires == Wires([1, 0]) and i.name == "CNOT":
                mats.append(np.array([[1, 0, 0, 0], [0, 0, 0, 1], [0, 0, 1, 0], [0, 1, 0, 0]]))
            else:
                mats.append(i.matrix())

        decomposed_matrix = np.linalg.multi_dot(mats)

        assert np.allclose(decomposed_matrix, op.matrix(), atol=tol, rtol=0)

    def test_ECR_decomposition(self, tol):
        """Tests that the decomposition of the ECR gate is correct"""
        op = qml.ECR(wires=[0, 1])
        res = op.decomposition()

        assert len(res) == 6

        assert res[0].wires == Wires([0])
        assert res[1].wires == Wires([0, 1])
        assert res[2].wires == Wires([1])
        assert res[3].wires == Wires([0])
        assert res[4].wires == Wires([0])
        assert res[5].wires == Wires([0])

        assert res[0].name == "PauliZ"
        assert res[1].name == "CNOT"
        assert res[2].name == "SX"
        assert res[3].name == "RX"
        assert res[4].name == "RY"
        assert res[5].name == "RX"

        mats = []
        for i in reversed(res):
            if i.wires == Wires([1]):
                mats.append(np.kron(np.eye(2), i.matrix()))
            elif i.wires == Wires([0]):
                mats.append(np.kron(i.matrix(), np.eye(2)))
            elif i.wires == Wires([1, 0]) and i.name == "CNOT":
                mats.append(np.array([[1, 0, 0, 0], [0, 0, 0, 1], [0, 0, 1, 0], [0, 1, 0, 0]]))
            else:
                mats.append(i.matrix())

        decomposed_matrix = np.linalg.multi_dot(mats)

        assert np.allclose(decomposed_matrix, op.matrix(), atol=tol, rtol=0)

    @pytest.mark.parametrize("siswap_op", [qml.SISWAP, qml.SQISW])
    def test_SISWAP_decomposition(self, siswap_op, tol):
        """Tests that the decomposition of the SISWAP gate and its SQISW alias gate is correct"""
        op = siswap_op(wires=[0, 1])
        res = op.decomposition()

        assert len(res) == 12

        assert res[0].wires == Wires([0])
        assert res[1].wires == Wires([0])
        assert res[2].wires == Wires([0, 1])
        assert res[3].wires == Wires([0])
        assert res[4].wires == Wires([0])
        assert res[5].wires == Wires([0])
        assert res[6].wires == Wires([0])
        assert res[7].wires == Wires([1])
        assert res[8].wires == Wires([1])
        assert res[9].wires == Wires([0, 1])
        assert res[10].wires == Wires([0])
        assert res[11].wires == Wires([1])

        assert res[0].name == "SX"
        assert res[1].name == "RZ"
        assert res[2].name == "CNOT"
        assert res[3].name == "SX"
        assert res[4].name == "RZ"
        assert res[5].name == "SX"
        assert res[6].name == "RZ"
        assert res[7].name == "SX"
        assert res[8].name == "RZ"
        assert res[9].name == "CNOT"
        assert res[10].name == "SX"
        assert res[11].name == "SX"

        mats = []
        for i in reversed(res):
            if i.wires == Wires([1]):
                mats.append(np.kron(np.eye(2), i.matrix()))
            elif i.wires == Wires([0]):
                mats.append(np.kron(i.matrix(), np.eye(2)))
            elif i.wires == Wires([1, 0]) and i.name == "CNOT":
                mats.append(np.array([[1, 0, 0, 0], [0, 0, 0, 1], [0, 0, 1, 0], [0, 1, 0, 0]]))
            else:
                mats.append(i.matrix())

        decomposed_matrix = np.linalg.multi_dot(mats)

        assert np.allclose(decomposed_matrix, op.matrix(), atol=tol, rtol=0)

    def test_toffoli_decomposition(self, tol):
        """Tests that the decomposition of the Toffoli gate is correct"""
        op = qml.Toffoli(wires=[0, 1, 2])
        res = op.decomposition()

        assert len(res) == 15

        mats = []

        for i in reversed(res):
            if i.wires == Wires([2]):
                mats.append(np.kron(np.eye(4), i.matrix()))
            elif i.wires == Wires([1]):
                mats.append(np.kron(np.eye(2), np.kron(i.matrix(), np.eye(2))))
            elif i.wires == Wires([0]):
                mats.append(np.kron(i.matrix(), np.eye(4)))
            elif i.wires == Wires([0, 1]) and i.name == "CNOT":
                mats.append(np.kron(i.matrix(), np.eye(2)))
            elif i.wires == Wires([1, 2]) and i.name == "CNOT":
                mats.append(np.kron(np.eye(2), i.matrix()))
            elif i.wires == Wires([0, 2]) and i.name == "CNOT":
                mats.append(
                    np.array(
                        [
                            [1, 0, 0, 0, 0, 0, 0, 0],
                            [0, 1, 0, 0, 0, 0, 0, 0],
                            [0, 0, 1, 0, 0, 0, 0, 0],
                            [0, 0, 0, 1, 0, 0, 0, 0],
                            [0, 0, 0, 0, 0, 1, 0, 0],
                            [0, 0, 0, 0, 1, 0, 0, 0],
                            [0, 0, 0, 0, 0, 0, 0, 1],
                            [0, 0, 0, 0, 0, 0, 1, 0],
                        ]
                    )
                )

        decomposed_matrix = np.linalg.multi_dot(mats)

        assert np.allclose(decomposed_matrix, op.matrix(), atol=tol, rtol=0)

    def test_ccz_decomposition(self, tol):
        """Tests that the decomposition of the CCZ gate is correct"""
        op = qml.CCZ(wires=[0, 1, 2])
        res = op.decomposition()

        assert len(res) == 15

        mats = []

        for i in reversed(res):
            if i.wires == Wires([2]):
                mats.append(np.kron(np.eye(4), i.matrix()))
            elif i.wires == Wires([1]):
                mats.append(np.kron(np.eye(2), np.kron(i.matrix(), np.eye(2))))
            elif i.wires == Wires([0]):
                mats.append(np.kron(i.matrix(), np.eye(4)))
            elif i.wires == Wires([0, 1]) and i.name == "CNOT":
                mats.append(np.kron(i.matrix(), np.eye(2)))
            elif i.wires == Wires([1, 2]) and i.name == "CNOT":
                mats.append(np.kron(np.eye(2), i.matrix()))
            elif i.wires == Wires([0, 2]) and i.name == "CNOT":
                mats.append(
                    np.array(
                        [
                            [1, 0, 0, 0, 0, 0, 0, 0],
                            [0, 1, 0, 0, 0, 0, 0, 0],
                            [0, 0, 1, 0, 0, 0, 0, 0],
                            [0, 0, 0, 1, 0, 0, 0, 0],
                            [0, 0, 0, 0, 0, 1, 0, 0],
                            [0, 0, 0, 0, 1, 0, 0, 0],
                            [0, 0, 0, 0, 0, 0, 0, 1],
                            [0, 0, 0, 0, 0, 0, 1, 0],
                        ]
                    )
                )
            else:
                raise ValueError("Unexpected gate in decomposition.")

        decomposed_matrix = np.linalg.multi_dot(mats)

        assert np.allclose(decomposed_matrix, op.matrix(), atol=tol, rtol=0)

    def test_CSWAP_decomposition(self, tol):
        """Tests that the decomposition of the CSWAP gate is correct"""
        op = qml.CSWAP(wires=[0, 1, 2])
        res = op.decomposition()

        assert len(res) == 3

        mats = []

        for i in reversed(res):  # only use 3 toffoli gates
            if i.wires == Wires([0, 2, 1]) and i.name == "Toffoli":
                mats.append(
                    np.array(
                        [
                            [1, 0, 0, 0, 0, 0, 0, 0],
                            [0, 1, 0, 0, 0, 0, 0, 0],
                            [0, 0, 1, 0, 0, 0, 0, 0],
                            [0, 0, 0, 1, 0, 0, 0, 0],
                            [0, 0, 0, 0, 1, 0, 0, 0],
                            [0, 0, 0, 0, 0, 0, 0, 1],
                            [0, 0, 0, 0, 0, 0, 1, 0],
                            [0, 0, 0, 0, 0, 1, 0, 0],
                        ]
                    )
                )
            elif i.wires == Wires([0, 1, 2]) and i.name == "Toffoli":
                mats.append(
                    np.array(
                        [
                            [1, 0, 0, 0, 0, 0, 0, 0],
                            [0, 1, 0, 0, 0, 0, 0, 0],
                            [0, 0, 1, 0, 0, 0, 0, 0],
                            [0, 0, 0, 1, 0, 0, 0, 0],
                            [0, 0, 0, 0, 1, 0, 0, 0],
                            [0, 0, 0, 0, 0, 1, 0, 0],
                            [0, 0, 0, 0, 0, 0, 0, 1],
                            [0, 0, 0, 0, 0, 0, 1, 0],
                        ]
                    )
                )

        decomposed_matrix = np.linalg.multi_dot(mats)

        assert np.allclose(decomposed_matrix, op.matrix(), atol=tol, rtol=0)

    def test_swap_decomposition(self):
        """Tests the swap operator produces the correct output"""
        opr = qml.SWAP(wires=[0, 1])
        decomp = opr.decomposition()

        mat = []
        for op in reversed(decomp):
            if isinstance(op, qml.CNOT) and op.wires.tolist() == [0, 1]:
                mat.append(CNOT)
            elif isinstance(op, qml.CNOT) and op.wires.tolist() == [1, 0]:
                mat.append(np.array([[1, 0, 0, 0], [0, 0, 0, 1], [0, 0, 1, 0], [0, 1, 0, 0]]))

        decomposed_matrix = np.linalg.multi_dot(mat)

        assert np.allclose(decomposed_matrix, opr.matrix())


class TestEigenval:
    def test_iswap_eigenval(self):
        """Tests that the ISWAP eigenvalue matches the numpy eigenvalues of the ISWAP matrix"""
        op = qml.ISWAP(wires=[0, 1])
        exp = np.linalg.eigvals(op.matrix())
        res = op.eigvals()
        assert np.allclose(res, exp)

    def test_ECR_eigenval(self):
        """Tests that the ECR eigenvalue matches the numpy eigenvalues of the ECR matrix"""
        op = qml.ECR(wires=[0, 1])
        exp = np.linalg.eigvals(op.matrix())
        res = op.eigvals()
        assert np.allclose(res, exp)

    @pytest.mark.parametrize("siswap_op", [qml.SISWAP, qml.SQISW])
    def test_siswap_eigenval(self, siswap_op):
        """Tests that the ISWAP eigenvalue matches the numpy eigenvalues of the ISWAP matrix"""
        op = siswap_op(wires=[0, 1])
        exp = np.linalg.eigvals(op.matrix())
        res = op.eigvals()
        assert np.allclose(res, exp)

    def test_sx_eigenvals(self):
        """Tests that the SX eigenvalues are correct."""
        evals = qml.SX(wires=0).eigvals()
        expected = np.linalg.eigvals(qml.SX(wires=0).matrix())
        assert np.allclose(evals, expected)

    def test_cz_eigenval(self):
        """Tests that the CZ eigenvalue matches the numpy eigenvalues of the CZ matrix"""

        op = qml.CZ(wires=[0, 1])
        exp = np.linalg.eigvals(op.matrix())
        res = op.eigvals()
        assert np.allclose(res, exp)


class TestMultiControlledX:
    """Tests for the MultiControlledX"""

    X = np.array([[0, 1], [1, 0]])

    def test_str_control_values_error(self):
        """Tests that control_values specified with a bit string is deprecated."""
        with pytest.raises(
            ValueError,
            match="control_values must be boolean or int",
        ):
            _ = qml.MultiControlledX(wires=[0, 1, 2], control_values="01")

    @pytest.mark.parametrize(
        "wires, control_values, error_message",
        [
            (None, [1, 0], "Must specify the wires where the operation acts on"),
            ([0, 1, 2], [0, 1, 0], "Length of control values must equal number of control wires."),
            (
                [1],
                [1],
                r"MultiControlledX: wrong number of wires. 1 wire\(s\) given. Need at least 2.",
            ),
        ],
    )
    def test_invalid_arguments_to_init(self, wires, control_values, error_message):
        """Tests initializing a MultiControlledX with invalid arguments"""
        with pytest.raises(ValueError, match=error_message):
            _ = qml.MultiControlledX(wires=wires, control_values=control_values)

    def test_decomposition_not_enough_wires(self):
        """Test that the decomposition raises an error if the number of wires is lower than two"""
        with pytest.raises(ValueError, match="Wrong number of wires"):
            qml.MultiControlledX.compute_decomposition((0,), control_values=[1])

    def test_decomposition_no_control_values(self):
        """Test decomposition has default control values of all ones."""
        decomp1 = qml.MultiControlledX.compute_decomposition((0, 1, 2))
        decomp2 = qml.MultiControlledX.compute_decomposition((0, 1, 2), control_values=[1, 1, 1])

        assert len(decomp1) == len(decomp2)

        for op1, op2 in zip(decomp1, decomp2):
            assert op1.__class__ == op2.__class__

    @pytest.mark.parametrize(
        "wires,control_values",
        [
            ([0, 1], [0]),
            ([0, 1, 2], [0, 0]),
            ([0, 1, 2], [1, 0]),
            ([1, 0, 2], [1, 0]),
            ([0, 1, 2], [1, 1]),
            ([0, 2, 1], [1, 0]),
            ([1, 2, 0, 3], [1, 0, 0]),
            ([1, 0, 2, 4, 3], [1, 0, 0, 1]),
            ([0, 1, 2, 5, 3, 6, 4], [1, 0, 0, 0, 0, 1]),
        ],
    )
    def test_mixed_polarity_controls(self, wires, control_values):
        """Test if MultiControlledX properly applies mixed-polarity
        control values."""

        control_wires = Wires(wires[:-1])
        target_wires = Wires(wires[-1])

        dev = qml.device("default.qubit", wires=len(control_wires + target_wires))

        # Pick random starting state for the control and target qubits
        control_state_weights = np.random.normal(size=2 ** (len(control_wires) + 1) - 2)
        target_state_weights = np.random.normal(size=2 ** (len(target_wires) + 1) - 2)

        @qml.qnode(dev)
        def circuit_mpmct():
            qml.templates.ArbitraryStatePreparation(control_state_weights, wires=control_wires)
            qml.templates.ArbitraryStatePreparation(target_state_weights, wires=target_wires)

            qml.MultiControlledX(wires=Wires(wires), control_values=control_values)
            return qml.state()

        # The result of applying the mixed-polarity gate should be the same as
        # if we conjugated the specified control wires with Pauli X and applied the
        # "regular" ControlledQubitUnitary in between.

        x_locations = [x for x in range(len(control_values)) if control_values[x] == 0]

        @qml.qnode(dev)
        def circuit_pauli_x():
            qml.templates.ArbitraryStatePreparation(control_state_weights, wires=control_wires)
            qml.templates.ArbitraryStatePreparation(target_state_weights, wires=target_wires)

            for wire in x_locations:
                qml.PauliX(wires=control_wires[wire])

            qml.ControlledQubitUnitary(X, wires=control_wires + target_wires)

            for wire in x_locations:
                qml.PauliX(wires=control_wires[wire])

            return qml.state()

        mpmct_state = circuit_mpmct()
        pauli_x_state = circuit_pauli_x()

        assert qml.math.allclose(mpmct_state, pauli_x_state)

    def test_not_unique_wires(self):
        """Test that a ValueError is raised when work_wires is not complementary to control_wires"""
        control_target_wires = range(4)
        work_wires = range(2)
        with pytest.raises(
            ValueError,
            match="Work wires must be different the control_wires and base operation wires.",
        ):
            qml.MultiControlledX(wires=control_target_wires, work_wires=work_wires)

    @pytest.mark.parametrize("control_val", [0, 1])
    @pytest.mark.parametrize("n_ctrl_wires", range(1, 6))
    def test_decomposition_with_flips(self, n_ctrl_wires, control_val, mocker):
        """Test that the decomposed MultiControlledX gate performs the same unitary as the
        matrix-based version by checking if U^dagger U applies the identity to each basis
        state. This test focuses on varying the control values."""
        control_values = [control_val] * n_ctrl_wires
        control_target_wires = list(range(n_ctrl_wires)) + [n_ctrl_wires]
        work_wires = range(n_ctrl_wires + 1, 2 * n_ctrl_wires + 1)

        spy = mocker.spy(qml.MultiControlledX, "decomposition")
        dev = qml.device("default.qubit", wires=2 * n_ctrl_wires + 1)

        with qml.queuing.AnnotatedQueue() as q:
            qml.MultiControlledX(
                wires=control_target_wires,
                work_wires=work_wires,
                control_values=control_values,
            )
        tape = qml.tape.QuantumScript.from_queue(q)
        tape = tape.expand(depth=1)
        assert all(not isinstance(op, qml.MultiControlledX) for op in tape.operations)

        @qml.qnode(dev)
        def f(bitstring):
            qml.BasisState(bitstring, wires=range(n_ctrl_wires + 1))
            qml.MultiControlledX(wires=control_target_wires, control_values=control_values)
            for op in tape.operations:
                op.queue()
            return qml.probs(wires=range(n_ctrl_wires + 1))

        u = np.array(
            [f(np.array(b)) for b in itertools.product(range(2), repeat=n_ctrl_wires + 1)]
        ).T
        spy.assert_called()
        assert np.allclose(u, np.eye(2 ** (n_ctrl_wires + 1)))

    def test_decomposition_with_custom_wire_labels(self, mocker):
        """Test that the decomposed MultiControlledX gate performs the same unitary as the
        matrix-based version by checking if U^dagger U applies the identity to each basis
        state. This test focuses on using custom wire labels."""
        n_ctrl_wires = 4
        control_target_wires = [-1, "alice", 42, 3.14, "bob"]
        work_wires = ["charlie"]
        all_wires = control_target_wires + work_wires

        spy = mocker.spy(qml.MultiControlledX, "decomposition")
        dev = qml.device("default.qubit", wires=all_wires)

        with qml.queuing.AnnotatedQueue() as q:
            qml.MultiControlledX(wires=control_target_wires, work_wires=work_wires)
        tape = qml.tape.QuantumScript.from_queue(q)
        tape = tape.expand(depth=2)
        assert all(not isinstance(op, qml.MultiControlledX) for op in tape.operations)

        @qml.qnode(dev)
        def f(bitstring):
            qml.BasisState(bitstring, wires=control_target_wires)
            qml.MultiControlledX(wires=control_target_wires)
            for op in tape.operations:
                op.queue()
            return qml.probs(wires=control_target_wires)

        u = np.array(
            [f(np.array(b)) for b in itertools.product(range(2), repeat=n_ctrl_wires + 1)]
        ).T
        spy.assert_called()
        assert np.allclose(u, np.eye(2 ** (n_ctrl_wires + 1)))

    def test_worker_state_unperturbed(self, mocker):
        """Test that the state of the worker wires is unperturbed after the decomposition has used
        them. To do this, a random state over all the qubits (control, target and workers) is
        loaded and U^dagger U(decomposed) is applied. If the workers are uncomputed, the output
        state will be the same as the input."""
        control_target_wires = range(5)
        worker_wires = [5, 6]
        n_all_wires = 7

        rnd_state = unitary_group.rvs(2**n_all_wires, random_state=1)[0]
        spy = mocker.spy(qml.MultiControlledX, "decomposition")
        dev = qml.device("default.qubit", wires=n_all_wires)

        with qml.queuing.AnnotatedQueue() as q:
            qml.MultiControlledX(wires=control_target_wires, work_wires=worker_wires)
        tape = qml.tape.QuantumScript.from_queue(q)
        tape = tape.expand(depth=1)
        assert all(not isinstance(op, qml.MultiControlledX) for op in tape.operations)

        @qml.qnode(dev)
        def f():
            qml.StatePrep(rnd_state, wires=range(n_all_wires))
            qml.MultiControlledX(wires=control_target_wires)
            for op in tape.operations:
                op.queue()
            return qml.state()

        assert np.allclose(f(), rnd_state)
        spy.assert_called()

    def test_compute_matrix_no_control_values(self):
        """Test compute_matrix assumes all control on "1" if no
        `control_values` provided"""
        mat1 = qml.MultiControlledX.compute_matrix([0, 1])
        mat2 = qml.MultiControlledX.compute_matrix([0, 1], control_values=[1, 1])
        assert np.allclose(mat1, mat2)

    def test_repr(self):
        """Test ``__repr__`` method that shows ``control_values``"""
        wires = [0, 1, 2]
        control_values = [False, True]
        # pylint: disable=unnecessary-dunder-call
        op_repr = qml.MultiControlledX(wires=wires, control_values=control_values).__repr__()
        assert op_repr == f"MultiControlledX(wires={wires}, control_values={control_values})"


period_two_ops = (
    qml.PauliX(0),
    qml.PauliY(0),
    qml.PauliZ(0),
    qml.Hadamard("a"),
    qml.SWAP(wires=(0, 1)),
    qml.ECR(wires=(0, 1)),
    # Controlled operations
    qml.CNOT(wires=(0, 1)),
    qml.CY(wires=(0, 1)),
    qml.CZ(wires=(0, 1)),
    qml.CH(wires=(0, 1)),
    qml.CCZ(wires=(0, 1, 2)),
    qml.CSWAP(wires=(0, 1, 2)),
    qml.Toffoli(wires=(0, 1, 2)),
    qml.MultiControlledX(wires=(0, 1, 2, 3)),
)


class TestPowMethod:
    @pytest.mark.parametrize("op", period_two_ops)
    @pytest.mark.parametrize("n", (1, 5, -1, -5))
    def test_period_two_pow_odd(self, op, n):
        """Test that ops with a period of 2 raised to an odd power are the same as the original op."""
        assert op.pow(n)[0].__class__ is op.__class__

    @pytest.mark.parametrize("op", period_two_ops)
    @pytest.mark.parametrize("n", (2, 6, 0, -2))
    def test_period_two_pow_even(self, op, n):
        """Test that ops with a period of 2 raised to an even power are empty lists."""
        assert len(op.pow(n)) == 0

    @pytest.mark.parametrize("op", period_two_ops)
    def test_period_two_noninteger_power(self, op):
        """Test that ops with a period of 2 raised to a non-integer power raise an error."""
        if op.__class__ in [qml.PauliZ, qml.CZ, qml.CCZ]:
            pytest.skip("PauliZ can be raised to any power.")
        with pytest.raises(qml.operation.PowUndefinedError):
            op.pow(1.234)

    @pytest.mark.parametrize("n", (0.12, -3.462, 3.693))
    def test_cz_general_power(self, n):
        """Check that CZ raised to a non-integer power that's not the square root
        results in a controlled PhaseShift."""
        op_pow = qml.CZ(wires=[0, 1]).pow(n)

        assert len(op_pow) == 1
        assert isinstance(op_pow[0], qml.ops.ControlledOp)
        assert isinstance(op_pow[0].base, qml.PhaseShift)
        assert qml.math.allclose(op_pow[0].data[0], np.pi * (n % 2))

    @pytest.mark.parametrize("n", (0.5, 2.5, -1.5))
    def test_paulix_squareroot(self, n):
        """Check that the square root of PauliX is SX"""
        op = qml.PauliX(0)

        pow_ops = op.pow(n)
        assert len(pow_ops) == 1
        assert pow_ops[0].__class__ is qml.SX

        sqrt_mat = qml.matrix(op.pow, wire_order=[0])(n)
        sqrt_mat_squared = qml.math.linalg.matrix_power(sqrt_mat, 2)

        assert qml.math.allclose(sqrt_mat_squared, qml.matrix(op))

    @pytest.mark.parametrize("n", (0.5, 2.5, -1.5))
    def test_pauliz_squareroot(self, n):
        """Check that the square root of PauliZ is S"""
        assert qml.PauliZ(0).pow(n)[0].__class__ is qml.S

        op = qml.PauliZ(0)
        sqrt_mat = qml.matrix(op.pow, wire_order=[0])(n)
        sqrt_mat_squared = qml.math.linalg.matrix_power(sqrt_mat, 2)

        assert qml.math.allclose(sqrt_mat_squared, qml.matrix(op))

    @pytest.mark.parametrize("n", (0.25, 2.25, -1.75))
    def test_pauliz_fourthroot(self, n):
        """Check that the fourth root of PauliZ is T."""
        assert qml.PauliZ(0).pow(n)[0].__class__ is qml.T

        op = qml.PauliZ(0)
        quad_mat = qml.matrix(op.pow, wire_order=[0])(n)
        quad_mat_pow = qml.math.linalg.matrix_power(quad_mat, 4)

        assert qml.math.allclose(quad_mat_pow, qml.matrix(op))

    @pytest.mark.parametrize("n", (0.12, -3.462, 3.693))
    def test_pauliz_general_power(self, n):
        """Check that PauliZ raised to an non-integer power that's not the square root
        results in a PhaseShift."""
        op_pow = qml.PauliZ(0).pow(n)

        assert len(op_pow) == 1
        assert op_pow[0].__class__ is qml.PhaseShift
        assert qml.math.allclose(op_pow[0].data[0], np.pi * (n % 2))

<<<<<<< HEAD
    @pytest.mark.parametrize("n", (0.5, 2.5, -1.5))
    def test_ISWAP_square_root(self, n):
        """Test that SISWAP is the square root of ISWAP."""
        op = qml.ISWAP(wires=(0, 1))

        assert op.pow(n)[0].__class__ is qml.SISWAP
=======
    @pytest.mark.parametrize(
        "n, expected",
        [
            (0, []),
            (4, []),
            (-4, []),
            (-3, [qml.ISWAP(wires=(0, 1))]),
            (5, [qml.ISWAP(wires=(0, 1))]),
            (0.5, [qml.SISWAP(wires=(0, 1))]),
            (4.5, [qml.SISWAP(wires=(0, 1))]),
            (2, [qml.Z(0), qml.Z(1)]),
            (-2, [qml.Z(0), qml.Z(1)]),
            (6, [qml.Z(0), qml.Z(1)]),
        ],
    )
    def test_ISWAP_powers(self, n, expected):
        """Check that the special powers of ISWAP are correct."""
>>>>>>> 7fbb3e6c

        op = qml.ISWAP(wires=(0, 1))
        op_mat = qml.matrix(op)
        pow_ops = op.pow(n)
        assert pow_ops == expected
        if not pow_ops:
            pow_ops.append(qml.I(wires=(0, 1)))
        mat = qml.matrix(qml.prod(*pow_ops), wire_order=[0, 1])
        expected = (
            qml.math.linalg.matrix_power(op_mat, n)
            if isinstance(n, int)
            else sp.linalg.fractional_matrix_power(op_mat, n)
        )
        assert qml.math.allclose(mat, expected)

    @pytest.mark.parametrize("offset", (0, 4, -4))
    def test_S_pow(self, offset):
        op = qml.S("a")

        assert len(op.pow(0 + offset)) == 0

        assert op.pow(0.5 + offset)[0].__class__ is qml.T
        assert op.pow(1 + offset)[0].__class__ is qml.S
        assert op.pow(2 + offset)[0].__class__ is qml.PauliZ

        n = 1.234
        op_pow = op.pow(n + offset)
        assert op_pow[0].__class__ is qml.PhaseShift
        assert qml.math.allclose(op_pow[0].data[0], np.pi * n / 2)

    @pytest.mark.parametrize("offset", (0, 8, -8))
    def test_T_pow(self, offset):
        """Test the powers of the T gate."""
        op = qml.T("b")

        assert len(op.pow(0 + offset)) == 0
        assert op.pow(1 + offset)[0].__class__ is qml.T
        assert op.pow(2 + offset)[0].__class__ is qml.S
        assert op.pow(4 + offset)[0].__class__ is qml.PauliZ

        n = 1.234
        op_pow = op.pow(n + offset)
        assert op_pow[0].__class__ is qml.PhaseShift
        assert qml.math.allclose(op_pow[0].data[0], np.pi * n / 4)

    @pytest.mark.parametrize("offset", (0, 4, -4))
    def test_SX_pow(self, offset):
        op = qml.SX("d")

        assert len(op.pow(0 + offset)) == 0

        assert op.pow(1 + offset)[0].__class__ is qml.SX
        assert op.pow(2 + offset)[0].__class__ is qml.PauliX

        with pytest.raises(qml.operation.PowUndefinedError):
            op.pow(2.43 + offset)

    @pytest.mark.parametrize(
        "n, expected",
        [
            (0, []),
            (8, []),
            (9, [qml.SISWAP(wires=(0, 1))]),
            (2, [qml.ISWAP(wires=(0, 1))]),
            (4, [qml.Z(0), qml.Z(1)]),
        ],
    )
    def test_SISWAP_powers(self, n, expected):
        """Check that the special powers of SISWAP are correct."""

        op = qml.SISWAP(wires=(0, 1))
        op_mat = qml.matrix(op)
        pow_ops = op.pow(n)
        assert pow_ops == expected
        if not pow_ops:
            pow_ops.append(qml.I(wires=(0, 1)))
        mat = qml.matrix(qml.prod(*pow_ops), wire_order=[0, 1])
        expected = qml.math.linalg.matrix_power(op_mat, n)
        assert qml.math.allclose(mat, expected)

    @pytest.mark.parametrize("op", (qml.WireCut(0), qml.Barrier(0)))
    @pytest.mark.parametrize("n", (2, 0.123, -2.3))
    def test_pow_independent_ops(self, op, n):
        """Assert that the pow-independent ops WireCut and Barrier can be raised
        to any power and just return a copy."""
        assert op.pow(n)[0].__class__ is op.__class__


class TestControlledMethod:
    """Tests for the _controlled method of non-parametric operations."""

    # pylint: disable=protected-access

    def test_PauliX(self):
        """Test the PauliX _controlled method."""
        out = qml.PauliX(0)._controlled("a")
        qml.assert_equal(out, qml.CNOT(("a", 0)))

    def test_PauliY(self):
        """Test the PauliY _controlled method."""
        out = qml.PauliY(0)._controlled("a")
        qml.assert_equal(out, qml.CY(("a", 0)))

    def test_PauliZ(self):
        """Test the PauliZ _controlled method."""
        out = qml.PauliZ(0)._controlled("a")
        qml.assert_equal(out, qml.CZ(("a", 0)))

    def test_Hadamard(self):
        """Test the Hadamard _controlled method."""
        out = qml.Hadamard(0)._controlled("a")
        qml.assert_equal(out, qml.CH(("a", 0)))

    def test_CNOT(self):
        """Test the CNOT _controlled method"""
        out = qml.CNOT((0, 1))._controlled("a")
        qml.assert_equal(out, qml.Toffoli(("a", 0, 1)))

    def test_SWAP(self):
        """Test the SWAP _controlled method."""
        out = qml.SWAP((0, 1))._controlled("a")
        qml.assert_equal(out, qml.CSWAP(("a", 0, 1)))

    def test_Barrier(self):
        """Tests the _controlled behavior of Barrier."""
        original = qml.Barrier((0, 1, 2), only_visual=True)
        out = original._controlled("a")
        qml.assert_equal(original, out)

    def test_CZ(self):
        """Test the PauliZ _controlled method."""
        out = qml.CZ(wires=[0, 1])._controlled("a")
        qml.assert_equal(out, qml.CCZ(("a", 0, 1)))


SPARSE_MATRIX_SUPPORTED_OPERATIONS = (
    (qml.Identity(wires=0), I),
    (qml.Hadamard(wires=0), H),
    (qml.PauliZ(wires=0), Z),
    (qml.PauliX(wires=0), X),
    (qml.PauliY(wires=0), Y),
    (qml.CY(wires=[0, 1]), CY),
    (qml.CZ(wires=[0, 1]), CZ),
    (qml.SWAP(wires=(0, 1)), SWAP),
)


@pytest.mark.parametrize("op, mat", SPARSE_MATRIX_SUPPORTED_OPERATIONS)
def test_sparse_matrix(op, mat):
    expected_sparse_mat = csr_matrix(mat)
    sparse_mat = op.sparse_matrix()

    assert isinstance(sparse_mat, type(expected_sparse_mat))
    assert all(sparse_mat.data == expected_sparse_mat.data)
    assert all(sparse_mat.indices == expected_sparse_mat.indices)


FORMATS = [("coo", coo_matrix), ("csr", csr_matrix), ("lil", lil_matrix), ("csc", csc_matrix)]

SPARSE_MATRIX_SUPPORTED_OPERATIONS_AND_FORMATS = [
    (*op, *f) for op in SPARSE_MATRIX_SUPPORTED_OPERATIONS for f in FORMATS
]


@pytest.mark.parametrize(
    "op, mat, format, expected_format", SPARSE_MATRIX_SUPPORTED_OPERATIONS_AND_FORMATS
)
def test_sparse_matrix_format(op, mat, format, expected_format):
    expected_sparse_mat = expected_format(mat)
    sparse_mat = op.sparse_matrix(format=format)
    assert isinstance(sparse_mat, expected_format)
    assert isinstance(sparse_mat, type(expected_sparse_mat))
    assert all(sparse_mat.data == expected_sparse_mat.data)


label_data = [
    (qml.Identity(0), "I"),
    (qml.Hadamard(0), "H"),
    (qml.PauliX(0), "X"),
    (qml.PauliY(0), "Y"),
    (qml.PauliZ(0), "Z"),
    (qml.S(wires=0), "S"),
    (qml.T(wires=0), "T"),
    (qml.SX(wires=0), "SX"),
    (qml.SWAP(wires=(0, 1)), "SWAP"),
    (qml.ISWAP(wires=(0, 1)), "ISWAP"),
    (qml.ECR(wires=(0, 1)), "ECR"),
    (qml.SISWAP(wires=(0, 1)), "SISWAP"),
    (qml.SQISW(wires=(0, 1)), "SISWAP"),
    (qml.Barrier(0), "||"),
    (qml.WireCut(wires=0), "//"),
    # Controlled operations
    (qml.CY(wires=(0, 1)), "Y"),
    (qml.CZ(wires=(0, 1)), "Z"),
    (qml.CNOT(wires=(0, 1)), "X"),
    (qml.CH(wires=(0, 1)), "H"),
    (qml.CCZ(wires=(0, 1, 2)), "Z"),
    (qml.CSWAP(wires=(0, 1, 2)), "SWAP"),
    (qml.Toffoli(wires=(0, 1, 2)), "X"),
    (qml.MultiControlledX(wires=(0, 1, 2, 3)), "X"),
]


@pytest.mark.parametrize("op, label", label_data)
def test_label_method(op, label):
    assert op.label() == label
    assert op.label(decimals=2) == label


control_data = [
    (qml.Identity(0), Wires([])),
    (qml.Hadamard(0), Wires([])),
    (qml.PauliX(0), Wires([])),
    (qml.PauliY(0), Wires([])),
    (qml.S(wires=0), Wires([])),
    (qml.T(wires=0), Wires([])),
    (qml.SX(wires=0), Wires([])),
    (qml.SWAP(wires=(0, 1)), Wires([])),
    (qml.ISWAP(wires=(0, 1)), Wires([])),
    (qml.SISWAP(wires=(0, 1)), Wires([])),
    (qml.ECR(wires=(0, 1)), Wires([])),
    # Controlled operations
    (qml.CY(wires=(0, 1)), Wires(0)),
    (qml.CZ(wires=(0, 1)), Wires(0)),
    (qml.CNOT(wires=(0, 1)), Wires(0)),
    (qml.CH(wires=(0, 1)), Wires(0)),
    (qml.CSWAP(wires=(0, 1, 2)), Wires([0])),
    (qml.CCZ(wires=(0, 1, 2)), Wires([0, 1])),
    (qml.Toffoli(wires=(0, 1, 2)), Wires([0, 1])),
    (qml.MultiControlledX(wires=[0, 1, 2, 3, 4]), Wires([0, 1, 2, 3])),
]


@pytest.mark.parametrize("op, control_wires", control_data)
def test_control_wires(op, control_wires):
    """Test ``control_wires`` attribute for non-parametrized operations."""
    assert op.control_wires == control_wires


involution_ops = [  # ops who are their own inverses
    qml.Identity(0),
    qml.Hadamard(0),
    qml.PauliX(0),
    qml.PauliY(0),
    qml.PauliZ(0),
    qml.SWAP((0, 1)),
    qml.ECR((0, 1)),
    qml.Barrier(0),
    qml.WireCut(0),
    # Controlled operations
    qml.CNOT((0, 1)),
    qml.CH((0, 1)),
    qml.CY((0, 1)),
    qml.CZ(wires=(0, 1)),
    qml.CSWAP((0, 1, 2)),
    qml.CCZ((0, 1, 2)),
    qml.Toffoli((0, 1, 2)),
    qml.MultiControlledX(wires=(0, 1, 2, 3)),
]


@pytest.mark.parametrize("op", involution_ops)
def test_involution_operators(op):
    adj_op = copy.copy(op)
    for _ in range(4):
        adj_op = adj_op.adjoint()

        assert adj_op.name == op.name


op_pauli_rep = (
    (qml.PauliX(wires=0), qml.pauli.PauliSentence({qml.pauli.PauliWord({0: "X"}): 1})),
    (qml.PauliY(wires="a"), qml.pauli.PauliSentence({qml.pauli.PauliWord({"a": "Y"}): 1})),
    (qml.PauliZ(wires=4), qml.pauli.PauliSentence({qml.pauli.PauliWord({4: "Z"}): 1})),
    (qml.Identity(wires="target"), qml.pauli.PauliSentence({qml.pauli.PauliWord({}): 1})),
)


@pytest.mark.parametrize("op, rep", op_pauli_rep)
def test_pauli_rep(op, rep):
    # pylint: disable=protected-access
    assert op.pauli_rep == rep


class TestPauliAlias:
    def test_X_class_name(self):
        """Test the class name of X is by default correct"""
        assert qml.X.__name__ == "PauliX"
        assert qml.PauliX.__name__ == "PauliX"

        assert qml.X(0).name == "PauliX"
        assert qml.PauliX(0).name == "PauliX"

    def test_Y_class_name(self):
        """Test the class name of Y is by default correct"""
        assert qml.Y.__name__ == "PauliY"
        assert qml.PauliY.__name__ == "PauliY"

        assert qml.Y(0).name == "PauliY"
        assert qml.PauliY(0).name == "PauliY"

    def test_Z_class_name(self):
        """Test the class name of Z is by default correct"""
        assert qml.Z.__name__ == "PauliZ"
        assert qml.PauliZ.__name__ == "PauliZ"

        assert qml.Z(0).name == "PauliZ"
        assert qml.PauliZ(0).name == "PauliZ"


class TestHadamardAlias:
    def test_H_class_name(self):
        """Test the class name of H is by default correct"""
        assert qml.H.__name__ == "Hadamard"
        assert qml.Hadamard.__name__ == "Hadamard"

        assert qml.H(0).name == "Hadamard"
        assert qml.Hadamard(0).name == "Hadamard"

    def test_hadamard_alias(self):
        """Test that qml.H is an alias for qml.Hadamard."""
        # Verify that qml.H is the same as qml.Hadamard
        assert qml.H is qml.Hadamard, "qml.H should be an alias for qml.Hadamard"

        # Verify that an instance of qml.H is treated as qml.Hadamard
        assert isinstance(
            qml.H(0), qml.Hadamard
        ), "qml.H(0) should create an instance of qml.Hadamard"


class TestPauliRep:
    @pytest.mark.parametrize(
        "op, _", NON_PARAMETRIZED_OPERATIONS_WITH_PAULI_REP_ALREADY_IMPLEMENTED
    )
    def test_lazy_implementation(self, op, _):
        """Checks if the ._pauli_rep attribute is only computed when needed."""
        # pylint: disable=unused-variable, protected-access
        assert op._pauli_rep is None
        pauli_rep = op.pauli_rep
        assert op._pauli_rep is not None

    @pytest.mark.parametrize(
        "op, rep", NON_PARAMETRIZED_OPERATIONS_WITH_PAULI_REP_ALREADY_IMPLEMENTED
    )
    def test_matrix_and_pauli_rep_equivalence(self, op, rep):
        """Compares the matrix representation obtained after using the .pauli_rep attribute with the result of the .matrix() method."""
        assert np.allclose(op.matrix(), qml.matrix(op.pauli_rep, wire_order=op.wires))
        assert np.allclose(rep, qml.matrix(op.pauli_rep, wire_order=op.wires))<|MERGE_RESOLUTION|>--- conflicted
+++ resolved
@@ -918,14 +918,6 @@
         assert op_pow[0].__class__ is qml.PhaseShift
         assert qml.math.allclose(op_pow[0].data[0], np.pi * (n % 2))
 
-<<<<<<< HEAD
-    @pytest.mark.parametrize("n", (0.5, 2.5, -1.5))
-    def test_ISWAP_square_root(self, n):
-        """Test that SISWAP is the square root of ISWAP."""
-        op = qml.ISWAP(wires=(0, 1))
-
-        assert op.pow(n)[0].__class__ is qml.SISWAP
-=======
     @pytest.mark.parametrize(
         "n, expected",
         [
@@ -943,7 +935,6 @@
     )
     def test_ISWAP_powers(self, n, expected):
         """Check that the special powers of ISWAP are correct."""
->>>>>>> 7fbb3e6c
 
         op = qml.ISWAP(wires=(0, 1))
         op_mat = qml.matrix(op)
