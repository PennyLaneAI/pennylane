--- conflicted
+++ resolved
@@ -19,11 +19,8 @@
 
 import numpy as np
 import pytest
-<<<<<<< HEAD
-from gate_data import CNOT, CSWAP, CZ, CCZ, ECR, ISWAP, SISWAP, SWAP, H, I, S, T, Toffoli, X, Y, Z
-=======
-from gate_data import CNOT, CSWAP, CZ, ECR, ISWAP, SISWAP, SWAP, H, I, S, T, Toffoli, X, Y, Z, CH
->>>>>>> ed40eaab
+
+from gate_data import CNOT, CSWAP, CZ, CCZ, ECR, ISWAP, SISWAP, SWAP, H, I, S, T, Toffoli, X, Y, Z, CH
 from scipy.sparse import csr_matrix
 from scipy.stats import unitary_group
 
