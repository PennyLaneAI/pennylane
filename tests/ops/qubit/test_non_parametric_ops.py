--- conflicted
+++ resolved
@@ -1225,11 +1225,7 @@
     qml.CZ((0, 1)),
     qml.CY((0, 1)),
     qml.SWAP((0, 1)),
-<<<<<<< HEAD
-    qml.ECR((0, 1)),
-=======
     qml.ECR((0,1)),
->>>>>>> 781f7257
     qml.CSWAP((0, 1, 2)),
     qml.Toffoli((0, 1, 2)),
     qml.MultiControlledX(wires=(0, 1, 2, 3)),
