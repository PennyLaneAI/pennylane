# Copyright 2018-2021 Xanadu Quantum Technologies Inc.

# Licensed under the Apache License, Version 2.0 (the "License");
# you may not use this file except in compliance with the License.
# You may obtain a copy of the License at

#     http://www.apache.org/licenses/LICENSE-2.0

# Unless required by applicable law or agreed to in writing, software
# distributed under the License is distributed on an "AS IS" BASIS,
# WITHOUT WARRANTIES OR CONDITIONS OF ANY KIND, either express or implied.
# See the License for the specific language governing permissions and
# limitations under the License.
"""
Unit tests for the available qubit state preparation operations.
"""
from collections import defaultdict

# pylint: disable=protected-access
import numpy as np
import pytest
import scipy as sp

import pennylane as qml
from pennylane.wires import WireError

densitymat0 = np.array([[1.0, 0.0], [0.0, 0.0]])


def test_basis_state_input_cast_to_int():
    """Test that the input to BasisState is cast to an int."""

    state = np.array([1.0, 0.0], dtype=np.float64)
    op = qml.BasisState(state, wires=(0, 1))
    assert op.data[0].dtype == np.int64


@pytest.mark.jax
def test_assert_valid():
    """Tests that BasisState operators are valid"""

    op = qml.BasisState(np.array([0, 1]), wires=[0, 1])
    qml.ops.functions.assert_valid(op, skip_differentiation=True)

    def abstract_check(state):
        op = qml.BasisState(state, wires=[0, 1])
        op_matrices, decomp_matrices = [], []
        for rule in qml.list_decomps(qml.BasisState):
            resources = rule.compute_resources(**op.resource_params)
            gate_counts = resources.gate_counts

            with qml.queuing.AnnotatedQueue() as q:
<<<<<<< HEAD
                rule.impl(*op.data, wires=op.wires, **op.hyperparameters)
=======
                rule(*op.data, wires=op.wires, **op.hyperparameters)
>>>>>>> 6b5b7900
            tape = qml.tape.QuantumScript.from_queue(q)
            actual_gate_counts = defaultdict(int)
            for _op in tape.operations:
                resource_rep = qml.resource_rep(type(_op), **_op.resource_params)
                actual_gate_counts[resource_rep] += 1
            assert gate_counts == actual_gate_counts

            # Tests that the decomposition produces the same matrix
            op_matrix = qml.matrix(op)
            decomp_matrix = qml.matrix(tape, wire_order=op.wires)
            op_matrices.append(op_matrix)
            decomp_matrices.append(decomp_matrix)
<<<<<<< HEAD
=======

>>>>>>> 6b5b7900
        return op_matrices, decomp_matrices

    # pylint: disable=import-outside-toplevel
    import jax

    op_matrices, decomp_matrices = jax.jit(abstract_check)(np.array([0, 1]))
    assert qml.math.allclose(
        op_matrices, decomp_matrices
    ), "decomposition must produce the same matrix as the operator."


@pytest.mark.parametrize(
    "op",
    [
        qml.BasisState(np.array([0, 1]), wires=[0, 1]),
        qml.StatePrep(np.array([1.0, 0.0]), wires=0),
        qml.QubitDensityMatrix(densitymat0, wires=0),
    ],
)
def test_adjoint_error_exception(op):
    with pytest.raises(qml.operation.AdjointUndefinedError):
        op.adjoint()


@pytest.mark.parametrize(
    "op, mat, base",
    [
        (qml.QubitDensityMatrix(densitymat0, wires=0), densitymat0, "QubitDensityMatrix"),
    ],
)
def test_labelling_matrix_cache(op, mat, base):
    """Test state prep matrix parameters interact with labelling matrix cache"""

    assert op.label() == base

    cache = {"matrices": []}
    assert op.label(cache=cache) == f"{base}(M0)"
    assert qml.math.allclose(cache["matrices"][0], mat)

    cache = {"matrices": [0, mat, 0]}
    assert op.label(cache=cache) == f"{base}(M1)"
    assert len(cache["matrices"]) == 3


class TestDecomposition:
    def test_BasisState_decomposition(self):
        """Test the decomposition for BasisState"""

        n = np.array([0, 1, 0])
        wires = (0, 1, 2)
        ops1 = qml.BasisState.compute_decomposition(n, wires)
        ops2 = qml.BasisState(n, wires=wires).decomposition()

        assert len(ops1) == len(ops2) == 1
        assert isinstance(ops1[0], qml.X)
        assert isinstance(ops2[0], qml.X)

    def test_StatePrep_decomposition(self):
        """Test the decomposition for StatePrep."""

        U = np.array([1, 0, 0, 0])
        wires = (0, 1)

        ops1 = qml.StatePrep.compute_decomposition(U, wires)
        ops2 = qml.StatePrep(U, wires=wires).decomposition()

        assert len(ops1) == len(ops2) == 1
        assert isinstance(ops1[0], qml.MottonenStatePreparation)
        assert isinstance(ops2[0], qml.MottonenStatePreparation)

    @pytest.mark.parametrize(
        "state, pad_with, expected",
        [
            (np.array([1, 0]), 0, np.array([1, 0, 0, 0])),
            (np.array([1j, 1]) / np.sqrt(2), 0, np.array([1j, 1, 0, 0]) / np.sqrt(2)),
            (np.array([1, 1]) / 2, 0.5, np.array([1, 1, 1, 1]) / 2),
            (np.array([1, 1]) / 2, 0.5j, np.array([1, 1, 1j, 1j]) / 2),
        ],
    )
    def test_StatePrep_padding(self, state, pad_with, expected):
        """Test that StatePrep pads the input state correctly."""

        wires = (0, 1)

        @qml.qnode(qml.device("default.qubit", wires=2))
        def circuit():
            qml.StatePrep(state, pad_with=pad_with, wires=wires)
            return qml.state()

        assert np.allclose(circuit(), expected)

    @pytest.mark.parametrize(
        "state",
        [
            (np.array([1, 1, 1, 1])),
            (np.array([1, 1j, 1j, 1])),
        ],
    )
    def test_StatePrep_normalize(self, state):
        """Test that StatePrep normalizes the input state correctly."""

        wires = (0, 1)

        @qml.qnode(qml.device("default.qubit", wires=2))
        def circuit():
            qml.StatePrep(state, normalize=True, wires=wires, validate_norm=True)
            return qml.state()

        assert np.allclose(circuit(), state / 2)

    def test_StatePrep_broadcasting(self):
        """Test broadcasting for StatePrep."""

        U = np.eye(4)[:3]
        wires = (0, 1)

        op = qml.StatePrep(U, wires=wires)
        assert op.batch_size == 3


class TestStateVector:
    """Test the state_vector() method of various state-prep operations."""

    @pytest.mark.parametrize(
        "num_wires,wire_order,one_position",
        [
            (2, None, (1, 0)),
            (2, [1, 2], (1, 0)),
            (3, [0, 1, 2], (0, 1, 0)),
            (3, ["a", 1, 2], (0, 1, 0)),
            (3, [1, 2, 0], (1, 0, 0)),
            (3, [1, 2, "a"], (1, 0, 0)),
            (3, [2, 1, 0], (0, 1, 0)),
            (4, [3, 2, 0, 1], (0, 0, 0, 1)),
        ],
    )
    def test_StatePrep_state_vector(self, num_wires, wire_order, one_position):
        """Tests that StatePrep state_vector returns kets as expected."""
        qsv_op = qml.StatePrep([0, 0, 1, 0], wires=[1, 2])  # |10>
        ket = qsv_op.state_vector(wire_order=wire_order)
        assert ket[one_position] == 1
        ket[one_position] = 0  # everything else should be zero, as we assert below
        assert np.allclose(np.zeros((2,) * num_wires), ket)

    @pytest.mark.parametrize(
        "num_wires,wire_order,one_positions",
        [
            (2, None, [(0, 1, 0), (1, 0, 1)]),
            (2, [1, 2], [(0, 1, 0), (1, 0, 1)]),
            (3, [0, 1, 2], [(0, 0, 1, 0), (1, 0, 0, 1)]),
            (3, ["a", 1, 2], [(0, 0, 1, 0), (1, 0, 0, 1)]),
            (3, [1, 2, 0], [(0, 1, 0, 0), (1, 0, 1, 0)]),
            (3, [1, 2, "a"], [(0, 1, 0, 0), (1, 0, 1, 0)]),
            (3, [2, 1, 0], [(0, 0, 1, 0), (1, 1, 0, 0)]),
            (4, [3, 2, 0, 1], [(0, 0, 0, 0, 1), (1, 0, 1, 0, 0)]),
        ],
    )
    def test_StatePrep_state_vector_broadcasted(self, num_wires, wire_order, one_positions):
        """Tests that StatePrep state_vector returns kets with broadcasting as expected."""
        qsv_op = qml.StatePrep([[0, 0, 1, 0], [0, 1, 0, 0]], wires=[1, 2])  # |10>, |01>
        ket = qsv_op.state_vector(wire_order=wire_order)
        assert ket[one_positions[0]] == 1 == ket[one_positions[1]]
        ket[one_positions[0]] = ket[one_positions[1]] = 0
        # everything else should be zero, as we assert below
        assert np.allclose(np.zeros((2,) * (num_wires + 1)), ket)

    def test_StatePrep_reordering(self):
        """Tests that wires get re-ordered as expected."""
        qsv_op = qml.StatePrep(np.array([1, -1, 1j, -1j]) / 2, wires=[0, 1])
        ket = qsv_op.state_vector(wire_order=[2, 1, 3, 0])
        expected = np.zeros((2, 2, 2, 2), dtype=np.complex128)
        expected[0, :, 0, :] = np.array([[1, 1j], [-1, -1j]]) / 2
        assert np.array_equal(ket, expected)

    def test_StatePrep_reordering_broadcasted(self):
        """Tests that wires get re-ordered as expected with broadcasting."""
        qsv_op = qml.StatePrep(np.array([[1, -1, 1j, -1j], [1, -1j, -1, 1j]]) / 2, wires=[0, 1])
        ket = qsv_op.state_vector(wire_order=[2, 1, 3, 0])
        expected = np.zeros((2,) * 5, dtype=np.complex128)
        expected[0, 0, :, 0, :] = np.array([[1, 1j], [-1, -1j]]) / 2
        expected[1, 0, :, 0, :] = np.array([[1, -1], [-1j, 1j]]) / 2
        assert np.array_equal(ket, expected)

    @pytest.mark.all_interfaces
    @pytest.mark.parametrize("interface", ["autograd", "jax", "torch", "tensorflow"])
    def test_StatePrep_state_vector_preserves_parameter_type(self, interface):
        """Tests that given an array of some type, the resulting state vector is also that type."""
        qsv_op = qml.StatePrep(qml.math.array([0, 0, 0, 1], like=interface), wires=[1, 2])
        assert qml.math.get_interface(qsv_op.state_vector()) == interface
        assert qml.math.get_interface(qsv_op.state_vector(wire_order=[0, 1, 2])) == interface

    @pytest.mark.all_interfaces
    @pytest.mark.parametrize("interface", ["autograd", "jax", "torch", "tensorflow"])
    def test_StatePrep_state_vector_preserves_parameter_type_broadcasted(self, interface):
        """Tests that given an array of some type, the resulting state vector is also that type."""
        qsv_op = qml.StatePrep(
            qml.math.array([[0, 0, 0, 1], [1, 0, 0, 0]], like=interface), wires=[1, 2]
        )
        assert qml.math.get_interface(qsv_op.state_vector()) == interface
        assert qml.math.get_interface(qsv_op.state_vector(wire_order=[0, 1, 2])) == interface

    def test_StatePrep_state_vector_bad_wire_order(self):
        """Tests that the provided wire_order must contain the wires in the operation."""
        qsv_op = qml.StatePrep([0, 0, 0, 1], wires=[0, 1])
        with pytest.raises(WireError, match="wire_order must contain all StatePrep wires"):
            qsv_op.state_vector(wire_order=[1, 2])

    @pytest.mark.parametrize("vec", [[0] * 4, [1] * 4])
    def test_StatePrep_state_norm_not_one_fails(self, vec):
        """Tests that the state-vector provided must have norm equal to 1."""

        with pytest.raises(ValueError, match="The state must be a vector of norm 1"):
            _ = qml.StatePrep(vec, wires=[0, 1], validate_norm=True)

    def test_StatePrep_wrong_param_size_fails(self):
        """Tests that the parameter must be of shape (2**num_wires,)."""
        with pytest.raises(ValueError, match="State must be of length"):
            _ = qml.StatePrep([0, 1], wires=[0, 1])

    @pytest.mark.torch
    def test_StatePrep_torch_differentiable(self):
        """Test that StatePrep works with torch."""
        import torch

        def QuantumLayer():
            @qml.qnode(qml.device("default.qubit"), interface="torch")
            def qlayer(inputs, weights):
                qml.StatePrep(inputs, wires=[1, 2, 3])
                qml.RY(phi=weights, wires=[0])
                return qml.expval(qml.PauliZ(wires=0))

            weight_shapes = {"weights": (1)}
            return qml.qnn.TorchLayer(qlayer, weight_shapes)

        class SimpleQuantumModel(torch.nn.Module):  # pylint:disable=too-few-public-methods
            def __init__(self):
                super().__init__()
                self.quantum_layer = QuantumLayer()

            def forward(self, x):
                return self.quantum_layer(x)

        model = SimpleQuantumModel()
        features = torch.tensor(
            [[1.0, 0.0, 0.0, 0.0, 0.0, 0.0, 0.0, 0.0], [0.0, 1.0, 0.0, 0.0, 0.0, 0.0, 0.0, 0.0]],
            requires_grad=True,
        )
        result = model(features)
        assert qml.math.get_interface(result) == "torch"
        assert qml.math.shape(result) == (2,)

    def test_StatePrep_backprop_autograd(self):
        """Test backprop with autograd"""

        @qml.qnode(qml.device("default.qubit"), diff_method="backprop")
        def circuit(state):
            qml.StatePrep(state, wires=(0,))
            qml.S(1)
            return qml.expval(qml.PauliZ(0))

        state = qml.numpy.array([1.0, 0.0])
        grad = qml.jacobian(circuit)(state)
        assert np.array_equal(grad, [2.0, 0.0])

    @pytest.mark.torch
    def test_StatePrep_backprop_torch(self):
        """Test backprop with torch, getting state.grad"""
        import torch

        @qml.qnode(qml.device("default.qubit"), diff_method="backprop")
        def circuit(state):
            qml.StatePrep(state, wires=(0,))
            qml.S(1)
            return qml.expval(qml.PauliZ(0))

        state = torch.tensor([1.0, 0.0], requires_grad=True)
        res = circuit(state)
        res.backward()
        grad = state.grad
        assert qml.math.get_interface(grad) == "torch"
        assert np.array_equal(grad, [2.0, 0.0])

    @pytest.mark.jax
    def test_StatePrep_backprop_jax(self):
        """Test backprop with jax"""
        import jax

        @qml.qnode(qml.device("default.qubit"), diff_method="backprop")
        def circuit(state):
            qml.StatePrep(state, wires=(0,))
            qml.S(1)
            return qml.expval(qml.PauliZ(0))

        state = jax.numpy.array([1.0, 0.0])
        grad = jax.jacobian(circuit)(state)
        assert qml.math.get_interface(grad) == "jax"
        assert np.array_equal(grad, [2.0, 0.0])

    @pytest.mark.tf
    def test_StatePrep_backprop_tf(self):
        """Test backprop with tf"""
        import tensorflow as tf

        @qml.qnode(qml.device("default.qubit"), diff_method="backprop")
        def circuit(state):
            qml.StatePrep(state, wires=(0,))
            qml.S(1)
            return qml.expval(qml.PauliZ(0))

        state = tf.Variable([1.0, 0.0])
        with tf.GradientTape() as tape:
            res = circuit(state)

        grad = tape.jacobian(res, state)
        assert qml.math.get_interface(grad) == "tensorflow"
        assert np.array_equal(grad, [2.0, 0.0])

    @pytest.mark.parametrize(
        "num_wires,wire_order,one_position",
        [
            (2, None, (0, 1)),
            (2, [1, 2], (0, 1)),
            (2, [2, 1], (1, 0)),
            (3, [0, 1, 2], (0, 0, 1)),
            (3, ["a", 1, 2], (0, 0, 1)),
            (3, [1, 2, 0], (0, 1, 0)),
            (3, [1, 2, "a"], (0, 1, 0)),
        ],
    )
    def test_BasisState_state_vector(self, num_wires, wire_order, one_position):
        """Tests that BasisState state_vector returns kets as expected."""
        basis_op = qml.BasisState([0, 1], wires=[1, 2])
        ket = basis_op.state_vector(wire_order=wire_order)
        assert qml.math.shape(ket) == (2,) * num_wires
        assert ket[one_position] == 1
        ket[one_position] = 0  # everything else should be zero, as we assert below
        assert np.allclose(np.zeros((2,) * num_wires), ket)

    @pytest.mark.parametrize(
        "state",
        [
            np.array([0, 0]),
            np.array([1, 0]),
            np.array([0, 1]),
            np.array([1, 1]),
        ],
    )
    @pytest.mark.parametrize("device_wires", [3, 4, 5])
    @pytest.mark.parametrize("op_wires", [[0, 1], [1, 0], [2, 0]])
    def test_BasisState_state_vector_computed(self, state, device_wires, op_wires):
        """Test BasisState initialization on a subset of device wires."""
        basis_op = qml.BasisState(state, wires=op_wires)
        basis_state = basis_op.state_vector(wire_order=list(range(device_wires)))

        one_index = [0] * device_wires
        for op_wire, idx_value in zip(op_wires, state):
            if idx_value == 1:
                one_index[op_wire] = 1
        one_index = tuple(one_index)

        assert basis_state[one_index] == 1
        basis_state[one_index] = 0
        assert not np.any(basis_state)

    @pytest.mark.all_interfaces
    @pytest.mark.parametrize("interface", ["autograd", "jax", "torch", "tensorflow"])
    @pytest.mark.parametrize("dtype_like", [0, 0.0])
    def test_BasisState_state_vector_preserves_parameter_type(self, interface, dtype_like):
        """Tests that given an array of some type, the resulting state_vector is also that type."""
        basis_state = qml.math.cast_like(qml.math.asarray([0, 1], like=interface), dtype_like)
        basis_op = qml.BasisState(basis_state, wires=[1, 2])
        assert qml.math.get_interface(basis_op.state_vector()) == interface
        assert qml.math.get_interface(basis_op.state_vector(wire_order=[0, 1, 2])) == interface

    def test_BasisState_state_vector_bad_wire_order(self):
        """Tests that the provided wire_order must contain the wires in the operation."""
        basis_op = qml.BasisState([0, 1], wires=[0, 1])
        with pytest.raises(WireError, match="wire_order must contain all BasisState wires"):
            basis_op.state_vector(wire_order=[1, 2])

    def test_BasisState_wrong_param_size(self):
        """Tests that the parameter must be of length num_wires."""
        with pytest.raises(
            ValueError, match=r"State must be of length 2; got length 1 \(state=\[0\]\)."
        ):
            _ = qml.BasisState([0], wires=[0, 1])


class TestSparseStateVector:
    """Test the sparse_state_vector() method of various state-prep operations."""

    def test_sparse_state_convert_to_csr(self):
        """Test that the sparse_state_vector() method returns a csr_matrix."""
        sp_vec = sp.sparse.coo_matrix([0, 0, 1, 0])
        qsv_op = qml.StatePrep(sp_vec, wires=[0, 1])
        assert qsv_op.batch_size is None
        ket = qsv_op.state_vector()
        assert sp.sparse.issparse(ket), "Output is not sparse type"

    @pytest.mark.parametrize(
        "num_wires,wire_order,one_position",
        [
            (2, None, (1, 0)),
            (2, [1, 2], (1, 0)),
            (3, [0, 1, 2], (0, 1, 0)),
            (3, ["a", 1, 2], (0, 1, 0)),
            (3, [1, 2, 0], (1, 0, 0)),
            (3, [1, 2, "a"], (1, 0, 0)),
            (3, [2, 1, 0], (0, 1, 0)),
            (4, [3, 2, 0, 1], (0, 0, 0, 1)),
        ],
    )
    def test_StatePrep_sparse_state_vector(self, num_wires, wire_order, one_position):
        """Tests that StatePrep sparse_state_vector returns kets as expected."""
        init_state = sp.sparse.csr_matrix([0, 0, 1, 0])
        qsv_op = qml.StatePrep(init_state, wires=[1, 2])
        assert qsv_op.batch_size is None
        ket = qsv_op.state_vector(wire_order=wire_order)
        # Convert one position from binary to integer
        one_position = int("".join([str(i) for i in one_position]), 2)
        assert ket.shape == (1, 2**num_wires)
        assert ket[0, one_position] == 1
        ket[0, one_position] = 0
        assert ket.count_nonzero() == 0

    def test_sparse_vector(self):
        """Test that state prep operations can be created with a 1D sparse array."""

        state = sp.sparse.csr_array([1, 0, 0, 0])
        op = qml.StatePrep(state, wires=(0, 1))
        assert op.batch_size is None
        expected = np.array([1, 0, 0, 0, 0, 0, 0, 0])
        assert qml.math.allclose(op.state_vector([0, 1, 2]).todense(), expected)

    def test_preprocess_nonzero_padding_unsupported(self):
        """Test that sparse_state_vector does not support padding with nonzero values."""
        init_state = sp.sparse.csr_matrix([0, 0, 1, 0])
        with pytest.raises(ValueError, match="Non-zero Padding is not supported"):
            qml.StatePrep(
                init_state, wires=[1, 2], pad_with=1, normalize=False, validate_norm=False
            )

    def test_preprocess_one_dimensional_tensor(self):
        """Test that the state tensor is one-dimensional."""
        init_state = sp.sparse.csr_matrix([[0, 0], [1, 0]])
        with pytest.raises(
            NotImplementedError, match="does not yet support parameter broadcasting"
        ):
            qml.StatePrep(
                init_state, wires=[1, 2], pad_with=None, normalize=False, validate_norm=False
            )

    def test_preprocess_length_of_tensor(self):
        """Test that the state tensor is one-dimensional."""
        init_state = sp.sparse.csr_matrix([0, 0, 2, 0, 1])
        with pytest.raises(ValueError, match="State must be of length"):
            qml.StatePrep(
                init_state, wires=[1, 2], pad_with=None, normalize=False, validate_norm=False
            )

    def test_preprocess_auto_padding_tensor(self):
        """Test that the state tensor is one-dimensional."""
        init_state = sp.sparse.csr_matrix([0, 0, 2])
        with pytest.warns(UserWarning, match="Automatically padding with zeros"):
            state = qml.StatePrep._preprocess_csr(
                init_state, wires=[1, 2], pad_with=None, normalize=False, validate_norm=False
            )
            assert state.shape == (1, 4), f"Expected shape (1, 4), got {state.shape}"

    def test_preprocess_normalize_false(self):
        """Test that the state tensor is normalized to one if normalize is False."""
        init_state = sp.sparse.csr_matrix([0, 0, 2, 0])
        with pytest.raises(ValueError, match="The state must be a vector of norm 1.0; got norm"):
            qml.StatePrep(
                init_state, wires=[1, 2], pad_with=None, normalize=False, validate_norm=True
            )

    def test_preprocess_normalize_true(self):
        """Test that the state tensor is normalized if normalize is True."""
        init_state = sp.sparse.csr_matrix([0, 0, 2, 0])
        processed_state = qml.StatePrep._preprocess_csr(
            init_state, wires=[1, 2], pad_with=None, normalize=True, validate_norm=True
        )
        norm = sp.sparse.linalg.norm(processed_state)
        assert qml.math.allclose(norm, 1.0)

    def test_StatePrep_sparse_state_vector_bad_wire_order(self):
        """Tests that the provided wire_order must contain the wires in the operation."""
        qsv_op = qml.StatePrep(sp.sparse.csr_matrix([0, 0, 0, 1]), wires=[0, 1])
        with pytest.raises(WireError, match="wire_order must contain all wires"):
            qsv_op.state_vector(wire_order=[1, 2])<|MERGE_RESOLUTION|>--- conflicted
+++ resolved
@@ -50,11 +50,7 @@
             gate_counts = resources.gate_counts
 
             with qml.queuing.AnnotatedQueue() as q:
-<<<<<<< HEAD
-                rule.impl(*op.data, wires=op.wires, **op.hyperparameters)
-=======
                 rule(*op.data, wires=op.wires, **op.hyperparameters)
->>>>>>> 6b5b7900
             tape = qml.tape.QuantumScript.from_queue(q)
             actual_gate_counts = defaultdict(int)
             for _op in tape.operations:
@@ -67,10 +63,7 @@
             decomp_matrix = qml.matrix(tape, wire_order=op.wires)
             op_matrices.append(op_matrix)
             decomp_matrices.append(decomp_matrix)
-<<<<<<< HEAD
-=======
-
->>>>>>> 6b5b7900
+
         return op_matrices, decomp_matrices
 
     # pylint: disable=import-outside-toplevel
