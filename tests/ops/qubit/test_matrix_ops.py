--- conflicted
+++ resolved
@@ -34,7 +34,6 @@
 class TestQubitUnitary:
     """Tests for the QubitUnitary class."""
 
-<<<<<<< HEAD
     def test_qubit_unitary_noninteger_pow(self):
         """Test QubitUnitary raised to a non-integer power raises an error."""
         U = np.array(
@@ -63,9 +62,7 @@
 
         assert qml.math.allclose(mat_to_pow, new_mat)
 
-=======
     @pytest.mark.autograd
->>>>>>> 55381d38
     @pytest.mark.parametrize("U,num_wires", [(H, 1), (np.kron(H, H), 2)])
     def test_qubit_unitary_autograd(self, U, num_wires):
         """Test that the unitary operator produces the correct output and
