# Copyright 2018-2021 Xanadu Quantum Technologies Inc.

# Licensed under the Apache License, Version 2.0 (the "License");
# you may not use this file except in compliance with the License.
# You may obtain a copy of the License at

#     http://www.apache.org/licenses/LICENSE-2.0

# Unless required by applicable law or agreed to in writing, software
# distributed under the License is distributed on an "AS IS" BASIS,
# WITHOUT WARRANTIES OR CONDITIONS OF ANY KIND, either express or implied.
# See the License for the specific language governing permissions and
# limitations under the License.
"""
Tests for the Hamiltonian class.
"""
# pylint: disable=too-many-public-methods
from collections.abc import Iterable
from unittest.mock import patch

import numpy as np
import pytest
import scipy

import pennylane as qml
from pennylane import numpy as pnp

from pennylane.wires import Wires


# Make test data in different interfaces, if installed
COEFFS_PARAM_INTERFACE = [
    ([-0.05, 0.17], 1.7, "autograd"),
    (np.array([-0.05, 0.17]), np.array(1.7), "autograd"),
    (pnp.array([-0.05, 0.17], requires_grad=True), pnp.array(1.7, requires_grad=True), "autograd"),
]

try:
    import jax
    from jax import numpy as jnp

    COEFFS_PARAM_INTERFACE.append((jnp.array([-0.05, 0.17]), jnp.array(1.7), "jax"))
except ImportError:
    pass

try:
    import tensorflow as tf

    COEFFS_PARAM_INTERFACE.append(
        (tf.Variable([-0.05, 0.17], dtype=tf.double), tf.Variable(1.7, dtype=tf.double), "tf")
    )
except ImportError:
    pass

try:
    import torch

    COEFFS_PARAM_INTERFACE.append((torch.tensor([-0.05, 0.17]), torch.tensor(1.7), "torch"))
except ImportError:
    pass

H_ONE_QUBIT = np.array([[1.0, 0.5j], [-0.5j, 2.5]])

H_TWO_QUBITS = np.array(
    [[0.5, 1.0j, 0.0, -3j], [-1.0j, -1.1, 0.0, -0.1], [0.0, 0.0, -0.9, 12.0], [3j, -0.1, 12.0, 0.0]]
)

COEFFS = [(0.5, 1.2, -0.7), (2.2, -0.2, 0.0), (0.33,)]

with qml.operation.disable_new_opmath_cm():

    OBSERVABLES = [
        (qml.PauliZ(0), qml.PauliY(0), qml.PauliZ(1)),
        (qml.PauliX(0) @ qml.PauliZ(1), qml.PauliY(0) @ qml.PauliZ(1), qml.PauliZ(1)),
        (qml.Hermitian(H_TWO_QUBITS, [0, 1]),),
    ]

    valid_hamiltonians = [
        ((1.0,), (qml.Hermitian(H_TWO_QUBITS, [0, 1]),)),
        ((-0.8,), (qml.PauliZ(0),)),
        ((0.6,), (qml.PauliX(0) @ qml.PauliX(1),)),
        ((0.5, -1.6), (qml.PauliX(0), qml.PauliY(1))),
        ((0.5, -1.6), (qml.PauliX(1), qml.PauliY(1))),
        ((0.5, -1.6), (qml.PauliX("a"), qml.PauliY("b"))),
        ((1.1, -0.4, 0.333), (qml.PauliX(0), qml.Hermitian(H_ONE_QUBIT, 2), qml.PauliZ(2))),
        ((-0.4, 0.15), (qml.Hermitian(H_TWO_QUBITS, [0, 2]), qml.PauliZ(1))),
        ([1.5, 2.0], [qml.PauliZ(0), qml.PauliY(2)]),
        (np.array([-0.1, 0.5]), [qml.Hermitian(H_TWO_QUBITS, [0, 1]), qml.PauliY(0)]),
        ((0.5, 1.2), (qml.PauliX(0), qml.PauliX(0) @ qml.PauliX(1))),
        ((0.5 + 1.2j, 1.2 + 0.5j), (qml.PauliX(0), qml.PauliY(1))),
        ((0.7 + 0j, 0 + 1.3j), (qml.PauliX(0), qml.PauliY(1))),
    ]

    valid_hamiltonians_str = [
        "  (1.0) [Hermitian0,1]",
        "  (-0.8) [Z0]",
        "  (0.6) [X0 X1]",
        "  (-1.6) [Y1]\n+ (0.5) [X0]",
        "  (-1.6) [Y1]\n+ (0.5) [X1]",
        "  (-1.6) [Yb]\n+ (0.5) [Xa]",
        "  (-0.4) [Hermitian2]\n+ (0.333) [Z2]\n+ (1.1) [X0]",
        "  (0.15) [Z1]\n+ (-0.4) [Hermitian0,2]",
        "  (1.5) [Z0]\n+ (2.0) [Y2]",
        "  (0.5) [Y0]\n+ (-0.1) [Hermitian0,1]",
        "  (0.5) [X0]\n+ (1.2) [X0 X1]",
        "  ((0.5+1.2j)) [X0]\n+ ((1.2+0.5j)) [Y1]",
        "  (1.3j) [Y1]\n+ ((0.7+0j)) [X0]",
    ]

    valid_hamiltonians_repr = [
        "<Hamiltonian: terms=1, wires=[0, 1]>",
        "<Hamiltonian: terms=1, wires=[0]>",
        "<Hamiltonian: terms=1, wires=[0, 1]>",
        "<Hamiltonian: terms=2, wires=[0, 1]>",
        "<Hamiltonian: terms=2, wires=[1]>",
        "<Hamiltonian: terms=2, wires=['a', 'b']>",
        "<Hamiltonian: terms=3, wires=[0, 2]>",
        "<Hamiltonian: terms=2, wires=[0, 1, 2]>",
        "<Hamiltonian: terms=2, wires=[0, 2]>",
        "<Hamiltonian: terms=2, wires=[0, 1]>",
        "<Hamiltonian: terms=2, wires=[0, 1]>",
        "<Hamiltonian: terms=2, wires=[0, 1]>",
        "<Hamiltonian: terms=2, wires=[0, 1]>",
    ]

    invalid_hamiltonians = [
        ((), (qml.PauliZ(0),)),
        ((), (qml.PauliZ(0), qml.PauliY(1))),
        ((3.5,), ()),
        ((1.2, -0.4), ()),
        ((0.5, 1.2), (qml.PauliZ(0),)),
        ((1.0,), (qml.PauliZ(0), qml.PauliY(0))),
    ]

    simplify_hamiltonians = [
        (
            qml.Hamiltonian(
                [1, 1, 1], [qml.PauliX(0) @ qml.Identity(1), qml.PauliX(0), qml.PauliX(1)]
            ),
            qml.Hamiltonian([2, 1], [qml.PauliX(0), qml.PauliX(1)]),
        ),
        (
            qml.Hamiltonian(
                [-1, 1, 1], [qml.PauliX(0) @ qml.Identity(1), qml.PauliX(0), qml.PauliX(1)]
            ),
            qml.Hamiltonian([1], [qml.PauliX(1)]),
        ),
        (
            qml.Hamiltonian(
                [1, 0.5],
                [qml.PauliX(0) @ qml.PauliY(1), qml.PauliY(1) @ qml.Identity(2) @ qml.PauliX(0)],
            ),
            qml.Hamiltonian([1.5], [qml.PauliX(0) @ qml.PauliY(1)]),
        ),
        (
            qml.Hamiltonian(
                [1, 1, 0.5],
                [
                    qml.Hermitian(np.array([[1, 0], [0, -1]]), "a"),
                    qml.PauliX("b") @ qml.PauliY(1.3),
                    qml.PauliY(1.3) @ qml.Identity(-0.9) @ qml.PauliX("b"),
                ],
            ),
            qml.Hamiltonian(
                [1, 1.5],
                [
                    qml.Hermitian(np.array([[1, 0], [0, -1]]), "a"),
                    qml.PauliX("b") @ qml.PauliY(1.3),
                ],
            ),
        ),
        # Simplifies to zero Hamiltonian
        (
            qml.Hamiltonian(
                [1, -0.5, -0.5], [qml.PauliX(0) @ qml.Identity(1), qml.PauliX(0), qml.PauliX(0)]
            ),
            qml.Hamiltonian([], []),
        ),
        (
            qml.Hamiltonian(
                [1, -1],
                [qml.PauliX(4) @ qml.Identity(0) @ qml.PauliX(1), qml.PauliX(4) @ qml.PauliX(1)],
            ),
            qml.Hamiltonian([], []),
        ),
        (
            qml.Hamiltonian([0], [qml.Identity(0)]),
            qml.Hamiltonian([0], [qml.Identity(0)]),
        ),
    ]

    equal_hamiltonians = [
        (
            qml.Hamiltonian([1, 1], [qml.PauliX(0) @ qml.Identity(1), qml.PauliZ(0)]),
            qml.Hamiltonian([1, 1], [qml.PauliX(0), qml.PauliZ(0)]),
            True,
        ),
        (
            qml.Hamiltonian(
                [1, 1], [qml.PauliX(0) @ qml.Identity(1), qml.PauliY(2) @ qml.PauliZ(0)]
            ),
            qml.Hamiltonian(
                [1, 1], [qml.PauliX(0), qml.PauliZ(0) @ qml.PauliY(2) @ qml.Identity(1)]
            ),
            True,
        ),
        (
            qml.Hamiltonian(
                [1, 1, 1], [qml.PauliX(0) @ qml.Identity(1), qml.PauliZ(0), qml.Identity(1)]
            ),
            qml.Hamiltonian([1, 1], [qml.PauliX(0), qml.PauliZ(0)]),
            False,
        ),
        (
            qml.Hamiltonian([1], [qml.PauliZ(0) @ qml.PauliX(1)]),
            qml.PauliZ(0) @ qml.PauliX(1),
            True,
        ),
        (qml.Hamiltonian([1], [qml.PauliZ(0)]), qml.PauliZ(0), True),
        (
            qml.Hamiltonian(
                [1, 1, 1],
                [
                    qml.Hermitian(np.array([[1, 0], [0, -1]]), "b") @ qml.Identity(7),
                    qml.PauliZ(3),
                    qml.Identity(1.2),
                ],
            ),
            qml.Hamiltonian(
                [1, 1, 1],
                [qml.Hermitian(np.array([[1, 0], [0, -1]]), "b"), qml.PauliZ(3), qml.Identity(1.2)],
            ),
            True,
        ),
        (
            qml.Hamiltonian([1, 1], [qml.PauliZ(3) @ qml.Identity(1.2), qml.PauliZ(3)]),
            qml.Hamiltonian([2], [qml.PauliZ(3)]),
            True,
        ),
    ]

    add_hamiltonians = [
        (
            qml.Hamiltonian([1, 1.2, 0.1], [qml.PauliX(0), qml.PauliZ(1), qml.PauliX(2)]),
            qml.Hamiltonian([0.5, 0.3, 1], [qml.PauliX(0), qml.PauliX(1), qml.PauliX(2)]),
            qml.Hamiltonian(
                [1.5, 1.2, 1.1, 0.3], [qml.PauliX(0), qml.PauliZ(1), qml.PauliX(2), qml.PauliX(1)]
            ),
        ),
        (
            qml.Hamiltonian(
                [1.3, 0.2, 0.7], [qml.PauliX(0) @ qml.PauliX(1), qml.Hadamard(1), qml.PauliX(2)]
            ),
            qml.Hamiltonian(
                [0.5, 0.3, 1.6], [qml.PauliX(0), qml.PauliX(1) @ qml.PauliX(0), qml.PauliX(2)]
            ),
            qml.Hamiltonian(
                [1.6, 0.2, 2.3, 0.5],
                [qml.PauliX(0) @ qml.PauliX(1), qml.Hadamard(1), qml.PauliX(2), qml.PauliX(0)],
            ),
        ),
        (
            qml.Hamiltonian([1, 1], [qml.PauliX(0), qml.Hermitian(np.array([[1, 0], [0, -1]]), 0)]),
            qml.Hamiltonian(
                [0.5, 0.5], [qml.PauliX(0), qml.Hermitian(np.array([[1, 0], [0, -1]]), 0)]
            ),
            qml.Hamiltonian(
                [1.5, 1.5], [qml.PauliX(0), qml.Hermitian(np.array([[1, 0], [0, -1]]), 0)]
            ),
        ),
        (
            qml.Hamiltonian([1, 1.2, 0.1], [qml.PauliX(0), qml.PauliZ(1), qml.PauliX(2)]),
            qml.PauliX(0) @ qml.Identity(1),
            qml.Hamiltonian([2, 1.2, 0.1], [qml.PauliX(0), qml.PauliZ(1), qml.PauliX(2)]),
        ),
        (
            qml.Hamiltonian(
                [1.3, 0.2, 0.7], [qml.PauliX(0) @ qml.PauliX(1), qml.Hadamard(1), qml.PauliX(2)]
            ),
            qml.Hadamard(1),
            qml.Hamiltonian(
                [1.3, 1.2, 0.7], [qml.PauliX(0) @ qml.PauliX(1), qml.Hadamard(1), qml.PauliX(2)]
            ),
        ),
        (
            qml.Hamiltonian([1, 1.2, 0.1], [qml.PauliX("b"), qml.PauliZ(3.1), qml.PauliX(1.6)]),
            qml.PauliX("b") @ qml.Identity(5),
            qml.Hamiltonian([2, 1.2, 0.1], [qml.PauliX("b"), qml.PauliZ(3.1), qml.PauliX(1.6)]),
        ),
        # Case where arguments coeffs and ops to the Hamiltonian are iterables other than lists
        (
            qml.Hamiltonian((1, 1.2, 0.1), (qml.PauliX(0), qml.PauliZ(1), qml.PauliX(2))),
            qml.Hamiltonian(
                np.array([0.5, 0.3, 1]), np.array([qml.PauliX(0), qml.PauliX(1), qml.PauliX(2)])
            ),
            qml.Hamiltonian(
                (1.5, 1.2, 1.1, 0.3),
                np.array([qml.PauliX(0), qml.PauliZ(1), qml.PauliX(2), qml.PauliX(1)]),
            ),
        ),
        # Case where the 1st hamiltonian doesn't contain all wires
        (
            qml.Hamiltonian([1.23, -3.45], [qml.PauliX(0), qml.PauliY(1)]),
            qml.Hamiltonian([6.78], [qml.PauliZ(2)]),
            qml.Hamiltonian([1.23, -3.45, 6.78], [qml.PauliX(0), qml.PauliY(1), qml.PauliZ(2)]),
        ),
    ]

    add_zero_hamiltonians = [
        qml.Hamiltonian([1, 1.2, 0.1], [qml.PauliX(0), qml.PauliZ(1), qml.PauliX(2)]),
        qml.Hamiltonian([1, 1], [qml.PauliX(0), qml.Hermitian(np.array([[1, 0], [0, -1]]), 0)]),
        qml.Hamiltonian(
            [1.5, 1.2, 1.1, 0.3], [qml.PauliX(0), qml.PauliZ(1), qml.PauliX(2), qml.PauliX(1)]
        ),
    ]

    iadd_zero_hamiltonians = [
        # identical hamiltonians
        (
            qml.Hamiltonian([1, 1.2, 0.1], [qml.PauliX(0), qml.PauliZ(1), qml.PauliX(2)]),
            qml.Hamiltonian([1, 1.2, 0.1], [qml.PauliX(0), qml.PauliZ(1), qml.PauliX(2)]),
        ),
        (
            qml.Hamiltonian([1, 1], [qml.PauliX(0), qml.Hermitian(np.array([[1, 0], [0, -1]]), 0)]),
            qml.Hamiltonian([1, 1], [qml.PauliX(0), qml.Hermitian(np.array([[1, 0], [0, -1]]), 0)]),
        ),
        (
            qml.Hamiltonian(
                [1.5, 1.2, 1.1, 0.3], [qml.PauliX(0), qml.PauliZ(1), qml.PauliX(2), qml.PauliX(1)]
            ),
            qml.Hamiltonian(
                [1.5, 1.2, 1.1, 0.3], [qml.PauliX(0), qml.PauliZ(1), qml.PauliX(2), qml.PauliX(1)]
            ),
        ),
    ]

    sub_hamiltonians = [
        (
            qml.Hamiltonian([1, 1.2, 0.1], [qml.PauliX(0), qml.PauliZ(1), qml.PauliX(2)]),
            qml.Hamiltonian([0.5, 0.3, 1.6], [qml.PauliX(0), qml.PauliX(1), qml.PauliX(2)]),
            qml.Hamiltonian(
                [0.5, 1.2, -1.5, -0.3], [qml.PauliX(0), qml.PauliZ(1), qml.PauliX(2), qml.PauliX(1)]
            ),
        ),
        (
            qml.Hamiltonian(
                [1.3, 0.2, 1], [qml.PauliX(0) @ qml.PauliX(1), qml.Hadamard(1), qml.PauliX(2)]
            ),
            qml.Hamiltonian(
                [0.5, 0.3, 1], [qml.PauliX(0), qml.PauliX(1) @ qml.PauliX(0), qml.PauliX(2)]
            ),
            qml.Hamiltonian(
                [1, 0.2, -0.5], [qml.PauliX(0) @ qml.PauliX(1), qml.Hadamard(1), qml.PauliX(0)]
            ),
        ),
        (
            qml.Hamiltonian([1, 1], [qml.PauliX(0), qml.Hermitian(np.array([[1, 0], [0, -1]]), 0)]),
            qml.Hamiltonian(
                [0.5, 0.5], [qml.PauliX(0), qml.Hermitian(np.array([[1, 0], [0, -1]]), 0)]
            ),
            qml.Hamiltonian(
                [0.5, 0.5], [qml.PauliX(0), qml.Hermitian(np.array([[1, 0], [0, -1]]), 0)]
            ),
        ),
        (
            qml.Hamiltonian([1, 1.2, 0.1], [qml.PauliX(0), qml.PauliZ(1), qml.PauliX(2)]),
            qml.PauliX(0) @ qml.Identity(1),
            qml.Hamiltonian([1.2, 0.1], [qml.PauliZ(1), qml.PauliX(2)]),
        ),
        (
            qml.Hamiltonian(
                [1.3, 0.2, 0.7], [qml.PauliX(0) @ qml.PauliX(1), qml.Hadamard(1), qml.PauliX(2)]
            ),
            qml.Hadamard(1),
            qml.Hamiltonian(
                [1.3, -0.8, 0.7], [qml.PauliX(0) @ qml.PauliX(1), qml.Hadamard(1), qml.PauliX(2)]
            ),
        ),
        (
            qml.Hamiltonian([1, 1.2, 0.1], [qml.PauliX("b"), qml.PauliZ(3.1), qml.PauliX(1.6)]),
            qml.PauliX("b") @ qml.Identity(1),
            qml.Hamiltonian([1.2, 0.1], [qml.PauliZ(3.1), qml.PauliX(1.6)]),
        ),
        # The result is the zero Hamiltonian
        (
            qml.Hamiltonian([1, 1.2, 0.1], [qml.PauliX(0), qml.PauliZ(1), qml.PauliX(2)]),
            qml.Hamiltonian([1, 1.2, 0.1], [qml.PauliX(0), qml.PauliZ(1), qml.PauliX(2)]),
            qml.Hamiltonian([], []),
        ),
        (
            qml.Hamiltonian([1, 2], [qml.PauliX(4), qml.PauliZ(2)]),
            qml.Hamiltonian([1, 2], [qml.PauliX(4), qml.PauliZ(2)]),
            qml.Hamiltonian([], []),
        ),
        # Case where arguments coeffs and ops to the Hamiltonian are iterables other than lists
        (
            qml.Hamiltonian((1, 1.2, 0.1), (qml.PauliX(0), qml.PauliZ(1), qml.PauliX(2))),
            qml.Hamiltonian(
                np.array([0.5, 0.3, 1.6]), np.array([qml.PauliX(0), qml.PauliX(1), qml.PauliX(2)])
            ),
            qml.Hamiltonian(
                (0.5, 1.2, -1.5, -0.3),
                np.array([qml.PauliX(0), qml.PauliZ(1), qml.PauliX(2), qml.PauliX(1)]),
            ),
        ),
        # Case where the 1st hamiltonian doesn't contain all wires
        (
            qml.Hamiltonian([1.23, -3.45], [qml.PauliX(0), qml.PauliY(1)]),
            qml.Hamiltonian([6.78], [qml.PauliZ(2)]),
            qml.Hamiltonian([1.23, -3.45, -6.78], [qml.PauliX(0), qml.PauliY(1), qml.PauliZ(2)]),
        ),
    ]

    mul_hamiltonians = [
        (
            0.5,
            qml.Hamiltonian(
                [1, 2], [qml.PauliX(0), qml.PauliZ(1)]
            ),  # Case where the types of the coefficient and the scalar differ
            qml.Hamiltonian([0.5, 1.0], [qml.PauliX(0), qml.PauliZ(1)]),
        ),
        (
            3,
            qml.Hamiltonian([1.5, 0.5], [qml.PauliX(0), qml.PauliZ(1)]),
            qml.Hamiltonian([4.5, 1.5], [qml.PauliX(0), qml.PauliZ(1)]),
        ),
        (
            -1.3,
            qml.Hamiltonian([1, -0.3], [qml.PauliX(0), qml.PauliZ(1) @ qml.PauliZ(2)]),
            qml.Hamiltonian([-1.3, 0.39], [qml.PauliX(0), qml.PauliZ(1) @ qml.PauliZ(2)]),
        ),
        (
            -1.3,
            qml.Hamiltonian(
                [1, -0.3],
                [qml.Hermitian(np.array([[1, 0], [0, -1]]), "b"), qml.PauliZ(23) @ qml.PauliZ(0)],
            ),
            qml.Hamiltonian(
                [-1.3, 0.39],
                [qml.Hermitian(np.array([[1, 0], [0, -1]]), "b"), qml.PauliZ(23) @ qml.PauliZ(0)],
            ),
        ),
        # The result is the zero Hamiltonian
        (
            0,
            qml.Hamiltonian([1], [qml.PauliX(0)]),
            qml.Hamiltonian([0], [qml.PauliX(0)]),
        ),
        (
            0,
            qml.Hamiltonian([1, 1.2, 0.1], [qml.PauliX(0), qml.PauliZ(1), qml.PauliX(2)]),
            qml.Hamiltonian([0, 0, 0], [qml.PauliX(0), qml.PauliZ(1), qml.PauliX(2)]),
        ),
        # Case where arguments coeffs and ops to the Hamiltonian are iterables other than lists
        (
            3,
            qml.Hamiltonian((1.5, 0.5), (qml.PauliX(0), qml.PauliZ(1))),
            qml.Hamiltonian(np.array([4.5, 1.5]), np.array([qml.PauliX(0), qml.PauliZ(1)])),
        ),
    ]

    matmul_hamiltonians = [
        (
            qml.Hamiltonian([1, 1], [qml.PauliX(0), qml.PauliZ(1)]),
            qml.Hamiltonian([0.5, 0.5], [qml.PauliZ(2), qml.PauliZ(3)]),
            qml.Hamiltonian(
                [0.5, 0.5, 0.5, 0.5],
                [
                    qml.PauliX(0) @ qml.PauliZ(2),
                    qml.PauliX(0) @ qml.PauliZ(3),
                    qml.PauliZ(1) @ qml.PauliZ(2),
                    qml.PauliZ(1) @ qml.PauliZ(3),
                ],
            ),
        ),
        (
            qml.Hamiltonian([0.5, 0.25], [qml.PauliX(0) @ qml.PauliX(1), qml.PauliZ(0)]),
            qml.Hamiltonian([1, 1], [qml.PauliX(3) @ qml.PauliZ(2), qml.PauliZ(2)]),
            qml.Hamiltonian(
                [0.5, 0.5, 0.25, 0.25],
                [
                    qml.PauliX(0) @ qml.PauliX(1) @ qml.PauliX(3) @ qml.PauliZ(2),
                    qml.PauliX(0) @ qml.PauliX(1) @ qml.PauliZ(2),
                    qml.PauliZ(0) @ qml.PauliX(3) @ qml.PauliZ(2),
                    qml.PauliZ(0) @ qml.PauliZ(2),
                ],
            ),
        ),
        (
            qml.Hamiltonian(
                [1, 1], [qml.PauliX("b"), qml.Hermitian(np.array([[1, 0], [0, -1]]), 0)]
            ),
            qml.Hamiltonian([2, 2], [qml.PauliZ(1.2), qml.PauliY("c")]),
            qml.Hamiltonian(
                [2, 2, 2, 2],
                [
                    qml.PauliX("b") @ qml.PauliZ(1.2),
                    qml.PauliX("b") @ qml.PauliY("c"),
                    qml.Hermitian(np.array([[1, 0], [0, -1]]), 0) @ qml.PauliZ(1.2),
                    qml.Hermitian(np.array([[1, 0], [0, -1]]), 0) @ qml.PauliY("c"),
                ],
            ),
        ),
        (
            qml.Hamiltonian([1, 1], [qml.PauliX(0), qml.PauliZ(1)]),
            qml.PauliX(2),
            qml.Hamiltonian([1, 1], [qml.PauliX(0) @ qml.PauliX(2), qml.PauliZ(1) @ qml.PauliX(2)]),
        ),
        # Case where arguments coeffs and ops to the Hamiltonian are iterables other than lists
        (
            qml.Hamiltonian((1, 1), (qml.PauliX(0), qml.PauliZ(1))),
            qml.Hamiltonian(np.array([0.5, 0.5]), np.array([qml.PauliZ(2), qml.PauliZ(3)])),
            qml.Hamiltonian(
                (0.5, 0.5, 0.5, 0.5),
                np.array(
                    [
                        qml.PauliX(0) @ qml.PauliZ(2),
                        qml.PauliX(0) @ qml.PauliZ(3),
                        qml.PauliZ(1) @ qml.PauliZ(2),
                        qml.PauliZ(1) @ qml.PauliZ(3),
                    ]
                ),
            ),
        ),
    ]

    rmatmul_hamiltonians = [
        (
            qml.Hamiltonian([0.5, 0.5], [qml.PauliZ(2), qml.PauliZ(3)]),
            qml.Hamiltonian([1, 1], [qml.PauliX(0), qml.PauliZ(1)]),
            qml.Hamiltonian(
                [0.5, 0.5, 0.5, 0.5],
                [
                    qml.PauliX(0) @ qml.PauliZ(2),
                    qml.PauliX(0) @ qml.PauliZ(3),
                    qml.PauliZ(1) @ qml.PauliZ(2),
                    qml.PauliZ(1) @ qml.PauliZ(3),
                ],
            ),
        ),
        (
            qml.Hamiltonian([1, 1], [qml.PauliX(3) @ qml.PauliZ(2), qml.PauliZ(2)]),
            qml.Hamiltonian([0.5, 0.25], [qml.PauliX(0) @ qml.PauliX(1), qml.PauliZ(0)]),
            qml.Hamiltonian(
                [0.5, 0.5, 0.25, 0.25],
                [
                    qml.PauliX(0) @ qml.PauliX(1) @ qml.PauliX(3) @ qml.PauliZ(2),
                    qml.PauliX(0) @ qml.PauliX(1) @ qml.PauliZ(2),
                    qml.PauliZ(0) @ qml.PauliX(3) @ qml.PauliZ(2),
                    qml.PauliZ(0) @ qml.PauliZ(2),
                ],
            ),
        ),
        (
            qml.Hamiltonian([2, 2], [qml.PauliZ(1.2), qml.PauliY("c")]),
            qml.Hamiltonian(
                [1, 1], [qml.PauliX("b"), qml.Hermitian(np.array([[1, 0], [0, -1]]), 0)]
            ),
            qml.Hamiltonian(
                [2, 2, 2, 2],
                [
                    qml.PauliX("b") @ qml.PauliZ(1.2),
                    qml.PauliX("b") @ qml.PauliY("c"),
                    qml.Hermitian(np.array([[1, 0], [0, -1]]), 0) @ qml.PauliZ(1.2),
                    qml.Hermitian(np.array([[1, 0], [0, -1]]), 0) @ qml.PauliY("c"),
                ],
            ),
        ),
        (
            qml.Hamiltonian([1, 1], [qml.PauliX(0), qml.PauliZ(1)]),
            qml.PauliX(2),
            qml.Hamiltonian([1, 1], [qml.PauliX(2) @ qml.PauliX(0), qml.PauliX(2) @ qml.PauliZ(1)]),
        ),
        # Case where arguments coeffs and ops to the Hamiltonian are iterables other than lists
        (
            qml.Hamiltonian(np.array([0.5, 0.5]), np.array([qml.PauliZ(2), qml.PauliZ(3)])),
            qml.Hamiltonian((1, 1), (qml.PauliX(0), qml.PauliZ(1))),
            qml.Hamiltonian(
                (0.5, 0.5, 0.5, 0.5),
                np.array(
                    [
                        qml.PauliX(0) @ qml.PauliZ(2),
                        qml.PauliX(0) @ qml.PauliZ(3),
                        qml.PauliZ(1) @ qml.PauliZ(2),
                        qml.PauliZ(1) @ qml.PauliZ(3),
                    ]
                ),
            ),
        ),
    ]

    big_hamiltonian_coeffs = np.array(
        [
            -0.04207898,
            0.17771287,
            0.17771287,
            -0.24274281,
            -0.24274281,
            0.17059738,
            0.04475014,
            -0.04475014,
            -0.04475014,
            0.04475014,
            0.12293305,
            0.16768319,
            0.16768319,
            0.12293305,
            0.17627641,
        ]
    )
<<<<<<< HEAD

    big_hamiltonian_ops = [
        qml.Identity(wires=[0]),
        qml.PauliZ(wires=[0]),
        qml.PauliZ(wires=[1]),
        qml.PauliZ(wires=[2]),
        qml.PauliZ(wires=[3]),
        qml.PauliZ(wires=[0]) @ qml.PauliZ(wires=[1]),
        qml.PauliY(wires=[0])
        @ qml.PauliX(wires=[1])
        @ qml.PauliX(wires=[2])
        @ qml.PauliY(wires=[3]),
        qml.PauliY(wires=[0])
        @ qml.PauliY(wires=[1])
        @ qml.PauliX(wires=[2])
        @ qml.PauliX(wires=[3]),
        qml.PauliX(wires=[0])
        @ qml.PauliX(wires=[1])
        @ qml.PauliY(wires=[2])
        @ qml.PauliY(wires=[3]),
        qml.PauliX(wires=[0])
        @ qml.PauliY(wires=[1])
        @ qml.PauliY(wires=[2])
        @ qml.PauliX(wires=[3]),
        qml.PauliZ(wires=[0]) @ qml.PauliZ(wires=[2]),
        qml.PauliZ(wires=[0]) @ qml.PauliZ(wires=[3]),
        qml.PauliZ(wires=[1]) @ qml.PauliZ(wires=[2]),
        qml.PauliZ(wires=[1]) @ qml.PauliZ(wires=[3]),
        qml.PauliZ(wires=[2]) @ qml.PauliZ(wires=[3]),
    ]

    big_hamiltonian = qml.Hamiltonian(big_hamiltonian_coeffs, big_hamiltonian_ops)

=======

    big_hamiltonian_ops = [
        qml.Identity(wires=[0]),
        qml.PauliZ(wires=[0]),
        qml.PauliZ(wires=[1]),
        qml.PauliZ(wires=[2]),
        qml.PauliZ(wires=[3]),
        qml.PauliZ(wires=[0]) @ qml.PauliZ(wires=[1]),
        qml.PauliY(wires=[0])
        @ qml.PauliX(wires=[1])
        @ qml.PauliX(wires=[2])
        @ qml.PauliY(wires=[3]),
        qml.PauliY(wires=[0])
        @ qml.PauliY(wires=[1])
        @ qml.PauliX(wires=[2])
        @ qml.PauliX(wires=[3]),
        qml.PauliX(wires=[0])
        @ qml.PauliX(wires=[1])
        @ qml.PauliY(wires=[2])
        @ qml.PauliY(wires=[3]),
        qml.PauliX(wires=[0])
        @ qml.PauliY(wires=[1])
        @ qml.PauliY(wires=[2])
        @ qml.PauliX(wires=[3]),
        qml.PauliZ(wires=[0]) @ qml.PauliZ(wires=[2]),
        qml.PauliZ(wires=[0]) @ qml.PauliZ(wires=[3]),
        qml.PauliZ(wires=[1]) @ qml.PauliZ(wires=[2]),
        qml.PauliZ(wires=[1]) @ qml.PauliZ(wires=[3]),
        qml.PauliZ(wires=[2]) @ qml.PauliZ(wires=[3]),
    ]

    big_hamiltonian = qml.Hamiltonian(big_hamiltonian_coeffs, big_hamiltonian_ops)

>>>>>>> 04be3174
    big_hamiltonian_grad = (
        np.array(
            [
                [
                    [6.52084595e-18, -2.11464420e-02, -1.16576858e-02],
                    [-8.22589330e-18, -5.20597922e-02, -1.85365365e-02],
                    [-2.73850768e-17, 1.14202988e-01, -5.45041403e-03],
                    [-1.27514307e-17, -1.10465531e-01, 5.19489457e-02],
                ],
                [
                    [-2.45428288e-02, 8.38921555e-02, -2.00641818e-17],
                    [-2.21085973e-02, 7.39332741e-04, -1.25580654e-17],
                    [9.62058625e-03, -1.51398765e-01, 2.02129847e-03],
                    [1.10020832e-03, -3.49066271e-01, 2.13669117e-03],
                ],
            ]
        ),
    )


def circuit1(param):
    """First Pauli subcircuit"""
    qml.RX(param, wires=0)
    qml.RY(param, wires=0)
    return qml.expval(qml.PauliX(0))


def circuit2(param):
    """Second Pauli subcircuit"""
    qml.RX(param, wires=0)
    qml.RY(param, wires=0)
    return qml.expval(qml.PauliZ(0))


dev = qml.device("default.qubit", wires=2)


@pytest.mark.usefixtures("use_legacy_and_new_opmath")
<<<<<<< HEAD
=======
def test_matmul_queuing():
    """Test that the other and self are removed during Hamiltonian.__matmul__ ."""

    with qml.queuing.AnnotatedQueue() as q:
        H = 0.5 * qml.X(0) @ qml.Y(1)

    assert len(q) == 1
    assert q.queue[0] is H


@pytest.mark.usefixtures("use_legacy_and_new_opmath")
>>>>>>> 04be3174
def test_deprecation_with_new_opmath(recwarn):
    """Test that a warning is raised if attempting to create a Hamiltonian with new operator
    arithmetic enabled."""
    if qml.operation.active_new_opmath():
        with pytest.warns(
            qml.PennyLaneDeprecationWarning,
            match="Using 'qml.ops.Hamiltonian' with new operator arithmetic is deprecated",
        ):
            _ = qml.ops.Hamiltonian([1.0], [qml.X(0)])

    else:
        _ = qml.Hamiltonian([1.0], [qml.X(0)])
        assert len(recwarn) == 0


@pytest.mark.usefixtures("use_legacy_opmath")
class TestHamiltonian:
    """Test the Hamiltonian class"""

    @pytest.mark.parametrize("coeffs, ops", valid_hamiltonians)
    def test_hamiltonian_valid_init(self, coeffs, ops):
        """Tests that the Hamiltonian object is created with
        the correct attributes"""

        H = qml.Hamiltonian(coeffs, ops)
        assert np.allclose(H.terms()[0], coeffs)
        assert H.terms()[1] == list(ops)

    @pytest.mark.parametrize("coeffs, ops", invalid_hamiltonians)
    def test_hamiltonian_invalid_init_exception(self, coeffs, ops):
        """Tests that an exception is raised when giving an invalid
        combination of coefficients and ops"""
        with pytest.raises(ValueError, match="number of coefficients and operators does not match"):
            qml.Hamiltonian(coeffs, ops)

    @pytest.mark.parametrize(
        "obs", [[qml.PauliX(0), qml.CNOT(wires=[0, 1])], [qml.PauliZ, qml.PauliZ(0)]]
    )
    def test_hamiltonian_invalid_observables(self, obs):
        """Tests that an exception is raised when
        a complex Hamiltonian is given"""
        coeffs = [0.1, 0.2]

        with pytest.raises(ValueError, match="observables are not valid"):
            qml.Hamiltonian(coeffs, obs)

    # pylint: disable=protected-access
    @pytest.mark.parametrize("coeffs, ops", valid_hamiltonians)
    @pytest.mark.parametrize("grouping_type", (None, "qwc"))
    def test_flatten_unflatten(self, coeffs, ops, grouping_type):
        """Test the flatten and unflatten methods for hamiltonians"""
        assert not qml.operation.active_new_opmath()
        if any(not qml.pauli.is_pauli_word(t) for t in ops) and grouping_type:
            pytest.skip("grouping type must be none if a term is not a pauli word.")

        H = qml.Hamiltonian(coeffs, ops, grouping_type=grouping_type)
        data, metadata = H._flatten()
        assert metadata[0] == H.grouping_indices
        assert hash(metadata)
        assert len(data) == 2
        assert data[0] is H.data
        assert data[1] is H._ops

        new_H = qml.Hamiltonian._unflatten(*H._flatten())
        assert qml.equal(H, new_H)
        assert new_H.grouping_indices == H.grouping_indices

    @pytest.mark.parametrize("coeffs, ops", valid_hamiltonians)
    def test_hamiltonian_wires(self, coeffs, ops):
        """Tests that the Hamiltonian object has correct wires."""
        H = qml.Hamiltonian(coeffs, ops)
        assert set(H.wires) == set(w for op in H.ops for w in op.wires)

    def test_label(self):
        """Tests the label method of Hamiltonian when <=3 coefficients."""
        H = qml.Hamiltonian((-0.8,), (qml.PauliZ(0),))
        assert H.label() == "𝓗"
        assert H.label(decimals=2) == "𝓗\n(-0.80)"

    def test_label_many_coefficients(self):
        """Tests the label method of Hamiltonian when >3 coefficients."""
        H = (
            0.1 * qml.PauliX(0)
            + 0.1 * qml.PauliY(1)
            + 0.3 * qml.PauliZ(0) @ qml.PauliX(1)
            + 0.4 * qml.PauliX(3)
        )
        assert H.label() == "𝓗"
        assert H.label(decimals=2) == "𝓗"

    @pytest.mark.parametrize("terms, string", zip(valid_hamiltonians, valid_hamiltonians_str))
    def test_hamiltonian_str(self, terms, string):
        """Tests that the __str__ function for printing is correct"""
        H = qml.Hamiltonian(*terms)
        assert H.__str__() == string

    @patch("builtins.print")
    def test_small_hamiltonian_ipython_display(self, mock_print):
        """Test that the ipython_dipslay method prints __str__."""
        # pylint: disable=protected-access
        H = 1.0 * qml.PauliX(0)
        H._ipython_display_()
        mock_print.assert_called_with(str(H))

    @patch("builtins.print")
    def test_big_hamiltonian_ipython_display(self, mock_print):
        """Test that the ipython_display method prints __repr__ when H has more than 15 terms."""
        # pylint: disable=protected-access
        H = qml.Hamiltonian([1] * 16, [qml.PauliX(i) for i in range(16)])
        H._ipython_display_()
        mock_print.assert_called_with(repr(H))

    @pytest.mark.parametrize("terms, string", zip(valid_hamiltonians, valid_hamiltonians_repr))
    def test_hamiltonian_repr(self, terms, string):
        """Tests that the __repr__ function for printing is correct"""
        H = qml.Hamiltonian(*terms)
        assert H.__repr__() == string

    def test_hamiltonian_name(self):
        """Tests the name property of the Hamiltonian class"""
        H = qml.Hamiltonian([], [])
        assert H.name == "Hamiltonian"

    @pytest.mark.parametrize(("old_H", "new_H"), simplify_hamiltonians)
    def test_simplify(self, old_H, new_H):
        """Tests the simplify method"""
        old_H.simplify()
        assert old_H.compare(new_H)

    def test_simplify_while_queueing(self):
        """Tests that simplifying a Hamiltonian in a tape context
        queues the simplified Hamiltonian."""

        with qml.queuing.AnnotatedQueue() as q:
            a = qml.PauliX(wires=0)
            b = qml.PauliY(wires=1)
            c = qml.Identity(wires=2)
            d = b @ c
            H = qml.Hamiltonian([1.0, 2.0], [a, d])
            H.simplify()

        # check that H is simplified
        assert H.ops == [a, b]
        # check that the simplified Hamiltonian is in the queue
        assert q.get_info(H) is not None

    def test_data(self):
        """Tests the obs_data method"""
        # pylint: disable=protected-access

        H = qml.Hamiltonian(
            [1, 1, 0.5],
            [qml.PauliZ(0), qml.PauliZ(0) @ qml.PauliX(1), qml.PauliX(2) @ qml.Identity(1)],
        )
        data = H._obs_data()

        assert data == {
            (1, frozenset([("PauliZ", qml.wires.Wires(0), ())])),
            (
                1,
                frozenset([("PauliZ", qml.wires.Wires(0), ()), ("PauliX", qml.wires.Wires(1), ())]),
            ),
            (0.5, frozenset([("PauliX", qml.wires.Wires(2), ())])),
        }

    def test_data_gell_mann(self):
        """Tests that the obs_data method for Hamiltonians with qml.GellMann
        observables includes the Gell-Mann index."""
        H = qml.Hamiltonian(
            [1, -1, 0.5],
            [
                qml.GellMann(wires=0, index=3),
                qml.GellMann(wires=0, index=3) @ qml.GellMann(wires=1, index=1),
                qml.GellMann(wires=2, index=2),
            ],
        )
        data = H._obs_data()

        assert data == {
            (1, frozenset([("GellMann", qml.wires.Wires(0), (3,))])),
            (
                -1,
                frozenset(
                    [("GellMann", qml.wires.Wires(0), (3,)), ("GellMann", qml.wires.Wires(1), (1,))]
                ),
            ),
            (0.5, frozenset([("GellMann", qml.wires.Wires(2), (2,))])),
        }

    def test_compare_gell_mann(self):
        """Tests that the compare method returns the correct result for Hamiltonians
        with qml.GellMann present."""
        H1 = qml.Hamiltonian([1], [qml.GellMann(wires=2, index=2)])
        H2 = qml.Hamiltonian([1], [qml.GellMann(wires=2, index=1) @ qml.GellMann(wires=1, index=2)])
        H3 = qml.Hamiltonian([1], [qml.GellMann(wires=2, index=1)])
        H4 = qml.Hamiltonian([1], [qml.GellMann(wires=2, index=1) @ qml.GellMann(wires=1, index=3)])

        assert H1.compare(qml.GellMann(wires=2, index=2)) is True
        assert H1.compare(qml.GellMann(wires=2, index=1)) is False
        assert H1.compare(H3) is False
        assert H2.compare(qml.GellMann(wires=2, index=1) @ qml.GellMann(wires=1, index=2)) is True
        assert H2.compare(qml.GellMann(wires=2, index=2) @ qml.GellMann(wires=1, index=2)) is False
        assert H2.compare(H4) is False

    def test_hamiltonian_equal_error(self):
        """Tests that the correct error is raised when compare() is called on invalid type"""

        H = qml.Hamiltonian([1], [qml.PauliZ(0)])
        with pytest.raises(
            ValueError,
            match=r"Can only compare a Hamiltonian, and a Hamiltonian/Observable/Tensor.",
        ):
            H.compare([[1, 0], [0, -1]])

    @pytest.mark.parametrize(("H1", "H2", "res"), equal_hamiltonians)
    def test_hamiltonian_equal(self, H1, H2, res):
        """Tests that equality can be checked between Hamiltonians"""
        assert H1.compare(H2) == res

    @pytest.mark.parametrize(("H1", "H2", "H"), add_hamiltonians)
    def test_hamiltonian_add(self, H1, H2, H):
        """Tests that Hamiltonians are added correctly"""
        assert H.compare(H1 + H2)

    @pytest.mark.parametrize("H", add_zero_hamiltonians)
    def test_hamiltonian_add_zero(self, H):
        """Tests that Hamiltonians can be added to zero"""
        assert H.compare(H + 0)
        assert H.compare(0 + H)
        assert H.compare(H + 0.0)
        assert H.compare(0.0 + H)
        assert H.compare(H + 0e1)
        assert H.compare(0e1 + H)

    @pytest.mark.parametrize(("coeff", "H", "res"), mul_hamiltonians)
    def test_hamiltonian_mul(self, coeff, H, res):
        """Tests that scalars and Hamiltonians are multiplied correctly"""
        assert res.compare(coeff * H)
        assert res.compare(H * coeff)

    def test_hamiltonian_mul_coeff_cast(self):
        """Test that the coefficients are correct when the type of the existing
        and the new coefficients differ."""
        h = 0.5 * (qml.PauliX(0) @ qml.PauliX(0) + qml.PauliY(0) @ qml.PauliY(1))
        assert np.all(h.coeffs == np.array([0.5, 0.5]))

    @pytest.mark.parametrize(("H1", "H2", "H"), sub_hamiltonians)
    def test_hamiltonian_sub(self, H1, H2, H):
        """Tests that Hamiltonians are subtracted correctly"""
        assert H.compare(H1 - H2)

    def test_hamiltonian_tensor_matmul(self):
        """Tests that a hamiltonian can be multiplied by a tensor."""
        H = qml.PauliX(0) + qml.PauliY(0)
        t = qml.PauliZ(1) @ qml.PauliZ(2)
        out = H @ t

        expected = qml.Hamiltonian(
            [1, 1],
            [
                qml.PauliX(0) @ qml.PauliZ(1) @ qml.PauliZ(2),
                qml.PauliY(0) @ qml.PauliZ(1) @ qml.PauliZ(2),
            ],
        )
        assert qml.equal(out, expected)

    @pytest.mark.parametrize(("H1", "H2", "H"), matmul_hamiltonians)
    def test_hamiltonian_matmul(self, H1, H2, H):
        """Tests that Hamiltonians are tensored correctly"""
        assert H.compare(H1 @ H2)

    @pytest.mark.parametrize(("H1", "H2", "H"), rmatmul_hamiltonians)
    def test_hamiltonian_rmatmul(self, H1, H2, H):
        """Tests that Hamiltonians are tensored correctly when using __rmatmul__"""
        assert H.compare(H1.__rmatmul__(H2))

    def test_hamiltonian_same_wires(self):
        """Test if a ValueError is raised when multiplication between Hamiltonians acting on the
        same wires is attempted"""
        h1 = qml.Hamiltonian([1, 1], [qml.PauliZ(0), qml.PauliZ(1)])

        with pytest.raises(ValueError, match="Hamiltonians can only be multiplied together if"):
            _ = h1 @ h1

    @pytest.mark.parametrize(("H1", "H2", "H"), add_hamiltonians)
    def test_hamiltonian_iadd(self, H1, H2, H):
        """Tests that Hamiltonians are added inline correctly"""
        H1 += H2
        assert H.compare(H1)
        assert H.wires == H1.wires

    @pytest.mark.parametrize(("H1", "H2"), iadd_zero_hamiltonians)
    def test_hamiltonian_iadd_zero(self, H1, H2):
        """Tests in-place addition between Hamiltonians and zero"""
        H1 += 0
        assert H1.compare(H2)
        H1 += 0.0
        assert H1.compare(H2)
        H1 += 0e1
        assert H1.compare(H2)

    @pytest.mark.parametrize(("coeff", "H", "res"), mul_hamiltonians)
    def test_hamiltonian_imul(self, coeff, H, res):
        """Tests that scalars and Hamiltonians are multiplied inline correctly"""
        H *= coeff
        assert res.compare(H)

    @pytest.mark.parametrize(("H1", "H2", "H"), sub_hamiltonians)
    def test_hamiltonian_isub(self, H1, H2, H):
        """Tests that Hamiltonians are subtracted inline correctly"""
        H1 -= H2
        assert H.compare(H1)
        assert H.wires == H1.wires

    def test_arithmetic_errors(self):
        """Tests that the arithmetic operations thrown the correct errors"""
        H = qml.Hamiltonian([1], [qml.PauliZ(0)])
        A = [[1, 0], [0, -1]]
        with pytest.raises(TypeError, match="unsupported operand type"):
            _ = H @ A
        with pytest.raises(TypeError, match="unsupported operand type"):
            _ = A @ H
        with pytest.raises(TypeError, match="unsupported operand type"):
            _ = H + A
        with pytest.raises(TypeError, match="can't multiply sequence by non-int"):
            _ = H * A
        with pytest.raises(TypeError, match="unsupported operand type"):
            _ = H - A
        with pytest.raises(TypeError, match="unsupported operand type"):
            H += A
        with pytest.raises(TypeError, match="unsupported operand type"):
            H *= A
        with pytest.raises(TypeError, match="unsupported operand type"):
            H -= A

    def test_hamiltonian_queue_outside(self):
        """Tests that Hamiltonian are queued correctly when components are defined outside the recording context."""

        H = qml.PauliX(1) + 3 * qml.PauliZ(0) @ qml.PauliZ(2) + qml.PauliZ(1)

        with qml.queuing.AnnotatedQueue() as q:
            qml.Hadamard(wires=1)
            qml.PauliX(wires=0)
            qml.expval(H)

        assert len(q.queue) == 3
        assert isinstance(q.queue[0], qml.Hadamard)
        assert isinstance(q.queue[1], qml.PauliX)
        assert isinstance(q.queue[2], qml.measurements.MeasurementProcess)
        assert H.compare(q.queue[2].obs)

    def test_hamiltonian_queue_inside(self):
        """Tests that Hamiltonian are queued correctly when components are instantiated inside the recording context."""

        with qml.queuing.AnnotatedQueue() as q:
            m = qml.expval(
                qml.Hamiltonian(
                    [1, 3, 1], [qml.PauliX(1), qml.PauliZ(0) @ qml.PauliZ(2), qml.PauliZ(1)]
                )
            )

        assert len(q.queue) == 1
        assert q.queue[0] is m

    def test_terms(self):
        """Tests that the terms representation is returned correctly."""
        coeffs = pnp.array([1.0, 2.0], requires_grad=True)
        ops = [qml.PauliX(0), qml.PauliZ(1)]
        h = qml.Hamiltonian(coeffs, ops)
        c, o = h.terms()
        assert isinstance(c, Iterable)
        assert isinstance(o, list)
        assert all(isinstance(item, np.ndarray) for item in c)
        assert all(item.requires_grad for item in c)
        assert all(isinstance(item, qml.operation.Operator) for item in o)

    def test_hamiltonian_no_empty_wire_list_error(self):
        """Test that empty Hamiltonian does not raise an empty wire error."""
        hamiltonian = qml.Hamiltonian([], [])
        assert isinstance(hamiltonian, qml.Hamiltonian)

    def test_map_wires(self):
        """Test the map_wires method."""
        coeffs = pnp.array([1.0, 2.0, -3.0], requires_grad=True)
        ops = [qml.PauliX(0), qml.PauliZ(1), qml.PauliY(2)]
        h = qml.Hamiltonian(coeffs, ops)
        wire_map = {0: 10, 1: 11, 2: 12}
        mapped_h = h.map_wires(wire_map=wire_map)
        final_obs = [qml.PauliX(10), qml.PauliZ(11), qml.PauliY(12)]
        assert h is not mapped_h
        assert h.wires == Wires([0, 1, 2])
        assert mapped_h.wires == Wires([10, 11, 12])
        for obs1, obs2 in zip(mapped_h.ops, final_obs):
            assert qml.equal(obs1, obs2)
        for coeff1, coeff2 in zip(mapped_h.coeffs, h.coeffs):
            assert coeff1 == coeff2

    def test_hermitian_tensor_prod(self):
        """Test that the tensor product of a Hamiltonian with Hermitian observable works."""
        tensor = qml.PauliX(0) @ qml.PauliX(1)
        herm = qml.Hermitian([[1, 0], [0, 1]], wires=4)

        ham = qml.Hamiltonian([1.0, 1.0], [tensor, qml.PauliX(2)]) @ qml.Hamiltonian([1.0], [herm])
        assert isinstance(ham, qml.Hamiltonian)

    def test_hamiltonian_pauli_rep(self):
        """Test that the pauli rep is set for a hamiltonain that is a linear combination of paulis."""
        h = qml.Hamiltonian([1.0, 2.0], [qml.X(0) @ qml.Y(1), qml.Z(0) @ qml.Z(2)])

        pw1 = qml.pauli.PauliWord({0: "X", 1: "Y"})
        pw2 = qml.pauli.PauliWord({0: "Z", 2: "Z"})
        ps = 1.0 * pw1 + 2.0 * pw2
        assert h.pauli_rep == ps

    def test_hamiltonian_no_pauli_rep(self):
        """Test that the pauli_rep for a hamiltonian is None if it is not a linear combination of paulis."""
        h = qml.Hamiltonian([1.0, 2.0], [qml.X(0), qml.Hermitian(np.eye(2), 2)])
        assert h.pauli_rep is None


@pytest.mark.usefixtures("use_legacy_opmath")
class TestHamiltonianCoefficients:
    """Test the creation of a Hamiltonian"""

    @pytest.mark.parametrize("coeffs", [el[0] for el in COEFFS_PARAM_INTERFACE])
    def test_creation_different_coeff_types(self, coeffs):
        """Check that Hamiltonian's coefficients and data attributes are set correctly."""
        H = qml.Hamiltonian(coeffs, [qml.PauliX(0), qml.PauliZ(0)])
        assert np.allclose(coeffs, H.coeffs)
        assert np.allclose([coeffs[i] for i in range(qml.math.shape(coeffs)[0])], H.data)

    @pytest.mark.parametrize("coeffs", [el[0] for el in COEFFS_PARAM_INTERFACE])
    def test_simplify(self, coeffs):
        """Test that simplify works with different coefficient types."""
        H1 = qml.Hamiltonian(coeffs, [qml.PauliX(0), qml.PauliZ(1)])
        H2 = qml.Hamiltonian(coeffs, [qml.PauliX(0), qml.Identity(0) @ qml.PauliZ(1)])
        H2.simplify()
        assert H1.compare(H2)
        assert H1.data == H2.data


@pytest.mark.tf
@pytest.mark.usefixtures("use_legacy_opmath")
class TestHamiltonianArithmeticTF:
    """Tests creation of Hamiltonians using arithmetic
    operations with TensorFlow tensor coefficients."""

    def test_hamiltonian_equal(self):
        """Tests equality"""
        coeffs = tf.Variable([0.5, -1.6])
        obs = [qml.PauliX(0), qml.PauliY(1)]
        H1 = qml.Hamiltonian(coeffs, obs)

        coeffs2 = tf.Variable([-1.6, 0.5])
        obs2 = [qml.PauliY(1), qml.PauliX(0)]
        H2 = qml.Hamiltonian(coeffs2, obs2)

        assert H1.compare(H2)

    def test_hamiltonian_add(self):
        """Tests that Hamiltonians are added correctly"""
        coeffs = tf.Variable([0.5, -1.6])
        obs = [qml.PauliX(0), qml.PauliY(1)]
        H1 = qml.Hamiltonian(coeffs, obs)

        coeffs2 = tf.Variable([0.5, -0.4])
        H2 = qml.Hamiltonian(coeffs2, obs)

        coeffs_expected = tf.Variable([1.0, -2.0])
        H = qml.Hamiltonian(coeffs_expected, obs)

        assert H.compare(H1 + H2)

        H1 += H2
        assert H.compare(H1)

    def test_hamiltonian_sub(self):
        """Tests that Hamiltonians are subtracted correctly"""
        coeffs = tf.Variable([1.0, -2.0])
        obs = [qml.PauliX(0), qml.PauliY(1)]
        H1 = qml.Hamiltonian(coeffs, obs)

        coeffs2 = tf.Variable([0.5, -0.4])
        H2 = qml.Hamiltonian(coeffs2, obs)

        coeffs_expected = tf.Variable([0.5, -1.6])
        H = qml.Hamiltonian(coeffs_expected, obs)

        assert H.compare(H1 - H2)

        H1 -= H2
        assert H.compare(H1)

    def test_hamiltonian_matmul(self):
        """Tests that Hamiltonians are tensored correctly"""
        coeffs = tf.Variable([1.0, 2.0])
        obs = [qml.PauliX(0), qml.PauliY(1)]
        H1 = qml.Hamiltonian(coeffs, obs)

        coeffs2 = tf.Variable([-1.0, -2.0])
        obs2 = [qml.PauliX(2), qml.PauliY(3)]
        H2 = qml.Hamiltonian(coeffs2, obs2)

        coeffs_expected = tf.Variable([-4.0, -2.0, -2.0, -1.0])
        obs_expected = [
            qml.PauliY(1) @ qml.PauliY(3),
            qml.PauliX(0) @ qml.PauliY(3),
            qml.PauliX(2) @ qml.PauliY(1),
            qml.PauliX(0) @ qml.PauliX(2),
        ]
        H = qml.Hamiltonian(coeffs_expected, obs_expected)

        assert H.compare(H1 @ H2)


@pytest.mark.usefixtures("use_legacy_opmath")
class TestHamiltonianArithmeticTorch:
    """Tests creation of Hamiltonians using arithmetic
    operations with torch tensor coefficients."""

    @pytest.mark.torch
    def test_hamiltonian_equal(self):
        """Tests equality"""
        coeffs = torch.tensor([0.5, -1.6])
        obs = [qml.PauliX(0), qml.PauliY(1)]
        H1 = qml.Hamiltonian(coeffs, obs)

        coeffs2 = torch.tensor([-1.6, 0.5])
        obs2 = [qml.PauliY(1), qml.PauliX(0)]
        H2 = qml.Hamiltonian(coeffs2, obs2)

        assert H1.compare(H2)

    @pytest.mark.torch
    def test_hamiltonian_add(self):
        """Tests that Hamiltonians are added correctly"""
        coeffs = torch.tensor([0.5, -1.6])
        obs = [qml.PauliX(0), qml.PauliY(1)]
        H1 = qml.Hamiltonian(coeffs, obs)

        coeffs2 = torch.tensor([0.5, -0.4])
        H2 = qml.Hamiltonian(coeffs2, obs)

        coeffs_expected = torch.tensor([1.0, -2.0])
        H = qml.Hamiltonian(coeffs_expected, obs)

        assert H.compare(H1 + H2)

        H1 += H2
        assert H.compare(H1)

    @pytest.mark.torch
    def test_hamiltonian_sub(self):
        """Tests that Hamiltonians are subtracted correctly"""
        coeffs = torch.tensor([1.0, -2.0])
        obs = [qml.PauliX(0), qml.PauliY(1)]
        H1 = qml.Hamiltonian(coeffs, obs)

        coeffs2 = torch.tensor([0.5, -0.4])
        H2 = qml.Hamiltonian(coeffs2, obs)

        coeffs_expected = torch.tensor([0.5, -1.6])
        H = qml.Hamiltonian(coeffs_expected, obs)

        assert H.compare(H1 - H2)

        H1 -= H2
        assert H.compare(H1)

    @pytest.mark.torch
    def test_hamiltonian_matmul(self):
        """Tests that Hamiltonians are tensored correctly"""
        coeffs = torch.tensor([1.0, 2.0])
        obs = [qml.PauliX(0), qml.PauliY(1)]
        H1 = qml.Hamiltonian(coeffs, obs)

        coeffs2 = torch.tensor([-1.0, -2.0])
        obs2 = [qml.PauliX(2), qml.PauliY(3)]
        H2 = qml.Hamiltonian(coeffs2, obs2)

        coeffs_expected = torch.tensor([-4.0, -2.0, -2.0, -1.0])
        obs_expected = [
            qml.PauliY(1) @ qml.PauliY(3),
            qml.PauliX(0) @ qml.PauliY(3),
            qml.PauliX(2) @ qml.PauliY(1),
            qml.PauliX(0) @ qml.PauliX(2),
        ]
        H = qml.Hamiltonian(coeffs_expected, obs_expected)

        assert H.compare(H1 @ H2)


@pytest.mark.usefixtures("use_legacy_opmath")
class TestHamiltonianArithmeticAutograd:
    """Tests creation of Hamiltonians using arithmetic
    operations with autograd tensor coefficients."""

    @pytest.mark.autograd
    def test_hamiltonian_equal(self):
        """Tests equality"""
        coeffs = pnp.array([0.5, -1.6])
        obs = [qml.PauliX(0), qml.PauliY(1)]
        H1 = qml.Hamiltonian(coeffs, obs)

        coeffs2 = pnp.array([-1.6, 0.5])
        obs2 = [qml.PauliY(1), qml.PauliX(0)]
        H2 = qml.Hamiltonian(coeffs2, obs2)

        assert H1.compare(H2)

    @pytest.mark.autograd
    def test_hamiltonian_add(self):
        """Tests that Hamiltonians are added correctly"""
        coeffs = pnp.array([0.5, -1.6])
        obs = [qml.PauliX(0), qml.PauliY(1)]
        H1 = qml.Hamiltonian(coeffs, obs)

        coeffs2 = pnp.array([0.5, -0.4])
        H2 = qml.Hamiltonian(coeffs2, obs)

        coeffs_expected = pnp.array([1.0, -2.0])
        H = qml.Hamiltonian(coeffs_expected, obs)

        assert H.compare(H1 + H2)

        H1 += H2
        assert H.compare(H1)

    @pytest.mark.autograd
    def test_hamiltonian_sub(self):
        """Tests that Hamiltonians are subtracted correctly"""
        coeffs = pnp.array([1.0, -2.0])
        obs = [qml.PauliX(0), qml.PauliY(1)]
        H1 = qml.Hamiltonian(coeffs, obs)

        coeffs2 = pnp.array([0.5, -0.4])
        H2 = qml.Hamiltonian(coeffs2, obs)

        coeffs_expected = pnp.array([0.5, -1.6])
        H = qml.Hamiltonian(coeffs_expected, obs)

        assert H.compare(H1 - H2)

        H1 -= H2
        assert H.compare(H1)

    @pytest.mark.autograd
    def test_hamiltonian_matmul(self):
        """Tests that Hamiltonians are tensored correctly"""
        coeffs = pnp.array([1.0, 2.0])
        obs = [qml.PauliX(0), qml.PauliY(1)]
        H1 = qml.Hamiltonian(coeffs, obs)

        coeffs2 = pnp.array([-1.0, -2.0])
        obs2 = [qml.PauliX(2), qml.PauliY(3)]
        H2 = qml.Hamiltonian(coeffs2, obs2)

        coeffs_expected = pnp.array([-4.0, -2.0, -2.0, -1.0])
        obs_expected = [
            qml.PauliY(1) @ qml.PauliY(3),
            qml.PauliX(0) @ qml.PauliY(3),
            qml.PauliX(2) @ qml.PauliY(1),
            qml.PauliX(0) @ qml.PauliX(2),
        ]
        H = qml.Hamiltonian(coeffs_expected, obs_expected)

        assert H.compare(H1 @ H2)


with qml.operation.disable_new_opmath_cm():
    TEST_SPARSE_MATRIX = [
        (
            [1, -0.45],
            [qml.PauliZ(0) @ qml.PauliZ(1), qml.PauliY(0) @ qml.PauliZ(1)],
            None,
            np.array(
                [
                    [1.0 + 0.0j, 0.0 + 0.0j, 0.0 + 0.45j, 0.0 + 0.0j],
                    [0.0 + 0.0j, -1.0 + 0.0j, 0.0 + 0.0j, 0.0 - 0.45j],
                    [0.0 - 0.45j, 0.0 + 0.0j, -1.0 + 0.0j, 0.0 + 0.0j],
                    [0.0 + 0.0j, 0.0 + 0.45j, 0.0 + 0.0j, 1.0 + 0.0j],
                ]
            ),
        ),
        (
            [0.1],
            [qml.PauliZ("b") @ qml.PauliX("a")],
            ["a", "c", "b"],
            np.array(
                [
                    [
                        0.0 + 0.0j,
                        0.0 + 0.0j,
                        0.0 + 0.0j,
                        0.0 + 0.0j,
                        0.1 + 0.0j,
                        0.0 + 0.0j,
                        0.0 + 0.0j,
                        0.0 + 0.0j,
                    ],
                    [
                        0.0 + 0.0j,
                        0.0 + 0.0j,
                        0.0 + 0.0j,
                        0.0 + 0.0j,
                        0.0 + 0.0j,
                        -0.1 + 0.0j,
                        0.0 + 0.0j,
                        0.0 + 0.0j,
                    ],
                    [
                        0.0 + 0.0j,
                        0.0 + 0.0j,
                        0.0 + 0.0j,
                        0.0 + 0.0j,
                        0.0 + 0.0j,
                        0.0 + 0.0j,
                        0.1 + 0.0j,
                        0.0 + 0.0j,
                    ],
                    [
                        0.0 + 0.0j,
                        0.0 + 0.0j,
                        0.0 + 0.0j,
                        0.0 + 0.0j,
                        0.0 + 0.0j,
                        0.0 + 0.0j,
                        0.0 + 0.0j,
                        -0.1 + 0.0j,
                    ],
                    [
                        0.1 + 0.0j,
                        0.0 + 0.0j,
                        0.0 + 0.0j,
                        0.0 + 0.0j,
                        0.0 + 0.0j,
                        0.0 + 0.0j,
                        0.0 + 0.0j,
                        0.0 + 0.0j,
                    ],
                    [
                        0.0 + 0.0j,
                        -0.1 + 0.0j,
                        0.0 + 0.0j,
                        0.0 + 0.0j,
                        0.0 + 0.0j,
                        0.0 + 0.0j,
                        0.0 + 0.0j,
                        0.0 + 0.0j,
                    ],
                    [
                        0.0 + 0.0j,
                        0.0 + 0.0j,
                        0.1 + 0.0j,
                        0.0 + 0.0j,
                        0.0 + 0.0j,
                        0.0 + 0.0j,
                        0.0 + 0.0j,
                        0.0 + 0.0j,
                    ],
                    [
                        0.0 + 0.0j,
                        0.0 + 0.0j,
                        0.0 + 0.0j,
                        -0.1 + 0.0j,
                        0.0 + 0.0j,
                        0.0 + 0.0j,
                        0.0 + 0.0j,
                        0.0 + 0.0j,
                    ],
                ]
            ),
        ),
        (
            [0.21, -0.78, 0.52],
            [
                qml.PauliZ(0) @ qml.PauliZ(1),
                qml.PauliX(0) @ qml.PauliZ(1),
                qml.PauliY(0) @ qml.PauliZ(1),
            ],
            None,
            np.array(
                [
                    [0.21 + 0.0j, 0.0 + 0.0j, -0.78 - 0.52j, 0.0 + 0.0j],
                    [0.0 + 0.0j, -0.21 + 0.0j, 0.0 + 0.0j, 0.78 + 0.52j],
                    [-0.78 + 0.52j, 0.0 + 0.0j, -0.21 + 0.0j, 0.0 + 0.0j],
                    [0.0 + 0.0j, 0.78 - 0.52j, 0.0 + 0.0j, 0.21 + 0.0j],
                ]
            ),
        ),
    ]


@pytest.mark.usefixtures("use_legacy_opmath")
class TestHamiltonianSparseMatrix:
    """Tests for sparse matrix representation."""

    @pytest.mark.parametrize(["coeffs", "obs", "wires", "ref_matrix"], TEST_SPARSE_MATRIX)
    def test_sparse_matrix(self, coeffs, obs, wires, ref_matrix):
        """Tests that sparse_hamiltonian returns a correct sparse matrix"""
        H = qml.Hamiltonian(coeffs, obs)

        sparse_matrix = H.sparse_matrix(wire_order=wires)

        assert np.allclose(sparse_matrix.toarray(), ref_matrix)

    def test_sparse_format(self):
        """Tests that sparse_hamiltonian returns a scipy.sparse.csr_matrix object"""

        coeffs = [-0.25, 0.75]
        obs = [
            qml.PauliX(wires=[0]) @ qml.PauliZ(wires=[1]),
            qml.PauliY(wires=[0]) @ qml.PauliZ(wires=[1]),
        ]
        H = qml.Hamiltonian(coeffs, obs)

        sparse_matrix = H.sparse_matrix()

        assert isinstance(sparse_matrix, scipy.sparse.csr_matrix)

    def test_observable_error(self):
        """Tests that an error is thrown if the observables are themselves constructed from multi-qubit
        operations."""
        with pytest.raises(ValueError, match="Can only sparsify Hamiltonians"):
            H = qml.Hamiltonian(
                [0.1], [qml.PauliZ("c") @ qml.Hermitian(np.eye(4), wires=["a", "b"])]
            )
            H.sparse_matrix(wire_order=["a", "c", "b"])


@pytest.mark.jax
@pytest.mark.usefixtures("use_legacy_opmath")
class TestHamiltonianArithmeticJax:
    """Tests creation of Hamiltonians using arithmetic
    operations with jax tensor coefficients."""

    def test_hamiltonian_equal(self):
        """Tests equality"""
        coeffs = jnp.array([0.5, -1.6])
        obs = [qml.PauliX(0), qml.PauliY(1)]
        H1 = qml.Hamiltonian(coeffs, obs)

        coeffs2 = jnp.array([-1.6, 0.5])
        obs2 = [qml.PauliY(1), qml.PauliX(0)]
        H2 = qml.Hamiltonian(coeffs2, obs2)

        assert H1.compare(H2)

    def test_hamiltonian_add(self):
        """Tests that Hamiltonians are added correctly"""
        coeffs = jnp.array([0.5, -1.6])
        obs = [qml.PauliX(0), qml.PauliY(1)]
        H1 = qml.Hamiltonian(coeffs, obs)

        coeffs2 = jnp.array([0.5, -0.4])
        H2 = qml.Hamiltonian(coeffs2, obs)

        coeffs_expected = jnp.array([1.0, -2.0])
        H = qml.Hamiltonian(coeffs_expected, obs)

        assert H.compare(H1 + H2)

        H1 += H2
        assert H.compare(H1)

    def test_hamiltonian_sub(self):
        """Tests that Hamiltonians are subtracted correctly"""

        coeffs = jnp.array([1.0, -2.0])
        obs = [qml.PauliX(0), qml.PauliY(1)]
        H1 = qml.Hamiltonian(coeffs, obs)

        coeffs2 = jnp.array([0.5, -0.4])
        H2 = qml.Hamiltonian(coeffs2, obs)

        coeffs_expected = jnp.array([0.5, -1.6])
        H = qml.Hamiltonian(coeffs_expected, obs)

        assert H.compare(H1 - H2)

        H1 -= H2
        assert H.compare(H1)

    def test_hamiltonian_matmul(self):
        """Tests that Hamiltonians are tensored correctly"""
        coeffs = jnp.array([1.0, 2.0])
        obs = [qml.PauliX(0), qml.PauliY(1)]
        H1 = qml.Hamiltonian(coeffs, obs)

        coeffs2 = jnp.array([-1.0, -2.0])
        obs2 = [qml.PauliX(2), qml.PauliY(3)]
        H2 = qml.Hamiltonian(coeffs2, obs2)

        coeffs_expected = jnp.array([-4.0, -2.0, -2.0, -1.0])
        obs_expected = [
            qml.PauliY(1) @ qml.PauliY(3),
            qml.PauliX(0) @ qml.PauliY(3),
            qml.PauliX(2) @ qml.PauliY(1),
            qml.PauliX(0) @ qml.PauliX(2),
        ]
        H = qml.Hamiltonian(coeffs_expected, obs_expected)

        assert H.compare(H1 @ H2)


@pytest.mark.usefixtures("use_legacy_opmath")
class TestGrouping:
    """Tests for the grouping functionality"""

    def test_indentities_preserved(self):
        """Tests that the grouping indices do not drop identity terms when the wire order is nonstandard."""

        obs = [qml.PauliZ(1), qml.PauliZ(0), qml.Identity(0)]

        H = qml.Hamiltonian([1.0, 1.0, 1.0], obs, grouping_type="qwc")
        assert H.grouping_indices == ((0, 1, 2),)

    def test_grouping_is_correct_kwarg(self):
        """Basic test checking that grouping with a kwarg works as expected"""
        a = qml.PauliX(0)
        b = qml.PauliX(1)
        c = qml.PauliZ(0)
        obs = [a, b, c]
        coeffs = [1.0, 2.0, 3.0]

        H = qml.Hamiltonian(coeffs, obs, grouping_type="qwc")
        assert H.grouping_indices == ((0, 1), (2,))

    def test_grouping_is_correct_compute_grouping(self):
        """Basic test checking that grouping with compute_grouping works as expected"""
        a = qml.PauliX(0)
        b = qml.PauliX(1)
        c = qml.PauliZ(0)
        obs = [a, b, c]
        coeffs = [1.0, 2.0, 3.0]

        H = qml.Hamiltonian(coeffs, obs, grouping_type="qwc")
        H.compute_grouping()
        assert H.grouping_indices == ((0, 1), (2,))

    def test_set_grouping(self):
        """Test that we can set grouping indices."""
        H = qml.Hamiltonian([1.0, 2.0, 3.0], [qml.PauliX(0), qml.PauliX(1), qml.PauliZ(0)])
        H.grouping_indices = [[0, 1], [2]]

        assert H.grouping_indices == ((0, 1), (2,))

    def test_set_grouping_error(self):
        """Test that grouping indices are validated."""
        H = qml.Hamiltonian([1.0, 2.0, 3.0], [qml.PauliX(0), qml.PauliX(1), qml.PauliZ(0)])

        with pytest.raises(ValueError, match="The grouped index value"):
            H.grouping_indices = [[3, 1], [2]]

        with pytest.raises(ValueError, match="The grouped index value"):
            H.grouping_indices = "a"

    def test_grouping_for_non_groupable_hamiltonians(self):
        """Test that grouping is computed correctly, even if no observables commute"""
        a = qml.PauliX(0)
        b = qml.PauliY(0)
        c = qml.PauliZ(0)
        obs = [a, b, c]
        coeffs = [1.0, 2.0, 3.0]

        H = qml.Hamiltonian(coeffs, obs, grouping_type="qwc")
        assert H.grouping_indices == ((0,), (1,), (2,))

    def test_grouping_is_reset_when_simplifying(self):
        """Tests that calling simplify() resets the grouping"""
        obs = [qml.PauliX(0), qml.PauliX(1), qml.PauliZ(0)]
        coeffs = [1.0, 2.0, 3.0]

        H = qml.Hamiltonian(coeffs, obs, grouping_type="qwc")
        assert H.grouping_indices is not None

        H.simplify()
        assert H.grouping_indices is None

    def test_grouping_does_not_alter_queue(self):
        """Tests that grouping is invisible to the queue."""
        a = qml.PauliX(0)
        b = qml.PauliX(1)
        c = qml.PauliZ(0)
        obs = [a, b, c]
        coeffs = [1.0, 2.0, 3.0]

        with qml.queuing.AnnotatedQueue() as q:
            H = qml.Hamiltonian(coeffs, obs, grouping_type="qwc")

        assert q.queue == [H]

    def test_grouping_method_can_be_set(self):
        r"""Tests that the grouping method can be controlled by kwargs.
        This is done by changing from default to 'rlf' and checking the result."""
        a = qml.PauliX(0)
        b = qml.PauliX(1)
        c = qml.PauliZ(0)
        obs = [a, b, c]
        coeffs = [1.0, 2.0, 3.0]

        # compute grouping during construction
        H2 = qml.Hamiltonian(coeffs, obs, grouping_type="qwc", method="lf")
        assert H2.grouping_indices == ((2, 1), (0,))

        # compute grouping separately
        H3 = qml.Hamiltonian(coeffs, obs, grouping_type=None)
        H3.compute_grouping(method="lf")
        assert H3.grouping_indices == ((2, 1), (0,))


@pytest.mark.usefixtures("use_legacy_opmath")
class TestHamiltonianEvaluation:
    """Test the usage of a Hamiltonian as an observable"""

    @pytest.mark.parametrize("coeffs, param, interface", COEFFS_PARAM_INTERFACE)
    def test_vqe_forward_different_coeff_types(self, coeffs, param, interface):
        """Check that manually splitting a Hamiltonian expectation has the same
        result as passing the Hamiltonian as an observable"""
        device = qml.device("default.qubit", wires=2)
        H = qml.Hamiltonian(coeffs, [qml.PauliX(0), qml.PauliZ(0)])

        @qml.qnode(device, interface=interface)
        def circuit():
            qml.RX(param, wires=0)
            qml.RY(param, wires=0)
            return qml.expval(H)

        @qml.qnode(device, interface=interface)
        def node1():
            qml.RX(param, wires=0)
            qml.RY(param, wires=0)
            return qml.expval(qml.PauliX(0))

        @qml.qnode(device, interface=interface)
        def node2():
            qml.RX(param, wires=0)
            qml.RY(param, wires=0)
            return qml.expval(qml.PauliZ(0))

        res = circuit()
        res_expected = coeffs[0] * node1() + coeffs[1] * node2()
        assert np.isclose(res, res_expected)

    def test_simplify_reduces_tape_parameters(self):
        """Test that simplifying a Hamiltonian reduces the number of parameters on a tape"""
        device = qml.device("default.qubit", wires=2)

        @qml.qnode(device)
        def circuit():
            qml.RY(0.1, wires=0)
            return qml.expval(
                qml.Hamiltonian([1.0, 2.0], [qml.PauliX(1), qml.PauliX(1)], simplify=True)
            )

        circuit()
        pars = circuit.qtape.get_parameters(trainable_only=False)
        # simplify worked and added 1. and 2.
        assert pars == [0.1, 3.0]


@pytest.mark.usefixtures("use_legacy_opmath")
class TestHamiltonianDifferentiation:
    """Test that the Hamiltonian coefficients are differentiable"""

    @pytest.mark.parametrize("simplify", [True, False])
    @pytest.mark.parametrize("group", [None, "qwc"])
    def test_trainable_coeffs_paramshift(self, simplify, group):
        """Test the parameter-shift method by comparing the differentiation of linearly combined subcircuits
        with the differentiation of a Hamiltonian expectation"""
        coeffs = pnp.array([-0.05, 0.17], requires_grad=True)
        param = pnp.array(1.7, requires_grad=True)

        # differentiating a circuit with measurement expval(H)
        @qml.qnode(dev, diff_method="parameter-shift")
        def circuit(coeffs, param):
            qml.RX(param, wires=0)
            qml.RY(param, wires=0)
            return qml.expval(
                qml.Hamiltonian(
                    coeffs,
                    [qml.PauliX(0), qml.PauliZ(0)],
                    simplify=simplify,
                    grouping_type=group,
                )
            )

        grad_fn = qml.grad(circuit)
        grad = grad_fn(coeffs, param)

        # differentiating a cost that combines circuits with
        # measurements expval(Pauli)
        half1 = qml.QNode(circuit1, dev, diff_method="parameter-shift")
        half2 = qml.QNode(circuit2, dev, diff_method="parameter-shift")

        def combine(coeffs, param):
            return coeffs[0] * half1(param) + coeffs[1] * half2(param)

        grad_fn_expected = qml.grad(combine)
        grad_expected = grad_fn_expected(coeffs, param)

        assert np.allclose(grad[0], grad_expected[0])
        assert np.allclose(grad[1], grad_expected[1])

    def test_nontrainable_coeffs_paramshift(self):
        """Test the parameter-shift method if the coefficients are explicitly set non-trainable
        by not passing them to the qnode."""
        coeffs = np.array([-0.05, 0.17])
        param = pnp.array(1.7, requires_grad=True)

        # differentiating a circuit with measurement expval(H)
        @qml.qnode(dev, diff_method="parameter-shift")
        def circuit(param):
            qml.RX(param, wires=0)
            qml.RY(param, wires=0)
            return qml.expval(
                qml.Hamiltonian(
                    coeffs,
                    [qml.PauliX(0), qml.PauliZ(0)],
                )
            )

        grad_fn = qml.grad(circuit)
        grad = grad_fn(param)

        # differentiating a cost that combines circuits with
        # measurements expval(Pauli)
        half1 = qml.QNode(circuit1, dev, diff_method="parameter-shift")
        half2 = qml.QNode(circuit2, dev, diff_method="parameter-shift")

        def combine(param):
            return coeffs[0] * half1(param) + coeffs[1] * half2(param)

        grad_fn_expected = qml.grad(combine)
        grad_expected = grad_fn_expected(param)

        assert np.allclose(grad, grad_expected)

    @pytest.mark.autograd
    @pytest.mark.parametrize("simplify", [True, False])
    @pytest.mark.parametrize("group", [None, "qwc"])
    def test_trainable_coeffs_autograd(self, simplify, group):
        """Test the autograd interface by comparing the differentiation of linearly combined subcircuits
        with the differentiation of a Hamiltonian expectation"""
        coeffs = pnp.array([-0.05, 0.17], requires_grad=True)
        param = pnp.array(1.7, requires_grad=True)

        # differentiating a circuit with measurement expval(H)
        @qml.qnode(dev, interface="autograd")
        def circuit(coeffs, param):
            qml.RX(param, wires=0)
            qml.RY(param, wires=0)
            return qml.expval(
                qml.Hamiltonian(
                    coeffs,
                    [qml.PauliX(0), qml.PauliZ(0)],
                    simplify=simplify,
                    grouping_type=group,
                )
            )

        grad_fn = qml.grad(circuit)
        grad = grad_fn(coeffs, param)

        # differentiating a cost that combines circuits with
        # measurements expval(Pauli)
        half1 = qml.QNode(circuit1, dev, interface="autograd")
        half2 = qml.QNode(circuit2, dev, interface="autograd")

        def combine(coeffs, param):
            return coeffs[0] * half1(param) + coeffs[1] * half2(param)

        grad_fn_expected = qml.grad(combine)
        grad_expected = grad_fn_expected(coeffs, param)

        assert np.allclose(grad[0], grad_expected[0])
        assert np.allclose(grad[1], grad_expected[1])

    @pytest.mark.autograd
    def test_nontrainable_coeffs_autograd(self):
        """Test the autograd interface if the coefficients are explicitly set non-trainable"""
        coeffs = pnp.array([-0.05, 0.17], requires_grad=False)
        param = pnp.array(1.7, requires_grad=True)

        # differentiating a circuit with measurement expval(H)
        @qml.qnode(dev, interface="autograd")
        def circuit(coeffs, param):
            qml.RX(param, wires=0)
            qml.RY(param, wires=0)
            return qml.expval(qml.Hamiltonian(coeffs, [qml.PauliX(0), qml.PauliZ(0)]))

        grad_fn = qml.grad(circuit)
        grad = grad_fn(coeffs, param)

        # differentiating a cost that combines circuits with
        # measurements expval(Pauli)
        half1 = qml.QNode(circuit1, dev, interface="autograd")
        half2 = qml.QNode(circuit2, dev, interface="autograd")

        def combine(coeffs, param):
            return coeffs[0] * half1(param) + coeffs[1] * half2(param)

        grad_fn_expected = qml.grad(combine)
        grad_expected = grad_fn_expected(coeffs, param)

        assert np.allclose(grad, grad_expected)

    @pytest.mark.jax
    @pytest.mark.parametrize("simplify", [True, False])
    @pytest.mark.parametrize("group", [None, "qwc"])
    def test_trainable_coeffs_jax(self, simplify, group):
        """Test the jax interface by comparing the differentiation of linearly
        combined subcircuits with the differentiation of a Hamiltonian expectation"""

        coeffs = jnp.array([-0.05, 0.17])
        param = jnp.array(1.7)

        # differentiating a circuit with measurement expval(H)
        @qml.qnode(dev, interface="jax", diff_method="backprop")
        def circuit(coeffs, param):
            qml.RX(param, wires=0)
            qml.RY(param, wires=0)
            return qml.expval(
                qml.Hamiltonian(
                    coeffs,
                    [qml.PauliX(0), qml.PauliZ(0)],
                    simplify=simplify,
                    grouping_type=group,
                )
            )

        grad_fn = jax.grad(circuit)
        grad = grad_fn(coeffs, param)

        # differentiating a cost that combines circuits with
        # measurements expval(Pauli)
        half1 = qml.QNode(circuit1, dev, interface="jax", diff_method="backprop")
        half2 = qml.QNode(circuit2, dev, interface="jax", diff_method="backprop")

        def combine(coeffs, param):
            return coeffs[0] * half1(param) + coeffs[1] * half2(param)

        grad_fn_expected = jax.grad(combine)
        grad_expected = grad_fn_expected(coeffs, param)

        assert np.allclose(grad[0], grad_expected[0])
        assert np.allclose(grad[1], grad_expected[1])

    @pytest.mark.jax
    def test_nontrainable_coeffs_jax(self):
        """Test the jax interface if the coefficients are explicitly set non-trainable"""
        coeffs = np.array([-0.05, 0.17])
        param = jnp.array(1.7)

        # differentiating a circuit with measurement expval(H)
        @qml.qnode(dev, interface="jax", diff_method="backprop")
        def circuit(coeffs, param):
            qml.RX(param, wires=0)
            qml.RY(param, wires=0)
            return qml.expval(qml.Hamiltonian(coeffs, [qml.PauliX(0), qml.PauliZ(0)]))

        grad_fn = jax.grad(circuit, argnums=(1))
        grad = grad_fn(coeffs, param)

        # differentiating a cost that combines circuits with
        # measurements expval(Pauli)
        half1 = qml.QNode(circuit1, dev, interface="jax", diff_method="backprop")
        half2 = qml.QNode(circuit2, dev, interface="jax", diff_method="backprop")

        def combine(coeffs, param):
            return coeffs[0] * half1(param) + coeffs[1] * half2(param)

        grad_fn_expected = jax.grad(combine, argnums=(1))
        grad_expected = grad_fn_expected(coeffs, param)

        assert np.allclose(grad, grad_expected)

    @pytest.mark.torch
    @pytest.mark.parametrize("simplify", [True, False])
    @pytest.mark.parametrize("group", [None, "qwc"])
    def test_trainable_coeffs_torch(self, simplify, group):
        """Test the torch interface by comparing the differentiation of linearly combined subcircuits
        with the differentiation of a Hamiltonian expectation"""
        coeffs = torch.tensor([-0.05, 0.17], requires_grad=True)
        param = torch.tensor(1.7, requires_grad=True)

        # differentiating a circuit with measurement expval(H)
        @qml.qnode(dev, interface="torch", diff_method="backprop")
        def circuit(coeffs, param):
            qml.RX(param, wires=0)
            qml.RY(param, wires=0)
            return qml.expval(
                qml.Hamiltonian(
                    coeffs,
                    [qml.PauliX(0), qml.PauliZ(0)],
                    simplify=simplify,
                    grouping_type=group,
                )
            )

        res = circuit(coeffs, param)
        res.backward()  # pylint:disable=no-member
        grad = (coeffs.grad, param.grad)

        # differentiating a cost that combines circuits with
        # measurements expval(Pauli)

        # we need to create new tensors here
        coeffs2 = torch.tensor([-0.05, 0.17], requires_grad=True)
        param2 = torch.tensor(1.7, requires_grad=True)

        half1 = qml.QNode(circuit1, dev, interface="torch", diff_method="backprop")
        half2 = qml.QNode(circuit2, dev, interface="torch", diff_method="backprop")

        def combine(coeffs, param):
            return coeffs[0] * half1(param) + coeffs[1] * half2(param)

        res_expected = combine(coeffs2, param2)
        res_expected.backward()
        grad_expected = (coeffs2.grad, param2.grad)

        assert np.allclose(grad[0], grad_expected[0])
        assert np.allclose(grad[1], grad_expected[1])

    @pytest.mark.torch
    def test_nontrainable_coeffs_torch(self):
        """Test the torch interface if the coefficients are explicitly set non-trainable"""
        coeffs = torch.tensor([-0.05, 0.17], requires_grad=False)
        param = torch.tensor(1.7, requires_grad=True)

        # differentiating a circuit with measurement expval(H)
        @qml.qnode(dev, interface="torch", diff_method="backprop")
        def circuit(coeffs, param):
            qml.RX(param, wires=0)
            qml.RY(param, wires=0)
            return qml.expval(
                qml.Hamiltonian(
                    coeffs,
                    [qml.PauliX(0), qml.PauliZ(0)],
                )
            )

        res = circuit(coeffs, param)
        res.backward()  # pylint:disable=no-member

        # differentiating a cost that combines circuits with
        # measurements expval(Pauli)

        # we need to create new tensors here
        coeffs2 = torch.tensor([-0.05, 0.17], requires_grad=False)
        param2 = torch.tensor(1.7, requires_grad=True)

        half1 = qml.QNode(circuit1, dev, interface="torch", diff_method="backprop")
        half2 = qml.QNode(circuit2, dev, interface="torch", diff_method="backprop")

        def combine(coeffs, param):
            return coeffs[0] * half1(param) + coeffs[1] * half2(param)

        res_expected = combine(coeffs2, param2)
        res_expected.backward()

        assert coeffs.grad is None
        assert np.allclose(param.grad, param2.grad)

    @pytest.mark.tf
    @pytest.mark.parametrize("simplify", [True, False])
    @pytest.mark.parametrize("group", [None, "qwc"])
    def test_trainable_coeffs_tf(self, simplify, group):
        """Test the tf interface by comparing the differentiation of linearly combined subcircuits
        with the differentiation of a Hamiltonian expectation"""
        coeffs = tf.Variable([-0.05, 0.17], dtype=tf.double)
        param = tf.Variable(1.7, dtype=tf.double)

        # differentiating a circuit with measurement expval(H)
        @qml.qnode(dev, interface="tf", diff_method="backprop")
        def circuit(coeffs, param):
            qml.RX(param, wires=0)
            qml.RY(param, wires=0)
            return qml.expval(
                qml.Hamiltonian(
                    coeffs,
                    [qml.PauliX(0), qml.PauliZ(0)],
                    simplify=simplify,
                    grouping_type=group,
                )
            )

        with tf.GradientTape() as tape:
            res = circuit(coeffs, param)
        grad = tape.gradient(res, [coeffs, param])

        # differentiating a cost that combines circuits with
        # measurements expval(Pauli)

        # we need to create new tensors here
        coeffs2 = tf.Variable([-0.05, 0.17], dtype=tf.double)
        param2 = tf.Variable(1.7, dtype=tf.double)
        half1 = qml.QNode(circuit1, dev, interface="tf", diff_method="backprop")
        half2 = qml.QNode(circuit2, dev, interface="tf", diff_method="backprop")

        def combine(coeffs, param):
            return coeffs[0] * half1(param) + coeffs[1] * half2(param)

        with tf.GradientTape() as tape2:
            res_expected = combine(coeffs2, param2)
        grad_expected = tape2.gradient(res_expected, [coeffs2, param2])

        assert np.allclose(grad[0], grad_expected[0])
        assert np.allclose(grad[1], grad_expected[1])

    @pytest.mark.tf
    def test_nontrainable_coeffs_tf(self):
        """Test the tf interface if the coefficients are explicitly set non-trainable"""

        coeffs = tf.constant([-0.05, 0.17], dtype=tf.double)
        param = tf.Variable(1.7, dtype=tf.double)

        # differentiating a circuit with measurement expval(H)
        @qml.qnode(dev, interface="tf", diff_method="backprop")
        def circuit(coeffs, param):
            qml.RX(param, wires=0)
            qml.RY(param, wires=0)
            return qml.expval(
                qml.Hamiltonian(
                    coeffs,
                    [qml.PauliX(0), qml.PauliZ(0)],
                )
            )

        with tf.GradientTape() as tape:
            res = circuit(coeffs, param)
        grad = tape.gradient(res, [coeffs, param])

        # differentiating a cost that combines circuits with
        # measurements expval(Pauli)

        # we need to create new tensors here
        coeffs2 = tf.constant([-0.05, 0.17], dtype=tf.double)
        param2 = tf.Variable(1.7, dtype=tf.double)
        half1 = qml.QNode(circuit1, dev, interface="tf", diff_method="backprop")
        half2 = qml.QNode(circuit2, dev, interface="tf", diff_method="backprop")

        def combine(coeffs, param):
            return coeffs[0] * half1(param) + coeffs[1] * half2(param)

        with tf.GradientTape() as tape2:
            res_expected = combine(coeffs2, param2)
        grad_expected = tape2.gradient(res_expected, [coeffs2, param2])

        assert grad[0] is None
        assert np.allclose(grad[1], grad_expected[1])

    def test_not_supported_by_adjoint_differentiation(self):
        """Test that error is raised when attempting the adjoint differentiation method."""
        device = qml.device("default.qubit", wires=2)

        coeffs = pnp.array([-0.05, 0.17], requires_grad=True)
        param = pnp.array(1.7, requires_grad=True)

        @qml.qnode(device, diff_method="adjoint")
        def circuit(coeffs, param):
            qml.RX(param, wires=0)
            qml.RY(param, wires=0)
            return qml.expval(
                qml.Hamiltonian(
                    coeffs,
                    [qml.PauliX(0), qml.PauliZ(0)],
                )
            )

        grad_fn = qml.grad(circuit)
        with pytest.raises(
            qml.QuantumFunctionError,
            match="does not support adjoint with requested circuit.",
        ):
            grad_fn(coeffs, param)<|MERGE_RESOLUTION|>--- conflicted
+++ resolved
@@ -608,7 +608,6 @@
             0.17627641,
         ]
     )
-<<<<<<< HEAD
 
     big_hamiltonian_ops = [
         qml.Identity(wires=[0]),
@@ -642,41 +641,6 @@
 
     big_hamiltonian = qml.Hamiltonian(big_hamiltonian_coeffs, big_hamiltonian_ops)
 
-=======
-
-    big_hamiltonian_ops = [
-        qml.Identity(wires=[0]),
-        qml.PauliZ(wires=[0]),
-        qml.PauliZ(wires=[1]),
-        qml.PauliZ(wires=[2]),
-        qml.PauliZ(wires=[3]),
-        qml.PauliZ(wires=[0]) @ qml.PauliZ(wires=[1]),
-        qml.PauliY(wires=[0])
-        @ qml.PauliX(wires=[1])
-        @ qml.PauliX(wires=[2])
-        @ qml.PauliY(wires=[3]),
-        qml.PauliY(wires=[0])
-        @ qml.PauliY(wires=[1])
-        @ qml.PauliX(wires=[2])
-        @ qml.PauliX(wires=[3]),
-        qml.PauliX(wires=[0])
-        @ qml.PauliX(wires=[1])
-        @ qml.PauliY(wires=[2])
-        @ qml.PauliY(wires=[3]),
-        qml.PauliX(wires=[0])
-        @ qml.PauliY(wires=[1])
-        @ qml.PauliY(wires=[2])
-        @ qml.PauliX(wires=[3]),
-        qml.PauliZ(wires=[0]) @ qml.PauliZ(wires=[2]),
-        qml.PauliZ(wires=[0]) @ qml.PauliZ(wires=[3]),
-        qml.PauliZ(wires=[1]) @ qml.PauliZ(wires=[2]),
-        qml.PauliZ(wires=[1]) @ qml.PauliZ(wires=[3]),
-        qml.PauliZ(wires=[2]) @ qml.PauliZ(wires=[3]),
-    ]
-
-    big_hamiltonian = qml.Hamiltonian(big_hamiltonian_coeffs, big_hamiltonian_ops)
-
->>>>>>> 04be3174
     big_hamiltonian_grad = (
         np.array(
             [
@@ -715,8 +679,6 @@
 
 
 @pytest.mark.usefixtures("use_legacy_and_new_opmath")
-<<<<<<< HEAD
-=======
 def test_matmul_queuing():
     """Test that the other and self are removed during Hamiltonian.__matmul__ ."""
 
@@ -728,7 +690,6 @@
 
 
 @pytest.mark.usefixtures("use_legacy_and_new_opmath")
->>>>>>> 04be3174
 def test_deprecation_with_new_opmath(recwarn):
     """Test that a warning is raised if attempting to create a Hamiltonian with new operator
     arithmetic enabled."""
