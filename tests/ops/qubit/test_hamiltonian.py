# Copyright 2018-2021 Xanadu Quantum Technologies Inc.

# Licensed under the Apache License, Version 2.0 (the "License");
# you may not use this file except in compliance with the License.
# You may obtain a copy of the License at

#     http://www.apache.org/licenses/LICENSE-2.0

# Unless required by applicable law or agreed to in writing, software
# distributed under the License is distributed on an "AS IS" BASIS,
# WITHOUT WARRANTIES OR CONDITIONS OF ANY KIND, either express or implied.
# See the License for the specific language governing permissions and
# limitations under the License.
"""
Tests for the Hamiltonian class.
"""
from unittest.mock import patch

import numpy as np
import pytest

import pennylane as qml
from pennylane import numpy as pnp
from pennylane.wires import Wires
from collections.abc import Iterable

# Make test data in different interfaces, if installed
COEFFS_PARAM_INTERFACE = [
    ([-0.05, 0.17], 1.7, "autograd"),
    (np.array([-0.05, 0.17]), np.array(1.7), "autograd"),
    (pnp.array([-0.05, 0.17], requires_grad=True), pnp.array(1.7, requires_grad=True), "autograd"),
]

try:
    from jax import numpy as jnp

    COEFFS_PARAM_INTERFACE.append((jnp.array([-0.05, 0.17]), jnp.array(1.7), "jax"))
except ImportError:
    pass

try:
    import tensorflow as tf

    COEFFS_PARAM_INTERFACE.append(
        (tf.Variable([-0.05, 0.17], dtype=tf.double), tf.Variable(1.7, dtype=tf.double), "tf")
    )
except ImportError:
    pass

try:
    from torch import tensor

    COEFFS_PARAM_INTERFACE.append((tensor([-0.05, 0.17]), tensor(1.7), "torch"))
except ImportError:
    pass

H_ONE_QUBIT = np.array([[1.0, 0.5j], [-0.5j, 2.5]])

H_TWO_QUBITS = np.array(
    [[0.5, 1.0j, 0.0, -3j], [-1.0j, -1.1, 0.0, -0.1], [0.0, 0.0, -0.9, 12.0], [3j, -0.1, 12.0, 0.0]]
)

COEFFS = [(0.5, 1.2, -0.7), (2.2, -0.2, 0.0), (0.33,)]

OBSERVABLES = [
    (qml.PauliZ(0), qml.PauliY(0), qml.PauliZ(1)),
    (qml.PauliX(0) @ qml.PauliZ(1), qml.PauliY(0) @ qml.PauliZ(1), qml.PauliZ(1)),
    (qml.Hermitian(H_TWO_QUBITS, [0, 1]),),
]

valid_hamiltonians = [
    ((1.0,), (qml.Hermitian(H_TWO_QUBITS, [0, 1]),)),
    ((-0.8,), (qml.PauliZ(0),)),
    ((0.6,), (qml.PauliX(0) @ qml.PauliX(1),)),
    ((0.5, -1.6), (qml.PauliX(0), qml.PauliY(1))),
    ((0.5, -1.6), (qml.PauliX(1), qml.PauliY(1))),
    ((0.5, -1.6), (qml.PauliX("a"), qml.PauliY("b"))),
    ((1.1, -0.4, 0.333), (qml.PauliX(0), qml.Hermitian(H_ONE_QUBIT, 2), qml.PauliZ(2))),
    ((-0.4, 0.15), (qml.Hermitian(H_TWO_QUBITS, [0, 2]), qml.PauliZ(1))),
    ([1.5, 2.0], [qml.PauliZ(0), qml.PauliY(2)]),
    (np.array([-0.1, 0.5]), [qml.Hermitian(H_TWO_QUBITS, [0, 1]), qml.PauliY(0)]),
    ((0.5, 1.2), (qml.PauliX(0), qml.PauliX(0) @ qml.PauliX(1))),
    ((0.5 + 1.2j, 1.2 + 0.5j), (qml.PauliX(0), qml.PauliY(1))),
    ((0.7 + 0j, 0 + 1.3j), (qml.PauliX(0), qml.PauliY(1))),
]

valid_hamiltonians_str = [
    "  (1.0) [Hermitian0,1]",
    "  (-0.8) [Z0]",
    "  (0.6) [X0 X1]",
    "  (-1.6) [Y1]\n+ (0.5) [X0]",
    "  (-1.6) [Y1]\n+ (0.5) [X1]",
    "  (-1.6) [Yb]\n+ (0.5) [Xa]",
    "  (-0.4) [Hermitian2]\n+ (0.333) [Z2]\n+ (1.1) [X0]",
    "  (0.15) [Z1]\n+ (-0.4) [Hermitian0,2]",
    "  (1.5) [Z0]\n+ (2.0) [Y2]",
    "  (0.5) [Y0]\n+ (-0.1) [Hermitian0,1]",
    "  (0.5) [X0]\n+ (1.2) [X0 X1]",
    "  ((0.5+1.2j)) [X0]\n+ ((1.2+0.5j)) [Y1]",
    "  (1.3j) [Y1]\n+ ((0.7+0j)) [X0]",
]

valid_hamiltonians_repr = [
    "<Hamiltonian: terms=1, wires=[0, 1]>",
    "<Hamiltonian: terms=1, wires=[0]>",
    "<Hamiltonian: terms=1, wires=[0, 1]>",
    "<Hamiltonian: terms=2, wires=[0, 1]>",
    "<Hamiltonian: terms=2, wires=[1]>",
    "<Hamiltonian: terms=2, wires=['a', 'b']>",
    "<Hamiltonian: terms=3, wires=[0, 2]>",
    "<Hamiltonian: terms=2, wires=[0, 1, 2]>",
    "<Hamiltonian: terms=2, wires=[0, 2]>",
    "<Hamiltonian: terms=2, wires=[0, 1]>",
    "<Hamiltonian: terms=2, wires=[0, 1]>",
    "<Hamiltonian: terms=2, wires=[0, 1]>",
    "<Hamiltonian: terms=2, wires=[0, 1]>",
]

invalid_hamiltonians = [
    ((), (qml.PauliZ(0),)),
    ((), (qml.PauliZ(0), qml.PauliY(1))),
    ((3.5,), ()),
    ((1.2, -0.4), ()),
    ((0.5, 1.2), (qml.PauliZ(0),)),
    ((1.0,), (qml.PauliZ(0), qml.PauliY(0))),
]

simplify_hamiltonians = [
    (
        qml.Hamiltonian([1, 1, 1], [qml.PauliX(0) @ qml.Identity(1), qml.PauliX(0), qml.PauliX(1)]),
        qml.Hamiltonian([2, 1], [qml.PauliX(0), qml.PauliX(1)]),
    ),
    (
        qml.Hamiltonian(
            [-1, 1, 1], [qml.PauliX(0) @ qml.Identity(1), qml.PauliX(0), qml.PauliX(1)]
        ),
        qml.Hamiltonian([1], [qml.PauliX(1)]),
    ),
    (
        qml.Hamiltonian(
            [1, 0.5],
            [qml.PauliX(0) @ qml.PauliY(1), qml.PauliY(1) @ qml.Identity(2) @ qml.PauliX(0)],
        ),
        qml.Hamiltonian([1.5], [qml.PauliX(0) @ qml.PauliY(1)]),
    ),
    (
        qml.Hamiltonian(
            [1, 1, 0.5],
            [
                qml.Hermitian(np.array([[1, 0], [0, -1]]), "a"),
                qml.PauliX("b") @ qml.PauliY(1.3),
                qml.PauliY(1.3) @ qml.Identity(-0.9) @ qml.PauliX("b"),
            ],
        ),
        qml.Hamiltonian(
            [1, 1.5],
            [qml.Hermitian(np.array([[1, 0], [0, -1]]), "a"), qml.PauliX("b") @ qml.PauliY(1.3)],
        ),
    ),
    # Simplifies to zero Hamiltonian
    (
        qml.Hamiltonian(
            [1, -0.5, -0.5], [qml.PauliX(0) @ qml.Identity(1), qml.PauliX(0), qml.PauliX(0)]
        ),
        qml.Hamiltonian([], []),
    ),
    (
        qml.Hamiltonian(
            [1, -1],
            [qml.PauliX(4) @ qml.Identity(0) @ qml.PauliX(1), qml.PauliX(4) @ qml.PauliX(1)],
        ),
        qml.Hamiltonian([], []),
    ),
    (
        qml.Hamiltonian([0], [qml.Identity(0)]),
        qml.Hamiltonian([0], [qml.Identity(0)]),
    ),
]

equal_hamiltonians = [
    (
        qml.Hamiltonian([1, 1], [qml.PauliX(0) @ qml.Identity(1), qml.PauliZ(0)]),
        qml.Hamiltonian([1, 1], [qml.PauliX(0), qml.PauliZ(0)]),
        True,
    ),
    (
        qml.Hamiltonian([1, 1], [qml.PauliX(0) @ qml.Identity(1), qml.PauliY(2) @ qml.PauliZ(0)]),
        qml.Hamiltonian([1, 1], [qml.PauliX(0), qml.PauliZ(0) @ qml.PauliY(2) @ qml.Identity(1)]),
        True,
    ),
    (
        qml.Hamiltonian(
            [1, 1, 1], [qml.PauliX(0) @ qml.Identity(1), qml.PauliZ(0), qml.Identity(1)]
        ),
        qml.Hamiltonian([1, 1], [qml.PauliX(0), qml.PauliZ(0)]),
        False,
    ),
    (qml.Hamiltonian([1], [qml.PauliZ(0) @ qml.PauliX(1)]), qml.PauliZ(0) @ qml.PauliX(1), True),
    (qml.Hamiltonian([1], [qml.PauliZ(0)]), qml.PauliZ(0), True),
    (
        qml.Hamiltonian(
            [1, 1, 1],
            [
                qml.Hermitian(np.array([[1, 0], [0, -1]]), "b") @ qml.Identity(7),
                qml.PauliZ(3),
                qml.Identity(1.2),
            ],
        ),
        qml.Hamiltonian(
            [1, 1, 1],
            [qml.Hermitian(np.array([[1, 0], [0, -1]]), "b"), qml.PauliZ(3), qml.Identity(1.2)],
        ),
        True,
    ),
    (
        qml.Hamiltonian([1, 1], [qml.PauliZ(3) @ qml.Identity(1.2), qml.PauliZ(3)]),
        qml.Hamiltonian([2], [qml.PauliZ(3)]),
        True,
    ),
]

add_hamiltonians = [
    (
        qml.Hamiltonian([1, 1.2, 0.1], [qml.PauliX(0), qml.PauliZ(1), qml.PauliX(2)]),
        qml.Hamiltonian([0.5, 0.3, 1], [qml.PauliX(0), qml.PauliX(1), qml.PauliX(2)]),
        qml.Hamiltonian(
            [1.5, 1.2, 1.1, 0.3], [qml.PauliX(0), qml.PauliZ(1), qml.PauliX(2), qml.PauliX(1)]
        ),
    ),
    (
        qml.Hamiltonian(
            [1.3, 0.2, 0.7], [qml.PauliX(0) @ qml.PauliX(1), qml.Hadamard(1), qml.PauliX(2)]
        ),
        qml.Hamiltonian(
            [0.5, 0.3, 1.6], [qml.PauliX(0), qml.PauliX(1) @ qml.PauliX(0), qml.PauliX(2)]
        ),
        qml.Hamiltonian(
            [1.6, 0.2, 2.3, 0.5],
            [qml.PauliX(0) @ qml.PauliX(1), qml.Hadamard(1), qml.PauliX(2), qml.PauliX(0)],
        ),
    ),
    (
        qml.Hamiltonian([1, 1], [qml.PauliX(0), qml.Hermitian(np.array([[1, 0], [0, -1]]), 0)]),
        qml.Hamiltonian([0.5, 0.5], [qml.PauliX(0), qml.Hermitian(np.array([[1, 0], [0, -1]]), 0)]),
        qml.Hamiltonian([1.5, 1.5], [qml.PauliX(0), qml.Hermitian(np.array([[1, 0], [0, -1]]), 0)]),
    ),
    (
        qml.Hamiltonian([1, 1.2, 0.1], [qml.PauliX(0), qml.PauliZ(1), qml.PauliX(2)]),
        qml.PauliX(0) @ qml.Identity(1),
        qml.Hamiltonian([2, 1.2, 0.1], [qml.PauliX(0), qml.PauliZ(1), qml.PauliX(2)]),
    ),
    (
        qml.Hamiltonian(
            [1.3, 0.2, 0.7], [qml.PauliX(0) @ qml.PauliX(1), qml.Hadamard(1), qml.PauliX(2)]
        ),
        qml.Hadamard(1),
        qml.Hamiltonian(
            [1.3, 1.2, 0.7], [qml.PauliX(0) @ qml.PauliX(1), qml.Hadamard(1), qml.PauliX(2)]
        ),
    ),
    (
        qml.Hamiltonian([1, 1.2, 0.1], [qml.PauliX("b"), qml.PauliZ(3.1), qml.PauliX(1.6)]),
        qml.PauliX("b") @ qml.Identity(5),
        qml.Hamiltonian([2, 1.2, 0.1], [qml.PauliX("b"), qml.PauliZ(3.1), qml.PauliX(1.6)]),
    ),
    # Case where arguments coeffs and ops to the Hamiltonian are iterables other than lists
    (
        qml.Hamiltonian((1, 1.2, 0.1), (qml.PauliX(0), qml.PauliZ(1), qml.PauliX(2))),
        qml.Hamiltonian(
            np.array([0.5, 0.3, 1]), np.array([qml.PauliX(0), qml.PauliX(1), qml.PauliX(2)])
        ),
        qml.Hamiltonian(
            (1.5, 1.2, 1.1, 0.3),
            np.array([qml.PauliX(0), qml.PauliZ(1), qml.PauliX(2), qml.PauliX(1)]),
        ),
    ),
    # Case where the 1st hamiltonian doesn't contain all wires
    (
        qml.Hamiltonian([1.23, -3.45], [qml.PauliX(0), qml.PauliY(1)]),
        qml.Hamiltonian([6.78], [qml.PauliZ(2)]),
        qml.Hamiltonian([1.23, -3.45, 6.78], [qml.PauliX(0), qml.PauliY(1), qml.PauliZ(2)]),
    ),
]

add_zero_hamiltonians = [
    qml.Hamiltonian([1, 1.2, 0.1], [qml.PauliX(0), qml.PauliZ(1), qml.PauliX(2)]),
    qml.Hamiltonian([1, 1], [qml.PauliX(0), qml.Hermitian(np.array([[1, 0], [0, -1]]), 0)]),
    qml.Hamiltonian(
        [1.5, 1.2, 1.1, 0.3], [qml.PauliX(0), qml.PauliZ(1), qml.PauliX(2), qml.PauliX(1)]
    ),
]

iadd_zero_hamiltonians = [
    # identical hamiltonians
    (
        qml.Hamiltonian([1, 1.2, 0.1], [qml.PauliX(0), qml.PauliZ(1), qml.PauliX(2)]),
        qml.Hamiltonian([1, 1.2, 0.1], [qml.PauliX(0), qml.PauliZ(1), qml.PauliX(2)]),
    ),
    (
        qml.Hamiltonian([1, 1], [qml.PauliX(0), qml.Hermitian(np.array([[1, 0], [0, -1]]), 0)]),
        qml.Hamiltonian([1, 1], [qml.PauliX(0), qml.Hermitian(np.array([[1, 0], [0, -1]]), 0)]),
    ),
    (
        qml.Hamiltonian(
            [1.5, 1.2, 1.1, 0.3], [qml.PauliX(0), qml.PauliZ(1), qml.PauliX(2), qml.PauliX(1)]
        ),
        qml.Hamiltonian(
            [1.5, 1.2, 1.1, 0.3], [qml.PauliX(0), qml.PauliZ(1), qml.PauliX(2), qml.PauliX(1)]
        ),
    ),
]

sub_hamiltonians = [
    (
        qml.Hamiltonian([1, 1.2, 0.1], [qml.PauliX(0), qml.PauliZ(1), qml.PauliX(2)]),
        qml.Hamiltonian([0.5, 0.3, 1.6], [qml.PauliX(0), qml.PauliX(1), qml.PauliX(2)]),
        qml.Hamiltonian(
            [0.5, 1.2, -1.5, -0.3], [qml.PauliX(0), qml.PauliZ(1), qml.PauliX(2), qml.PauliX(1)]
        ),
    ),
    (
        qml.Hamiltonian(
            [1.3, 0.2, 1], [qml.PauliX(0) @ qml.PauliX(1), qml.Hadamard(1), qml.PauliX(2)]
        ),
        qml.Hamiltonian(
            [0.5, 0.3, 1], [qml.PauliX(0), qml.PauliX(1) @ qml.PauliX(0), qml.PauliX(2)]
        ),
        qml.Hamiltonian(
            [1, 0.2, -0.5], [qml.PauliX(0) @ qml.PauliX(1), qml.Hadamard(1), qml.PauliX(0)]
        ),
    ),
    (
        qml.Hamiltonian([1, 1], [qml.PauliX(0), qml.Hermitian(np.array([[1, 0], [0, -1]]), 0)]),
        qml.Hamiltonian([0.5, 0.5], [qml.PauliX(0), qml.Hermitian(np.array([[1, 0], [0, -1]]), 0)]),
        qml.Hamiltonian([0.5, 0.5], [qml.PauliX(0), qml.Hermitian(np.array([[1, 0], [0, -1]]), 0)]),
    ),
    (
        qml.Hamiltonian([1, 1.2, 0.1], [qml.PauliX(0), qml.PauliZ(1), qml.PauliX(2)]),
        qml.PauliX(0) @ qml.Identity(1),
        qml.Hamiltonian([1.2, 0.1], [qml.PauliZ(1), qml.PauliX(2)]),
    ),
    (
        qml.Hamiltonian(
            [1.3, 0.2, 0.7], [qml.PauliX(0) @ qml.PauliX(1), qml.Hadamard(1), qml.PauliX(2)]
        ),
        qml.Hadamard(1),
        qml.Hamiltonian(
            [1.3, -0.8, 0.7], [qml.PauliX(0) @ qml.PauliX(1), qml.Hadamard(1), qml.PauliX(2)]
        ),
    ),
    (
        qml.Hamiltonian([1, 1.2, 0.1], [qml.PauliX("b"), qml.PauliZ(3.1), qml.PauliX(1.6)]),
        qml.PauliX("b") @ qml.Identity(1),
        qml.Hamiltonian([1.2, 0.1], [qml.PauliZ(3.1), qml.PauliX(1.6)]),
    ),
    # The result is the zero Hamiltonian
    (
        qml.Hamiltonian([1, 1.2, 0.1], [qml.PauliX(0), qml.PauliZ(1), qml.PauliX(2)]),
        qml.Hamiltonian([1, 1.2, 0.1], [qml.PauliX(0), qml.PauliZ(1), qml.PauliX(2)]),
        qml.Hamiltonian([], []),
    ),
    (
        qml.Hamiltonian([1, 2], [qml.PauliX(4), qml.PauliZ(2)]),
        qml.Hamiltonian([1, 2], [qml.PauliX(4), qml.PauliZ(2)]),
        qml.Hamiltonian([], []),
    ),
    # Case where arguments coeffs and ops to the Hamiltonian are iterables other than lists
    (
        qml.Hamiltonian((1, 1.2, 0.1), (qml.PauliX(0), qml.PauliZ(1), qml.PauliX(2))),
        qml.Hamiltonian(
            np.array([0.5, 0.3, 1.6]), np.array([qml.PauliX(0), qml.PauliX(1), qml.PauliX(2)])
        ),
        qml.Hamiltonian(
            (0.5, 1.2, -1.5, -0.3),
            np.array([qml.PauliX(0), qml.PauliZ(1), qml.PauliX(2), qml.PauliX(1)]),
        ),
    ),
    # Case where the 1st hamiltonian doesn't contain all wires
    (
        qml.Hamiltonian([1.23, -3.45], [qml.PauliX(0), qml.PauliY(1)]),
        qml.Hamiltonian([6.78], [qml.PauliZ(2)]),
        qml.Hamiltonian([1.23, -3.45, -6.78], [qml.PauliX(0), qml.PauliY(1), qml.PauliZ(2)]),
    ),
]

mul_hamiltonians = [
    (
        0.5,
        qml.Hamiltonian(
            [1, 2], [qml.PauliX(0), qml.PauliZ(1)]
        ),  # Case where the types of the coefficient and the scalar differ
        qml.Hamiltonian([0.5, 1.0], [qml.PauliX(0), qml.PauliZ(1)]),
    ),
    (
        3,
        qml.Hamiltonian([1.5, 0.5], [qml.PauliX(0), qml.PauliZ(1)]),
        qml.Hamiltonian([4.5, 1.5], [qml.PauliX(0), qml.PauliZ(1)]),
    ),
    (
        -1.3,
        qml.Hamiltonian([1, -0.3], [qml.PauliX(0), qml.PauliZ(1) @ qml.PauliZ(2)]),
        qml.Hamiltonian([-1.3, 0.39], [qml.PauliX(0), qml.PauliZ(1) @ qml.PauliZ(2)]),
    ),
    (
        -1.3,
        qml.Hamiltonian(
            [1, -0.3],
            [qml.Hermitian(np.array([[1, 0], [0, -1]]), "b"), qml.PauliZ(23) @ qml.PauliZ(0)],
        ),
        qml.Hamiltonian(
            [-1.3, 0.39],
            [qml.Hermitian(np.array([[1, 0], [0, -1]]), "b"), qml.PauliZ(23) @ qml.PauliZ(0)],
        ),
    ),
    # The result is the zero Hamiltonian
    (
        0,
        qml.Hamiltonian([1], [qml.PauliX(0)]),
        qml.Hamiltonian([0], [qml.PauliX(0)]),
    ),
    (
        0,
        qml.Hamiltonian([1, 1.2, 0.1], [qml.PauliX(0), qml.PauliZ(1), qml.PauliX(2)]),
        qml.Hamiltonian([0, 0, 0], [qml.PauliX(0), qml.PauliZ(1), qml.PauliX(2)]),
    ),
    # Case where arguments coeffs and ops to the Hamiltonian are iterables other than lists
    (
        3,
        qml.Hamiltonian((1.5, 0.5), (qml.PauliX(0), qml.PauliZ(1))),
        qml.Hamiltonian(np.array([4.5, 1.5]), np.array([qml.PauliX(0), qml.PauliZ(1)])),
    ),
]

matmul_hamiltonians = [
    (
        qml.Hamiltonian([1, 1], [qml.PauliX(0), qml.PauliZ(1)]),
        qml.Hamiltonian([0.5, 0.5], [qml.PauliZ(2), qml.PauliZ(3)]),
        qml.Hamiltonian(
            [0.5, 0.5, 0.5, 0.5],
            [
                qml.PauliX(0) @ qml.PauliZ(2),
                qml.PauliX(0) @ qml.PauliZ(3),
                qml.PauliZ(1) @ qml.PauliZ(2),
                qml.PauliZ(1) @ qml.PauliZ(3),
            ],
        ),
    ),
    (
        qml.Hamiltonian([0.5, 0.25], [qml.PauliX(0) @ qml.PauliX(1), qml.PauliZ(0)]),
        qml.Hamiltonian([1, 1], [qml.PauliX(3) @ qml.PauliZ(2), qml.PauliZ(2)]),
        qml.Hamiltonian(
            [0.5, 0.5, 0.25, 0.25],
            [
                qml.PauliX(0) @ qml.PauliX(1) @ qml.PauliX(3) @ qml.PauliZ(2),
                qml.PauliX(0) @ qml.PauliX(1) @ qml.PauliZ(2),
                qml.PauliZ(0) @ qml.PauliX(3) @ qml.PauliZ(2),
                qml.PauliZ(0) @ qml.PauliZ(2),
            ],
        ),
    ),
    (
        qml.Hamiltonian([1, 1], [qml.PauliX("b"), qml.Hermitian(np.array([[1, 0], [0, -1]]), 0)]),
        qml.Hamiltonian([2, 2], [qml.PauliZ(1.2), qml.PauliY("c")]),
        qml.Hamiltonian(
            [2, 2, 2, 2],
            [
                qml.PauliX("b") @ qml.PauliZ(1.2),
                qml.PauliX("b") @ qml.PauliY("c"),
                qml.Hermitian(np.array([[1, 0], [0, -1]]), 0) @ qml.PauliZ(1.2),
                qml.Hermitian(np.array([[1, 0], [0, -1]]), 0) @ qml.PauliY("c"),
            ],
        ),
    ),
    (
        qml.Hamiltonian([1, 1], [qml.PauliX(0), qml.PauliZ(1)]),
        qml.PauliX(2),
        qml.Hamiltonian([1, 1], [qml.PauliX(0) @ qml.PauliX(2), qml.PauliZ(1) @ qml.PauliX(2)]),
    ),
    # Case where arguments coeffs and ops to the Hamiltonian are iterables other than lists
    (
        qml.Hamiltonian((1, 1), (qml.PauliX(0), qml.PauliZ(1))),
        qml.Hamiltonian(np.array([0.5, 0.5]), np.array([qml.PauliZ(2), qml.PauliZ(3)])),
        qml.Hamiltonian(
            (0.5, 0.5, 0.5, 0.5),
            np.array(
                [
                    qml.PauliX(0) @ qml.PauliZ(2),
                    qml.PauliX(0) @ qml.PauliZ(3),
                    qml.PauliZ(1) @ qml.PauliZ(2),
                    qml.PauliZ(1) @ qml.PauliZ(3),
                ]
            ),
        ),
    ),
]

rmatmul_hamiltonians = [
    (
        qml.Hamiltonian([0.5, 0.5], [qml.PauliZ(2), qml.PauliZ(3)]),
        qml.Hamiltonian([1, 1], [qml.PauliX(0), qml.PauliZ(1)]),
        qml.Hamiltonian(
            [0.5, 0.5, 0.5, 0.5],
            [
                qml.PauliX(0) @ qml.PauliZ(2),
                qml.PauliX(0) @ qml.PauliZ(3),
                qml.PauliZ(1) @ qml.PauliZ(2),
                qml.PauliZ(1) @ qml.PauliZ(3),
            ],
        ),
    ),
    (
        qml.Hamiltonian([1, 1], [qml.PauliX(3) @ qml.PauliZ(2), qml.PauliZ(2)]),
        qml.Hamiltonian([0.5, 0.25], [qml.PauliX(0) @ qml.PauliX(1), qml.PauliZ(0)]),
        qml.Hamiltonian(
            [0.5, 0.5, 0.25, 0.25],
            [
                qml.PauliX(0) @ qml.PauliX(1) @ qml.PauliX(3) @ qml.PauliZ(2),
                qml.PauliX(0) @ qml.PauliX(1) @ qml.PauliZ(2),
                qml.PauliZ(0) @ qml.PauliX(3) @ qml.PauliZ(2),
                qml.PauliZ(0) @ qml.PauliZ(2),
            ],
        ),
    ),
    (
        qml.Hamiltonian([2, 2], [qml.PauliZ(1.2), qml.PauliY("c")]),
        qml.Hamiltonian([1, 1], [qml.PauliX("b"), qml.Hermitian(np.array([[1, 0], [0, -1]]), 0)]),
        qml.Hamiltonian(
            [2, 2, 2, 2],
            [
                qml.PauliX("b") @ qml.PauliZ(1.2),
                qml.PauliX("b") @ qml.PauliY("c"),
                qml.Hermitian(np.array([[1, 0], [0, -1]]), 0) @ qml.PauliZ(1.2),
                qml.Hermitian(np.array([[1, 0], [0, -1]]), 0) @ qml.PauliY("c"),
            ],
        ),
    ),
    (
        qml.Hamiltonian([1, 1], [qml.PauliX(0), qml.PauliZ(1)]),
        qml.PauliX(2),
        qml.Hamiltonian([1, 1], [qml.PauliX(2) @ qml.PauliX(0), qml.PauliX(2) @ qml.PauliZ(1)]),
    ),
    # Case where arguments coeffs and ops to the Hamiltonian are iterables other than lists
    (
        qml.Hamiltonian(np.array([0.5, 0.5]), np.array([qml.PauliZ(2), qml.PauliZ(3)])),
        qml.Hamiltonian((1, 1), (qml.PauliX(0), qml.PauliZ(1))),
        qml.Hamiltonian(
            (0.5, 0.5, 0.5, 0.5),
            np.array(
                [
                    qml.PauliX(0) @ qml.PauliZ(2),
                    qml.PauliX(0) @ qml.PauliZ(3),
                    qml.PauliZ(1) @ qml.PauliZ(2),
                    qml.PauliZ(1) @ qml.PauliZ(3),
                ]
            ),
        ),
    ),
]

big_hamiltonian_coeffs = np.array(
    [
        -0.04207898,
        0.17771287,
        0.17771287,
        -0.24274281,
        -0.24274281,
        0.17059738,
        0.04475014,
        -0.04475014,
        -0.04475014,
        0.04475014,
        0.12293305,
        0.16768319,
        0.16768319,
        0.12293305,
        0.17627641,
    ]
)

big_hamiltonian_ops = [
    qml.Identity(wires=[0]),
    qml.PauliZ(wires=[0]),
    qml.PauliZ(wires=[1]),
    qml.PauliZ(wires=[2]),
    qml.PauliZ(wires=[3]),
    qml.PauliZ(wires=[0]) @ qml.PauliZ(wires=[1]),
    qml.PauliY(wires=[0]) @ qml.PauliX(wires=[1]) @ qml.PauliX(wires=[2]) @ qml.PauliY(wires=[3]),
    qml.PauliY(wires=[0]) @ qml.PauliY(wires=[1]) @ qml.PauliX(wires=[2]) @ qml.PauliX(wires=[3]),
    qml.PauliX(wires=[0]) @ qml.PauliX(wires=[1]) @ qml.PauliY(wires=[2]) @ qml.PauliY(wires=[3]),
    qml.PauliX(wires=[0]) @ qml.PauliY(wires=[1]) @ qml.PauliY(wires=[2]) @ qml.PauliX(wires=[3]),
    qml.PauliZ(wires=[0]) @ qml.PauliZ(wires=[2]),
    qml.PauliZ(wires=[0]) @ qml.PauliZ(wires=[3]),
    qml.PauliZ(wires=[1]) @ qml.PauliZ(wires=[2]),
    qml.PauliZ(wires=[1]) @ qml.PauliZ(wires=[3]),
    qml.PauliZ(wires=[2]) @ qml.PauliZ(wires=[3]),
]

big_hamiltonian = qml.Hamiltonian(big_hamiltonian_coeffs, big_hamiltonian_ops)

big_hamiltonian_grad = (
    np.array(
        [
            [
                [6.52084595e-18, -2.11464420e-02, -1.16576858e-02],
                [-8.22589330e-18, -5.20597922e-02, -1.85365365e-02],
                [-2.73850768e-17, 1.14202988e-01, -5.45041403e-03],
                [-1.27514307e-17, -1.10465531e-01, 5.19489457e-02],
            ],
            [
                [-2.45428288e-02, 8.38921555e-02, -2.00641818e-17],
                [-2.21085973e-02, 7.39332741e-04, -1.25580654e-17],
                [9.62058625e-03, -1.51398765e-01, 2.02129847e-03],
                [1.10020832e-03, -3.49066271e-01, 2.13669117e-03],
            ],
        ]
    ),
)


def circuit1(param):
    """First Pauli subcircuit"""
    qml.RX(param, wires=0)
    qml.RY(param, wires=0)
    return qml.expval(qml.PauliX(0))


def circuit2(param):
    """Second Pauli subcircuit"""
    qml.RX(param, wires=0)
    qml.RY(param, wires=0)
    return qml.expval(qml.PauliZ(0))


dev = qml.device("default.qubit", wires=2)


class TestHamiltonian:
    """Test the Hamiltonian class"""

    @pytest.mark.parametrize("coeffs, ops", valid_hamiltonians)
    def test_hamiltonian_valid_init(self, coeffs, ops):
        """Tests that the Hamiltonian object is created with
        the correct attributes"""
        H = qml.Hamiltonian(coeffs, ops)
        assert np.allclose(H.terms()[0], coeffs)
        assert H.terms()[1] == list(ops)

    @pytest.mark.parametrize("coeffs, ops", invalid_hamiltonians)
    def test_hamiltonian_invalid_init_exception(self, coeffs, ops):
        """Tests that an exception is raised when giving an invalid
        combination of coefficients and ops"""
        with pytest.raises(ValueError, match="number of coefficients and operators does not match"):
            H = qml.Hamiltonian(coeffs, ops)

    @pytest.mark.parametrize(
        "obs", [[qml.PauliX(0), qml.CNOT(wires=[0, 1])], [qml.PauliZ, qml.PauliZ(0)]]
    )
    def test_hamiltonian_invalid_observables(self, obs):
        """Tests that an exception is raised when
        a complex Hamiltonian is given"""
        coeffs = [0.1, 0.2]

        with pytest.raises(ValueError, match="observables are not valid"):
            qml.Hamiltonian(coeffs, obs)

    @pytest.mark.parametrize("coeffs, ops", valid_hamiltonians)
    def test_hamiltonian_wires(self, coeffs, ops):
        """Tests that the Hamiltonian object has correct wires."""
        H = qml.Hamiltonian(coeffs, ops)
        assert set(H.wires) == set([w for op in H.ops for w in op.wires])

    def test_label(self):
        """Tests the label method of Hamiltonian when <=3 coefficients."""
        H = qml.Hamiltonian((-0.8,), (qml.PauliZ(0),))
        assert H.label() == "𝓗"
        assert H.label(decimals=2) == "𝓗\n(-0.80)"

    def test_label_many_coefficients(self):
        """Tests the label method of Hamiltonian when >3 coefficients."""
        H = (
            0.1 * qml.PauliX(0)
            + 0.1 * qml.PauliY(1)
            + 0.3 * qml.PauliZ(0) @ qml.PauliX(1)
            + 0.4 * qml.PauliX(3)
        )
        assert H.label() == "𝓗"
        assert H.label(decimals=2) == "𝓗"

    @pytest.mark.parametrize("terms, string", zip(valid_hamiltonians, valid_hamiltonians_str))
    def test_hamiltonian_str(self, terms, string):
        """Tests that the __str__ function for printing is correct"""
        H = qml.Hamiltonian(*terms)
        assert H.__str__() == string

    @patch("builtins.print")
    def test_small_hamiltonian_ipython_display(self, mock_print):
        """Test that the ipython_dipslay method prints __str__."""
        H = 1.0 * qml.PauliX(0)
        H._ipython_display_()
        mock_print.assert_called_with(str(H))

    @patch("builtins.print")
    def test_big_hamiltonian_ipython_display(self, mock_print):
        """Test that the ipython_display method prints __repr__ when H has more than 15 terms."""
        H = qml.Hamiltonian([1] * 16, [qml.PauliX(i) for i in range(16)])
        H._ipython_display_()
        mock_print.assert_called_with(repr(H))

    @pytest.mark.parametrize("terms, string", zip(valid_hamiltonians, valid_hamiltonians_repr))
    def test_hamiltonian_repr(self, terms, string):
        """Tests that the __repr__ function for printing is correct"""
        H = qml.Hamiltonian(*terms)
        assert H.__repr__() == string

    def test_hamiltonian_name(self):
        """Tests the name property of the Hamiltonian class"""
        H = qml.Hamiltonian([], [])
        assert H.name == "Hamiltonian"

    @pytest.mark.parametrize(("old_H", "new_H"), simplify_hamiltonians)
    def test_simplify(self, old_H, new_H):
        """Tests the simplify method"""
        old_H.simplify()
        assert old_H.compare(new_H)

    def test_simplify_while_queueing(self):
        """Tests that simplifying a Hamiltonian in a tape context
        queues the simplified Hamiltonian."""

        with qml.queuing.AnnotatedQueue() as q:
            a = qml.PauliX(wires=0)
            b = qml.PauliY(wires=1)
            c = qml.Identity(wires=2)
            d = b @ c
            H = qml.Hamiltonian([1.0, 2.0], [a, d])
            H.simplify()

        # check that H is simplified
        assert H.ops == [a, b]
        # check that the simplified Hamiltonian is in the queue
        assert q.get_info(H) is not None

    def test_data(self):
        """Tests the obs_data method"""

        H = qml.Hamiltonian(
            [1, 1, 0.5],
            [qml.PauliZ(0), qml.PauliZ(0) @ qml.PauliX(1), qml.PauliX(2) @ qml.Identity(1)],
        )
        data = H._obs_data()

        assert data == {
            (1, frozenset([("PauliZ", qml.wires.Wires(0), ())])),
            (
                1,
                frozenset([("PauliZ", qml.wires.Wires(0), ()), ("PauliX", qml.wires.Wires(1), ())]),
            ),
            (0.5, frozenset([("PauliX", qml.wires.Wires(2), ())])),
        }

    def test_hamiltonian_equal_error(self):
        """Tests that the correct error is raised when compare() is called on invalid type"""

        H = qml.Hamiltonian([1], [qml.PauliZ(0)])
        with pytest.raises(
            ValueError,
            match=r"Can only compare a Hamiltonian, and a Hamiltonian/Observable/Tensor.",
        ):
            H.compare([[1, 0], [0, -1]])

    @pytest.mark.parametrize(("H1", "H2", "res"), equal_hamiltonians)
    def test_hamiltonian_equal(self, H1, H2, res):
        """Tests that equality can be checked between Hamiltonians"""
        assert H1.compare(H2) == res

    @pytest.mark.parametrize(("H1", "H2", "H"), add_hamiltonians)
    def test_hamiltonian_add(self, H1, H2, H):
        """Tests that Hamiltonians are added correctly"""
        assert H.compare(H1 + H2)

    @pytest.mark.parametrize("H", add_zero_hamiltonians)
    def test_hamiltonian_add_zero(self, H):
        """Tests that Hamiltonians can be added to zero"""
        assert H.compare(H + 0)
        assert H.compare(0 + H)
        assert H.compare(H + 0.0)
        assert H.compare(0.0 + H)
        assert H.compare(H + 0e1)
        assert H.compare(0e1 + H)

    @pytest.mark.parametrize(("coeff", "H", "res"), mul_hamiltonians)
    def test_hamiltonian_mul(self, coeff, H, res):
        """Tests that scalars and Hamiltonians are multiplied correctly"""
        assert res.compare(coeff * H)
        assert res.compare(H * coeff)

    def test_hamiltonian_mul_coeff_cast(self):
        """Test that the coefficients are correct when the type of the existing
        and the new coefficients differ."""
        h = 0.5 * (qml.PauliX(0) @ qml.PauliX(0) + qml.PauliY(0) @ qml.PauliY(1))
        assert np.all(h.coeffs == np.array([0.5, 0.5]))

    @pytest.mark.parametrize(("H1", "H2", "H"), sub_hamiltonians)
    def test_hamiltonian_sub(self, H1, H2, H):
        """Tests that Hamiltonians are subtracted correctly"""
        assert H.compare(H1 - H2)

    @pytest.mark.parametrize(("H1", "H2", "H"), matmul_hamiltonians)
    def test_hamiltonian_matmul(self, H1, H2, H):
        """Tests that Hamiltonians are tensored correctly"""
        assert H.compare(H1 @ H2)

    @pytest.mark.parametrize(("H1", "H2", "H"), rmatmul_hamiltonians)
    def test_hamiltonian_matmul(self, H1, H2, H):
        """Tests that Hamiltonians are tensored correctly when using __rmatmul__"""
        assert H.compare(H1.__rmatmul__(H2))

    def test_hamiltonian_same_wires(self):
        """Test if a ValueError is raised when multiplication between Hamiltonians acting on the
        same wires is attempted"""
        h1 = qml.Hamiltonian([1, 1], [qml.PauliZ(0), qml.PauliZ(1)])

        with pytest.raises(ValueError, match="Hamiltonians can only be multiplied together if"):
            h1 @ h1

    @pytest.mark.parametrize(("H1", "H2", "H"), add_hamiltonians)
    def test_hamiltonian_iadd(self, H1, H2, H):
        """Tests that Hamiltonians are added inline correctly"""
        H1 += H2
        assert H.compare(H1)
        assert H.wires == H1.wires

    @pytest.mark.parametrize(("H1", "H2"), iadd_zero_hamiltonians)
    def test_hamiltonian_iadd_zero(self, H1, H2):
        """Tests in-place addition between Hamiltonians and zero"""
        H1 += 0
        assert H1.compare(H2)
        H1 += 0.0
        assert H1.compare(H2)
        H1 += 0e1
        assert H1.compare(H2)

    @pytest.mark.parametrize(("coeff", "H", "res"), mul_hamiltonians)
    def test_hamiltonian_imul(self, coeff, H, res):
        """Tests that scalars and Hamiltonians are multiplied inline correctly"""
        H *= coeff
        assert res.compare(H)

    @pytest.mark.parametrize(("H1", "H2", "H"), sub_hamiltonians)
    def test_hamiltonian_isub(self, H1, H2, H):
        """Tests that Hamiltonians are subtracted inline correctly"""
        H1 -= H2
        assert H.compare(H1)
        assert H.wires == H1.wires

    def test_arithmetic_errors(self):
        """Tests that the arithmetic operations thrown the correct errors"""
        H = qml.Hamiltonian([1], [qml.PauliZ(0)])
        A = [[1, 0], [0, -1]]
        with pytest.raises(ValueError, match="Cannot tensor product Hamiltonian"):
            H @ A
        with pytest.raises(ValueError, match="Cannot tensor product Hamiltonian"):
            H.__rmatmul__(A)
        with pytest.raises(ValueError, match="Cannot add Hamiltonian"):
            H + A
        with pytest.raises(ValueError, match="Cannot multiply Hamiltonian"):
            H * A
        with pytest.raises(ValueError, match="Cannot subtract"):
            H - A
        with pytest.raises(ValueError, match="Cannot add Hamiltonian"):
            H += A
        with pytest.raises(ValueError, match="Cannot multiply Hamiltonian"):
            H *= A
        with pytest.raises(ValueError, match="Cannot subtract"):
            H -= A

    def test_hamiltonian_queue_outside(self):
        """Tests that Hamiltonian are queued correctly when components are defined outside the recording context."""

        queue = [
            qml.Hadamard(wires=1),
            qml.PauliX(wires=0),
            qml.Hamiltonian(
                [1, 3, 1], [qml.PauliX(1), qml.PauliZ(0) @ qml.PauliZ(2), qml.PauliZ(1)]
            ),
        ]

        H = qml.PauliX(1) + 3 * qml.PauliZ(0) @ qml.PauliZ(2) + qml.PauliZ(1)

        with qml.queuing.AnnotatedQueue() as q:
            qml.Hadamard(wires=1)
            qml.PauliX(wires=0)
            qml.expval(H)

        assert len(q.queue) == 3
        assert isinstance(q.queue[0], qml.Hadamard)
        assert isinstance(q.queue[1], qml.PauliX)
        assert isinstance(q.queue[2], qml.measurements.MeasurementProcess)
        assert H.compare(q.queue[2].obs)

    def test_hamiltonian_queue_inside(self):
        """Tests that Hamiltonian are queued correctly when components are instantiated inside the recording context."""

<<<<<<< HEAD
        with qml.queuing.AnnotatedQueue() as q:
            m = qml.expval(
=======
        queue = [
            qml.Hadamard(wires=1),
            qml.PauliX(wires=0),
            qml.PauliX(1),
            qml.PauliZ(0),
            qml.PauliZ(2),
            qml.PauliZ(0) @ qml.PauliZ(2),
            qml.PauliZ(1),
            qml.Hamiltonian(
                [1, 3, 1], [qml.PauliX(1), qml.PauliZ(0) @ qml.PauliZ(2), qml.PauliZ(1)]
            ),
        ]

        with qml.queuing.AnnotatedQueue() as q:
            qml.Hadamard(wires=1)
            qml.PauliX(wires=0)
            qml.expval(
>>>>>>> 3adb385b
                qml.Hamiltonian(
                    [1, 3, 1], [qml.PauliX(1), qml.PauliZ(0) @ qml.PauliZ(2), qml.PauliZ(1)]
                )
            )

<<<<<<< HEAD
        assert len(q.queue) == 1
        assert q.queue[0] is m
=======
        assert np.all([q1.compare(q2) for q1, q2 in zip(q.queue, queue)])
>>>>>>> 3adb385b

    def test_terms(self):
        """Tests that the terms representation is returned correctly."""
        coeffs = pnp.array([1.0, 2.0], requires_grad=True)
        ops = [qml.PauliX(0), qml.PauliZ(1)]
        h = qml.Hamiltonian(coeffs, ops)
        c, o = h.terms()
        assert isinstance(c, Iterable)
        assert isinstance(o, list)
        assert all(isinstance(item, np.ndarray) for item in c)
        assert all(item.requires_grad for item in c)
        assert all(isinstance(item, qml.operation.Operator) for item in o)

    def test_hamiltonian_no_empty_wire_list_error(self):
        """Test that empty Hamiltonian does not raise an empty wire error."""
        hamiltonian = qml.Hamiltonian([], [])
        assert isinstance(hamiltonian, qml.Hamiltonian)

    def test_map_wires(self):
        """Test the map_wires method."""
        coeffs = pnp.array([1.0, 2.0, -3.0], requires_grad=True)
        ops = [qml.PauliX(0), qml.PauliZ(1), qml.PauliY(2)]
        h = qml.Hamiltonian(coeffs, ops)
        wire_map = {0: 10, 1: 11, 2: 12}
        mapped_h = h.map_wires(wire_map=wire_map)
        final_obs = [qml.PauliX(10), qml.PauliZ(11), qml.PauliY(12)]
        assert h is not mapped_h
        assert h.wires == Wires([0, 1, 2])
        assert mapped_h.wires == Wires([10, 11, 12])
        for obs1, obs2 in zip(mapped_h.ops, final_obs):
            assert qml.equal(obs1, obs2)
        for coeff1, coeff2 in zip(mapped_h.coeffs, h.coeffs):
            assert coeff1 == coeff2

    def test_hermitian_tensor_prod(self):
        """Test that the tensor product of a Hamiltonian with Hermitian observable works."""
        tensor = qml.PauliX(0) @ qml.PauliX(1)
        herm = qml.Hermitian([[1, 0], [0, 1]], wires=4)

        ham = qml.Hamiltonian([1.0, 1.0], [tensor, qml.PauliX(2)]) @ qml.Hamiltonian([1.0], [herm])
        assert isinstance(ham, qml.Hamiltonian)


class TestHamiltonianCoefficients:
    """Test the creation of a Hamiltonian"""

    @pytest.mark.parametrize("coeffs", [el[0] for el in COEFFS_PARAM_INTERFACE])
    def test_creation_different_coeff_types(self, coeffs):
        """Check that Hamiltonian's coefficients and data attributes are set correctly."""
        H = qml.Hamiltonian(coeffs, [qml.PauliX(0), qml.PauliZ(0)])
        assert np.allclose(coeffs, H.coeffs)
        assert np.allclose([coeffs[i] for i in range(qml.math.shape(coeffs)[0])], H.data)

    @pytest.mark.parametrize("coeffs", [el[0] for el in COEFFS_PARAM_INTERFACE])
    def test_simplify(self, coeffs):
        """Test that simplify works with different coefficient types."""
        H1 = qml.Hamiltonian(coeffs, [qml.PauliX(0), qml.PauliZ(1)])
        H2 = qml.Hamiltonian(coeffs, [qml.PauliX(0), qml.Identity(0) @ qml.PauliZ(1)])
        H2.simplify()
        assert H1.compare(H2)
        assert H1.data == H2.data


class TestHamiltonianArithmeticTF:
    """Tests creation of Hamiltonians using arithmetic
    operations with TensorFlow tensor coefficients."""

    @pytest.mark.tf
    def test_hamiltonian_equal(self):
        """Tests equality"""
        import tensorflow as tf

        coeffs = tf.Variable([0.5, -1.6])
        obs = [qml.PauliX(0), qml.PauliY(1)]
        H1 = qml.Hamiltonian(coeffs, obs)

        coeffs2 = tf.Variable([-1.6, 0.5])
        obs2 = [qml.PauliY(1), qml.PauliX(0)]
        H2 = qml.Hamiltonian(coeffs2, obs2)

        assert H1.compare(H2)

    @pytest.mark.tf
    def test_hamiltonian_add(self):
        """Tests that Hamiltonians are added correctly"""
        import tensorflow as tf

        coeffs = tf.Variable([0.5, -1.6])
        obs = [qml.PauliX(0), qml.PauliY(1)]
        H1 = qml.Hamiltonian(coeffs, obs)

        coeffs2 = tf.Variable([0.5, -0.4])
        H2 = qml.Hamiltonian(coeffs2, obs)

        coeffs_expected = tf.Variable([1.0, -2.0])
        H = qml.Hamiltonian(coeffs_expected, obs)

        assert H.compare(H1 + H2)

        H1 += H2
        assert H.compare(H1)

    @pytest.mark.tf
    def test_hamiltonian_sub(self):
        """Tests that Hamiltonians are subtracted correctly"""
        import tensorflow as tf

        coeffs = tf.Variable([1.0, -2.0])
        obs = [qml.PauliX(0), qml.PauliY(1)]
        H1 = qml.Hamiltonian(coeffs, obs)

        coeffs2 = tf.Variable([0.5, -0.4])
        H2 = qml.Hamiltonian(coeffs2, obs)

        coeffs_expected = tf.Variable([0.5, -1.6])
        H = qml.Hamiltonian(coeffs_expected, obs)

        assert H.compare(H1 - H2)

        H1 -= H2
        assert H.compare(H1)

    @pytest.mark.tf
    def test_hamiltonian_matmul(self):
        """Tests that Hamiltonians are tensored correctly"""
        import tensorflow as tf

        coeffs = tf.Variable([1.0, 2.0])
        obs = [qml.PauliX(0), qml.PauliY(1)]
        H1 = qml.Hamiltonian(coeffs, obs)

        coeffs2 = tf.Variable([-1.0, -2.0])
        obs2 = [qml.PauliX(2), qml.PauliY(3)]
        H2 = qml.Hamiltonian(coeffs2, obs2)

        coeffs_expected = tf.Variable([-4.0, -2.0, -2.0, -1.0])
        obs_expected = [
            qml.PauliY(1) @ qml.PauliY(3),
            qml.PauliX(0) @ qml.PauliY(3),
            qml.PauliX(2) @ qml.PauliY(1),
            qml.PauliX(0) @ qml.PauliX(2),
        ]
        H = qml.Hamiltonian(coeffs_expected, obs_expected)

        assert H.compare(H1 @ H2)


class TestHamiltonianArithmeticTorch:
    """Tests creation of Hamiltonians using arithmetic
    operations with torch tensor coefficients."""

    @pytest.mark.torch
    def test_hamiltonian_equal(self):
        """Tests equality"""
        import torch

        coeffs = torch.tensor([0.5, -1.6])
        obs = [qml.PauliX(0), qml.PauliY(1)]
        H1 = qml.Hamiltonian(coeffs, obs)

        coeffs2 = torch.tensor([-1.6, 0.5])
        obs2 = [qml.PauliY(1), qml.PauliX(0)]
        H2 = qml.Hamiltonian(coeffs2, obs2)

        assert H1.compare(H2)

    @pytest.mark.torch
    def test_hamiltonian_add(self):
        """Tests that Hamiltonians are added correctly"""
        import torch

        coeffs = torch.tensor([0.5, -1.6])
        obs = [qml.PauliX(0), qml.PauliY(1)]
        H1 = qml.Hamiltonian(coeffs, obs)

        coeffs2 = torch.tensor([0.5, -0.4])
        H2 = qml.Hamiltonian(coeffs2, obs)

        coeffs_expected = torch.tensor([1.0, -2.0])
        H = qml.Hamiltonian(coeffs_expected, obs)

        assert H.compare(H1 + H2)

        H1 += H2
        assert H.compare(H1)

    @pytest.mark.torch
    def test_hamiltonian_sub(self):
        """Tests that Hamiltonians are subtracted correctly"""
        import torch

        coeffs = torch.tensor([1.0, -2.0])
        obs = [qml.PauliX(0), qml.PauliY(1)]
        H1 = qml.Hamiltonian(coeffs, obs)

        coeffs2 = torch.tensor([0.5, -0.4])
        H2 = qml.Hamiltonian(coeffs2, obs)

        coeffs_expected = torch.tensor([0.5, -1.6])
        H = qml.Hamiltonian(coeffs_expected, obs)

        assert H.compare(H1 - H2)

        H1 -= H2
        assert H.compare(H1)

    @pytest.mark.torch
    def test_hamiltonian_matmul(self):
        """Tests that Hamiltonians are tensored correctly"""
        import torch

        coeffs = torch.tensor([1.0, 2.0])
        obs = [qml.PauliX(0), qml.PauliY(1)]
        H1 = qml.Hamiltonian(coeffs, obs)

        coeffs2 = torch.tensor([-1.0, -2.0])
        obs2 = [qml.PauliX(2), qml.PauliY(3)]
        H2 = qml.Hamiltonian(coeffs2, obs2)

        coeffs_expected = torch.tensor([-4.0, -2.0, -2.0, -1.0])
        obs_expected = [
            qml.PauliY(1) @ qml.PauliY(3),
            qml.PauliX(0) @ qml.PauliY(3),
            qml.PauliX(2) @ qml.PauliY(1),
            qml.PauliX(0) @ qml.PauliX(2),
        ]
        H = qml.Hamiltonian(coeffs_expected, obs_expected)

        assert H.compare(H1 @ H2)


class TestHamiltonianArithmeticAutograd:
    """Tests creation of Hamiltonians using arithmetic
    operations with autograd tensor coefficients."""

    @pytest.mark.autograd
    def test_hamiltonian_equal(self):
        """Tests equality"""
        coeffs = pnp.array([0.5, -1.6])
        obs = [qml.PauliX(0), qml.PauliY(1)]
        H1 = qml.Hamiltonian(coeffs, obs)

        coeffs2 = pnp.array([-1.6, 0.5])
        obs2 = [qml.PauliY(1), qml.PauliX(0)]
        H2 = qml.Hamiltonian(coeffs2, obs2)

        assert H1.compare(H2)

    @pytest.mark.autograd
    def test_hamiltonian_add(self):
        """Tests that Hamiltonians are added correctly"""
        coeffs = pnp.array([0.5, -1.6])
        obs = [qml.PauliX(0), qml.PauliY(1)]
        H1 = qml.Hamiltonian(coeffs, obs)

        coeffs2 = pnp.array([0.5, -0.4])
        H2 = qml.Hamiltonian(coeffs2, obs)

        coeffs_expected = pnp.array([1.0, -2.0])
        H = qml.Hamiltonian(coeffs_expected, obs)

        assert H.compare(H1 + H2)

        H1 += H2
        assert H.compare(H1)

    @pytest.mark.autograd
    def test_hamiltonian_sub(self):
        """Tests that Hamiltonians are subtracted correctly"""
        coeffs = pnp.array([1.0, -2.0])
        obs = [qml.PauliX(0), qml.PauliY(1)]
        H1 = qml.Hamiltonian(coeffs, obs)

        coeffs2 = pnp.array([0.5, -0.4])
        H2 = qml.Hamiltonian(coeffs2, obs)

        coeffs_expected = pnp.array([0.5, -1.6])
        H = qml.Hamiltonian(coeffs_expected, obs)

        assert H.compare(H1 - H2)

        H1 -= H2
        assert H.compare(H1)

    @pytest.mark.autograd
    def test_hamiltonian_matmul(self):
        """Tests that Hamiltonians are tensored correctly"""
        coeffs = pnp.array([1.0, 2.0])
        obs = [qml.PauliX(0), qml.PauliY(1)]
        H1 = qml.Hamiltonian(coeffs, obs)

        coeffs2 = pnp.array([-1.0, -2.0])
        obs2 = [qml.PauliX(2), qml.PauliY(3)]
        H2 = qml.Hamiltonian(coeffs2, obs2)

        coeffs_expected = pnp.array([-4.0, -2.0, -2.0, -1.0])
        obs_expected = [
            qml.PauliY(1) @ qml.PauliY(3),
            qml.PauliX(0) @ qml.PauliY(3),
            qml.PauliX(2) @ qml.PauliY(1),
            qml.PauliX(0) @ qml.PauliX(2),
        ]
        H = qml.Hamiltonian(coeffs_expected, obs_expected)

        assert H.compare(H1 @ H2)


class TestHamiltonianArithmeticJax:
    """Tests creation of Hamiltonians using arithmetic
    operations with jax tensor coefficients."""

    @pytest.mark.jax
    def test_hamiltonian_equal(self):
        """Tests equality"""
        from jax import numpy as jnp

        coeffs = jnp.array([0.5, -1.6])
        obs = [qml.PauliX(0), qml.PauliY(1)]
        H1 = qml.Hamiltonian(coeffs, obs)

        coeffs2 = jnp.array([-1.6, 0.5])
        obs2 = [qml.PauliY(1), qml.PauliX(0)]
        H2 = qml.Hamiltonian(coeffs2, obs2)

        assert H1.compare(H2)

    @pytest.mark.jax
    def test_hamiltonian_add(self):
        """Tests that Hamiltonians are added correctly"""
        from jax import numpy as jnp

        coeffs = jnp.array([0.5, -1.6])
        obs = [qml.PauliX(0), qml.PauliY(1)]
        H1 = qml.Hamiltonian(coeffs, obs)

        coeffs2 = jnp.array([0.5, -0.4])
        H2 = qml.Hamiltonian(coeffs2, obs)

        coeffs_expected = jnp.array([1.0, -2.0])
        H = qml.Hamiltonian(coeffs_expected, obs)

        assert H.compare(H1 + H2)

        H1 += H2
        assert H.compare(H1)

    @pytest.mark.jax
    def test_hamiltonian_sub(self):
        """Tests that Hamiltonians are subtracted correctly"""
        from jax import numpy as jnp

        coeffs = jnp.array([1.0, -2.0])
        obs = [qml.PauliX(0), qml.PauliY(1)]
        H1 = qml.Hamiltonian(coeffs, obs)

        coeffs2 = jnp.array([0.5, -0.4])
        H2 = qml.Hamiltonian(coeffs2, obs)

        coeffs_expected = jnp.array([0.5, -1.6])
        H = qml.Hamiltonian(coeffs_expected, obs)

        assert H.compare(H1 - H2)

        H1 -= H2
        assert H.compare(H1)

    @pytest.mark.jax
    def test_hamiltonian_matmul(self):
        """Tests that Hamiltonians are tensored correctly"""
        from jax import numpy as jnp

        coeffs = jnp.array([1.0, 2.0])
        obs = [qml.PauliX(0), qml.PauliY(1)]
        H1 = qml.Hamiltonian(coeffs, obs)

        coeffs2 = jnp.array([-1.0, -2.0])
        obs2 = [qml.PauliX(2), qml.PauliY(3)]
        H2 = qml.Hamiltonian(coeffs2, obs2)

        coeffs_expected = jnp.array([-4.0, -2.0, -2.0, -1.0])
        obs_expected = [
            qml.PauliY(1) @ qml.PauliY(3),
            qml.PauliX(0) @ qml.PauliY(3),
            qml.PauliX(2) @ qml.PauliY(1),
            qml.PauliX(0) @ qml.PauliX(2),
        ]
        H = qml.Hamiltonian(coeffs_expected, obs_expected)

        assert H.compare(H1 @ H2)


class TestGrouping:
    """Tests for the grouping functionality"""

    def test_grouping_is_correct_kwarg(self):
        """Basic test checking that grouping with a kwarg works as expected"""
        a = qml.PauliX(0)
        b = qml.PauliX(1)
        c = qml.PauliZ(0)
        obs = [a, b, c]
        coeffs = [1.0, 2.0, 3.0]

        H = qml.Hamiltonian(coeffs, obs, grouping_type="qwc")
        assert H.grouping_indices == [[0, 1], [2]]

    def test_grouping_is_correct_compute_grouping(self):
        """Basic test checking that grouping with compute_grouping works as expected"""
        a = qml.PauliX(0)
        b = qml.PauliX(1)
        c = qml.PauliZ(0)
        obs = [a, b, c]
        coeffs = [1.0, 2.0, 3.0]

        H = qml.Hamiltonian(coeffs, obs, grouping_type="qwc")
        H.compute_grouping()
        assert H.grouping_indices == [[0, 1], [2]]

    def test_set_grouping(self):
        """Test that we can set grouping indices."""
        H = qml.Hamiltonian([1.0, 2.0, 3.0], [qml.PauliX(0), qml.PauliX(1), qml.PauliZ(0)])
        H.grouping_indices = [[0, 1], [2]]

        assert H.grouping_indices == [[0, 1], [2]]

    def test_set_grouping_error(self):
        """Test that grouping indices are validated."""
        H = qml.Hamiltonian([1.0, 2.0, 3.0], [qml.PauliX(0), qml.PauliX(1), qml.PauliZ(0)])

        with pytest.raises(ValueError, match="The grouped index value"):
            H.grouping_indices = [[3, 1], [2]]

        with pytest.raises(ValueError, match="The grouped index value"):
            H.grouping_indices = "a"

    def test_grouping_for_non_groupable_hamiltonians(self):
        """Test that grouping is computed correctly, even if no observables commute"""
        a = qml.PauliX(0)
        b = qml.PauliY(0)
        c = qml.PauliZ(0)
        obs = [a, b, c]
        coeffs = [1.0, 2.0, 3.0]

        H = qml.Hamiltonian(coeffs, obs, grouping_type="qwc")
        assert H.grouping_indices == [[0], [1], [2]]

    def test_grouping_is_reset_when_simplifying(self):
        """Tests that calling simplify() resets the grouping"""
        obs = [qml.PauliX(0), qml.PauliX(1), qml.PauliZ(0)]
        coeffs = [1.0, 2.0, 3.0]

        H = qml.Hamiltonian(coeffs, obs, grouping_type="qwc")
        assert H.grouping_indices is not None

        H.simplify()
        assert H.grouping_indices is None

    def test_grouping_does_not_alter_queue(self):
        """Tests that grouping is invisible to the queue."""
        a = qml.PauliX(0)
        b = qml.PauliX(1)
        c = qml.PauliZ(0)
        obs = [a, b, c]
        coeffs = [1.0, 2.0, 3.0]

        with qml.queuing.AnnotatedQueue() as q:
            H = qml.Hamiltonian(coeffs, obs, grouping_type="qwc")

        assert q.queue == [H]

    def test_grouping_method_can_be_set(self):
        r"""Tests that the grouping method can be controlled by kwargs.
        This is done by changing from default to 'rlf' and checking the result."""
        a = qml.PauliX(0)
        b = qml.PauliX(1)
        c = qml.PauliZ(0)
        obs = [a, b, c]
        coeffs = [1.0, 2.0, 3.0]

        # compute grouping during construction
        H2 = qml.Hamiltonian(coeffs, obs, grouping_type="qwc", method="lf")
        assert H2.grouping_indices == [[2, 1], [0]]

        # compute grouping separately
        H3 = qml.Hamiltonian(coeffs, obs, grouping_type=None)
        H3.compute_grouping(method="lf")
        assert H3.grouping_indices == [[2, 1], [0]]


class TestHamiltonianEvaluation:
    """Test the usage of a Hamiltonian as an observable"""

    @pytest.mark.parametrize("coeffs, param, interface", COEFFS_PARAM_INTERFACE)
    def test_vqe_forward_different_coeff_types(self, coeffs, param, interface):
        """Check that manually splitting a Hamiltonian expectation has the same
        result as passing the Hamiltonian as an observable"""
        dev = qml.device("default.qubit", wires=2)
        H = qml.Hamiltonian(coeffs, [qml.PauliX(0), qml.PauliZ(0)])

        @qml.qnode(dev, interface=interface)
        def circuit():
            qml.RX(param, wires=0)
            qml.RY(param, wires=0)
            return qml.expval(H)

        @qml.qnode(dev, interface=interface)
        def circuit1():
            qml.RX(param, wires=0)
            qml.RY(param, wires=0)
            return qml.expval(qml.PauliX(0))

        @qml.qnode(dev, interface=interface)
        def circuit2():
            qml.RX(param, wires=0)
            qml.RY(param, wires=0)
            return qml.expval(qml.PauliZ(0))

        res = circuit()
        res_expected = coeffs[0] * circuit1() + coeffs[1] * circuit2()
        assert np.isclose(res, res_expected)

    def test_simplify_reduces_tape_parameters(self):
        """Test that simplifying a Hamiltonian reduces the number of parameters on a tape"""
        dev = qml.device("default.qubit", wires=2)

        @qml.qnode(dev)
        def circuit():
            qml.RY(0.1, wires=0)
            return qml.expval(
                qml.Hamiltonian([1.0, 2.0], [qml.PauliX(1), qml.PauliX(1)], simplify=True)
            )

        circuit()
        pars = circuit.qtape.get_parameters(trainable_only=False)
        # simplify worked and added 1. and 2.
        assert pars == [0.1, 3.0]


class TestHamiltonianDifferentiation:
    """Test that the Hamiltonian coefficients are differentiable"""

    @pytest.mark.parametrize("simplify", [True, False])
    @pytest.mark.parametrize("group", [None, "qwc"])
    def test_trainable_coeffs_paramshift(self, simplify, group):
        """Test the parameter-shift method by comparing the differentiation of linearly combined subcircuits
        with the differentiation of a Hamiltonian expectation"""
        coeffs = pnp.array([-0.05, 0.17], requires_grad=True)
        param = pnp.array(1.7, requires_grad=True)

        # differentiating a circuit with measurement expval(H)
        @qml.qnode(dev, diff_method="parameter-shift")
        def circuit(coeffs, param):
            qml.RX(param, wires=0)
            qml.RY(param, wires=0)
            return qml.expval(
                qml.Hamiltonian(
                    coeffs,
                    [qml.PauliX(0), qml.PauliZ(0)],
                    simplify=simplify,
                    grouping_type=group,
                )
            )

        grad_fn = qml.grad(circuit)
        grad = grad_fn(coeffs, param)

        # differentiating a cost that combines circuits with
        # measurements expval(Pauli)
        half1 = qml.QNode(circuit1, dev, diff_method="parameter-shift")
        half2 = qml.QNode(circuit2, dev, diff_method="parameter-shift")

        def combine(coeffs, param):
            return coeffs[0] * half1(param) + coeffs[1] * half2(param)

        grad_fn_expected = qml.grad(combine)
        grad_expected = grad_fn_expected(coeffs, param)

        assert np.allclose(grad[0], grad_expected[0])
        assert np.allclose(grad[1], grad_expected[1])

    def test_nontrainable_coeffs_paramshift(self):
        """Test the parameter-shift method if the coefficients are explicitly set non-trainable
        by not passing them to the qnode."""
        coeffs = pnp.array([-0.05, 0.17], requires_grad=False)
        param = pnp.array(1.7, requires_grad=True)

        # differentiating a circuit with measurement expval(H)
        @qml.qnode(dev, diff_method="parameter-shift")
        def circuit(param):
            qml.RX(param, wires=0)
            qml.RY(param, wires=0)
            return qml.expval(
                qml.Hamiltonian(
                    coeffs,
                    [qml.PauliX(0), qml.PauliZ(0)],
                )
            )

        grad_fn = qml.grad(circuit)
        grad = grad_fn(param)

        # differentiating a cost that combines circuits with
        # measurements expval(Pauli)
        half1 = qml.QNode(circuit1, dev, diff_method="parameter-shift")
        half2 = qml.QNode(circuit2, dev, diff_method="parameter-shift")

        def combine(param):
            return coeffs[0] * half1(param) + coeffs[1] * half2(param)

        grad_fn_expected = qml.grad(combine)
        grad_expected = grad_fn_expected(param)

        assert np.allclose(grad, grad_expected)

    @pytest.mark.autograd
    @pytest.mark.parametrize("simplify", [True, False])
    @pytest.mark.parametrize("group", [None, "qwc"])
    def test_trainable_coeffs_autograd(self, simplify, group):
        """Test the autograd interface by comparing the differentiation of linearly combined subcircuits
        with the differentiation of a Hamiltonian expectation"""
        coeffs = pnp.array([-0.05, 0.17], requires_grad=True)
        param = pnp.array(1.7, requires_grad=True)

        # differentiating a circuit with measurement expval(H)
        @qml.qnode(dev, interface="autograd")
        def circuit(coeffs, param):
            qml.RX(param, wires=0)
            qml.RY(param, wires=0)
            return qml.expval(
                qml.Hamiltonian(
                    coeffs,
                    [qml.PauliX(0), qml.PauliZ(0)],
                    simplify=simplify,
                    grouping_type=group,
                )
            )

        grad_fn = qml.grad(circuit)
        grad = grad_fn(coeffs, param)

        # differentiating a cost that combines circuits with
        # measurements expval(Pauli)
        half1 = qml.QNode(circuit1, dev, interface="autograd")
        half2 = qml.QNode(circuit2, dev, interface="autograd")

        def combine(coeffs, param):
            return coeffs[0] * half1(param) + coeffs[1] * half2(param)

        grad_fn_expected = qml.grad(combine)
        grad_expected = grad_fn_expected(coeffs, param)

        assert np.allclose(grad[0], grad_expected[0])
        assert np.allclose(grad[1], grad_expected[1])

    @pytest.mark.autograd
    def test_nontrainable_coeffs_autograd(self):
        """Test the autograd interface if the coefficients are explicitly set non-trainable"""
        coeffs = pnp.array([-0.05, 0.17], requires_grad=False)
        param = pnp.array(1.7, requires_grad=True)

        # differentiating a circuit with measurement expval(H)
        @qml.qnode(dev, interface="autograd")
        def circuit(coeffs, param):
            qml.RX(param, wires=0)
            qml.RY(param, wires=0)
            return qml.expval(qml.Hamiltonian(coeffs, [qml.PauliX(0), qml.PauliZ(0)]))

        grad_fn = qml.grad(circuit)
        grad = grad_fn(coeffs, param)

        # differentiating a cost that combines circuits with
        # measurements expval(Pauli)
        half1 = qml.QNode(circuit1, dev, interface="autograd")
        half2 = qml.QNode(circuit2, dev, interface="autograd")

        def combine(coeffs, param):
            return coeffs[0] * half1(param) + coeffs[1] * half2(param)

        grad_fn_expected = qml.grad(combine)
        grad_expected = grad_fn_expected(coeffs, param)

        assert np.allclose(grad, grad_expected)

    @pytest.mark.jax
    @pytest.mark.parametrize("simplify", [True, False])
    @pytest.mark.parametrize("group", [None, "qwc"])
    def test_trainable_coeffs_jax(self, simplify, group):
        """Test the jax interface by comparing the differentiation of linearly combined subcircuits
        with the differentiation of a Hamiltonian expectation"""

        import jax
        import jax.numpy as jnp

        coeffs = jnp.array([-0.05, 0.17])
        param = jnp.array(1.7)

        # differentiating a circuit with measurement expval(H)
        @qml.qnode(dev, interface="jax", diff_method="backprop")
        def circuit(coeffs, param):
            qml.RX(param, wires=0)
            qml.RY(param, wires=0)
            return qml.expval(
                qml.Hamiltonian(
                    coeffs,
                    [qml.PauliX(0), qml.PauliZ(0)],
                    simplify=simplify,
                    grouping_type=group,
                )
            )

        grad_fn = jax.grad(circuit)
        grad = grad_fn(coeffs, param)

        # differentiating a cost that combines circuits with
        # measurements expval(Pauli)
        half1 = qml.QNode(circuit1, dev, interface="jax", diff_method="backprop")
        half2 = qml.QNode(circuit2, dev, interface="jax", diff_method="backprop")

        def combine(coeffs, param):
            return coeffs[0] * half1(param) + coeffs[1] * half2(param)

        grad_fn_expected = jax.grad(combine)
        grad_expected = grad_fn_expected(coeffs, param)

        assert np.allclose(grad[0], grad_expected[0])
        assert np.allclose(grad[1], grad_expected[1])

    @pytest.mark.jax
    def test_nontrainable_coeffs_jax(self):
        """Test the jax interface if the coefficients are explicitly set non-trainable"""

        import jax
        import jax.numpy as jnp

        coeffs = np.array([-0.05, 0.17])
        param = jnp.array(1.7)

        # differentiating a circuit with measurement expval(H)
        @qml.qnode(dev, interface="jax", diff_method="backprop")
        def circuit(coeffs, param):
            qml.RX(param, wires=0)
            qml.RY(param, wires=0)
            return qml.expval(qml.Hamiltonian(coeffs, [qml.PauliX(0), qml.PauliZ(0)]))

        grad_fn = jax.grad(circuit, argnums=(1))
        grad = grad_fn(coeffs, param)

        # differentiating a cost that combines circuits with
        # measurements expval(Pauli)
        half1 = qml.QNode(circuit1, dev, interface="jax", diff_method="backprop")
        half2 = qml.QNode(circuit2, dev, interface="jax", diff_method="backprop")

        def combine(coeffs, param):
            return coeffs[0] * half1(param) + coeffs[1] * half2(param)

        grad_fn_expected = jax.grad(combine, argnums=(1))
        grad_expected = grad_fn_expected(coeffs, param)

        assert np.allclose(grad, grad_expected)

    @pytest.mark.torch
    @pytest.mark.parametrize("simplify", [True, False])
    @pytest.mark.parametrize("group", [None, "qwc"])
    def test_trainable_coeffs_torch(self, simplify, group):
        """Test the torch interface by comparing the differentiation of linearly combined subcircuits
        with the differentiation of a Hamiltonian expectation"""

        import torch

        coeffs = torch.tensor([-0.05, 0.17], requires_grad=True)
        param = torch.tensor(1.7, requires_grad=True)

        # differentiating a circuit with measurement expval(H)
        @qml.qnode(dev, interface="torch", diff_method="backprop")
        def circuit(coeffs, param):
            qml.RX(param, wires=0)
            qml.RY(param, wires=0)
            return qml.expval(
                qml.Hamiltonian(
                    coeffs,
                    [qml.PauliX(0), qml.PauliZ(0)],
                    simplify=simplify,
                    grouping_type=group,
                )
            )

        res = circuit(coeffs, param)
        res.backward()
        grad = (coeffs.grad, param.grad)

        # differentiating a cost that combines circuits with
        # measurements expval(Pauli)

        # we need to create new tensors here
        coeffs2 = torch.tensor([-0.05, 0.17], requires_grad=True)
        param2 = torch.tensor(1.7, requires_grad=True)

        half1 = qml.QNode(circuit1, dev, interface="torch", diff_method="backprop")
        half2 = qml.QNode(circuit2, dev, interface="torch", diff_method="backprop")

        def combine(coeffs, param):
            return coeffs[0] * half1(param) + coeffs[1] * half2(param)

        res_expected = combine(coeffs2, param2)
        res_expected.backward()
        grad_expected = (coeffs2.grad, param2.grad)

        assert np.allclose(grad[0], grad_expected[0])
        assert np.allclose(grad[1], grad_expected[1])

    @pytest.mark.torch
    def test_nontrainable_coeffs_torch(self):
        """Test the torch interface if the coefficients are explicitly set non-trainable"""

        import torch

        coeffs = torch.tensor([-0.05, 0.17], requires_grad=False)
        param = torch.tensor(1.7, requires_grad=True)

        # differentiating a circuit with measurement expval(H)
        @qml.qnode(dev, interface="torch", diff_method="backprop")
        def circuit(coeffs, param):
            qml.RX(param, wires=0)
            qml.RY(param, wires=0)
            return qml.expval(
                qml.Hamiltonian(
                    coeffs,
                    [qml.PauliX(0), qml.PauliZ(0)],
                )
            )

        res = circuit(coeffs, param)
        res.backward()

        # differentiating a cost that combines circuits with
        # measurements expval(Pauli)

        # we need to create new tensors here
        coeffs2 = torch.tensor([-0.05, 0.17], requires_grad=False)
        param2 = torch.tensor(1.7, requires_grad=True)

        half1 = qml.QNode(circuit1, dev, interface="torch", diff_method="backprop")
        half2 = qml.QNode(circuit2, dev, interface="torch", diff_method="backprop")

        def combine(coeffs, param):
            return coeffs[0] * half1(param) + coeffs[1] * half2(param)

        res_expected = combine(coeffs2, param2)
        res_expected.backward()

        assert coeffs.grad is None
        assert np.allclose(param.grad, param2.grad)

    @pytest.mark.tf
    @pytest.mark.parametrize("simplify", [True, False])
    @pytest.mark.parametrize("group", [None, "qwc"])
    def test_trainable_coeffs_tf(self, simplify, group):
        """Test the tf interface by comparing the differentiation of linearly combined subcircuits
        with the differentiation of a Hamiltonian expectation"""

        import tensorflow as tf

        coeffs = tf.Variable([-0.05, 0.17], dtype=tf.double)
        param = tf.Variable(1.7, dtype=tf.double)

        # differentiating a circuit with measurement expval(H)
        @qml.qnode(dev, interface="tf", diff_method="backprop")
        def circuit(coeffs, param):
            qml.RX(param, wires=0)
            qml.RY(param, wires=0)
            return qml.expval(
                qml.Hamiltonian(
                    coeffs,
                    [qml.PauliX(0), qml.PauliZ(0)],
                    simplify=simplify,
                    grouping_type=group,
                )
            )

        with tf.GradientTape() as tape:
            res = circuit(coeffs, param)
        grad = tape.gradient(res, [coeffs, param])

        # differentiating a cost that combines circuits with
        # measurements expval(Pauli)

        # we need to create new tensors here
        coeffs2 = tf.Variable([-0.05, 0.17], dtype=tf.double)
        param2 = tf.Variable(1.7, dtype=tf.double)
        half1 = qml.QNode(circuit1, dev, interface="tf", diff_method="backprop")
        half2 = qml.QNode(circuit2, dev, interface="tf", diff_method="backprop")

        def combine(coeffs, param):
            return coeffs[0] * half1(param) + coeffs[1] * half2(param)

        with tf.GradientTape() as tape2:
            res_expected = combine(coeffs2, param2)
        grad_expected = tape2.gradient(res_expected, [coeffs2, param2])

        assert np.allclose(grad[0], grad_expected[0])
        assert np.allclose(grad[1], grad_expected[1])

    @pytest.mark.tf
    def test_nontrainable_coeffs_tf(self):
        """Test the tf interface if the coefficients are explicitly set non-trainable"""

        import tensorflow as tf

        coeffs = tf.constant([-0.05, 0.17], dtype=tf.double)
        param = tf.Variable(1.7, dtype=tf.double)

        # differentiating a circuit with measurement expval(H)
        @qml.qnode(dev, interface="tf", diff_method="backprop")
        def circuit(coeffs, param):
            qml.RX(param, wires=0)
            qml.RY(param, wires=0)
            return qml.expval(
                qml.Hamiltonian(
                    coeffs,
                    [qml.PauliX(0), qml.PauliZ(0)],
                )
            )

        with tf.GradientTape() as tape:
            res = circuit(coeffs, param)
        grad = tape.gradient(res, [coeffs, param])

        # differentiating a cost that combines circuits with
        # measurements expval(Pauli)

        # we need to create new tensors here
        coeffs2 = tf.constant([-0.05, 0.17], dtype=tf.double)
        param2 = tf.Variable(1.7, dtype=tf.double)
        half1 = qml.QNode(circuit1, dev, interface="tf", diff_method="backprop")
        half2 = qml.QNode(circuit2, dev, interface="tf", diff_method="backprop")

        def combine(coeffs, param):
            return coeffs[0] * half1(param) + coeffs[1] * half2(param)

        with tf.GradientTape() as tape2:
            res_expected = combine(coeffs2, param2)
        grad_expected = tape2.gradient(res_expected, [coeffs2, param2])

        assert grad[0] is None
        assert np.allclose(grad[1], grad_expected[1])

    def test_not_supported_by_adjoint_differentiation(self):
        """Test that error is raised when attempting the adjoint differentiation method."""
        dev = qml.device("default.qubit", wires=2)

        coeffs = pnp.array([-0.05, 0.17], requires_grad=True)
        param = pnp.array(1.7, requires_grad=True)

        @qml.qnode(dev, diff_method="adjoint")
        def circuit(coeffs, param):
            qml.RX(param, wires=0)
            qml.RY(param, wires=0)
            return qml.expval(
                qml.Hamiltonian(
                    coeffs,
                    [qml.PauliX(0), qml.PauliZ(0)],
                )
            )

        grad_fn = qml.grad(circuit)
        with pytest.raises(
            qml.QuantumFunctionError,
            match="Adjoint differentiation method does not support Hamiltonian observables",
        ):
            grad_fn(coeffs, param)<|MERGE_RESOLUTION|>--- conflicted
+++ resolved
@@ -901,39 +901,15 @@
     def test_hamiltonian_queue_inside(self):
         """Tests that Hamiltonian are queued correctly when components are instantiated inside the recording context."""
 
-<<<<<<< HEAD
         with qml.queuing.AnnotatedQueue() as q:
             m = qml.expval(
-=======
-        queue = [
-            qml.Hadamard(wires=1),
-            qml.PauliX(wires=0),
-            qml.PauliX(1),
-            qml.PauliZ(0),
-            qml.PauliZ(2),
-            qml.PauliZ(0) @ qml.PauliZ(2),
-            qml.PauliZ(1),
-            qml.Hamiltonian(
-                [1, 3, 1], [qml.PauliX(1), qml.PauliZ(0) @ qml.PauliZ(2), qml.PauliZ(1)]
-            ),
-        ]
-
-        with qml.queuing.AnnotatedQueue() as q:
-            qml.Hadamard(wires=1)
-            qml.PauliX(wires=0)
-            qml.expval(
->>>>>>> 3adb385b
                 qml.Hamiltonian(
                     [1, 3, 1], [qml.PauliX(1), qml.PauliZ(0) @ qml.PauliZ(2), qml.PauliZ(1)]
                 )
             )
 
-<<<<<<< HEAD
         assert len(q.queue) == 1
         assert q.queue[0] is m
-=======
-        assert np.all([q1.compare(q2) for q1, q2 in zip(q.queue, queue)])
->>>>>>> 3adb385b
 
     def test_terms(self):
         """Tests that the terms representation is returned correctly."""
