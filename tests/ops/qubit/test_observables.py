--- conflicted
+++ resolved
@@ -543,11 +543,7 @@
             eigvals, expected_eigvecs[np.where(expected_eigvals == 1)[0][0]], atol=tol, rtol=0
         )
 
-<<<<<<< HEAD
-    @pytest.mark.parametrize("basis_state", PROJECTOR_EIGVALS_TEST_DATA)
-=======
     @pytest.mark.parametrize("basis_state", BASISSTATEPROJECTOR_EIGVALS_TEST_DATA)
->>>>>>> 7720843a
     def test_projector_diagonalization(self, basis_state):
         """Test that the projector has an empty list of diagonalizing gates."""
         num_wires = len(basis_state)
