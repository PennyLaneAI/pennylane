# Copyright 2018-2021 Xanadu Quantum Technologies Inc.

# Licensed under the Apache License, Version 2.0 (the "License");
# you may not use this file except in compliance with the License.
# You may obtain a copy of the License at

#     http://www.apache.org/licenses/LICENSE-2.0

# Unless required by applicable law or agreed to in writing, software
# distributed under the License is distributed on an "AS IS" BASIS,
# WITHOUT WARRANTIES OR CONDITIONS OF ANY KIND, either express or implied.
# See the License for the specific language governing permissions and
# limitations under the License.
"""
Unit tests for the available qubit state preparation operations.
"""
import itertools as it
import pytest
import numpy as np
from scipy.stats import unitary_group
import pennylane as qml

from pennylane.ops.qubit.attributes import Attribute

# Dummy attribute
new_attribute = Attribute(["PauliX", "PauliY", "PauliZ", "Hadamard", "RZ"])


class TestAttribute:
    """Test addition and inclusion of operations and subclasses in attributes."""

    def test_invalid_input(self):
        """Test that anything that is not a string or Operation throws an error."""
        # Test something that is not an object
        with pytest.raises(TypeError, match="can be checked for attribute inclusion"):
            assert 3 not in new_attribute

        # Test a dummy object that is not an Operation.
        with pytest.raises(TypeError, match="can be checked for attribute inclusion"):
            assert object() not in new_attribute

    def test_string_inclusion(self):
        """Test that we can check inclusion using strings."""
        assert "PauliX" in new_attribute
        assert "RX" not in new_attribute

    def test_operation_class_inclusion(self):
        """Test that we can check inclusion using Operations."""
        assert qml.PauliZ(0) in new_attribute
        assert qml.RX(0.5, wires=0) not in new_attribute

    def test_operation_subclass_inclusion(self):
        """Test that we can check inclusion using subclasses of Operations, whether
        or not anything has been instantiated."""
        assert qml.RZ in new_attribute
        assert qml.RX not in new_attribute

    def test_invalid_addition(self):
        """Test that an error is raised if we try to add something
        other than an Operation or a string."""
        with pytest.raises(TypeError, match="can be added to an attribute"):
            new_attribute.add(0)

        assert len(new_attribute) == 5

        with pytest.raises(TypeError, match="can be added to an attribute"):
            new_attribute.add(object())

        assert len(new_attribute) == 5

    def test_inclusion_after_addition(self):
        """Test that we can add operators to the set in multiple ways."""
        new_attribute.add("RX")
        new_attribute.add(qml.PhaseShift(0.5, wires=0))
        new_attribute.add(qml.RY)

        assert "RX" in new_attribute
        assert "PhaseShift" in new_attribute
        assert "RY" in new_attribute
        assert len(new_attribute) == 8

    def test_tensor_check(self):
        """Test that we can ask if a tensor is in the attribute."""
        assert not qml.PauliX(wires=0) @ qml.PauliZ(wires=1) in new_attribute


single_scalar_single_wire_ops = [
    "RX",
    "RY",
    "RZ",
    "PhaseShift",
    "U1",
]

single_scalar_multi_wire_ops = [
    "ControlledPhaseShift",
    "CRX",
    "CRY",
    "CRZ",
    "IsingXX",
    "IsingYY",
    "IsingZZ",
<<<<<<< HEAD
    "SingleExcitation",
    "SingleExcitationPlus",
    "SingleExcitationMinus",
    "DoubleExcitation",
    "DoubleExcitationPlus",
    "DoubleExcitationMinus",
    "OrbitalRotation",
=======
    "IsingXY",
>>>>>>> 1558f7d5
]

two_scalar_single_wire_ops = [
    "U2",
]

three_scalar_single_wire_ops = [
    "Rot",
    "U3",
]

three_scalar_multi_wire_ops = [
    "CRot",
]

# When adding an operation to the following list, you
# actually need to write a new test!
separately_tested_ops = [
    "QubitUnitary",
    "ControlledQubitUnitary",
    "DiagonalQubitUnitary",
    "PauliRot",
    "MultiRZ",
]


class TestSupportsBroadcasting:
    """Test that all operations in the ``supports_broadcasting`` attribute
    actually support broadcasting."""

    def test_all_marked_operations_are_tested(self):
        """Test that the subsets of the ``supports_broadcasting`` attribute
        defined above cover the entire attribute."""
        tested_ops = set(
            it.chain.from_iterable(
                [
                    single_scalar_single_wire_ops,
                    single_scalar_multi_wire_ops,
                    two_scalar_single_wire_ops,
                    three_scalar_single_wire_ops,
                    three_scalar_multi_wire_ops,
                    separately_tested_ops,
                ]
            )
        )

        assert tested_ops == qml.ops.qubit.attributes.supports_broadcasting

    @pytest.mark.parametrize("name", single_scalar_single_wire_ops)
    def test_single_scalar_single_wire_ops(self, name):
        """Test that single-scalar-parameter operations on a single wire marked
        as supporting parameter broadcasting actually do support broadcasting."""
        par = np.array([0.25, 2.1, -0.42])
        wires = ["wire0"]

        cls = getattr(qml, name)
        op = cls(par, wires=wires)

        mat1 = op.matrix()
        mat2 = cls.compute_matrix(par)
        single_mats = [cls(p, wires=wires).matrix() for p in par]

        assert qml.math.allclose(mat1, single_mats)
        assert qml.math.allclose(mat2, single_mats)

    @pytest.mark.parametrize("name", single_scalar_multi_wire_ops)
    def test_single_scalar_multi_wire_ops(self, name):
        """Test that single-scalar-parameter operations on multiple wires marked
        as supporting parameter broadcasting actually do support broadcasting."""
        par = np.array([0.25, 2.1, -0.42])
        cls = getattr(qml, name)

        # Provide up to 6 wires and take as many as the class requires
        # This assumes that the class does *not* have `num_wires=qml.operation.AnyWires`
        wires = ["wire0", 5, 41, "aux_wire", -1, 9][: cls.num_wires]
        op = cls(par, wires=wires)

        mat1 = op.matrix()
        mat2 = cls.compute_matrix(par)
        single_mats = [cls(p, wires=wires).matrix() for p in par]

        assert qml.math.allclose(mat1, single_mats)
        assert qml.math.allclose(mat2, single_mats)

    @pytest.mark.parametrize("name", two_scalar_single_wire_ops)
    def test_two_scalar_single_wire_ops(self, name):
        """Test that two-scalar-parameter operations on a single wire marked
        as supporting parameter broadcasting actually do support broadcasting."""
        par = (np.array([0.25, 2.1, -0.42]), np.array([-6.2, 0.12, 0.421]))
        wires = ["wire0"]

        cls = getattr(qml, name)
        op = cls(*par, wires=wires)

        mat1 = op.matrix()
        mat2 = cls.compute_matrix(*par)
        single_pars = [tuple(p[i] for p in par) for i in range(3)]
        single_mats = [cls(*p, wires=wires).matrix() for p in single_pars]

        assert qml.math.allclose(mat1, single_mats)
        assert qml.math.allclose(mat2, single_mats)

    @pytest.mark.parametrize("name", three_scalar_single_wire_ops)
    def test_three_scalar_single_wire_ops(self, name):
        """Test that three-scalar-parameter operations on a single wire marked
        as supporting parameter broadcasting actually do support broadcasting."""
        par = (
            np.array([0.25, 2.1, -0.42]),
            np.array([-6.2, 0.12, 0.421]),
            np.array([0.2, 1.1, -5.2]),
        )
        wires = ["wire0"]

        cls = getattr(qml, name)
        op = cls(*par, wires=wires)

        mat1 = op.matrix()
        mat2 = cls.compute_matrix(*par)
        single_pars = [tuple(p[i] for p in par) for i in range(3)]
        single_mats = [cls(*p, wires=wires).matrix() for p in single_pars]

        assert qml.math.allclose(mat1, single_mats)
        assert qml.math.allclose(mat2, single_mats)

    @pytest.mark.parametrize("name", three_scalar_multi_wire_ops)
    def test_three_scalar_multi_wire_ops(self, name):
        """Test that three-scalar-parameter operations on multiple wires marked
        as supporting parameter broadcasting actually do support broadcasting."""
        par = (
            np.array([0.25, 2.1, -0.42]),
            np.array([-6.2, 0.12, 0.421]),
            np.array([0.2, 1.1, -5.2]),
        )
        wires = ["wire0", 214]

        cls = getattr(qml, name)
        op = cls(*par, wires=wires)

        mat1 = op.matrix()
        mat2 = cls.compute_matrix(*par)
        single_pars = [tuple(p[i] for p in par) for i in range(3)]
        single_mats = [cls(*p, wires=wires).matrix() for p in single_pars]

        assert qml.math.allclose(mat1, single_mats)
        assert qml.math.allclose(mat2, single_mats)

    def test_qubit_unitary(self):
        """Test that QubitUnitary, which is marked as supporting parameter broadcasting,
        actually does support broadcasting."""

        U = np.array([unitary_group.rvs(4, random_state=state) for state in [91, 1, 4]])
        wires = [0, "9"]

        op = qml.QubitUnitary(U, wires=wires)

        mat1 = op.matrix()
        mat2 = qml.QubitUnitary.compute_matrix(U)
        single_mats = [qml.QubitUnitary(_U, wires=wires).matrix() for _U in U]

        assert qml.math.allclose(mat1, single_mats)
        assert qml.math.allclose(mat2, single_mats)

    def test_controlled_qubit_unitary(self):
        """Test that ControlledQubitUnitary, which is marked as supporting parameter broadcasting,
        actually does support broadcasting."""

        U = np.array([unitary_group.rvs(4, random_state=state) for state in [91, 1, 4]])
        wires = [0, "9"]

        op = qml.ControlledQubitUnitary(U, wires=wires, control_wires=[1, "10"])

        mat1 = op.matrix()
        mat2 = qml.ControlledQubitUnitary.compute_matrix(U, u_wires=wires, control_wires=[1, "10"])
        single_mats = [
            qml.ControlledQubitUnitary(_U, wires=wires, control_wires=[1, "10"]).matrix()
            for _U in U
        ]

        assert qml.math.allclose(mat1, single_mats)
        assert qml.math.allclose(mat2, single_mats)

    def test_diagonal_qubit_unitary(self):
        """Test that DiagonalQubitUnitary, which is marked as supporting parameter broadcasting,
        actually does support broadcasting."""
        diag = np.array([[1j, 1, 1, -1j], [-1j, 1j, 1, -1], [1j, -1j, 1.0, -1]])
        wires = ["a", 5]

        op = qml.DiagonalQubitUnitary(diag, wires=wires)

        mat1 = op.matrix()
        mat2 = qml.DiagonalQubitUnitary.compute_matrix(diag)
        single_mats = [qml.DiagonalQubitUnitary(d, wires=wires).matrix() for d in diag]

        assert qml.math.allclose(mat1, single_mats)
        assert qml.math.allclose(mat2, single_mats)

    @pytest.mark.parametrize(
        "pauli_word, wires", [("XYZ", [0, "4", 1]), ("II", [1, 5]), ("X", [7])]
    )
    def test_pauli_rot(self, pauli_word, wires):
        """Test that PauliRot, which is marked as supporting parameter broadcasting,
        actually does support broadcasting."""
        par = np.array([0.25, 2.1, -0.42])

        op = qml.PauliRot(par, pauli_word, wires=wires)

        mat1 = op.matrix()
        mat2 = qml.PauliRot.compute_matrix(par, pauli_word=pauli_word)
        single_mats = [qml.PauliRot(p, pauli_word, wires=wires).matrix() for p in par]

        assert qml.math.allclose(mat1, single_mats)
        assert qml.math.allclose(mat2, single_mats)

    @pytest.mark.parametrize("wires", [[0, "4", 1], [1, 5], [7]])
    def test_multi_rz(self, wires):
        """Test that MultiRZ, which is marked as supporting parameter broadcasting,
        actually does support broadcasting."""
        par = np.array([0.25, 2.1, -0.42])

        op = qml.MultiRZ(par, wires=wires)

        mat1 = op.matrix()
        mat2 = qml.MultiRZ.compute_matrix(par, num_wires=len(wires))
        single_mats = [qml.MultiRZ(p, wires=wires).matrix() for p in par]

        assert qml.math.allclose(mat1, single_mats)
        assert qml.math.allclose(mat2, single_mats)<|MERGE_RESOLUTION|>--- conflicted
+++ resolved
@@ -100,7 +100,7 @@
     "IsingXX",
     "IsingYY",
     "IsingZZ",
-<<<<<<< HEAD
+    "IsingXY",
     "SingleExcitation",
     "SingleExcitationPlus",
     "SingleExcitationMinus",
@@ -108,9 +108,6 @@
     "DoubleExcitationPlus",
     "DoubleExcitationMinus",
     "OrbitalRotation",
-=======
-    "IsingXY",
->>>>>>> 1558f7d5
 ]
 
 two_scalar_single_wire_ops = [
