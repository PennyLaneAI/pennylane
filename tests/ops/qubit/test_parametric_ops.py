--- conflicted
+++ resolved
@@ -275,13 +275,9 @@
         decomposed_matrix = res[1].matrix()
         global_phase = np.exp(-1j * phi / 2)[..., np.newaxis, np.newaxis]
 
-<<<<<<< HEAD
-        assert np.allclose(qml.matrix(res[0]), np.exp(-1j * phi / 2))
-=======
         assert res[1].name == "GlobalPhase"
         assert np.allclose(qml.matrix(res[1]), np.exp(-1j * phi / 2))
 
->>>>>>> 69ea0199
         assert np.allclose(decomposed_matrix, global_phase * op.matrix(), atol=tol, rtol=0)
 
     def test_phase_decomposition_broadcasted(self, tol):
@@ -301,13 +297,9 @@
         decomposed_matrix = res[1].matrix()
         global_phase = np.exp(-1j * phi / 2)[..., np.newaxis, np.newaxis]
 
-<<<<<<< HEAD
-        assert np.allclose(qml.matrix(res[0]), np.exp(-1j * phi / 2))
-=======
         assert res[1].name == "GlobalPhase"
         assert np.allclose(qml.matrix(res[1]), np.exp(-1j * phi / 2))
 
->>>>>>> 69ea0199
         assert np.allclose(decomposed_matrix, global_phase * op.matrix(), atol=tol, rtol=0)
 
     def test_Rot_decomposition(self):
