# Copyright 2018-2021 Xanadu Quantum Technologies Inc.

# Licensed under the Apache License, Version 2.0 (the "License");
# you may not use this file except in compliance with the License.
# You may obtain a copy of the License at

#     http://www.apache.org/licenses/LICENSE-2.0

# Unless required by applicable law or agreed to in writing, software
# distributed under the License is distributed on an "AS IS" BASIS,
# WITHOUT WARRANTIES OR CONDITIONS OF ANY KIND, either express or implied.
# See the License for the specific language governing permissions and
# limitations under the License.
"""
Unit tests for the available built-in parametric qubit operations.
"""
import pytest
import copy
import numpy as np
from pennylane import numpy as npp

import pennylane as qml
from pennylane.wires import Wires

from gate_data import ControlledPhaseShift, Z

PARAMETRIZED_OPERATIONS = [
    qml.RX(0.123, wires=0),
    qml.RY(1.434, wires=0),
    qml.RZ(2.774, wires=0),
    qml.S(wires=0),
    qml.SX(wires=0),
    qml.T(wires=0),
    qml.CNOT(wires=[0, 1]),
    qml.CZ(wires=[0, 1]),
    qml.CY(wires=[0, 1]),
    qml.SWAP(wires=[0, 1]),
    qml.ISWAP(wires=[0, 1]),
    qml.SISWAP(wires=[0, 1]),
    qml.SQISW(wires=[0, 1]),
    qml.CSWAP(wires=[0, 1, 2]),
    qml.PauliRot(0.123, "Y", wires=0),
    qml.IsingXX(0.123, wires=[0, 1]),
    qml.IsingYY(0.123, wires=[0, 1]),
    qml.IsingZZ(0.123, wires=[0, 1]),
    qml.Rot(0.123, 0.456, 0.789, wires=0),
    qml.Toffoli(wires=[0, 1, 2]),
    qml.PhaseShift(2.133, wires=0),
    qml.ControlledPhaseShift(1.777, wires=[0, 2]),
    qml.CPhase(1.777, wires=[0, 2]),
    qml.MultiRZ(0.112, wires=[1, 2, 3]),
    qml.CRX(0.836, wires=[2, 3]),
    qml.CRY(0.721, wires=[2, 3]),
    qml.CRZ(0.554, wires=[2, 3]),
    qml.U1(0.123, wires=0),
    qml.U2(3.556, 2.134, wires=0),
    qml.U3(2.009, 1.894, 0.7789, wires=0),
    qml.Hadamard(wires=0),
    qml.PauliX(wires=0),
    qml.PauliZ(wires=0),
    qml.PauliY(wires=0),
    qml.CRot(0.123, 0.456, 0.789, wires=[0, 1]),
    qml.QubitUnitary(np.eye(2) * 1j, wires=0),
    qml.DiagonalQubitUnitary(np.array([1.0, 1.0j]), wires=1),
    qml.ControlledQubitUnitary(np.eye(2) * 1j, wires=[0], control_wires=[2]),
    qml.MultiControlledX(control_wires=[0, 1], wires=2, control_values="01"),
    qml.SingleExcitation(0.123, wires=[0, 3]),
    qml.SingleExcitationPlus(0.123, wires=[0, 3]),
    qml.SingleExcitationMinus(0.123, wires=[0, 3]),
    qml.DoubleExcitation(0.123, wires=[0, 1, 2, 3]),
    qml.DoubleExcitationPlus(0.123, wires=[0, 1, 2, 3]),
    qml.DoubleExcitationMinus(0.123, wires=[0, 1, 2, 3]),
    qml.QubitSum(wires=[0, 1, 2]),
]


class TestOperations:
    @pytest.mark.parametrize("op", PARAMETRIZED_OPERATIONS)
    def test_parametrized_op_copy(self, op, tol):
        """Tests that copied parametrized ops function as expected"""
        copied_op = copy.copy(op)
        np.testing.assert_allclose(op.matrix, copied_op.matrix, atol=tol)

        op.inv()
        copied_op2 = copy.copy(op)
        np.testing.assert_allclose(op.matrix, copied_op2.matrix, atol=tol)
        op.inv()

    @pytest.mark.parametrize("op", PARAMETRIZED_OPERATIONS)
    def test_adjoint_unitaries(self, op, tol):
        op_d = op.adjoint()
        res1 = np.dot(op.matrix, op_d.matrix)
        res2 = np.dot(op_d.matrix, op.matrix)
        np.testing.assert_allclose(res1, np.eye(2 ** len(op.wires)), atol=tol)
        np.testing.assert_allclose(res2, np.eye(2 ** len(op.wires)), atol=tol)
        assert op.wires == op_d.wires


class TestDecompositions:
    def test_phase_decomposition(self, tol):
        """Tests that the decomposition of the Phase gate is correct"""
        phi = 0.3
        op = qml.PhaseShift(phi, wires=0)
        res = op.decomposition(phi, 0)

        assert len(res) == 1

        assert res[0].name == "RZ"

        assert res[0].wires == Wires([0])
        assert res[0].data[0] == 0.3

        decomposed_matrix = res[0].matrix
        global_phase = (decomposed_matrix[op.matrix != 0] / op.matrix[op.matrix != 0])[0]

        assert np.allclose(decomposed_matrix, global_phase * op.matrix, atol=tol, rtol=0)

    @pytest.mark.parametrize("phi, theta, omega", [[0.5, 0.6, 0.7], [0.1, -0.4, 0.7], [-10, 5, -1]])
    def test_CRot_decomposition(self, tol, phi, theta, omega, monkeypatch):
        """Tests that the decomposition of the CRot gate is correct"""
        op = qml.CRot(phi, theta, omega, wires=[0, 1])
        res = op.decomposition(phi, theta, omega, op.wires)

        mats = []
        for i in reversed(res):
            if len(i.wires) == 1:
                mats.append(np.kron(np.eye(2), i.matrix))
            else:
                mats.append(i.matrix)

        decomposed_matrix = np.linalg.multi_dot(mats)

        assert np.allclose(decomposed_matrix, op.matrix, atol=tol, rtol=0)

    def test_isingxx_decomposition(self, tol):
        """Tests that the decomposition of the IsingXX gate is correct"""
        param = 0.1234
        op = qml.IsingXX(param, wires=[3, 2])
        res = op.decomposition(param, op.wires)

        assert len(res) == 3

        assert res[0].wires == Wires([3, 2])
        assert res[1].wires == Wires([3])
        assert res[2].wires == Wires([3, 2])

        assert res[0].name == "CNOT"
        assert res[1].name == "RX"
        assert res[2].name == "CNOT"

        mats = []
        for i in reversed(res):
            if i.wires == Wires([3]):
                # RX gate
                mats.append(np.kron(i.matrix, np.eye(2)))
            else:
                mats.append(i.matrix)

        decomposed_matrix = np.linalg.multi_dot(mats)

        assert np.allclose(decomposed_matrix, op.matrix, atol=tol, rtol=0)

    def test_isingyy_decomposition(self, tol):
        """Tests that the decomposition of the IsingYY gate is correct"""
        param = 0.1234
        op = qml.IsingYY(param, wires=[3, 2])
        res = op.decomposition(param, op.wires)

        assert len(res) == 3

        assert res[0].wires == Wires([3, 2])
        assert res[1].wires == Wires([3])
        assert res[2].wires == Wires([3, 2])

        assert res[0].name == "CY"
        assert res[1].name == "RY"
        assert res[2].name == "CY"

        mats = []
        for i in reversed(res):
            if i.wires == Wires([3]):
                # RY gate
                mats.append(np.kron(i.matrix, np.eye(2)))
            else:
                mats.append(i.matrix)

        decomposed_matrix = np.linalg.multi_dot(mats)

        assert np.allclose(decomposed_matrix, op.matrix, atol=tol, rtol=0)

    def test_isingzz_decomposition(self, tol):
        """Tests that the decomposition of the IsingZZ gate is correct"""
        param = 0.1234
        op = qml.IsingZZ(param, wires=[3, 2])
        res = op.decomposition(param, op.wires)

        assert len(res) == 3

        assert res[0].wires == Wires([3, 2])
        assert res[1].wires == Wires([2])
        assert res[2].wires == Wires([3, 2])

        assert res[0].name == "CNOT"
        assert res[1].name == "RZ"
        assert res[2].name == "CNOT"

        mats = []
        for i in reversed(res):
            if i.wires == Wires([2]):
                # RZ gate
                mats.append(np.kron(np.eye(2), i.matrix))
            else:
                mats.append(i.matrix)

        decomposed_matrix = np.linalg.multi_dot(mats)

        assert np.allclose(decomposed_matrix, op.matrix, atol=tol, rtol=0)

    @pytest.mark.parametrize("phi", [-0.1, 0.2, 0.5])
    @pytest.mark.parametrize("cphase_op", [qml.ControlledPhaseShift, qml.CPhase])
    def test_controlled_phase_shift_decomp(self, phi, cphase_op):
        """Tests that the ControlledPhaseShift and CPhase operation
        calculates the correct decomposition"""
        op = cphase_op(phi, wires=[0, 2])
        decomp = op.decomposition(phi, wires=[0, 2])

        mats = []
        for i in reversed(decomp):
            if i.wires.tolist() == [0]:
                mats.append(np.kron(i.matrix, np.eye(4)))
            elif i.wires.tolist() == [1]:
                mats.append(np.kron(np.eye(2), np.kron(i.matrix, np.eye(2))))
            elif i.wires.tolist() == [2]:
                mats.append(np.kron(np.eye(4), i.matrix))
            elif isinstance(i, qml.CNOT) and i.wires.tolist() == [0, 1]:
                mats.append(np.kron(i.matrix, np.eye(2)))
            elif isinstance(i, qml.CNOT) and i.wires.tolist() == [0, 2]:
                mats.append(
                    np.array(
                        [
                            [1, 0, 0, 0, 0, 0, 0, 0],
                            [0, 1, 0, 0, 0, 0, 0, 0],
                            [0, 0, 1, 0, 0, 0, 0, 0],
                            [0, 0, 0, 1, 0, 0, 0, 0],
                            [0, 0, 0, 0, 0, 1, 0, 0],
                            [0, 0, 0, 0, 1, 0, 0, 0],
                            [0, 0, 0, 0, 0, 0, 0, 1],
                            [0, 0, 0, 0, 0, 0, 1, 0],
                        ]
                    )
                )

        decomposed_matrix = np.linalg.multi_dot(mats)
        lam = np.exp(1j * phi)
        exp = np.array(
            [
                [1, 0, 0, 0, 0, 0, 0, 0],
                [0, 1, 0, 0, 0, 0, 0, 0],
                [0, 0, 1, 0, 0, 0, 0, 0],
                [0, 0, 0, 1, 0, 0, 0, 0],
                [0, 0, 0, 0, 1, 0, 0, 0],
                [0, 0, 0, 0, 0, lam, 0, 0],
                [0, 0, 0, 0, 0, 0, 1, 0],
                [0, 0, 0, 0, 0, 0, 0, lam],
            ]
        )

        assert np.allclose(decomposed_matrix, exp)


class TestCorrectness:
    def test_phase_shift(self, tol):
        """Test phase shift is correct"""

        # test identity for theta=0
        assert np.allclose(qml.PhaseShift._matrix(0), np.identity(2), atol=tol, rtol=0)
        assert np.allclose(qml.U1._matrix(0), np.identity(2), atol=tol, rtol=0)

        # test arbitrary phase shift
        phi = 0.5432
        expected = np.array([[1, 0], [0, np.exp(1j * phi)]])
        assert np.allclose(qml.PhaseShift._matrix(phi), expected, atol=tol, rtol=0)
        assert np.allclose(qml.U1._matrix(phi), expected, atol=tol, rtol=0)

    def test_rx(self, tol):
        """Test x rotation is correct"""

        # test identity for theta=0
        assert np.allclose(qml.RX._matrix(0), np.identity(2), atol=tol, rtol=0)

        # test identity for theta=pi/2
        expected = np.array([[1, -1j], [-1j, 1]]) / np.sqrt(2)
        assert np.allclose(qml.RX._matrix(np.pi / 2), expected, atol=tol, rtol=0)

        # test identity for theta=pi
        expected = -1j * np.array([[0, 1], [1, 0]])
        assert np.allclose(qml.RX._matrix(np.pi), expected, atol=tol, rtol=0)

    def test_ry(self, tol):
        """Test y rotation is correct"""

        # test identity for theta=0
        assert np.allclose(qml.RY._matrix(0), np.identity(2), atol=tol, rtol=0)

        # test identity for theta=pi/2
        expected = np.array([[1, -1], [1, 1]]) / np.sqrt(2)
        assert np.allclose(qml.RY._matrix(np.pi / 2), expected, atol=tol, rtol=0)

        # test identity for theta=pi
        expected = np.array([[0, -1], [1, 0]])
        assert np.allclose(qml.RY._matrix(np.pi), expected, atol=tol, rtol=0)

    def test_rz(self, tol):
        """Test z rotation is correct"""

        # test identity for theta=0
        assert np.allclose(qml.RZ._matrix(0), np.identity(2), atol=tol, rtol=0)

        # test identity for theta=pi/2
        expected = np.diag(np.exp([-1j * np.pi / 4, 1j * np.pi / 4]))
        assert np.allclose(qml.RZ._matrix(np.pi / 2), expected, atol=tol, rtol=0)

        # test identity for theta=pi
        assert np.allclose(qml.RZ._matrix(np.pi), -1j * Z, atol=tol, rtol=0)

    def test_isingxx(self, tol):
        """Test that the IsingXX operation is correct"""
        assert np.allclose(qml.IsingXX._matrix(0), np.identity(4), atol=tol, rtol=0)

        def get_expected(theta):
            expected = np.array(np.diag([np.cos(theta / 2)] * 4), dtype=np.complex128)
            sin_coeff = -1j * np.sin(theta / 2)
            expected[3, 0] = sin_coeff
            expected[2, 1] = sin_coeff
            expected[1, 2] = sin_coeff
            expected[0, 3] = sin_coeff
            return expected

        param = np.pi / 2
        assert np.allclose(qml.IsingXX._matrix(param), get_expected(param), atol=tol, rtol=0)

        param = np.pi
        assert np.allclose(qml.IsingXX._matrix(param), get_expected(param), atol=tol, rtol=0)

    def test_isingzz(self, tol):
        """Test that the IsingZZ operation is correct"""
        assert np.allclose(qml.IsingZZ._matrix(0), np.identity(4), atol=tol, rtol=0)

        def get_expected(theta):
            neg_imag = np.exp(-1j * theta / 2)
            plus_imag = np.exp(1j * theta / 2)
            expected = np.array(
                np.diag([neg_imag, plus_imag, plus_imag, neg_imag]), dtype=np.complex128
            )
            return expected

        param = np.pi / 2
        assert np.allclose(qml.IsingZZ._matrix(param), get_expected(param), atol=tol, rtol=0)

        param = np.pi
        assert np.allclose(qml.IsingZZ._matrix(param), get_expected(param), atol=tol, rtol=0)

    def test_Rot(self, tol):
        """Test arbitrary single qubit rotation is correct"""

        # test identity for phi,theta,omega=0
        assert np.allclose(qml.Rot._matrix(0, 0, 0), np.identity(2), atol=tol, rtol=0)

        # expected result
        def arbitrary_rotation(x, y, z):
            """arbitrary single qubit rotation"""
            c = np.cos(y / 2)
            s = np.sin(y / 2)
            return np.array(
                [
                    [np.exp(-0.5j * (x + z)) * c, -np.exp(0.5j * (x - z)) * s],
                    [np.exp(-0.5j * (x - z)) * s, np.exp(0.5j * (x + z)) * c],
                ]
            )

        a, b, c = 0.432, -0.152, 0.9234
        assert np.allclose(qml.Rot._matrix(a, b, c), arbitrary_rotation(a, b, c), atol=tol, rtol=0)

    def test_CRx(self, tol):
        """Test controlled x rotation is correct"""

        # test identity for theta=0
        assert np.allclose(qml.CRX._matrix(0), np.identity(4), atol=tol, rtol=0)

        # test identity for theta=pi/2
        expected = np.array(
            [
                [1, 0, 0, 0],
                [0, 1, 0, 0],
                [0, 0, 1 / np.sqrt(2), -1j / np.sqrt(2)],
                [0, 0, -1j / np.sqrt(2), 1 / np.sqrt(2)],
            ]
        )
        assert np.allclose(qml.CRX._matrix(np.pi / 2), expected, atol=tol, rtol=0)

        # test identity for theta=pi
        expected = np.array([[1, 0, 0, 0], [0, 1, 0, 0], [0, 0, 0, -1j], [0, 0, -1j, 0]])
        assert np.allclose(qml.CRX._matrix(np.pi), expected, atol=tol, rtol=0)

    def test_CRY(self, tol):
        """Test controlled y rotation is correct"""

        # test identity for theta=0
        assert np.allclose(qml.CRY._matrix(0), np.identity(4), atol=tol, rtol=0)

        # test identity for theta=pi/2
        expected = np.array(
            [
                [1, 0, 0, 0],
                [0, 1, 0, 0],
                [0, 0, 1 / np.sqrt(2), -1 / np.sqrt(2)],
                [0, 0, 1 / np.sqrt(2), 1 / np.sqrt(2)],
            ]
        )
        assert np.allclose(qml.CRY._matrix(np.pi / 2), expected, atol=tol, rtol=0)

        # test identity for theta=pi
        expected = np.array([[1, 0, 0, 0], [0, 1, 0, 0], [0, 0, 0, -1], [0, 0, 1, 0]])
        assert np.allclose(qml.CRY._matrix(np.pi), expected, atol=tol, rtol=0)

    def test_CRZ(self, tol):
        """Test controlled z rotation is correct"""

        # test identity for theta=0
        assert np.allclose(qml.CRZ._matrix(0), np.identity(4), atol=tol, rtol=0)

        # test identity for theta=pi/2
        expected = np.array(
            [
                [1, 0, 0, 0],
                [0, 1, 0, 0],
                [0, 0, np.exp(-1j * np.pi / 4), 0],
                [0, 0, 0, np.exp(1j * np.pi / 4)],
            ]
        )
        assert np.allclose(qml.CRZ._matrix(np.pi / 2), expected, atol=tol, rtol=0)

        # test identity for theta=pi
        expected = np.array([[1, 0, 0, 0], [0, 1, 0, 0], [0, 0, -1j, 0], [0, 0, 0, 1j]])
        assert np.allclose(qml.CRZ._matrix(np.pi), expected, atol=tol, rtol=0)

    def test_CRot(self, tol):
        """Test controlled arbitrary rotation is correct"""

        # test identity for phi,theta,omega=0
        assert np.allclose(qml.CRot._matrix(0, 0, 0), np.identity(4), atol=tol, rtol=0)

        # test identity for phi,theta,omega=pi
        expected = np.array([[1, 0, 0, 0], [0, 1, 0, 0], [0, 0, 0, -1], [0, 0, 1, 0]])
        assert np.allclose(qml.CRot._matrix(np.pi, np.pi, np.pi), expected, atol=tol, rtol=0)

        def arbitrary_Crotation(x, y, z):
            """controlled arbitrary single qubit rotation"""
            c = np.cos(y / 2)
            s = np.sin(y / 2)
            return np.array(
                [
                    [1, 0, 0, 0],
                    [0, 1, 0, 0],
                    [0, 0, np.exp(-0.5j * (x + z)) * c, -np.exp(0.5j * (x - z)) * s],
                    [0, 0, np.exp(-0.5j * (x - z)) * s, np.exp(0.5j * (x + z)) * c],
                ]
            )

        a, b, c = 0.432, -0.152, 0.9234
        assert np.allclose(
            qml.CRot._matrix(a, b, c), arbitrary_Crotation(a, b, c), atol=tol, rtol=0
        )

    def test_U2_gate(self, tol):
        """Test U2 gate matrix matches the documentation"""
        phi = 0.432
        lam = -0.12
        res = qml.U2._matrix(phi, lam)
        expected = np.array(
            [[1, -np.exp(1j * lam)], [np.exp(1j * phi), np.exp(1j * (phi + lam))]]
        ) / np.sqrt(2)
        assert np.allclose(res, expected, atol=tol, rtol=0)

    def test_U3_gate(self, tol):
        """Test U3 gate matrix matches the documentation"""
        theta = 0.65
        phi = 0.432
        lam = -0.12

        res = qml.U3._matrix(theta, phi, lam)
        expected = np.array(
            [
                [np.cos(theta / 2), -np.exp(1j * lam) * np.sin(theta / 2)],
                [
                    np.exp(1j * phi) * np.sin(theta / 2),
                    np.exp(1j * (phi + lam)) * np.cos(theta / 2),
                ],
            ]
        )

        assert np.allclose(res, expected, atol=tol, rtol=0)

    @pytest.mark.parametrize("phi", [-0.1, 0.2, 0.5])
    @pytest.mark.parametrize("cphase_op", [qml.ControlledPhaseShift, qml.CPhase])
    def test_controlled_phase_shift_matrix_and_eigvals(self, phi, cphase_op):
        """Tests that the ControlledPhaseShift and CPhase operation calculates the correct matrix and
        eigenvalues"""
        op = cphase_op(phi, wires=[0, 1])
        res = op.matrix
        exp = ControlledPhaseShift(phi)
        assert np.allclose(res, exp)

        res = op.eigvals
        assert np.allclose(res, np.diag(exp))


class TestGrad:

    device_methods = [
        ["default.qubit", "finite-diff"],
        ["default.qubit", "parameter-shift"],
        ["default.qubit", "backprop"],
        ["default.qubit", "adjoint"],
    ]

    phis = [0.1, 0.2, 0.3]

    configuration = []

    for phi in phis:
        for device, method in device_methods:
            configuration.append([device, method, phi])

    @pytest.mark.parametrize("dev_name,diff_method,phi", configuration)
    def test_isingxx_autograd_grad(self, tol, dev_name, diff_method, phi):
        """Test the gradient for the gate IsingXX."""
        dev = qml.device(dev_name, wires=2)

        psi_0 = 0.1
        psi_1 = 0.2
        psi_2 = 0.3
        psi_3 = 0.4

        init_state = npp.array([psi_0, psi_1, psi_2, psi_3], requires_grad=False)
        norm = np.linalg.norm(init_state)
        init_state /= norm

        @qml.qnode(dev, diff_method=diff_method, interface="autograd")
        def circuit(phi):
            qml.QubitStateVector(init_state, wires=[0, 1])
            qml.IsingXX(phi, wires=[0, 1])
            return qml.expval(qml.PauliZ(0))

        expected = (
            0.5
            * (1 / norm ** 2)
            * (
                -np.sin(phi) * (psi_0 ** 2 + psi_1 ** 2 - psi_2 ** 2 - psi_3 ** 2)
                + 2
                * np.sin(phi / 2)
                * np.cos(phi / 2)
                * (-(psi_0 ** 2) - psi_1 ** 2 + psi_2 ** 2 + psi_3 ** 2)
            )
        )

        res = qml.grad(circuit)(phi)
        assert np.allclose(res, expected, atol=tol, rtol=0)

    @pytest.mark.parametrize("dev_name,diff_method,phi", configuration)
    def test_isingyy_autograd_grad(self, tol, dev_name, diff_method, phi):
        """Test the gradient for the gate IsingYY."""
        dev = qml.device(dev_name, wires=2)

        psi_0 = 0.1
        psi_1 = 0.2
        psi_2 = 0.3
        psi_3 = 0.4

        init_state = npp.array([psi_0, psi_1, psi_2, psi_3], requires_grad=False)
        norm = np.linalg.norm(init_state)
        init_state /= norm

        @qml.qnode(dev, diff_method=diff_method, interface="autograd")
        def circuit(phi):
            qml.QubitStateVector(init_state, wires=[0, 1])
            qml.IsingYY(phi, wires=[0, 1])
            return qml.expval(qml.PauliZ(0))

        expected = (
            0.5
            * (1 / norm ** 2)
            * (
                -np.sin(phi) * (psi_0 ** 2 + psi_1 ** 2 - psi_2 ** 2 - psi_3 ** 2)
                + 2
                * np.sin(phi / 2)
                * np.cos(phi / 2)
                * (-(psi_0 ** 2) - psi_1 ** 2 + psi_2 ** 2 + psi_3 ** 2)
            )
        )

        res = qml.grad(circuit)(phi)
        assert np.allclose(res, expected, atol=tol, rtol=0)

    @pytest.mark.parametrize("dev_name,diff_method,phi", configuration)
    def test_isingzz_autograd_grad(self, tol, dev_name, diff_method, phi):
        """Test the gradient for the gate IsingZZ."""
        dev = qml.device(dev_name, wires=2)

        psi_0 = 0.1
        psi_1 = 0.2
        psi_2 = 0.3
        psi_3 = 0.4

        init_state = npp.array([psi_0, psi_1, psi_2, psi_3], requires_grad=False)
        norm = np.linalg.norm(init_state)
        init_state /= norm

        @qml.qnode(dev, diff_method=diff_method, interface="autograd")
        def circuit(phi):
            qml.QubitStateVector(init_state, wires=[0, 1])
            qml.IsingZZ(phi, wires=[0, 1])
            return qml.expval(qml.PauliX(0))

        phi = npp.array(0.1, requires_grad=True)

        expected = (1 / norm ** 2) * (-2 * (psi_0 * psi_2 + psi_1 * psi_3) * np.sin(phi))

        res = qml.grad(circuit)(phi)
        assert np.allclose(res, expected, atol=tol, rtol=0)

    @pytest.mark.parametrize("dev_name,diff_method,phi", configuration)
    def test_isingxx_jax_grad(self, tol, dev_name, diff_method, phi):
        """Test the gradient for the gate IsingXX."""

        if diff_method in {"finite-diff"}:
            pytest.skip("Test does not support finite-diff")

        if diff_method in {"parameter-shift"}:
            pytest.skip("Test does not support parameter-shift")

        jax = pytest.importorskip("jax")
        jnp = pytest.importorskip("jax.numpy")

        dev = qml.device(dev_name, wires=2)

        psi_0 = 0.1
        psi_1 = 0.2
        psi_2 = 0.3
        psi_3 = 0.4

        init_state = jnp.array([psi_0, psi_1, psi_2, psi_3])
        norm = jnp.linalg.norm(init_state)
        init_state = init_state / norm

        @qml.qnode(dev, diff_method=diff_method, interface="jax")
        def circuit(phi):
            qml.QubitStateVector(init_state, wires=[0, 1])
            qml.IsingXX(phi, wires=[0, 1])
            return qml.expval(qml.PauliZ(0))

        phi = jnp.array(0.1)

        expected = (
            0.5
            * (1 / norm ** 2)
            * (
                -np.sin(phi) * (psi_0 ** 2 + psi_1 ** 2 - psi_2 ** 2 - psi_3 ** 2)
                + 2
                * np.sin(phi / 2)
                * np.cos(phi / 2)
                * (-(psi_0 ** 2) - psi_1 ** 2 + psi_2 ** 2 + psi_3 ** 2)
            )
        )

        res = jax.grad(circuit, argnums=0)(phi)
        assert np.allclose(res, expected, atol=tol, rtol=0)

    @pytest.mark.parametrize("dev_name,diff_method,phi", configuration)
    def test_isingyy_jax_grad(self, tol, dev_name, diff_method, phi):
        """Test the gradient for the gate IsingYY."""

        if diff_method in {"finite-diff"}:
            pytest.skip("Test does not support finite-diff")

        if diff_method in {"parameter-shift"}:
            pytest.skip("Test does not support parameter-shift")

        jax = pytest.importorskip("jax")
        jnp = pytest.importorskip("jax.numpy")

        dev = qml.device(dev_name, wires=2)

        psi_0 = 0.1
        psi_1 = 0.2
        psi_2 = 0.3
        psi_3 = 0.4

        init_state = jnp.array([psi_0, psi_1, psi_2, psi_3])
        norm = jnp.linalg.norm(init_state)
        init_state = init_state / norm

        @qml.qnode(dev, diff_method=diff_method, interface="jax")
        def circuit(phi):
            qml.QubitStateVector(init_state, wires=[0, 1])
            qml.IsingYY(phi, wires=[0, 1])
            return qml.expval(qml.PauliZ(0))

        phi = jnp.array(0.1)

        expected = (
            0.5
            * (1 / norm ** 2)
            * (
                -np.sin(phi) * (psi_0 ** 2 + psi_1 ** 2 - psi_2 ** 2 - psi_3 ** 2)
                + 2
                * np.sin(phi / 2)
                * np.cos(phi / 2)
                * (-(psi_0 ** 2) - psi_1 ** 2 + psi_2 ** 2 + psi_3 ** 2)
            )
        )

        res = jax.grad(circuit, argnums=0)(phi)
        assert np.allclose(res, expected, atol=tol, rtol=0)

    @pytest.mark.parametrize("dev_name,diff_method,phi", configuration)
    def test_isingzz_jax_grad(self, tol, dev_name, diff_method, phi):
        """Test the gradient for the gate IsingZZ."""

        if diff_method in {"finite-diff"}:
            pytest.skip("Test does not support finite-diff")

        if diff_method in {"parameter-shift"}:
            pytest.skip("Test does not support parameter-shift")

        jax = pytest.importorskip("jax")
        jnp = pytest.importorskip("jax.numpy")

        dev = qml.device(dev_name, wires=2)

        psi_0 = 0.1
        psi_1 = 0.2
        psi_2 = 0.3
        psi_3 = 0.4

        init_state = jnp.array([psi_0, psi_1, psi_2, psi_3])
        norm = jnp.linalg.norm(init_state)
        init_state = init_state / norm

        @qml.qnode(dev, diff_method=diff_method, interface="jax")
        def circuit(phi):
            qml.QubitStateVector(init_state, wires=[0, 1])
            qml.IsingZZ(phi, wires=[0, 1])
            return qml.expval(qml.PauliX(0))

        phi = jnp.array(0.1)

        expected = (1 / norm ** 2) * (-2 * (psi_0 * psi_2 + psi_1 * psi_3) * np.sin(phi))

        res = jax.grad(circuit, argnums=0)(phi)
        assert np.allclose(res, expected, atol=tol, rtol=0)

    @pytest.mark.parametrize("dev_name,diff_method,phi", configuration)
    def test_isingxx_tf_grad(self, tol, dev_name, diff_method, phi):
        """Test the gradient for the gate IsingXX."""
        tf = pytest.importorskip("tensorflow", minversion="2.1")

        dev = qml.device(dev_name, wires=2)

        psi_0 = tf.Variable(0.1, dtype=tf.complex128)
        psi_1 = tf.Variable(0.2, dtype=tf.complex128)
        psi_2 = tf.Variable(0.3, dtype=tf.complex128)
        psi_3 = tf.Variable(0.4, dtype=tf.complex128)

        init_state = tf.Variable([psi_0, psi_1, psi_2, psi_3], dtype=tf.complex128)
        norm = tf.norm(init_state)
        init_state = init_state / norm

        @qml.qnode(dev, interface="tf", diff_method=diff_method)
        def circuit(phi):
            qml.QubitStateVector(init_state, wires=[0, 1])
            qml.IsingXX(phi, wires=[0, 1])
            return qml.expval(qml.PauliZ(0))

        phi = tf.Variable(0.1, dtype=tf.complex128)

        expected = (
            0.5
            * (1 / norm ** 2)
            * (
                -tf.sin(phi) * (psi_0 ** 2 + psi_1 ** 2 - psi_2 ** 2 - psi_3 ** 2)
                + 2
                * tf.sin(phi / 2)
                * tf.cos(phi / 2)
                * (-(psi_0 ** 2) - psi_1 ** 2 + psi_2 ** 2 + psi_3 ** 2)
            )
        )

        with tf.GradientTape() as tape:
            result = circuit(phi)
        res = tape.gradient(result, phi)
        assert np.allclose(res, expected, atol=tol, rtol=0)

    @pytest.mark.parametrize("dev_name,diff_method,phi", configuration)
    def test_isingyy_tf_grad(self, tol, dev_name, diff_method, phi):
        """Test the gradient for the gate IsingYY."""
        tf = pytest.importorskip("tensorflow", minversion="2.1")

        dev = qml.device(dev_name, wires=2)

        psi_0 = tf.Variable(0.1, dtype=tf.complex128)
        psi_1 = tf.Variable(0.2, dtype=tf.complex128)
        psi_2 = tf.Variable(0.3, dtype=tf.complex128)
        psi_3 = tf.Variable(0.4, dtype=tf.complex128)

        init_state = tf.Variable([psi_0, psi_1, psi_2, psi_3], dtype=tf.complex128)
        norm = tf.norm(init_state)
        init_state = init_state / norm

        @qml.qnode(dev, interface="tf", diff_method=diff_method)
        def circuit(phi):
            qml.QubitStateVector(init_state, wires=[0, 1])
            qml.IsingYY(phi, wires=[0, 1])
            return qml.expval(qml.PauliZ(0))

        phi = tf.Variable(0.1, dtype=tf.complex128)

        expected = (
            0.5
            * (1 / norm ** 2)
            * (
                -tf.sin(phi) * (psi_0 ** 2 + psi_1 ** 2 - psi_2 ** 2 - psi_3 ** 2)
                + 2
                * tf.sin(phi / 2)
                * tf.cos(phi / 2)
                * (-(psi_0 ** 2) - psi_1 ** 2 + psi_2 ** 2 + psi_3 ** 2)
            )
        )

        with tf.GradientTape() as tape:
            result = circuit(phi)
        res = tape.gradient(result, phi)
        assert np.allclose(res, expected, atol=tol, rtol=0)

    @pytest.mark.parametrize("dev_name,diff_method,phi", configuration)
    def test_isingzz_tf_grad(self, tol, dev_name, diff_method, phi):
        """Test the gradient for the gate IsingZZ."""
        tf = pytest.importorskip("tensorflow", minversion="2.1")

        dev = qml.device(dev_name, wires=2)

        psi_0 = tf.Variable(0.1, dtype=tf.complex128)
        psi_1 = tf.Variable(0.2, dtype=tf.complex128)
        psi_2 = tf.Variable(0.3, dtype=tf.complex128)
        psi_3 = tf.Variable(0.4, dtype=tf.complex128)

        init_state = tf.Variable([psi_0, psi_1, psi_2, psi_3], dtype=tf.complex128)
        norm = tf.norm(init_state)
        init_state = init_state / norm

        @qml.qnode(dev, interface="tf", diff_method=diff_method)
        def circuit(phi):
            qml.QubitStateVector(init_state, wires=[0, 1])
            qml.IsingZZ(phi, wires=[0, 1])
            return qml.expval(qml.PauliX(0))

        phi = tf.Variable(0.1, dtype=tf.complex128)

        expected = (1 / norm ** 2) * (-2 * (psi_0 * psi_2 + psi_1 * psi_3) * np.sin(phi))

        with tf.GradientTape() as tape:
            result = circuit(phi)
        res = tape.gradient(result, phi)
        assert np.allclose(res, expected, atol=tol, rtol=0)


PAULI_ROT_PARAMETRIC_MATRIX_TEST_DATA = [
    (
        "XY",
        lambda theta: np.array(
            [
                [np.cos(theta / 2), 0, 0, -np.sin(theta / 2)],
                [0, np.cos(theta / 2), np.sin(theta / 2), 0],
                [0, -np.sin(theta / 2), np.cos(theta / 2), 0],
                [np.sin(theta / 2), 0, 0, np.cos(theta / 2)],
            ],
            dtype=complex,
        ),
    ),
    (
        "ZZ",
        lambda theta: np.diag(
            [
                np.exp(-1j * theta / 2),
                np.exp(1j * theta / 2),
                np.exp(1j * theta / 2),
                np.exp(-1j * theta / 2),
            ],
        ),
    ),
    (
        "XI",
        lambda theta: np.array(
            [
                [np.cos(theta / 2), 0, -1j * np.sin(theta / 2), 0],
                [0, np.cos(theta / 2), 0, -1j * np.sin(theta / 2)],
                [-1j * np.sin(theta / 2), 0, np.cos(theta / 2), 0],
                [0, -1j * np.sin(theta / 2), 0, np.cos(theta / 2)],
            ],
        ),
    ),
    ("X", qml.RX._matrix),
    ("Y", qml.RY._matrix),
    ("Z", qml.RZ._matrix),
]

PAULI_ROT_MATRIX_TEST_DATA = [
    (
        np.pi,
        "XIZ",
        np.array(
            [
                [0, 0, 0, 0, -1j, 0, 0, 0],
                [0, 0, 0, 0, 0, 1j, 0, 0],
                [0, 0, 0, 0, 0, 0, -1j, 0],
                [0, 0, 0, 0, 0, 0, 0, 1j],
                [-1j, 0, 0, 0, 0, 0, 0, 0],
                [0, 1j, 0, 0, 0, 0, 0, 0],
                [0, 0, -1j, 0, 0, 0, 0, 0],
                [0, 0, 0, 1j, 0, 0, 0, 0],
            ]
        ),
    ),
    (
        np.pi / 3,
        "XYZ",
        np.array(
            [
                [np.sqrt(3) / 2, 0, 0, 0, 0, 0, -(1 / 2), 0],
                [0, np.sqrt(3) / 2, 0, 0, 0, 0, 0, 1 / 2],
                [0, 0, np.sqrt(3) / 2, 0, 1 / 2, 0, 0, 0],
                [0, 0, 0, np.sqrt(3) / 2, 0, -(1 / 2), 0, 0],
                [0, 0, -(1 / 2), 0, np.sqrt(3) / 2, 0, 0, 0],
                [0, 0, 0, 1 / 2, 0, np.sqrt(3) / 2, 0, 0],
                [1 / 2, 0, 0, 0, 0, 0, np.sqrt(3) / 2, 0],
                [0, -(1 / 2), 0, 0, 0, 0, 0, np.sqrt(3) / 2],
            ]
        ),
    ),
]


class TestPauliRot:
    """Test the PauliRot operation."""

    @pytest.mark.parametrize("theta", np.linspace(0, 2 * np.pi, 7))
    @pytest.mark.parametrize(
        "pauli_word,expected_matrix",
        PAULI_ROT_PARAMETRIC_MATRIX_TEST_DATA,
    )
    def test_PauliRot_matrix_parametric(self, theta, pauli_word, expected_matrix, tol):
        """Test parametrically that the PauliRot matrix is correct."""

        res = qml.PauliRot._matrix(theta, pauli_word)
        expected = expected_matrix(theta)

        assert np.allclose(res, expected, atol=tol, rtol=0)

    @pytest.mark.parametrize(
        "theta,pauli_word,expected_matrix",
        PAULI_ROT_MATRIX_TEST_DATA,
    )
    def test_PauliRot_matrix(self, theta, pauli_word, expected_matrix, tol):
        """Test non-parametrically that the PauliRot matrix is correct."""

        res = qml.PauliRot._matrix(theta, pauli_word)
        expected = expected_matrix

        assert np.allclose(res, expected, atol=tol, rtol=0)

    @pytest.mark.parametrize(
        "theta,pauli_word,compressed_pauli_word,wires,compressed_wires",
        [
            (np.pi, "XIZ", "XZ", [0, 1, 2], [0, 2]),
            (np.pi / 3, "XIYIZI", "XYZ", [0, 1, 2, 3, 4, 5], [0, 2, 4]),
            (np.pi / 7, "IXI", "X", [0, 1, 2], [1]),
            (np.pi / 9, "IIIIIZI", "Z", [0, 1, 2, 3, 4, 5, 6], [5]),
            (np.pi / 11, "XYZIII", "XYZ", [0, 1, 2, 3, 4, 5], [0, 1, 2]),
            (np.pi / 11, "IIIXYZ", "XYZ", [0, 1, 2, 3, 4, 5], [3, 4, 5]),
        ],
    )
    def test_PauliRot_matrix_identity(
        self, theta, pauli_word, compressed_pauli_word, wires, compressed_wires, tol
    ):
        """Test PauliRot matrix correctly accounts for identities."""

        res = qml.PauliRot._matrix(theta, pauli_word)
        expected = qml.utils.expand(
            qml.PauliRot._matrix(theta, compressed_pauli_word), compressed_wires, wires
        )

        assert np.allclose(res, expected, atol=tol, rtol=0)

    def test_PauliRot_wire_as_int(self):
        """Test that passing a single wire as an integer works."""

        theta = 0.4
        op = qml.PauliRot(theta, "Z", wires=0)
        decomp_ops = op.decomposition(theta, "Z", wires=0)

        assert np.allclose(op.eigvals, np.array([np.exp(-1j * theta / 2), np.exp(1j * theta / 2)]))
        assert np.allclose(op.matrix, np.diag([np.exp(-1j * theta / 2), np.exp(1j * theta / 2)]))

        assert len(decomp_ops) == 1

        assert decomp_ops[0].name == "MultiRZ"

        assert decomp_ops[0].wires == Wires([0])
        assert decomp_ops[0].data[0] == theta

    def test_PauliRot_all_Identity(self):
        """Test handling of the all-identity Pauli."""

        theta = 0.4
        op = qml.PauliRot(theta, "II", wires=[0, 1])
        decomp_ops = op.decomposition(theta, "II", wires=[0, 1])

        assert np.allclose(op.eigvals, np.exp(-1j * theta / 2) * np.ones(4))
        assert np.allclose(op.matrix / op.matrix[0, 0], np.eye(4))

        assert len(decomp_ops) == 0

    def test_PauliRot_decomposition_Identity(self):
        """Test that decomposing the all-identity Pauli has no effect."""

        theta = 0.4
        op = qml.PauliRot(theta, "II", wires=[0, 1])
        decomp_ops = op.decomposition(theta, "II", wires=[0, 1])

        assert len(decomp_ops) == 0

    def test_PauliRot_decomposition_ZZ(self):
        """Test that the decomposition for a ZZ rotation is correct."""

        theta = 0.4
        op = qml.PauliRot(theta, "ZZ", wires=[0, 1])
        decomp_ops = op.decomposition(theta, "ZZ", wires=[0, 1])

        assert len(decomp_ops) == 1

        assert decomp_ops[0].name == "MultiRZ"

        assert decomp_ops[0].wires == Wires([0, 1])
        assert decomp_ops[0].data[0] == theta

    def test_PauliRot_decomposition_XY(self):
        """Test that the decomposition for a XY rotation is correct."""

        theta = 0.4
        op = qml.PauliRot(theta, "XY", wires=[0, 1])
        decomp_ops = op.decomposition(theta, "XY", wires=[0, 1])

        assert len(decomp_ops) == 5

        assert decomp_ops[0].name == "Hadamard"
        assert decomp_ops[0].wires == Wires([0])

        assert decomp_ops[1].name == "RX"

        assert decomp_ops[1].wires == Wires([1])
        assert decomp_ops[1].data[0] == np.pi / 2

        assert decomp_ops[2].name == "MultiRZ"
        assert decomp_ops[2].wires == Wires([0, 1])
        assert decomp_ops[2].data[0] == theta

        assert decomp_ops[3].name == "Hadamard"
        assert decomp_ops[3].wires == Wires([0])

        assert decomp_ops[4].name == "RX"

        assert decomp_ops[4].wires == Wires([1])
        assert decomp_ops[4].data[0] == -np.pi / 2

    def test_PauliRot_decomposition_XIYZ(self):
        """Test that the decomposition for a XIYZ rotation is correct."""

        theta = 0.4
        op = qml.PauliRot(theta, "XIYZ", wires=[0, 1, 2, 3])
        decomp_ops = op.decomposition(theta, "XIYZ", wires=[0, 1, 2, 3])

        assert len(decomp_ops) == 5

        assert decomp_ops[0].name == "Hadamard"
        assert decomp_ops[0].wires == Wires([0])

        assert decomp_ops[1].name == "RX"

        assert decomp_ops[1].wires == Wires([2])
        assert decomp_ops[1].data[0] == np.pi / 2

        assert decomp_ops[2].name == "MultiRZ"
        assert decomp_ops[2].wires == Wires([0, 2, 3])
        assert decomp_ops[2].data[0] == theta

        assert decomp_ops[3].name == "Hadamard"
        assert decomp_ops[3].wires == Wires([0])

        assert decomp_ops[4].name == "RX"

        assert decomp_ops[4].wires == Wires([2])
        assert decomp_ops[4].data[0] == -np.pi / 2

    @pytest.mark.parametrize("angle", np.linspace(0, 2 * np.pi, 7))
    @pytest.mark.parametrize("pauli_word", ["XX", "YY", "ZZ"])
    def test_differentiability(self, angle, pauli_word, tol):
        """Test that differentiation of PauliRot works."""

        dev = qml.device("default.qubit", wires=2)

        @qml.qnode(dev)
        def circuit(theta):
            qml.PauliRot(theta, pauli_word, wires=[0, 1])

            return qml.expval(qml.PauliZ(0))

        res = circuit(angle)
        gradient = np.squeeze(qml.grad(circuit)(angle))

        assert gradient == pytest.approx(
            0.5 * (circuit(angle + np.pi / 2) - circuit(angle - np.pi / 2)), abs=tol
        )

    @pytest.mark.parametrize("angle", np.linspace(0, 2 * np.pi, 7))
    def test_decomposition_integration(self, angle, tol):
        """Test that the decompositon of PauliRot yields the same results."""

        dev = qml.device("default.qubit", wires=2)

        @qml.qnode(dev)
        def circuit(theta):
            qml.PauliRot(theta, "XX", wires=[0, 1])

            return qml.expval(qml.PauliZ(0))

        @qml.qnode(dev)
        def decomp_circuit(theta):
            qml.PauliRot.decomposition(theta, "XX", wires=[0, 1])

            return qml.expval(qml.PauliZ(0))

        assert circuit(angle) == pytest.approx(decomp_circuit(angle), abs=tol)
        assert np.squeeze(qml.grad(circuit)(angle)) == pytest.approx(
            np.squeeze(qml.grad(decomp_circuit)(angle)), abs=tol
        )

    def test_matrix_incorrect_pauli_word_error(self):
        """Test that _matrix throws an error if a wrong Pauli word is supplied."""

        with pytest.raises(
            ValueError,
            match='The given Pauli word ".*" contains characters that are not allowed.'
            " Allowed characters are I, X, Y and Z",
        ):
            qml.PauliRot._matrix(0.3, "IXYZV")

    def test_init_incorrect_pauli_word_error(self):
        """Test that __init__ throws an error if a wrong Pauli word is supplied."""

        with pytest.raises(
            ValueError,
            match='The given Pauli word ".*" contains characters that are not allowed.'
            " Allowed characters are I, X, Y and Z",
        ):
            qml.PauliRot(0.3, "IXYZV", wires=[0, 1, 2, 3, 4])

    @pytest.mark.parametrize(
        "pauli_word,wires",
        [
            ("XYZ", [0, 1]),
            ("XYZ", [0, 1, 2, 3]),
        ],
    )
    def test_init_incorrect_pauli_word_length_error(self, pauli_word, wires):
        """Test that __init__ throws an error if a Pauli word of wrong length is supplied."""

        with pytest.raises(
            ValueError,
            match="The given Pauli word has length .*, length .* was expected for wires .*",
        ):
            qml.PauliRot(0.3, pauli_word, wires=wires)

    @pytest.mark.parametrize(
        "pauli_word",
        [
            ("XIZ"),
            ("IIII"),
            ("XIYIZI"),
            ("IXI"),
            ("IIIIIZI"),
            ("XYZIII"),
            ("IIIXYZ"),
        ],
    )
    def test_multirz_generator(self, pauli_word):
        """Test that the generator of the MultiRZ gate is correct."""
        op = qml.PauliRot(0.3, pauli_word, wires=range(len(pauli_word)))
        gen = op.generator

        if pauli_word[0] == "I":
            # this is the identity
            expected_gen = qml.Identity(wires=0)
        else:
            expected_gen = getattr(qml, "Pauli{}".format(pauli_word[0]))(wires=0)

        for i, pauli in enumerate(pauli_word[1:]):
            i += 1
            if pauli == "I":
                expected_gen = expected_gen @ qml.Identity(wires=i)
            else:
                expected_gen = expected_gen @ getattr(qml, "Pauli{}".format(pauli))(wires=i)

        expected_gen_mat = expected_gen.matrix

        assert np.allclose(gen[0], expected_gen_mat)
        assert gen[1] == -0.5


class TestMultiRZ:
    """Test the MultiRZ operation."""

    @pytest.mark.parametrize("theta", np.linspace(0, 2 * np.pi, 7))
    @pytest.mark.parametrize(
        "wires,expected_matrix",
        [
            ([0], qml.RZ._matrix),
            (
                [0, 1],
                lambda theta: np.diag(
                    np.exp(1j * np.array([-1, 1, 1, -1]) * theta / 2),
                ),
            ),
            (
                [0, 1, 2],
                lambda theta: np.diag(
                    np.exp(1j * np.array([-1, 1, 1, -1, 1, -1, -1, 1]) * theta / 2),
                ),
            ),
        ],
    )
    def test_MultiRZ_matrix_parametric(self, theta, wires, expected_matrix, tol):
        """Test parametrically that the MultiRZ matrix is correct."""

        res = qml.MultiRZ._matrix(theta, len(wires))
        expected = expected_matrix(theta)

        assert np.allclose(res, expected, atol=tol, rtol=0)

    def test_MultiRZ_decomposition_ZZ(self):
        """Test that the decomposition for a ZZ rotation is correct."""

        theta = 0.4
        op = qml.MultiRZ(theta, wires=[0, 1])
        decomp_ops = op.decomposition(theta, wires=[0, 1])

        assert decomp_ops[0].name == "CNOT"
        assert decomp_ops[0].wires == Wires([1, 0])

        assert decomp_ops[1].name == "RZ"

        assert decomp_ops[1].wires == Wires([0])
        assert decomp_ops[1].data[0] == theta

        assert decomp_ops[2].name == "CNOT"
        assert decomp_ops[2].wires == Wires([1, 0])

    def test_MultiRZ_decomposition_ZZZ(self):
        """Test that the decomposition for a ZZZ rotation is correct."""

        theta = 0.4
        op = qml.MultiRZ(theta, wires=[0, 2, 3])
        decomp_ops = op.decomposition(theta, wires=[0, 2, 3])

        assert decomp_ops[0].name == "CNOT"
        assert decomp_ops[0].wires == Wires([3, 2])

        assert decomp_ops[1].name == "CNOT"
        assert decomp_ops[1].wires == Wires([2, 0])

        assert decomp_ops[2].name == "RZ"

        assert decomp_ops[2].wires == Wires([0])
        assert decomp_ops[2].data[0] == theta

        assert decomp_ops[3].name == "CNOT"
        assert decomp_ops[3].wires == Wires([2, 0])

        assert decomp_ops[4].name == "CNOT"
        assert decomp_ops[4].wires == Wires([3, 2])

    @pytest.mark.parametrize("angle", np.linspace(0, 2 * np.pi, 7))
    def test_differentiability(self, angle, tol):
        """Test that differentiation of MultiRZ works."""

        dev = qml.device("default.qubit", wires=2)

        @qml.qnode(dev)
        def circuit(theta):
            qml.Hadamard(0)
            qml.MultiRZ(theta, wires=[0, 1])

            return qml.expval(qml.PauliX(0))

        res = circuit(angle)
        gradient = np.squeeze(qml.grad(circuit)(angle))

        assert gradient == pytest.approx(
            0.5 * (circuit(angle + np.pi / 2) - circuit(angle - np.pi / 2)), abs=tol
        )

    @pytest.mark.parametrize("angle", np.linspace(0, 2 * np.pi, 7))
    def test_decomposition_integration(self, angle, tol):
        """Test that the decompositon of MultiRZ yields the same results."""

        dev = qml.device("default.qubit", wires=2)

        @qml.qnode(dev)
        def circuit(theta):
            qml.Hadamard(0)
            qml.MultiRZ(theta, wires=[0, 1])

            return qml.expval(qml.PauliX(0))

        @qml.qnode(dev)
        def decomp_circuit(theta):
            qml.Hadamard(0)
            qml.MultiRZ.decomposition(theta, wires=[0, 1])

            return qml.expval(qml.PauliX(0))

        assert circuit(angle) == pytest.approx(decomp_circuit(angle), abs=tol)
        assert np.squeeze(qml.jacobian(circuit)(angle)) == pytest.approx(
            np.squeeze(qml.jacobian(decomp_circuit)(angle)), abs=tol
        )

    @pytest.mark.parametrize("qubits", range(3, 6))
    def test_multirz_generator(self, qubits, mocker):
        """Test that the generator of the MultiRZ gate is correct."""
        op = qml.MultiRZ(0.3, wires=range(qubits))
        gen = op.generator

        expected_gen = qml.PauliZ(wires=0)
        for i in range(1, qubits):
            expected_gen = expected_gen @ qml.PauliZ(wires=i)

        expected_gen_mat = expected_gen.matrix

        assert np.allclose(gen[0], expected_gen_mat)
        assert gen[1] == -0.5

        spy = mocker.spy(qml.utils, "pauli_eigs")

        op.generator
        spy.assert_not_called()


label_data = [
    (
        qml.Rot(1.23456, 2.3456, 3.45678, wires=0),
        "Rot",
        "Rot\n(1.23,\n2.35,\n3.46)",
        "Rot\n(1,\n2,\n3)",
        "Rot⁻¹\n(1,\n2,\n3)",
    ),
    (qml.RX(1.23456, wires=0), "RX", "RX\n(1.23)", "RX\n(1)", "RX⁻¹\n(1)"),
    (qml.RY(1.23456, wires=0), "RY", "RY\n(1.23)", "RY\n(1)", "RY⁻¹\n(1)"),
    (qml.RZ(1.23456, wires=0), "RZ", "RZ\n(1.23)", "RZ\n(1)", "RZ⁻¹\n(1)"),
    (qml.MultiRZ(1.23456, wires=0), "MultiRZ", "MultiRZ\n(1.23)", "MultiRZ\n(1)", "MultiRZ⁻¹\n(1)"),
    (
        qml.PauliRot(1.2345, "XYZ", wires=(0, 1, 2)),
        "R(XYZ)",
        "R(XYZ)\n(1.23)",
        "R(XYZ)\n(1)",
        "R(XYZ)⁻¹\n(1)",
    ),
    (
        qml.PhaseShift(1.2345, wires=0),
        "Rϕ",
        "Rϕ\n(1.23)",
        "Rϕ\n(1)",
        "Rϕ⁻¹\n(1)",
    ),
    (
        qml.ControlledPhaseShift(1.2345, wires=(0, 1)),
        "Rϕ",
        "Rϕ\n(1.23)",
        "Rϕ\n(1)",
        "Rϕ⁻¹\n(1)",
    ),
    (qml.CRX(1.234, wires=(0, 1)), "RX", "RX\n(1.23)", "RX\n(1)", "RX⁻¹\n(1)"),
    (qml.CRY(1.234, wires=(0, 1)), "RY", "RY\n(1.23)", "RY\n(1)", "RY⁻¹\n(1)"),
    (qml.CRZ(1.234, wires=(0, 1)), "RZ", "RZ\n(1.23)", "RZ\n(1)", "RZ⁻¹\n(1)"),
    (
        qml.CRot(1.234, 2.3456, 3.456, wires=(0, 1)),
        "Rot",
        "Rot\n(1.23,\n2.35,\n3.46)",
        "Rot\n(1,\n2,\n3)",
        "Rot⁻¹\n(1,\n2,\n3)",
    ),
    (qml.U1(1.2345, wires=0), "U1", "U1\n(1.23)", "U1\n(1)", "U1⁻¹\n(1)"),
    (qml.U2(1.2345, 2.3456, wires=0), "U2", "U2\n(1.23,\n2.35)", "U2\n(1,\n2)", "U2⁻¹\n(1,\n2)"),
    (
        qml.U3(1.2345, 2.345, 3.4567, wires=0),
        "U3",
        "U3\n(1.23,\n2.35,\n3.46)",
        "U3\n(1,\n2,\n3)",
        "U3⁻¹\n(1,\n2,\n3)",
    ),
    (
        qml.IsingXX(1.2345, wires=(0, 1)),
        "IsingXX",
        "IsingXX\n(1.23)",
        "IsingXX\n(1)",
        "IsingXX⁻¹\n(1)",
    ),
    (
        qml.IsingYY(1.2345, wires=(0, 1)),
        "IsingYY",
        "IsingYY\n(1.23)",
        "IsingYY\n(1)",
        "IsingYY⁻¹\n(1)",
    ),
    (
        qml.IsingZZ(1.2345, wires=(0, 1)),
        "IsingZZ",
        "IsingZZ\n(1.23)",
        "IsingZZ\n(1)",
        "IsingZZ⁻¹\n(1)",
    ),
]


class TestLabel:
    """Test the label method on parametric ops"""

    @pytest.mark.parametrize("op, label1, label2, label3, label4", label_data)
    def test_label_method(self, op, label1, label2, label3, label4):
        """Test label method with plain scalers."""

        assert op.label() == label1
        assert op.label(decimals=2) == label2
        assert op.label(decimals=0) == label3

        op.inv()
        assert op.label(decimals=0) == label4
        op.inv()

    def test_label_tf(self):
        """Test label methods work with tensorflow variables"""
        tf = pytest.importorskip("tensorflow")

        op1 = qml.RX(tf.Variable(0.123456), wires=0)
        assert op1.label(decimals=2) == "RX\n(0.12)"

        op2 = qml.CRX(tf.Variable(0.12345), wires=(0, 1))
        assert op2.label(decimals=2) == "RX\n(0.12)"

        op3 = qml.Rot(tf.Variable(0.1), tf.Variable(0.2), tf.Variable(0.3), wires=0)
        assert op3.label(decimals=2) == "Rot\n(0.10,\n0.20,\n0.30)"

    def test_label_torch(self):
        """Test label methods work with torch tensors"""
        torch = pytest.importorskip("torch")

        op1 = qml.RX(torch.tensor(1.23456), wires=0)
        assert op1.label(decimals=2) == "RX\n(1.23)"

        op2 = qml.CRX(torch.tensor(1.23456), wires=(0, 1))
        assert op2.label(decimals=2) == "RX\n(1.23)"

        op3 = qml.Rot(torch.tensor(0.1), torch.tensor(0.2), torch.tensor(0.3), wires=0)
        assert op3.label(decimals=2) == "Rot\n(0.10,\n0.20,\n0.30)"

    def test_label_jax(self):
        """Test the label method works with jax"""
        jax = pytest.importorskip("jax")

        op1 = qml.RX(jax.numpy.array(1.23456), wires=0)
        assert op1.label(decimals=2) == "RX\n(1.23)"

        op2 = qml.CRX(jax.numpy.array(1.23456), wires=(0, 1))
        assert op2.label(decimals=2) == "RX\n(1.23)"

        op3 = qml.Rot(jax.numpy.array(0.1), jax.numpy.array(0.2), jax.numpy.array(0.3), wires=0)
<<<<<<< HEAD
        assert op3.label(decimals=2) == "Rot\n(0.10,\n0.20,\n0.30)"
=======
        assert op3.label(decimals=2) == "Rot\n(0.10,0.20,0.30)"

    def test_string_parameter(self):
        """Test labelling works if variable is a string instead of a float."""

        op1 = qml.RX("x", wires=0)
        assert op1.label() == "RX"
        assert op1.label(decimals=0) == "RX\n(x)"

        op2 = qml.CRX("y", wires=(0, 1))
        assert op2.label(decimals=0) == "RX\n(y)"

        op3 = qml.Rot("x", "y", "z", wires=0)
        assert op3.label(decimals=0) == "Rot\n(x,y,z)"
>>>>>>> ddbb342f
<|MERGE_RESOLUTION|>--- conflicted
+++ resolved
@@ -1492,10 +1492,8 @@
         assert op2.label(decimals=2) == "RX\n(1.23)"
 
         op3 = qml.Rot(jax.numpy.array(0.1), jax.numpy.array(0.2), jax.numpy.array(0.3), wires=0)
-<<<<<<< HEAD
         assert op3.label(decimals=2) == "Rot\n(0.10,\n0.20,\n0.30)"
-=======
-        assert op3.label(decimals=2) == "Rot\n(0.10,0.20,0.30)"
+
 
     def test_string_parameter(self):
         """Test labelling works if variable is a string instead of a float."""
@@ -1508,5 +1506,4 @@
         assert op2.label(decimals=0) == "RX\n(y)"
 
         op3 = qml.Rot("x", "y", "z", wires=0)
-        assert op3.label(decimals=0) == "Rot\n(x,y,z)"
->>>>>>> ddbb342f
+        assert op3.label(decimals=0) == "Rot\n(x,\ny,\nz)"