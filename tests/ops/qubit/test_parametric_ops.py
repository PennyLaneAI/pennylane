--- conflicted
+++ resolved
@@ -1283,14 +1283,8 @@
             else:
                 expected_gen = expected_gen @ getattr(qml, f"Pauli{pauli}")(wires=i)
 
-<<<<<<< HEAD
-        expected_gen_mat = expected_gen.matrix()
-
-        assert np.allclose(gen[0], expected_gen_mat)
-        assert gen[1] == -0.5
-=======
         assert gen.compare(-0.5 * expected_gen)
->>>>>>> f34bc373
+
 
     @pytest.mark.gpu
     @pytest.mark.parametrize("theta", np.linspace(0, 2 * np.pi, 7))
@@ -1439,14 +1433,7 @@
         for i in range(1, qubits):
             expected_gen = expected_gen @ qml.PauliZ(wires=i)
 
-<<<<<<< HEAD
-        expected_gen_mat = expected_gen.matrix()
-
-        assert np.allclose(gen[0], expected_gen_mat)
-        assert gen[1] == -0.5
-=======
         assert gen.compare(-0.5 * expected_gen)
->>>>>>> f34bc373
 
         spy = mocker.spy(qml.utils, "pauli_eigs")
 
