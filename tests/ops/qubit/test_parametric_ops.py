# Copyright 2018-2021 Xanadu Quantum Technologies Inc.

# Licensed under the Apache License, Version 2.0 (the "License");
# you may not use this file except in compliance with the License.
# You may obtain a copy of the License at

#     http://www.apache.org/licenses/LICENSE-2.0

# Unless required by applicable law or agreed to in writing, software
# distributed under the License is distributed on an "AS IS" BASIS,
# WITHOUT WARRANTIES OR CONDITIONS OF ANY KIND, either express or implied.
# See the License for the specific language governing permissions and
# limitations under the License.
"""
Unit tests for the available built-in parametric qubit operations.
"""
# pylint: disable=too-few-public-methods,too-many-public-methods
import copy
from functools import reduce

import numpy as np
import pytest
from gate_data import CPhaseShift00, CPhaseShift01, CPhaseShift10, Z
from scipy import sparse

import pennylane as qml
from pennylane import numpy as npp
from pennylane.ops.qubit import RX as old_loc_RX
from pennylane.ops.qubit import MultiRZ as old_loc_MultiRZ
from pennylane.wires import Wires

PARAMETRIZED_OPERATIONS = [
    qml.RX(0.123, wires=0),
    qml.RY(1.434, wires=0),
    qml.RZ(2.774, wires=0),
    qml.PauliRot(0.123, "Y", wires=0),
    qml.IsingXX(0.123, wires=[0, 1]),
    qml.IsingYY(0.123, wires=[0, 1]),
    qml.IsingZZ(0.123, wires=[0, 1]),
    qml.IsingXY(0.123, wires=[0, 1]),
    qml.Rot(0.123, 0.456, 0.789, wires=0),
    qml.PhaseShift(2.133, wires=0),
    qml.PCPhase(1.23, dim=2, wires=[0, 1]),
    qml.ControlledPhaseShift(1.777, wires=[0, 2]),
    qml.CPhase(1.777, wires=[0, 2]),
    qml.CPhaseShift00(1.777, wires=[0, 2]),
    qml.CPhaseShift01(1.777, wires=[0, 2]),
    qml.CPhaseShift10(1.777, wires=[0, 2]),
    qml.MultiRZ(0.112, wires=[1, 2, 3]),
    qml.CRX(0.836, wires=[2, 3]),
    qml.CRY(0.721, wires=[2, 3]),
    qml.CRZ(0.554, wires=[2, 3]),
    qml.U1(0.123, wires=0),
    qml.U2(3.556, 2.134, wires=0),
    qml.U3(2.009, 1.894, 0.7789, wires=0),
    qml.CRot(0.123, 0.456, 0.789, wires=[0, 1]),
    qml.QubitUnitary(np.eye(2) * 1j, wires=0),
    qml.DiagonalQubitUnitary(np.array([1.0, 1.0j]), wires=1),
    qml.ControlledQubitUnitary(np.eye(2) * 1j, wires=[2, 0]),
    qml.SingleExcitation(0.123, wires=[0, 3]),
    qml.SingleExcitationPlus(0.123, wires=[0, 3]),
    qml.SingleExcitationMinus(0.123, wires=[0, 3]),
    qml.DoubleExcitation(0.123, wires=[0, 1, 2, 3]),
    qml.DoubleExcitationPlus(0.123, wires=[0, 1, 2, 3]),
    qml.DoubleExcitationMinus(0.123, wires=[0, 1, 2, 3]),
    qml.PSWAP(0.123, wires=[0, 1]),
    qml.GlobalPhase(0.123, wires=[0]),
    qml.GlobalPhase(0.123),
]

BROADCASTED_OPERATIONS = [
    qml.RX(np.array([0.142, -0.61, 2.3]), wires=0),
    qml.RY(np.array([1.291, -0.10, 5.2]), wires=0),
    qml.RZ(np.array([4.239, -3.21, 1.1]), wires=0),
    qml.PauliRot(np.array([0.142, -0.61, 2.3]), "Y", wires=0),
    qml.IsingXX(np.array([0.142, -0.61, 2.3]), wires=[0, 1]),
    qml.IsingYY(np.array([0.142, -0.61, 2.3]), wires=[0, 1]),
    qml.IsingZZ(np.array([0.142, -0.61, 2.3]), wires=[0, 1]),
    qml.Rot(np.array([0.142, -0.61, 2.3]), 0.456, 0.789, wires=0),
    qml.PhaseShift(np.array([2.12, 0.21, -6.2]), wires=0),
    qml.PCPhase(np.array([1.23, 4.56, -7]), dim=3, wires=[0, 1]),
    qml.ControlledPhaseShift(np.array([1.777, -0.1, 5.29]), wires=[0, 2]),
    qml.CPhase(np.array([1.777, -0.1, 5.29]), wires=[0, 2]),
    qml.CPhaseShift00(np.array([1.777, -0.1, 5.29]), wires=[0, 2]),
    qml.CPhaseShift01(np.array([1.777, -0.1, 5.29]), wires=[0, 2]),
    qml.CPhaseShift10(np.array([1.777, -0.1, 5.29]), wires=[0, 2]),
    qml.MultiRZ(np.array([1.124, -2.31, 0.112]), wires=[1, 2, 3]),
    qml.CRX(np.array([0.836, 0.21, -3.57]), wires=[2, 3]),
    qml.CRY(np.array([0.721, 2.31, 0.983]), wires=[2, 3]),
    qml.CRZ(np.array([0.554, 1.11, 2.2]), wires=[2, 3]),
    qml.U1(np.array([0.142, -0.61, 2.3]), wires=0),
    qml.U2(np.array([9.23, 1.33, 3.556]), np.array([2.134, 1.2, 0.2]), wires=0),
    qml.U3(
        np.array([2.009, 1.33, 3.556]),
        np.array([2.134, 1.2, 0.2]),
        np.array([0.78, 0.48, 0.83]),
        wires=0,
    ),
    qml.CRot(
        np.array([0.142, -0.61, 2.3]),
        np.array([9.82, 0.2, 0.53]),
        np.array([0.12, 2.21, 0.789]),
        wires=[0, 1],
    ),
    qml.QubitUnitary(1j * np.array([[[1, 0], [0, -1]], [[0, 1], [1, 0]]]), wires=0),
    qml.PSWAP(np.array([0.123, -0.63, 0.235]), wires=["a", -1]),
    qml.DiagonalQubitUnitary(np.array([[1.0, 1.0j], [1.0j, 1.0j]]), wires=1),
]

NON_PARAMETRIZED_OPERATIONS = [
    qml.Identity(0),
    qml.S(wires=0),
    qml.SX(wires=0),
    qml.T(wires=0),
    qml.CNOT(wires=[0, 1]),
    qml.CZ(wires=[0, 1]),
    qml.CY(wires=[0, 1]),
    qml.SWAP(wires=[0, 1]),
    qml.ISWAP(wires=[0, 1]),
    qml.SISWAP(wires=[0, 1]),
    qml.SQISW(wires=[0, 1]),
    qml.CSWAP(wires=[0, 1, 2]),
    qml.Toffoli(wires=[0, 1, 2]),
    qml.Hadamard(wires=0),
    qml.PauliX(wires=0),
    qml.PauliZ(wires=0),
    qml.PauliY(wires=0),
    qml.MultiControlledX(wires=[0, 1, 2], control_values=[0, 1]),
    qml.QubitSum(wires=[0, 1, 2]),
]

ALL_OPERATIONS = NON_PARAMETRIZED_OPERATIONS + PARAMETRIZED_OPERATIONS
SPARSE_OPERATIONS = [op for op in ALL_OPERATIONS if op.has_sparse_matrix]


def dot_broadcasted(a, b):
    return np.einsum("...ij,...jk->...ik", a, b)


def multi_dot_broadcasted(matrices):
    return reduce(dot_broadcasted, matrices)


class TestSparseOperators:
    @pytest.mark.parametrize("op", SPARSE_OPERATIONS)
    def test_validity(self, op):
        """Test that the operations are valid."""
        assert qml.math.allclose(
            op.sparse_matrix().toarray(), qml.math.asarray(op.matrix(), like="numpy")
        )


class TestOperations:
    @pytest.mark.parametrize("op", ALL_OPERATIONS + BROADCASTED_OPERATIONS)
    def test_parametrized_op_copy(self, op, tol):
        """Tests that copied parametrized ops function as expected"""
        copied_op = copy.copy(op)
        np.testing.assert_allclose(op.matrix(), copied_op.matrix(), atol=tol)

    # pylint: disable=protected-access
    @pytest.mark.parametrize("op", ALL_OPERATIONS + BROADCASTED_OPERATIONS)
    def test_flatten_unflatten(self, op):
        """Test that the flatten and unflatten methods work as expected."""
        _, metadata = op._flatten()
        assert hash(metadata)

        new_op = type(op)._unflatten(*op._flatten())
        qml.assert_equal(op, new_op)

    @pytest.mark.jax
    @pytest.mark.parametrize("op", ALL_OPERATIONS + BROADCASTED_OPERATIONS)
    def test_jax_pytrees(self, op):
        import jax

        leaves = jax.tree_util.tree_leaves(op)
        for d1, d2 in zip(leaves, op.data):
            assert d1 is d2

        leaves, tree_def = jax.tree_util.tree_flatten(op)
        op_unflattened = jax.tree_util.tree_unflatten(tree_def, leaves)
        qml.assert_equal(op_unflattened, op)

        new_op = jax.tree_util.tree_map(lambda x: x + 1.0, op)
        for d1, d2 in zip(new_op.data, op.data):
            assert qml.math.allclose(d1, d2 + 1.0)

    @pytest.mark.parametrize("op", PARAMETRIZED_OPERATIONS)
    def test_adjoint_unitaries(self, op, tol):
        op_d = op.adjoint()
        res1 = np.dot(op.matrix(), op_d.matrix())
        res2 = np.dot(op_d.matrix(), op.matrix())
        np.testing.assert_allclose(res1, np.eye(2 ** len(op.wires)), atol=tol)
        np.testing.assert_allclose(res2, np.eye(2 ** len(op.wires)), atol=tol)
        assert op.wires == op_d.wires

    @pytest.mark.parametrize("op", BROADCASTED_OPERATIONS)
    def test_adjoint_unitaries_broadcasted(self, op, tol):
        op_d = op.adjoint()
        res1 = dot_broadcasted(op.matrix(), op_d.matrix())
        res2 = dot_broadcasted(op_d.matrix(), op.matrix())
        I = [np.eye(2 ** len(op.wires))] * op.batch_size
        np.testing.assert_allclose(res1, I, atol=tol)
        np.testing.assert_allclose(res2, I, atol=tol)
        assert op.wires == op_d.wires

    @pytest.mark.parametrize("d", [1, 2, 3, 4])
    @pytest.mark.parametrize("theta", [-np.pi, np.pi / 2, -0.5, 0, 0.5, np.pi / 2, np.pi])
    def test_pcphase_integration(self, theta, d):
        """Test that the PCPhase gate applied to a circuit produces the
        correct final state."""
        wires = [0, 1]
        dev = qml.device("default.qubit", wires=wires)

        @qml.qnode(dev)
        def circuit(phase, dim):
            for wire in wires:  # Construct equal superposition over all states
                qml.Hadamard(wire)

            qml.PCPhase(phase, dim=dim, wires=wires)  # Apply phase to the first dim entries
            return qml.state()

        def _get_expected_state(phase, dim, size):
            return (
                np.array(
                    [np.exp(1j * phase) if i < dim else np.exp(-1j * phase) for i in range(size)]
                )
                * 1
                / 2
            )

        assert np.allclose(circuit(theta, d), _get_expected_state(theta, d, 4))

    def test_pcphase_raises_error(self):
        """Test that the PCPhase operator raises an error when dim is incorrect."""
        phi, dim = (1.23, 3)  # dimension too big
        with pytest.raises(ValueError, match=f"The projected dimension {dim} "):
            _ = qml.PCPhase(phi, dim=dim, wires=0)

        phi, dim = (1.23, 1.5)  # non integer dimension
        with pytest.raises(ValueError, match=f"The projected dimension {dim} "):
            _ = qml.PCPhase(phi, dim=dim, wires=0)


class TestParameterFrequencies:

    @pytest.mark.parametrize("op", PARAMETRIZED_OPERATIONS)
    def test_parameter_frequencies_match_generator(self, op, tol):
        if not qml.operation.has_gen(op):
            pytest.skip(f"Operation {op.name} does not have a generator defined to test against.")

        gen = op.generator()

        try:
            mat = gen.matrix()
        except (AttributeError, qml.operation.MatrixUndefinedError):
            if isinstance(gen, (qml.Hamiltonian, qml.SparseHamiltonian)):
                mat = gen.sparse_matrix().toarray()
            else:
                pytest.skip(f"Operation {op.name}'s generator does not define a matrix.")

        gen_eigvals = np.round(np.linalg.eigvalsh(mat), 8)
        freqs_from_gen = qml.gradients.eigvals_to_frequencies(tuple(gen_eigvals))

        freqs = op.parameter_frequencies
        assert np.allclose(freqs, freqs_from_gen, atol=tol)


class TestDecompositions:
    @pytest.mark.parametrize("phi", [0.3, np.array([0.4, 2.1, 0.2])])
    def test_phase_decomposition(self, phi, tol):
        """Tests that the decomposition of the Phase gate is correct"""
        op = qml.PhaseShift(phi, wires=0)
        res = op.decomposition()

        assert len(res) == 2

        assert res[0].name == "RZ"

        assert res[0].wires == Wires([0])
        assert np.allclose(res[0].data[0], phi)

        decomposed_matrix = res[0].matrix()
        global_phase = np.exp(1j * phi / 2)[..., np.newaxis, np.newaxis]

        assert res[1].name == "GlobalPhase"
        assert np.allclose(qml.matrix(res[1]), global_phase)

        assert np.allclose(decomposed_matrix, (1 / global_phase) * op.matrix(), atol=tol, rtol=0)
        assert np.allclose(op.matrix(), qml.prod(*res[::-1]).matrix())

    def test_Rot_decomposition(self):
        """Test the decomposition of Rot."""
        phi = 0.432
        theta = 0.654
        omega = -5.43

        ops1 = qml.Rot.compute_decomposition(phi, theta, omega, wires=0)
        ops2 = qml.Rot(phi, theta, omega, wires=0).decomposition()

        assert len(ops1) == len(ops2) == 3

        classes = [qml.RZ, qml.RY, qml.RZ]
        params = [[phi], [theta], [omega]]

        for ops in [ops1, ops2]:
            for c, p, op in zip(classes, params, ops):
                assert isinstance(op, c)
                assert op.parameters == p

    def test_Rot_decomposition_broadcasted(self):
        """Test the decomposition of broadcasted Rot."""
        phi = np.array([0.1, 2.1])
        theta = np.array([0.4, -0.2])
        omega = np.array([1.1, 0.2])

        ops1 = qml.Rot.compute_decomposition(phi, theta, omega, wires=0)
        ops2 = qml.Rot(phi, theta, omega, wires=0).decomposition()

        assert len(ops1) == len(ops2) == 3

        classes = [qml.RZ, qml.RY, qml.RZ]
        params = [[phi], [theta], [omega]]

        for ops in [ops1, ops2]:
            for c, p, op in zip(classes, params, ops):
                assert isinstance(op, c)
                assert op.parameters == p

    def test_U1_decomposition(self):
        """Test the decomposition for U1."""
        phi = 0.432
        res = qml.U1(phi, wires=0).decomposition()
        res2 = qml.U1.compute_decomposition(phi, wires=0)

        assert len(res) == len(res2) == 1
        assert res[0].name == res2[0].name == "PhaseShift"
        assert res[0].parameters == res2[0].parameters == [phi]

    def test_U1_decomposition_broadcasted(self):
        """Test the decomposition for broadcasted U1."""
        phi = np.array([0.6, 1.2, 9.5])
        res = qml.U1(phi, wires=0).decomposition()
        res2 = qml.U1.compute_decomposition(phi, wires=0)

        assert len(res) == len(res2) == 1
        assert res[0].name == res2[0].name == "PhaseShift"
        assert qml.math.allclose(res[0].parameters[0], phi)
        assert qml.math.allclose(res2[0].parameters[0], phi)

    def test_U2_decomposition(self):
        """Test the decomposition for U2."""
        phi = 0.432
        lam = 0.654

        ops1 = qml.U2.compute_decomposition(phi, lam, wires=0)
        ops2 = qml.U2(phi, lam, wires=0).decomposition()

        classes = [qml.Rot, qml.PhaseShift, qml.PhaseShift]
        params = [[lam, np.ones_like(lam) * np.pi / 2, -lam], [lam], [phi]]

        for ops in [ops1, ops2]:
            for op, c, p in zip(ops, classes, params):
                assert isinstance(op, c)
                assert op.parameters == p

    def test_U2_decomposition_broadcasted(self):
        """Test the decomposition for broadcasted U2."""
        phi = np.array([0.1, 2.1])
        lam = np.array([1.2, 4.9])

        ops1 = qml.U2.compute_decomposition(phi, lam, wires=0)
        ops2 = qml.U2(phi, lam, wires=0).decomposition()

        classes = [qml.Rot, qml.PhaseShift, qml.PhaseShift]
        params = [[lam, np.ones_like(lam) * np.pi / 2, -lam], [lam], [phi]]

        for ops in [ops1, ops2]:
            for op, c, p in zip(ops, classes, params):
                assert isinstance(op, c)
                assert np.allclose(op.parameters, p)

    def test_U3_decomposition(self):
        """Test the decomposition for U3."""
        theta = 0.654
        phi = 0.432
        lam = 0.654

        ops1 = qml.U3.compute_decomposition(theta, phi, lam, wires=0)
        ops2 = qml.U3(theta, phi, lam, wires=0).decomposition()

        classes = [qml.Rot, qml.PhaseShift, qml.PhaseShift]
        params = [[lam, theta, -lam], [lam], [phi]]

        for ops in [ops1, ops2]:
            for op, c, p in zip(ops, classes, params):
                assert isinstance(op, c)
                assert op.parameters == p

    def test_U3_decomposition_broadcasted(self):
        """Test the decomposition for broadcasted U3."""
        theta = np.array([0.1, 2.1])
        phi = np.array([1.2, 4.9])
        lam = np.array([-1.7, 3.2])

        ops1 = qml.U3.compute_decomposition(theta, phi, lam, wires=0)
        ops2 = qml.U3(theta, phi, lam, wires=0).decomposition()

        classes = [qml.Rot, qml.PhaseShift, qml.PhaseShift]
        params = [[lam, theta, -lam], [lam], [phi]]

        for ops in [ops1, ops2]:
            for op, c, p in zip(ops, classes, params):
                assert isinstance(op, c)
                assert np.allclose(op.parameters, p)

    def test_pswap_decomposition(self, tol):
        """Tests that the decomposition of the PSWAP gate is correct"""
        param = 0.1234
        op = qml.PSWAP(param, wires=[0, 1])
        res = op.decomposition()

        assert len(res) == 4

        assert res[0].wires == Wires([0, 1])
        assert res[1].wires == Wires([0, 1])
        assert res[2].wires == Wires([1])
        assert res[3].wires == Wires([0, 1])

        assert res[0].name == "SWAP"
        assert res[1].name == "CNOT"
        assert res[2].name == "PhaseShift"
        assert res[3].name == "CNOT"

        mats = []
        for i in reversed(res):
            if i.wires == Wires([1]):
                # PhaseShift gate
                mats.append(np.kron(np.eye(2), i.matrix()))
            else:
                mats.append(i.matrix())

        decomposed_matrix = np.linalg.multi_dot(mats)

        assert np.allclose(decomposed_matrix, op.matrix(), atol=tol, rtol=0)

    def test_isingxx_decomposition(self, tol):
        """Tests that the decomposition of the IsingXX gate is correct"""
        param = 0.1234
        op = qml.IsingXX(param, wires=[3, 2])
        res = op.decomposition()

        assert len(res) == 3

        assert res[0].wires == Wires([3, 2])
        assert res[1].wires == Wires([3])
        assert res[2].wires == Wires([3, 2])

        assert res[0].name == "CNOT"
        assert res[1].name == "RX"
        assert res[2].name == "CNOT"

        mats = []
        for i in reversed(res):
            if i.wires == Wires([3]):
                # RX gate
                mats.append(np.kron(i.matrix(), np.eye(2)))
            else:
                mats.append(i.matrix())

        decomposed_matrix = np.linalg.multi_dot(mats)

        assert np.allclose(decomposed_matrix, op.matrix(), atol=tol, rtol=0)

    def test_isingxy_decomposition(self, tol):
        """Tests that the decomposition of the IsingXY gate is correct"""
        param = 0.1234
        op = qml.IsingXY(param, wires=[3, 2])
        res = op.decomposition()

        assert len(res) == 6

        assert res[0].wires == Wires([3])
        assert res[1].wires == Wires([3, 2])
        assert res[2].wires == Wires([3])
        assert res[3].wires == Wires([2])
        assert res[4].wires == Wires([3, 2])
        assert res[5].wires == Wires([3])

        assert res[0].name == "Hadamard"
        assert res[1].name == "CY"
        assert res[2].name == "RY"
        assert res[3].name == "RX"
        assert res[4].name == "CY"
        assert res[5].name == "Hadamard"

        mats = []
        for i in reversed(res):
            if i.wires == Wires([3]):
                # RY and Hadamard gate
                mats.append(np.kron(i.matrix(), np.eye(2)))
            elif i.wires == Wires([2]):
                # RX gate
                mats.append(np.kron(np.eye(2), i.matrix()))
            else:
                mats.append(i.matrix())

        decomposed_matrix = np.linalg.multi_dot(mats)

        assert np.allclose(decomposed_matrix, op.matrix(), atol=tol, rtol=0)

    def test_isingxx_decomposition_broadcasted(self, tol):
        """Tests that the decomposition of the broadcasted IsingXX gate is correct"""
        param = np.array([-0.1, 0.2, 0.5])
        op = qml.IsingXX(param, wires=[3, 2])
        res = op.decomposition()

        assert len(res) == 3

        assert res[0].wires == Wires([3, 2])
        assert res[1].wires == Wires([3])
        assert res[2].wires == Wires([3, 2])

        assert res[0].name == "CNOT"
        assert res[1].name == "RX"
        assert res[2].name == "CNOT"

        mats = []
        for i in reversed(res):
            mat = i.matrix()
            if i.wires == Wires([3]):
                # RX gate
                I = np.eye(2)[np.newaxis] if len(mat.shape) == 3 else np.eye(2)
                mats.append(np.kron(mat, I))
            else:
                mats.append(mat)

        decomposed_matrix = multi_dot_broadcasted(mats)

        assert np.allclose(decomposed_matrix, op.matrix(), atol=tol, rtol=0)

    def test_isingyy_decomposition(self, tol):
        """Tests that the decomposition of the IsingYY gate is correct"""
        param = 0.1234
        op = qml.IsingYY(param, wires=[3, 2])
        res = op.decomposition()

        assert len(res) == 3

        assert res[0].wires == Wires([3, 2])
        assert res[1].wires == Wires([3])
        assert res[2].wires == Wires([3, 2])

        assert res[0].name == "CY"
        assert res[1].name == "RY"
        assert res[2].name == "CY"

        mats = []
        for i in reversed(res):
            if i.wires == Wires([3]):
                # RY gate
                mats.append(np.kron(i.matrix(), np.eye(2)))
            else:
                mats.append(i.matrix())

        decomposed_matrix = np.linalg.multi_dot(mats)

        assert np.allclose(decomposed_matrix, op.matrix(), atol=tol, rtol=0)

    def test_isingyy_decomposition_broadcasted(self, tol):
        """Tests that the decomposition of the broadcasted IsingYY gate is correct"""
        param = np.array([-0.1, 0.2, 0.5])
        op = qml.IsingYY(param, wires=[3, 2])
        res = op.decomposition()

        assert len(res) == 3

        assert res[0].wires == Wires([3, 2])
        assert res[1].wires == Wires([3])
        assert res[2].wires == Wires([3, 2])

        assert res[0].name == "CY"
        assert res[1].name == "RY"
        assert res[2].name == "CY"

        mats = []
        for i in reversed(res):
            mat = i.matrix()
            if i.wires == Wires([3]):
                # RY gate
                I = np.eye(2)[np.newaxis] if len(mat.shape) == 3 else np.eye(2)
                mats.append(np.kron(mat, I))
            else:
                mats.append(mat)

        decomposed_matrix = multi_dot_broadcasted(mats)

        assert np.allclose(decomposed_matrix, op.matrix(), atol=tol, rtol=0)

    def test_isingzz_decomposition(self, tol):
        """Tests that the decomposition of the IsingZZ gate is correct"""
        param = 0.1234
        op = qml.IsingZZ(param, wires=[3, 2])
        res = op.decomposition()

        assert len(res) == 3

        assert res[0].wires == Wires([3, 2])
        assert res[1].wires == Wires([2])
        assert res[2].wires == Wires([3, 2])

        assert res[0].name == "CNOT"
        assert res[1].name == "RZ"
        assert res[2].name == "CNOT"

        mats = []
        for i in reversed(res):
            if i.wires == Wires([2]):
                # RZ gate
                mats.append(np.kron(np.eye(2), i.matrix()))
            else:
                mats.append(i.matrix())

        decomposed_matrix = np.linalg.multi_dot(mats)

        assert np.allclose(decomposed_matrix, op.matrix(), atol=tol, rtol=0)

    def test_isingzz_decomposition_broadcasted(self, tol):
        """Tests that the decomposition of the broadcasted IsingZZ gate is correct"""
        param = np.array([-0.1, 0.2, 0.5])
        op = qml.IsingZZ(param, wires=[3, 2])
        res = op.decomposition()

        assert len(res) == 3

        assert res[0].wires == Wires([3, 2])
        assert res[1].wires == Wires([2])
        assert res[2].wires == Wires([3, 2])

        assert res[0].name == "CNOT"
        assert res[1].name == "RZ"
        assert res[2].name == "CNOT"

        mats = []
        for i in reversed(res):
            mat = i.matrix()
            if i.wires == Wires([2]):
                # RX gate
                I = np.eye(2)[np.newaxis] if len(mat.shape) == 3 else np.eye(2)
                mats.append(np.kron(I, mat))
            else:
                mats.append(mat)

        decomposed_matrix = multi_dot_broadcasted(mats)

        assert np.allclose(decomposed_matrix, op.matrix(), atol=tol, rtol=0)

    @pytest.mark.parametrize(
        "op", (qml.PCPhase(1.23, dim=1, wires=[0]), qml.PCPhase(1.23, dim=5, wires=[0, 1, 2]))
    )
    def test_pc_phase_decomposition(self, op):
        """Test that the PCPhase decomposition produces the same unitary"""
        decomp_ops = op.decomposition()
        decomp_op = qml.prod(*decomp_ops) if len(decomp_ops) > 1 else decomp_ops[0]

        expected_mat = qml.matrix(op)
        decomp_mat = qml.matrix(decomp_op)
        assert np.allclose(expected_mat, decomp_mat)

    def test_pc_phase_decomposition_broadcasted(self):
        """Test that the broadcasted PCPhase decomposition produces the same unitary"""
        op = qml.PCPhase([1.23, 4.56, 7.89], dim=5, wires=[0, 1, 2])
        decomp_ops = op.decomposition()
        decomp_op = qml.prod(*decomp_ops) if len(decomp_ops) >= 1 else decomp_ops[0]

        expected_mats = qml.matrix(op)
        decomp_mats = qml.matrix(decomp_op)

        for expected_mat, decomp_mat in zip(expected_mats, decomp_mats):
            assert np.allclose(expected_mat, decomp_mat)

    @pytest.mark.parametrize("phi", [-0.1, 0.2, 0.5])
    @pytest.mark.parametrize(
        "cphase_op,lam_pos",
        [
            (qml.CPhaseShift00, 0),
            (qml.CPhaseShift01, 1),
            (qml.CPhaseShift10, 2),
        ],
    )
    def test_c_phase_shift_decomp(self, phi, cphase_op, lam_pos):
        """Tests that the CPhaseShift operations
        calculate the correct decomposition"""
        op = cphase_op(phi, wires=[0, 2])
        decomposed_matrix = qml.matrix(op.decomposition, wire_order=op.wires)()
        lam = np.exp(1j * phi)
        exp = np.eye(4, dtype=complex)
        exp[..., lam_pos, lam_pos] = lam

        assert np.allclose(decomposed_matrix, exp)


pswap_angles = list(np.linspace(-np.pi, np.pi, 11)) + [np.linspace(-1, 1, 11)]


class TestMatrix:
    def test_phase_shift(self, tol):
        """Test phase shift is correct"""

        # test identity for theta=0
        assert np.allclose(qml.PhaseShift.compute_matrix(0), np.identity(2), atol=tol, rtol=0)
        assert np.allclose(qml.PhaseShift(0, wires=0).matrix(), np.identity(2), atol=tol, rtol=0)
        assert np.allclose(qml.U1.compute_matrix(0), np.identity(2), atol=tol, rtol=0)

        # test arbitrary phase shift
        phi = 0.5432
        expected = np.array([[1, 0], [0, np.exp(1j * phi)]])
        assert np.allclose(qml.PhaseShift.compute_matrix(phi), expected, atol=tol, rtol=0)
        assert np.allclose(qml.U1.compute_matrix(phi), expected, atol=tol, rtol=0)

        # test arbitrary broadcasted phase shift
        phi = np.array([0.5, 0.4, 0.3])
        expected = np.array([[[1, 0], [0, np.exp(1j * p)]] for p in phi])
        assert np.allclose(qml.PhaseShift.compute_matrix(phi), expected, atol=tol, rtol=0)
        assert np.allclose(qml.U1.compute_matrix(phi), expected, atol=tol, rtol=0)

    @pytest.mark.parametrize("n_wires", [0, 1, 2])
    def test_global_phase(self, tol, n_wires):
        """Test GlobalPhase matrix is correct"""

        wires = list(range(n_wires))
        eye = np.eye(2**n_wires)
        eye2 = np.eye(2)
        # test identity for theta=0
        assert np.allclose(
            qml.GlobalPhase.compute_matrix(0, n_wires=n_wires), eye, atol=tol, rtol=0
        )
        assert np.allclose(qml.GlobalPhase.compute_matrix(0), eye2, atol=tol, rtol=0)
        assert np.allclose(qml.GlobalPhase(0).matrix(wire_order=wires), eye, atol=tol, rtol=0)

        # test arbitrary global phase
        phi = 0.5432
        exp = np.exp(-1j * phi)
        assert np.allclose(
            qml.GlobalPhase.compute_matrix(phi, n_wires=n_wires), exp * eye, atol=tol, rtol=0
        )
        assert np.allclose(qml.GlobalPhase.compute_matrix(phi), exp * eye2, atol=tol, rtol=0)
        assert np.allclose(
            qml.GlobalPhase(phi).matrix(wire_order=wires), exp * eye, atol=tol, rtol=0
        )

        # test arbitrary broadcasted global phase with non-default n_wires=0
        phi = np.array([0.5, 0.4, 0.3])
        expected = np.tensordot(np.exp(-1j * phi), eye, axes=0)
        expected2 = np.tensordot(np.exp(-1j * phi), eye2, axes=0)
        assert np.allclose(
            qml.GlobalPhase.compute_matrix(phi, n_wires=n_wires), expected, atol=tol, rtol=0
        )
        assert np.allclose(qml.GlobalPhase.compute_matrix(phi), expected2, atol=tol, rtol=0)
        assert np.allclose(
            qml.GlobalPhase(phi).matrix(wire_order=wires), expected, atol=tol, rtol=0
        )

    def test_identity(self, tol):
        """Test Identity matrix is correct with no wires"""

        # test Identity().compute_matrix()
        assert np.allclose(qml.Identity().compute_matrix(1), np.identity(2), atol=tol, rtol=0)
        assert np.allclose(qml.Identity().compute_matrix(2), np.identity(4), atol=tol, rtol=0)

        # test Identity().matrix()
        assert np.allclose(qml.Identity().matrix(), np.identity(1), atol=tol, rtol=0)
        assert np.allclose(qml.Identity().matrix(wire_order=[0]), np.identity(2), atol=tol, rtol=0)
        assert np.allclose(
            qml.Identity().matrix(wire_order=[0, "a"]), np.identity(4), atol=tol, rtol=0
        )

    def test_rx(self, tol):
        """Test x rotation is correct"""

        # test identity for theta=0
        assert np.allclose(qml.RX.compute_matrix(0), np.identity(2), atol=tol, rtol=0)
        assert np.allclose(qml.RX(0, wires=0).matrix(), np.identity(2), atol=tol, rtol=0)

        # test identity for theta=pi/2
        expected = np.array([[1, -1j], [-1j, 1]]) / np.sqrt(2)
        assert np.allclose(qml.RX.compute_matrix(np.pi / 2), expected, atol=tol, rtol=0)
        assert np.allclose(qml.RX(np.pi / 2, wires=0).matrix(), expected, atol=tol, rtol=0)

        # test identity for broadcasted theta=pi/2
        expected = np.tensordot([1, 1], np.array([[1, -1j], [-1j, 1]]) / np.sqrt(2), axes=0)
        pi_half = np.array([np.pi / 2, np.pi / 2])
        assert np.allclose(qml.RX.compute_matrix(pi_half), expected, atol=tol, rtol=0)
        assert np.allclose(qml.RX(pi_half, wires=0).matrix(), expected, atol=tol, rtol=0)

        # test identity for theta=pi
        expected = -1j * np.array([[0, 1], [1, 0]])
        assert np.allclose(qml.RX.compute_matrix(np.pi), expected, atol=tol, rtol=0)
        assert np.allclose(qml.RX(np.pi, wires=0).matrix(), expected, atol=tol, rtol=0)

    def test_ry(self, tol):
        """Test y rotation is correct"""

        # test identity for theta=0
        assert np.allclose(qml.RY.compute_matrix(0), np.identity(2), atol=tol, rtol=0)
        assert np.allclose(qml.RY(0, wires=0).matrix(), np.identity(2), atol=tol, rtol=0)

        # test identity for theta=pi/2
        expected = np.array([[1, -1], [1, 1]]) / np.sqrt(2)
        assert np.allclose(qml.RY.compute_matrix(np.pi / 2), expected, atol=tol, rtol=0)
        assert np.allclose(qml.RY(np.pi / 2, wires=0).matrix(), expected, atol=tol, rtol=0)

        # test identity for broadcasted theta=pi/2
        expected = np.tensordot([1, 1], np.array([[1, -1], [1, 1]]) / np.sqrt(2), axes=0)
        pi_half = np.array([np.pi / 2, np.pi / 2])
        assert np.allclose(qml.RY.compute_matrix(pi_half), expected, atol=tol, rtol=0)
        assert np.allclose(qml.RY(pi_half, wires=0).matrix(), expected, atol=tol, rtol=0)

        # test identity for theta=pi
        expected = np.array([[0, -1], [1, 0]])
        assert np.allclose(qml.RY.compute_matrix(np.pi), expected, atol=tol, rtol=0)
        assert np.allclose(qml.RY(np.pi, wires=0).matrix(), expected, atol=tol, rtol=0)

    def test_rz(self, tol):
        """Test z rotation is correct"""

        # test identity for theta=0
        assert np.allclose(qml.RZ.compute_matrix(0), np.identity(2), atol=tol, rtol=0)
        assert np.allclose(qml.RZ(0, wires=0).matrix(), np.identity(2), atol=tol, rtol=0)

        # test identity for theta=pi/2
        expected = np.diag(np.exp([-1j * np.pi / 4, 1j * np.pi / 4]))
        assert np.allclose(qml.RZ.compute_matrix(np.pi / 2), expected, atol=tol, rtol=0)
        assert np.allclose(qml.RZ(np.pi / 2, wires=0).matrix(), expected, atol=tol, rtol=0)

        # test identity for broadcasted theta=pi/2
        expected = np.tensordot([1, 1], np.diag(np.exp([-1j * np.pi / 4, 1j * np.pi / 4])), axes=0)
        pi_half = np.array([np.pi / 2, np.pi / 2])
        assert np.allclose(qml.RZ.compute_matrix(pi_half), expected, atol=tol, rtol=0)
        assert np.allclose(qml.RZ(pi_half, wires=0).matrix(), expected, atol=tol, rtol=0)

        # test identity for theta=pi
        assert np.allclose(qml.RZ.compute_matrix(np.pi), -1j * Z, atol=tol, rtol=0)
        assert np.allclose(qml.RZ(np.pi, wires=0).matrix(), -1j * Z, atol=tol, rtol=0)

    @pytest.mark.parametrize("dim", range(3))
    @pytest.mark.parametrize("wires", (range(2), range(3)))
    @pytest.mark.parametrize("phi", np.linspace(-np.pi, np.pi, 10))
    def test_pcphase(self, phi, dim, wires):
        """Test that the PCPhase operator matrix is correct."""
        num_wires = len(wires)
        op = qml.PCPhase(phi, dim=dim, wires=wires)

        mat1 = qml.matrix(op)
        mat2 = op.compute_matrix(*op.parameters, **op.hyperparameters)

        expected_mat = np.diag(
            [np.exp(1j * phi) if i < dim else np.exp(-1j * phi) for i in range(2**num_wires)]
        )
        assert np.allclose(mat1, expected_mat)
        assert np.allclose(mat2, expected_mat)
        assert qml.math.get_interface(mat1) == "numpy"

    @pytest.mark.tf
    @pytest.mark.parametrize("dim", range(3))
    @pytest.mark.parametrize("wires", (range(2), range(3)))
    @pytest.mark.parametrize("phi", np.linspace(-np.pi, np.pi, 10))
    def test_pcphase_tf(self, phi, dim, wires):
        """Test that the PCPhase operator matrix is correct for tf."""
        import tensorflow as tf

        num_wires = len(wires)
        op = qml.PCPhase(tf.Variable(phi), dim=dim, wires=wires)

        mat1 = qml.matrix(op)
        mat2 = op.compute_matrix(*op.parameters, **op.hyperparameters)

        expected_mat = tf.Variable(
            np.diag(
                [np.exp(1j * phi) if i < dim else np.exp(-1j * phi) for i in range(2**num_wires)]
            )
        )

        assert np.allclose(mat1, expected_mat)
        assert np.allclose(mat2, expected_mat)
        assert qml.math.get_interface(mat1) == "tensorflow"

    @pytest.mark.torch
    @pytest.mark.parametrize("dim", range(3))
    @pytest.mark.parametrize("wires", (range(2), range(3)))
    @pytest.mark.parametrize("phi", np.linspace(-np.pi, np.pi, 10))
    def test_pcphase_torch(self, phi, dim, wires):
        import torch

        num_wires = len(wires)
        op = qml.PCPhase(torch.tensor(phi), dim=dim, wires=wires)

        mat1 = qml.matrix(op)
        mat2 = op.compute_matrix(*op.parameters, **op.hyperparameters)

        expected_mat = torch.tensor(
            np.diag(
                [np.exp(1j * phi) if i < dim else np.exp(-1j * phi) for i in range(2**num_wires)]
            )
        )

        assert np.allclose(mat1, expected_mat)
        assert np.allclose(mat2, expected_mat)
        assert qml.math.get_interface(mat1) == "torch"

    @pytest.mark.jax
    @pytest.mark.parametrize("dim", range(3))
    @pytest.mark.parametrize("wires", (range(2), range(3)))
    @pytest.mark.parametrize("phi", np.linspace(-np.pi, np.pi, 10))
    def test_pcphase_jax(self, phi, dim, wires):
        import jax.numpy as jnp

        phi = jnp.array(phi)

        num_wires = len(wires)
        op = qml.PCPhase(phi, dim=dim, wires=wires)

        mat1 = qml.matrix(op)
        mat2 = op.compute_matrix(*op.parameters, **op.hyperparameters)

        expected_mat = jnp.diag(
            jnp.array(
                [jnp.exp(1j * phi) if i < dim else np.exp(-1j * phi) for i in range(2**num_wires)]
            )
        )

        assert np.allclose(mat1, expected_mat)
        assert np.allclose(mat2, expected_mat)
        assert qml.math.get_interface(mat1) == "jax"

    def test_pcphase_broadcasted(self):
        """Test that the PCPhase matrix works with broadcasted parameters"""
        dim = 2
        size = 4
        broadcasted_phi = [1.23, 4.56, -0.7]

        op = qml.PCPhase(broadcasted_phi, dim=dim, wires=[0, 1])

        mat1 = qml.matrix(op)
        mat2 = op.compute_matrix(*op.parameters, **op.hyperparameters)

        mats = [
            np.diag([np.exp(1j * phi) if i < dim else np.exp(-1j * phi) for i in range(size)])
            for phi in broadcasted_phi
        ]
        expected_mat = np.array(mats)
        assert np.allclose(mat1, expected_mat)
        assert np.allclose(mat2, expected_mat)

    def test_isingxx(self, tol):
        """Test that the IsingXX operation is correct"""
        assert np.allclose(qml.IsingXX.compute_matrix(0), np.identity(4), atol=tol, rtol=0)
        assert np.allclose(qml.IsingXX(0, wires=[0, 1]).matrix(), np.identity(4), atol=tol, rtol=0)

        def get_expected(theta):
            expected = np.array(np.diag([np.cos(theta / 2)] * 4), dtype=np.complex128)
            sin_coeff = -1j * np.sin(theta / 2)
            expected[3, 0] = sin_coeff
            expected[2, 1] = sin_coeff
            expected[1, 2] = sin_coeff
            expected[0, 3] = sin_coeff
            return expected

        param = np.pi / 2
        assert np.allclose(qml.IsingXX.compute_matrix(param), get_expected(param), atol=tol, rtol=0)
        assert np.allclose(
            qml.IsingXX(param, wires=[0, 1]).matrix(), get_expected(param), atol=tol, rtol=0
        )

        param = np.pi
        assert np.allclose(qml.IsingXX.compute_matrix(param), get_expected(param), atol=tol, rtol=0)
        assert np.allclose(
            qml.IsingXX(param, wires=[0, 1]).matrix(), get_expected(param), atol=tol, rtol=0
        )

    def test_pswap(self, tol):
        """Test that the PSWAP operation is correct"""
        assert np.allclose(
            qml.PSWAP.compute_matrix(0), np.diag([1, 1, 1, 1])[[0, 2, 1, 3]], atol=tol, rtol=0
        )
        assert np.allclose(
            qml.PSWAP(0, wires=[0, 1]).matrix(),
            np.diag([1, 1, 1, 1])[[0, 2, 1, 3]],
            atol=tol,
            rtol=0,
        )

        def get_expected(theta):
            return np.diag([1, np.exp(1j * theta), np.exp(1j * theta), 1])[[0, 2, 1, 3]]

        param = np.pi / 2
        assert np.allclose(qml.PSWAP.compute_matrix(param), get_expected(param), atol=tol, rtol=0)
        assert np.allclose(
            qml.PSWAP(param, wires=[0, 1]).matrix(), get_expected(param), atol=tol, rtol=0
        )

        param = np.pi
        assert np.allclose(qml.PSWAP.compute_matrix(param), get_expected(param), atol=tol, rtol=0)
        assert np.allclose(
            qml.PSWAP(param, wires=[0, 1]).matrix(), get_expected(param), atol=tol, rtol=0
        )

    def test_pswap_broadcasted(self, tol):
        """Test that the broadcasted PSWAP operation is correct"""
        batch_size = 3
        z = np.zeros(batch_size)
        mat = qml.PSWAP.compute_matrix(z)
        assert qml.math.shape(mat) == (batch_size, 4, 4)
        assert np.allclose(mat, np.diag([1, 1, 1, 1])[[0, 2, 1, 3]], atol=tol, rtol=0)
        mat = qml.PSWAP(z, wires=[0, 1]).matrix()
        assert qml.math.shape(mat) == (batch_size, 4, 4)
        assert np.allclose(
            mat,
            np.diag([1, 1, 1, 1])[[0, 2, 1, 3]],
            atol=tol,
            rtol=0,
        )

        def get_expected(theta):
            return np.array(
                [np.diag([1, np.exp(1j * t), np.exp(1j * t), 1])[[0, 2, 1, 3]] for t in theta]
            )

        param = np.array([np.pi / 2, np.pi])
        assert np.allclose(qml.PSWAP.compute_matrix(param), get_expected(param), atol=tol, rtol=0)
        assert np.allclose(
            qml.PSWAP(param, wires=[0, 1]).matrix(), get_expected(param), atol=tol, rtol=0
        )

        param = np.array([2.152, np.pi / 2, 0.213])
        assert np.allclose(qml.PSWAP.compute_matrix(param), get_expected(param), atol=tol, rtol=0)
        assert np.allclose(
            qml.PSWAP(param, wires=[0, 1]).matrix(), get_expected(param), atol=tol, rtol=0
        )

<<<<<<< HEAD
    @pytest.mark.parametrize("phi", np.linspace(-np.pi, np.pi, 10))
=======
    @pytest.mark.parametrize("phi", pswap_angles)
>>>>>>> 12c4f781
    def test_pswap_eigvals(self, phi):
        """Test eigenvalues computation for PSWAP"""
        evs = qml.PSWAP.compute_eigvals(phi)
        if len(qml.math.shape(phi)) > 0:
            evs_expected = np.stack([[1, 1, -exp, exp] for exp in qml.math.exp(1j * phi)])
        else:
            evs_expected = [1, 1, -qml.math.exp(1j * phi), qml.math.exp(1j * phi)]
        assert qml.math.allclose(evs, evs_expected)

    def test_pswap_eigvals_broadcasted(self, tol):
        """Test broadcasted eigenvalues computation for PSWAP"""
        phi = np.linspace(-np.pi, np.pi, 10)
        evs = qml.PSWAP.compute_eigvals(phi)
        evs_expected = np.array([[1, 1, -np.exp(1j * p), np.exp(1j * p)] for p in phi])
        assert qml.math.allclose(evs, evs_expected, atol=tol, rtol=0)

    @pytest.mark.tf
    @pytest.mark.parametrize("phi", pswap_angles)
    def test_pswap_eigvals_tf(self, phi):
        """Test eigenvalues computation for PSWAP using Tensorflow interface"""
        import tensorflow as tf

        param_tf = tf.Variable(phi)
        evs = qml.PSWAP.compute_eigvals(param_tf)
        if len(qml.math.shape(phi)) > 0:
            evs_expected = np.stack([[1, 1, -exp, exp] for exp in qml.math.exp(1j * phi)])
        else:
            evs_expected = [1, 1, -qml.math.exp(1j * phi), qml.math.exp(1j * phi)]
        assert qml.math.allclose(evs, evs_expected)

    @pytest.mark.torch
    @pytest.mark.parametrize("phi", pswap_angles)
    def test_pswap_eigvals_torch(self, phi):
        """Test eigenvalues computation for PSWAP using Torch interface"""
        import torch

        param_torch = torch.tensor(phi)
        evs = qml.PSWAP.compute_eigvals(param_torch)
        if len(qml.math.shape(phi)) > 0:
            evs_expected = np.stack([[1, 1, -exp, exp] for exp in qml.math.exp(1j * phi)])
        else:
            evs_expected = [1, 1, -qml.math.exp(1j * phi), qml.math.exp(1j * phi)]
        assert qml.math.allclose(evs, evs_expected)

    @pytest.mark.jax
    @pytest.mark.parametrize("phi", pswap_angles)
    def test_pswap_eigvals_jax(self, phi):
        """Test eigenvalues computation for PSWAP using JAX interface"""
        import jax

        param_jax = jax.numpy.array(phi)
        evs = qml.PSWAP.compute_eigvals(param_jax)
        if len(qml.math.shape(phi)) > 0:
            evs_expected = np.stack([[1, 1, -exp, exp] for exp in qml.math.exp(1j * phi)])
        else:
            evs_expected = [1, 1, -qml.math.exp(1j * phi), qml.math.exp(1j * phi)]
        assert qml.math.allclose(evs, evs_expected)

    @pytest.mark.tf
    @pytest.mark.parametrize("phi", np.linspace(-np.pi, np.pi, 10))
    def test_pcphase_eigvals_tf(self, phi):
        """Test eigenvalues computation for PCPhase using Tensorflow interface"""
        import tensorflow as tf

        param_tf = tf.Variable(phi)

        op = qml.PCPhase(param_tf, dim=2, wires=[0, 1])
        evs = qml.PCPhase.compute_eigvals(*op.parameters, **op.hyperparameters)
        evs_expected = np.array(
            [np.exp(1j * phi), np.exp(1j * phi), np.exp(-1j * phi), np.exp(-1j * phi)]
        )

        assert qml.math.allclose(evs, evs_expected)

    def test_isingxy(self, tol):
        """Test that the IsingXY operation is correct"""
        assert np.allclose(qml.IsingXY.compute_matrix(0), np.identity(4), atol=tol, rtol=0)
        assert np.allclose(qml.IsingXY(0, wires=[0, 1]).matrix(), np.identity(4), atol=tol, rtol=0)

        def get_expected(theta):
            expected = np.eye(4, dtype=np.complex128)
            expected[1][1] = np.cos(theta / 2)
            expected[2][2] = np.cos(theta / 2)
            expected[1][2] = 1j * np.sin(theta / 2)
            expected[2][1] = 1j * np.sin(theta / 2)
            return expected

        param = np.pi / 2
        assert np.allclose(qml.IsingXY.compute_matrix(param), get_expected(param), atol=tol, rtol=0)
        assert np.allclose(
            qml.IsingXY(param, wires=[0, 1]).matrix(), get_expected(param), atol=tol, rtol=0
        )

        param = np.pi
        assert np.allclose(qml.IsingXY.compute_matrix(param), get_expected(param), atol=tol, rtol=0)
        assert np.allclose(
            qml.IsingXY(param, wires=[0, 1]).matrix(), get_expected(param), atol=tol, rtol=0
        )

    def test_isingxy_broadcasted(self, tol):
        """Test that the broadcasted IsingXY operation is correct"""
        z = np.zeros(3)
        assert np.allclose(qml.IsingXY.compute_matrix(z), np.identity(4), atol=tol, rtol=0)
        assert np.allclose(qml.IsingXY(z, wires=[0, 1]).matrix(), np.identity(4), atol=tol, rtol=0)

        def get_expected(theta):
            expected = np.array([np.eye(4) for i in theta], dtype=complex)
            expected[:, 1, 1] = np.cos(theta / 2)
            expected[:, 2, 2] = np.cos(theta / 2)
            expected[:, 1, 2] = 1j * np.sin(theta / 2)
            expected[:, 2, 1] = 1j * np.sin(theta / 2)
            return expected

        param = np.array([np.pi / 2, np.pi])
        assert np.allclose(qml.IsingXY.compute_matrix(param), get_expected(param), atol=tol, rtol=0)
        assert np.allclose(
            qml.IsingXY(param, wires=[0, 1]).matrix(), get_expected(param), atol=tol, rtol=0
        )

        param = np.array([2.152, np.pi / 2, 0.213])
        assert np.allclose(qml.IsingXY.compute_matrix(param), get_expected(param), atol=tol, rtol=0)
        assert np.allclose(
            qml.IsingXY(param, wires=[0, 1]).matrix(), get_expected(param), atol=tol, rtol=0
        )

    @pytest.mark.parametrize("phi", np.linspace(-np.pi, np.pi, 10))
    def test_isingxy_eigvals(self, phi):
        """Test eigenvalues computation for IsingXY"""
        evs = qml.IsingXY.compute_eigvals(phi)
        evs_expected = [
            qml.math.cos(phi / 2) + 1j * qml.math.sin(phi / 2),
            qml.math.cos(phi / 2) - 1j * qml.math.sin(phi / 2),
            1,
            1,
        ]
        assert qml.math.allclose(evs, evs_expected)

    def test_isingxy_eigvals_broadcasted(self):
        """Test broadcasted eigenvalues computation for IsingXY"""
        phi = np.linspace(-np.pi, np.pi, 10)
        evs = qml.IsingXY.compute_eigvals(phi)
        evs_expected = np.array(
            [[qml.math.exp(1j * _phi / 2), qml.math.exp(-1j * _phi / 2), 1, 1] for _phi in phi]
        )
        assert qml.math.allclose(evs, evs_expected)

    @pytest.mark.tf
    @pytest.mark.parametrize("phi", np.linspace(-np.pi, np.pi, 10))
    def test_isingxy_eigvals_tf(self, phi):
        """Test eigenvalues computation for IsingXY using Tensorflow interface"""
        import tensorflow as tf

        param_tf = tf.Variable(phi)
        evs = qml.IsingXY.compute_eigvals(param_tf)
        evs_expected = [
            qml.math.cos(phi / 2) + 1j * qml.math.sin(phi / 2),
            qml.math.cos(phi / 2) - 1j * qml.math.sin(phi / 2),
            1,
            1,
        ]
        assert qml.math.allclose(evs, evs_expected)

    @pytest.mark.tf
    def test_isingxy_eigvals_tf_broadcasted(self):
        """Test broadcasted eigenvalues computation for IsingXY on TF"""
        import tensorflow as tf

        phi = np.linspace(-np.pi, np.pi, 10)
        evs = qml.IsingXY.compute_eigvals(tf.Variable(phi))
        c = np.cos(phi / 2)
        s = np.sin(phi / 2)
        ones = np.ones_like(c)
        expected = np.stack([c + 1j * s, c - 1j * s, ones, ones], axis=-1)
        assert qml.math.allclose(evs, expected)

    @pytest.mark.torch
    @pytest.mark.parametrize("phi", np.linspace(-np.pi, np.pi, 10))
    def test_isingxy_eigvals_torch(self, phi):
        """Test eigenvalues computation for IsingXY using Torch interface"""
        import torch

        param_torch = torch.tensor(phi)
        evs = qml.IsingXY.compute_eigvals(param_torch)
        evs_expected = [
            qml.math.cos(phi / 2) + 1j * qml.math.sin(phi / 2),
            qml.math.cos(phi / 2) - 1j * qml.math.sin(phi / 2),
            1,
            1,
        ]
        assert qml.math.allclose(evs, evs_expected)

    @pytest.mark.torch
    def test_isingxy_eigvals_torch_broadcasted(self):
        """Test broadcasted eigenvalues computation for IsingXY with torch"""
        import torch

        phi = np.linspace(-np.pi, np.pi, 10)
        evs = qml.IsingXY.compute_eigvals(torch.tensor(phi, requires_grad=True))
        c = np.cos(phi / 2)
        s = np.sin(phi / 2)
        ones = np.ones_like(c)
        expected = np.stack([c + 1j * s, c - 1j * s, ones, ones], axis=-1)
        assert qml.math.allclose(evs.detach().numpy(), expected)

    @pytest.mark.jax
    @pytest.mark.parametrize("phi", np.linspace(-np.pi, np.pi, 10))
    def test_isingxy_eigvals_jax(self, phi):
        """Test eigenvalues computation for IsingXY using JAX interface"""
        import jax

        param_jax = jax.numpy.array(phi)
        evs = qml.IsingXY.compute_eigvals(param_jax)
        evs_expected = [
            qml.math.cos(phi / 2) + 1j * qml.math.sin(phi / 2),
            qml.math.cos(phi / 2) - 1j * qml.math.sin(phi / 2),
            1,
            1,
        ]
        assert qml.math.allclose(evs, evs_expected)

    @pytest.mark.jax
    def test_isingxy_eigvals_jax_broadcasted(self):
        """Test broadcasted eigenvalues computation for IsingXY with jax"""
        import jax

        phi = np.linspace(-np.pi, np.pi, 10)
        evs = qml.IsingXY.compute_eigvals(jax.numpy.array(phi))
        c = np.cos(phi / 2)
        s = np.sin(phi / 2)
        ones = np.ones_like(c)
        expected = np.stack([c + 1j * s, c - 1j * s, ones, ones], axis=-1)
        assert qml.math.allclose(evs, expected)

    def test_isingxx_broadcasted(self, tol):
        """Test that the broadcasted IsingXX operation is correct"""
        z = np.zeros(3)
        assert np.allclose(qml.IsingXX.compute_matrix(z), np.identity(4), atol=tol, rtol=0)
        assert np.allclose(qml.IsingXX(z, wires=[0, 1]).matrix(), np.identity(4), atol=tol, rtol=0)

        def get_expected(theta):
            expected = np.array([np.diag([np.cos(t / 2)] * 4) for t in theta], dtype=np.complex128)
            sin_coeff = -1j * np.sin(theta / 2)
            expected[:, 3, 0] = sin_coeff
            expected[:, 2, 1] = sin_coeff
            expected[:, 1, 2] = sin_coeff
            expected[:, 0, 3] = sin_coeff
            return expected

        param = np.array([np.pi / 2, np.pi])
        assert np.allclose(qml.IsingXX.compute_matrix(param), get_expected(param), atol=tol, rtol=0)
        assert np.allclose(
            qml.IsingXX(param, wires=[0, 1]).matrix(), get_expected(param), atol=tol, rtol=0
        )

        param = np.array([2.152, np.pi / 2, 0.213])
        assert np.allclose(qml.IsingXX.compute_matrix(param), get_expected(param), atol=tol, rtol=0)
        assert np.allclose(
            qml.IsingXX(param, wires=[0, 1]).matrix(), get_expected(param), atol=tol, rtol=0
        )

    def test_isingyy(self, tol):
        """Test that the IsingYY operation is correct"""
        assert np.allclose(qml.IsingYY.compute_matrix(0), np.identity(4), atol=tol, rtol=0)
        assert np.allclose(qml.IsingYY(0, wires=[0, 1]).matrix(), np.identity(4), atol=tol, rtol=0)

        def get_expected(theta):
            expected = np.array(np.diag([np.cos(theta / 2)] * 4), dtype=np.complex128)
            sin_coeff = 1j * np.sin(theta / 2)
            expected[3, 0] = sin_coeff
            expected[2, 1] = -sin_coeff
            expected[1, 2] = -sin_coeff
            expected[0, 3] = sin_coeff
            return expected

        param = np.pi / 2
        assert np.allclose(qml.IsingYY.compute_matrix(param), get_expected(param), atol=tol, rtol=0)
        assert np.allclose(
            qml.IsingYY(param, wires=[0, 1]).matrix(), get_expected(param), atol=tol, rtol=0
        )

        param = np.pi
        assert np.allclose(qml.IsingYY.compute_matrix(param), get_expected(param), atol=tol, rtol=0)
        assert np.allclose(
            qml.IsingYY(param, wires=[0, 1]).matrix(), get_expected(param), atol=tol, rtol=0
        )

    def test_isingyy_broadcasted(self, tol):
        """Test that the broadcasted IsingYY operation is correct"""
        z = np.zeros(3)
        assert np.allclose(qml.IsingYY.compute_matrix(z), np.identity(4), atol=tol, rtol=0)
        assert np.allclose(qml.IsingYY(z, wires=[0, 1]).matrix(), np.identity(4), atol=tol, rtol=0)

        def get_expected(theta):
            expected = np.array([np.diag([np.cos(t / 2)] * 4) for t in theta], dtype=np.complex128)
            sin_coeff = 1j * np.sin(theta / 2)
            expected[:, 3, 0] = sin_coeff
            expected[:, 2, 1] = -sin_coeff
            expected[:, 1, 2] = -sin_coeff
            expected[:, 0, 3] = sin_coeff
            return expected

        param = np.array([np.pi / 2, np.pi])
        assert np.allclose(qml.IsingYY.compute_matrix(param), get_expected(param), atol=tol, rtol=0)
        assert np.allclose(
            qml.IsingYY(param, wires=[0, 1]).matrix(), get_expected(param), atol=tol, rtol=0
        )

        param = np.array([2.152, np.pi / 2, 0.213])
        assert np.allclose(qml.IsingYY.compute_matrix(param), get_expected(param), atol=tol, rtol=0)
        assert np.allclose(
            qml.IsingYY(param, wires=[0, 1]).matrix(), get_expected(param), atol=tol, rtol=0
        )

    def test_isingzz(self, tol):
        """Test that the IsingZZ operation is correct"""
        assert np.allclose(qml.IsingZZ.compute_matrix(0), np.identity(4), atol=tol, rtol=0)
        assert np.allclose(qml.IsingZZ(0, wires=[0, 1]).matrix(), np.identity(4), atol=tol, rtol=0)
        assert np.allclose(
            qml.IsingZZ.compute_eigvals(0), np.diagonal(np.identity(4)), atol=tol, rtol=0
        )

        def get_expected(theta):
            neg_imag = np.exp(-1j * theta / 2)
            plus_imag = np.exp(1j * theta / 2)
            expected = np.array(
                np.diag([neg_imag, plus_imag, plus_imag, neg_imag]), dtype=np.complex128
            )
            return expected

        param = np.pi / 2
        assert np.allclose(qml.IsingZZ.compute_matrix(param), get_expected(param), atol=tol, rtol=0)
        assert np.allclose(
            qml.IsingZZ(param, wires=[0, 1]).matrix(), get_expected(param), atol=tol, rtol=0
        )
        assert np.allclose(
            qml.IsingZZ.compute_eigvals(param), np.diagonal(get_expected(param)), atol=tol, rtol=0
        )

        param = np.pi
        assert np.allclose(qml.IsingZZ.compute_matrix(param), get_expected(param), atol=tol, rtol=0)
        assert np.allclose(
            qml.IsingZZ(param, wires=[0, 1]).matrix(), get_expected(param), atol=tol, rtol=0
        )
        assert np.allclose(
            qml.IsingZZ.compute_eigvals(param), np.diagonal(get_expected(param)), atol=tol, rtol=0
        )

    @pytest.mark.tf
    @pytest.mark.parametrize("phi", np.linspace(-np.pi, np.pi, 10))
    def test_isingzz_eigvals_tf(self, phi):
        """Test eigenvalues computation for IsingXY using Tensorflow interface"""
        import tensorflow as tf

        param_tf = tf.Variable(phi)
        evs = qml.IsingZZ.compute_eigvals(param_tf)

        def get_expected(theta):
            neg_imag = np.exp(-1j * theta / 2)
            plus_imag = np.exp(1j * theta / 2)
            expected = np.array(
                np.diag([neg_imag, plus_imag, plus_imag, neg_imag]), dtype=np.complex128
            )
            return expected

        assert qml.math.allclose(evs, np.diagonal(get_expected(phi)))

    def test_isingzz_broadcasted(self, tol):
        """Test that the broadcasted IsingZZ operation is correct"""
        z = np.zeros(3)
        assert np.allclose(qml.IsingZZ.compute_matrix(z), np.identity(4), atol=tol, rtol=0)
        assert np.allclose(qml.IsingZZ(z, wires=[0, 1]).matrix(), np.identity(4), atol=tol, rtol=0)
        assert np.allclose(
            qml.IsingZZ.compute_eigvals(z), np.diagonal(np.identity(4)), atol=tol, rtol=0
        )

        def get_expected(theta):
            neg_imag = np.exp(-1j * theta / 2)
            plus_imag = np.exp(1j * theta / 2)
            expected = np.array([np.diag([n, p, p, n]) for n, p in zip(neg_imag, plus_imag)])
            return expected

        param = np.array([np.pi / 2, np.pi])
        assert np.allclose(qml.IsingZZ.compute_matrix(param), get_expected(param), atol=tol, rtol=0)
        assert np.allclose(
            qml.IsingZZ(param, wires=[0, 1]).matrix(), get_expected(param), atol=tol, rtol=0
        )
        expected_eigvals = np.array([np.diag(m) for m in get_expected(param)])
        assert np.allclose(qml.IsingZZ.compute_eigvals(param), expected_eigvals, atol=tol, rtol=0)

        param = np.array([0.5, 1.2, np.pi / 8])
        assert np.allclose(qml.IsingZZ.compute_matrix(param), get_expected(param), atol=tol, rtol=0)
        assert np.allclose(
            qml.IsingZZ(param, wires=[0, 1]).matrix(), get_expected(param), atol=tol, rtol=0
        )
        expected_eigvals = np.array([np.diag(m) for m in get_expected(param)])
        assert np.allclose(qml.IsingZZ.compute_eigvals(param), expected_eigvals, atol=tol, rtol=0)

    @pytest.mark.tf
    def test_isingzz_matrix_tf(self, tol):
        """Tests the matrix representation for IsingZZ for tensorflow, since the method contains
        different logic for this framework"""
        import tensorflow as tf

        def get_expected(theta):
            neg_imag = np.exp(-1j * theta / 2)
            plus_imag = np.exp(1j * theta / 2)
            expected = np.array(
                np.diag([neg_imag, plus_imag, plus_imag, neg_imag]), dtype=np.complex128
            )
            return expected

        param = tf.Variable(np.pi)
        assert np.allclose(qml.IsingZZ.compute_matrix(param), get_expected(np.pi), atol=tol, rtol=0)

    @pytest.mark.tf
    def test_isingzz_matrix_tf_broadcasted(self, tol):
        """Tests the matrix representation for broadcasted IsingZZ for tensorflow,
        since the method contains different logic for this framework"""
        import tensorflow as tf

        def get_expected(theta):
            neg_imag = np.exp(-1j * theta / 2)
            plus_imag = np.exp(1j * theta / 2)
            expected = np.array([np.diag([n, p, p, n]) for n, p in zip(neg_imag, plus_imag)])
            return expected

        param = np.array([np.pi, 0.1242])
        param_tf = tf.Variable(param)
        assert np.allclose(
            qml.IsingZZ.compute_matrix(param_tf), get_expected(param), atol=tol, rtol=0
        )

    def test_Rot(self, tol):
        """Test arbitrary single qubit rotation is correct"""

        # test identity for phi,theta,omega=0
        assert np.allclose(qml.Rot.compute_matrix(0, 0, 0), np.identity(2), atol=tol, rtol=0)
        assert np.allclose(qml.Rot(0, 0, 0, wires=0).matrix(), np.identity(2), atol=tol, rtol=0)

        # expected result
        def arbitrary_rotation(x, y, z):
            """arbitrary single qubit rotation"""
            c = np.cos(y / 2)
            s = np.sin(y / 2)
            return np.array(
                [
                    [np.exp(-0.5j * (x + z)) * c, -np.exp(0.5j * (x - z)) * s],
                    [np.exp(-0.5j * (x - z)) * s, np.exp(0.5j * (x + z)) * c],
                ]
            )

        a, b, c = 0.432, -0.152, 0.9234
        assert np.allclose(
            qml.Rot.compute_matrix(a, b, c), arbitrary_rotation(a, b, c), atol=tol, rtol=0
        )
        assert np.allclose(
            qml.Rot(a, b, c, wires=0).matrix(), arbitrary_rotation(a, b, c), atol=tol, rtol=0
        )

    def test_Rot_broadcasted(self, tol):
        """Test broadcasted arbitrary single qubit rotation is correct"""

        # test identity for phi,theta,omega=0
        z = np.zeros(5)
        assert np.allclose(qml.Rot.compute_matrix(z, z, z), np.identity(2), atol=tol, rtol=0)
        assert np.allclose(qml.Rot(z, z, z, wires=0).matrix(), np.identity(2), atol=tol, rtol=0)

        # expected result
        def arbitrary_rotation(x, y, z):
            """arbitrary single qubit rotation"""
            c = np.cos(y / 2)
            s = np.sin(y / 2)
            return np.array(
                [
                    [
                        [np.exp(-0.5j * (_x + _z)) * _c, -np.exp(0.5j * (_x - _z)) * _s],
                        [np.exp(-0.5j * (_x - _z)) * _s, np.exp(0.5j * (_x + _z)) * _c],
                    ]
                    for _x, _z, _c, _s in zip(x, z, c, s)
                ]
            )

        a, b, c = np.array([0.432, -0.124]), np.array([-0.152, 2.912]), np.array([0.9234, -9.2])
        assert np.allclose(
            qml.Rot.compute_matrix(a, b, c), arbitrary_rotation(a, b, c), atol=tol, rtol=0
        )
        assert np.allclose(
            qml.Rot(a, b, c, wires=0).matrix(), arbitrary_rotation(a, b, c), atol=tol, rtol=0
        )

    def test_U2_gate(self, tol):
        """Test U2 gate matrix matches the documentation"""
        phi = 0.432
        lam = -0.12
        expected = np.array(
            [[1, -np.exp(1j * lam)], [np.exp(1j * phi), np.exp(1j * (phi + lam))]]
        ) / np.sqrt(2)
        assert np.allclose(qml.U2.compute_matrix(phi, lam), expected, atol=tol, rtol=0)
        assert np.allclose(qml.U2(phi, lam, wires=[0]).matrix(), expected, atol=tol, rtol=0)

    def test_U2_gate_broadcasted(self, tol):
        """Test U2 gate matrix matches the documentation"""

        def get_expected(phi, lam):
            one = np.ones_like(phi) * np.ones_like(lam)
            expected = np.array(
                [[one, -np.exp(1j * lam * one)], [np.exp(1j * phi * one), np.exp(1j * (phi + lam))]]
            ) / np.sqrt(2)
            return np.transpose(expected, (2, 0, 1))

        phi = np.array([0.1, 2.1, -0.6])
        lam = np.array([1.2, 4.9, 0.7])
        expected = get_expected(phi, lam)
        assert np.allclose(qml.U2.compute_matrix(phi, lam), expected, atol=tol, rtol=0)
        assert np.allclose(qml.U2(phi, lam, wires=[0]).matrix(), expected, atol=tol, rtol=0)

        phi = 0.432
        lam = np.array([1.2, 4.9, 0.7])
        expected = get_expected(phi, lam)
        assert np.allclose(qml.U2.compute_matrix(phi, lam), expected, atol=tol, rtol=0)
        assert np.allclose(qml.U2(phi, lam, wires=[0]).matrix(), expected, atol=tol, rtol=0)

        phi = np.array([0.1, 2.1, -0.6])
        lam = -0.12
        expected = get_expected(phi, lam)
        assert np.allclose(qml.U2.compute_matrix(phi, lam), expected, atol=tol, rtol=0)
        assert np.allclose(qml.U2(phi, lam, wires=[0]).matrix(), expected, atol=tol, rtol=0)

    def test_U3_gate(self, tol):
        """Test U3 gate matrix matches the documentation"""
        theta = 0.65
        phi = 0.432
        lam = -0.12

        expected = np.array(
            [
                [np.cos(theta / 2), -np.exp(1j * lam) * np.sin(theta / 2)],
                [
                    np.exp(1j * phi) * np.sin(theta / 2),
                    np.exp(1j * (phi + lam)) * np.cos(theta / 2),
                ],
            ]
        )

        assert np.allclose(qml.U3.compute_matrix(theta, phi, lam), expected, atol=tol, rtol=0)
        assert np.allclose(qml.U3(theta, phi, lam, wires=[0]).matrix(), expected, atol=tol, rtol=0)

    @pytest.mark.parametrize("theta", [0.432, np.array([0.1, 2.1, -0.6])])
    @pytest.mark.parametrize("phi", [0.654, np.array([1.2, 4.9, 0.7])])
    @pytest.mark.parametrize("lam", [0.218, np.array([-1.7, 3.2, 1.9])])
    def test_U3_gate_broadcasted(self, tol, theta, phi, lam):
        """Test broadcasted U3 gate matrix matches the documentation"""
        if np.ndim(theta) == np.ndim(phi) == np.ndim(lam) == 0:
            pytest.skip("The scalars-only case is covered in a separate test.")
        one = np.ones_like(phi) * np.ones_like(lam) * np.ones_like(theta)
        expected = np.array(
            [
                [one * np.cos(theta / 2), one * -np.exp(1j * lam) * np.sin(theta / 2)],
                [
                    one * np.exp(1j * phi) * np.sin(theta / 2),
                    np.exp(1j * (phi + lam)) * np.cos(theta / 2),
                ],
            ]
        )
        expected = np.transpose(expected, (2, 0, 1))
        assert np.allclose(qml.U3.compute_matrix(theta, phi, lam), expected, atol=tol, rtol=0)
        assert np.allclose(qml.U3(theta, phi, lam, wires=[0]).matrix(), expected, atol=tol, rtol=0)

    @pytest.mark.parametrize("phi", [-0.1, 0.2, 0.5])
    @pytest.mark.parametrize(
        "cphase_op,gate_data_mat",
        [
            (qml.CPhaseShift00, CPhaseShift00),
            (qml.CPhaseShift01, CPhaseShift01),
            (qml.CPhaseShift10, CPhaseShift10),
        ],
    )
    def test_c_phase_shift_matrix_and_eigvals(self, phi, cphase_op, gate_data_mat):
        """Tests that the CPhaseShift operations calculate the correct
        matrix and eigenvalues"""
        op = cphase_op(phi, wires=[0, 1])
        res = op.matrix()
        exp = gate_data_mat(phi)
        assert np.allclose(res, exp)

        res = op.eigvals()
        assert np.allclose(res, np.diag(exp))

    @pytest.mark.tf
    @pytest.mark.parametrize("phi", np.linspace(-np.pi, np.pi, 10))
    @pytest.mark.parametrize(
        "cphase_op,gate_data_mat",
        [
            (qml.CPhaseShift00, CPhaseShift00),
            (qml.CPhaseShift01, CPhaseShift01),
            (qml.CPhaseShift10, CPhaseShift10),
        ],
    )
    def test_c_phase_shift_matrix_and_eigvals_tf(self, phi, cphase_op, gate_data_mat):
        """Test matrix and eigenvalues computation for CPhaseShift using Tensorflow interface"""
        import tensorflow as tf

        param_tf = tf.Variable(phi)
        op = cphase_op(param_tf, wires=[0, 1])
        res = op.matrix()
        exp = gate_data_mat(phi)
        assert np.allclose(res, exp)

        res = op.eigvals()
        assert np.allclose(res, np.diag(exp))

    @pytest.mark.torch
    @pytest.mark.parametrize("phi", np.linspace(-np.pi, np.pi, 10))
    @pytest.mark.parametrize(
        "cphase_op,gate_data_mat",
        [
            (qml.CPhaseShift00, CPhaseShift00),
            (qml.CPhaseShift01, CPhaseShift01),
            (qml.CPhaseShift10, CPhaseShift10),
        ],
    )
    def test_c_phase_shift_matrix_and_eigvals_torch(self, phi, cphase_op, gate_data_mat):
        """Test matrix and eigenvalues computation for CPhaseShift using Torch interface"""
        import torch

        param_torch = torch.tensor(phi)
        op = cphase_op(param_torch, wires=[0, 1])
        res = op.matrix()
        exp = gate_data_mat(phi)
        assert np.allclose(res, exp)

        res = op.eigvals()
        assert np.allclose(res, np.diag(exp))

    @pytest.mark.jax
    @pytest.mark.parametrize("phi", np.linspace(-np.pi, np.pi, 10))
    @pytest.mark.parametrize(
        "cphase_op,gate_data_mat",
        [
            (qml.CPhaseShift00, CPhaseShift00),
            (qml.CPhaseShift01, CPhaseShift01),
            (qml.CPhaseShift10, CPhaseShift10),
        ],
    )
    def test_c_phase_shift_matrix_and_eigvals_jax(self, phi, cphase_op, gate_data_mat):
        """Test matrix and eigenvalues computation for CPhaseShift using JAX interface"""
        import jax

        param_jax = jax.numpy.array(phi)
        op = cphase_op(param_jax, wires=[0, 1])
        res = op.matrix()
        exp = gate_data_mat(phi)
        assert np.allclose(res, exp)

        res = op.eigvals()
        assert np.allclose(res, np.diag(exp))

    @pytest.mark.parametrize(
        "cphase_op,shift_pos",
        [
            (qml.CPhaseShift00, 0),
            (qml.CPhaseShift01, 1),
            (qml.CPhaseShift10, 2),
        ],
    )
    def test_c_phase_shift_matrix_and_eigvals_broadcasted(self, cphase_op, shift_pos):
        """Tests that the CPhaseShift operations calculate the
        correct matrix and eigenvalues for broadcasted parameters"""
        phi = np.array([0.2, np.pi / 2, -0.1])
        op = cphase_op(phi, wires=[0, 1])
        res = op.matrix()
        expected = np.array([np.eye(4, dtype=complex)] * 3)
        expected[..., shift_pos, shift_pos] = np.exp(1j * phi)
        assert np.allclose(res, expected)

        res = op.eigvals()
        exp_eigvals = np.ones((3, 4), dtype=complex)
        exp_eigvals[..., shift_pos] = np.exp(1j * phi)
        assert np.allclose(res, exp_eigvals)


class TestEigvals:
    """Test eigvals of parametrized operations."""

    def test_rz_eigvals(self, tol):
        """Test eigvals of z rotation are correct"""

        # test identity for theta=0
        assert np.allclose(qml.RZ.compute_eigvals(0), np.ones(2), atol=tol, rtol=0)
        assert np.allclose(qml.RZ(0, wires=0).eigvals(), np.ones(2), atol=tol, rtol=0)

        # test identity for theta=pi/2
        expected = np.exp([-1j * np.pi / 4, 1j * np.pi / 4])
        assert np.allclose(qml.RZ.compute_eigvals(np.pi / 2), expected, atol=tol, rtol=0)
        assert np.allclose(qml.RZ(np.pi / 2, wires=0).eigvals(), expected, atol=tol, rtol=0)

        # test identity for broadcasted theta=pi/2
        expected = np.tensordot([1, 1], np.exp([-1j * np.pi / 4, 1j * np.pi / 4]), axes=0)
        pi_half = np.array([np.pi / 2, np.pi / 2])
        assert np.allclose(qml.RZ.compute_eigvals(pi_half), expected, atol=tol, rtol=0)
        assert np.allclose(qml.RZ(pi_half, wires=0).eigvals(), expected, atol=tol, rtol=0)

        # test identity for theta=pi
        assert np.allclose(qml.RZ.compute_eigvals(np.pi), np.diag(-1j * Z), atol=tol, rtol=0)
        assert np.allclose(qml.RZ(np.pi, wires=0).eigvals(), np.diag(-1j * Z), atol=tol, rtol=0)

    def test_phase_shift_eigvals(self, tol):
        """Test phase shift eigvals are correct"""

        # test identity for theta=0
        assert np.allclose(qml.PhaseShift.compute_eigvals(0), np.ones(2), atol=tol, rtol=0)
        assert np.allclose(qml.PhaseShift(0, wires=0).eigvals(), np.ones(2), atol=tol, rtol=0)

        # test arbitrary phase shift
        phi = 0.5432
        expected = np.array([1, np.exp(1j * phi)])
        assert np.allclose(qml.PhaseShift.compute_eigvals(phi), expected, atol=tol, rtol=0)

        # test arbitrary broadcasted phase shift
        phi = np.array([0.5, 0.4, 0.3])
        expected = np.array([[1, np.exp(1j * p)] for p in phi])
        assert np.allclose(qml.PhaseShift.compute_eigvals(phi), expected, atol=tol, rtol=0)

    def test_pcphase_eigvals(self):
        """Test pcphase eigenvalues are correct"""

        # test identity for theta=0
        op = qml.PCPhase(0.0, dim=2, wires=[0, 1])
        assert np.allclose(op.compute_eigvals(*op.parameters, **op.hyperparameters), np.ones(4))
        assert np.allclose(op.eigvals(), np.ones(4))

        # test arbitrary phase shift
        phi = 0.5432
        op = qml.PCPhase(phi, dim=2, wires=[0, 1])
        expected = np.array(
            [np.exp(1j * phi), np.exp(1j * phi), np.exp(-1j * phi), np.exp(-1j * phi)]
        )
        assert np.allclose(op.eigvals(), expected)

        # test arbitrary broadcasted phase shift
        phi = np.array([0.5, 0.4, 0.3])
        op = qml.PCPhase(phi, dim=2, wires=[0, 1])
        expected = np.array(
            [[np.exp(1j * p), np.exp(1j * p), np.exp(-1j * p), np.exp(-1j * p)] for p in phi]
        )
        assert np.allclose(op.eigvals(), expected)

    @pytest.mark.parametrize(
        "interface", ("numpy", pytest.param("tensorflow", marks=pytest.mark.tf))
    )
    @pytest.mark.parametrize("n_wires", [0, 1, 2])
    def test_global_phase_eigvals(self, n_wires, interface):
        """Test GlobalPhase eigenvalues are correct"""

        dim = 2**n_wires
        # test identity for theta=0
        phi = qml.math.asarray(0.0, like=interface)
        op = qml.GlobalPhase(phi, wires=list(range(n_wires)))
        assert np.allclose(op.compute_eigvals(phi, n_wires=n_wires), np.ones(dim))
        assert np.allclose(op.eigvals(), np.ones(dim))

        # test arbitrary global phase
        phi = qml.math.asarray(0.5432, like=interface)
        op = qml.GlobalPhase(phi, wires=list(range(n_wires)))
        phi_complex = qml.math.cast_like(phi, 1j)
        expected = np.array([np.exp(-1j * phi_complex)] * dim)
        assert np.allclose(op.compute_eigvals(phi, n_wires=n_wires), expected)
        assert np.allclose(op.eigvals(), expected)

        # test arbitrary broadcasted global phase
        phi = qml.math.asarray(np.array([0.5, 0.4, 0.3]), like=interface)
        phi_complex = qml.math.cast_like(phi, 1j)
        op = qml.GlobalPhase(phi, wires=list(range(n_wires)))
        expected = np.array([np.exp(-1j * p) * np.ones(dim) for p in phi_complex])
        assert np.allclose(op.compute_eigvals(phi, n_wires=n_wires), expected)
        assert np.allclose(op.eigvals(), expected)


class TestGrad:
    device_methods = [
        ["default.qubit", "finite-diff"],
        ["default.qubit", "parameter-shift"],
        ["default.qubit", "backprop"],
        ["default.qubit", "adjoint"],
    ]

    phis = [0.1, 0.2, 0.3]

    configuration = []

    for phi in phis:
        for device, method in device_methods:
            configuration.append([device, method, npp.array(phi, requires_grad=True)])

    @pytest.mark.autograd
    @pytest.mark.parametrize("dev_name,diff_method,phi", configuration)
    def test_pswap_autograd_grad(self, tol, dev_name, diff_method, phi):
        """Test the gradient with Autograd for the gate PSWAP."""

        if diff_method in {"adjoint"}:
            # PSWAP does not have a generator defined
            pytest.skip("PSWAP does not support adjoint")

        dev = qml.device(dev_name, wires=2)

        psi_0 = 0.1
        psi_1 = 0.2
        psi_2 = 0.3
        psi_3 = 0.4

        init_state = npp.array([psi_0, psi_1, psi_2, psi_3], requires_grad=False)
        norm = np.linalg.norm(init_state)
        init_state /= norm

        @qml.qnode(dev, diff_method=diff_method)
        def circuit(phi):
            qml.StatePrep(init_state, wires=[0, 1])
            qml.PSWAP(phi, wires=[0, 1])
            return qml.expval(qml.PauliY(0))

        expected = 2 * np.cos(phi) * (psi_0 * psi_1 - psi_3 * psi_2) / norm**2

        res = qml.grad(circuit)(phi)
        assert np.allclose(res, expected, atol=tol, rtol=0)

    @pytest.mark.torch
    @pytest.mark.parametrize("dev_name,diff_method,phi", configuration)
    def test_pswap_torch_grad(self, tol, dev_name, diff_method, phi):
        """Test the gradient with Torch for the gate PSWAP."""

        if diff_method in {"adjoint"}:
            # PSWAP does not have a generator defined
            pytest.skip("PSWAP does not support adjoint")

        import torch

        dev = qml.device(dev_name, wires=2)

        psi_0 = torch.tensor(0.1)
        psi_1 = torch.tensor(0.2)
        psi_2 = torch.tensor(0.3)
        psi_3 = torch.tensor(0.4)

        init_state = torch.tensor([psi_0, psi_1, psi_2, psi_3], requires_grad=False)
        norm = torch.norm(init_state)
        init_state /= norm

        @qml.qnode(dev, diff_method=diff_method)
        def circuit(phi):
            qml.StatePrep(init_state, wires=[0, 1])
            qml.PSWAP(phi, wires=[0, 1])
            return qml.expval(qml.PauliY(0))

        phi = torch.tensor(phi, requires_grad=True)

        expected = 2 * torch.cos(phi) * (psi_0 * psi_1 - psi_3 * psi_2) / norm**2

        result = circuit(phi)
        result.backward()
        res = phi.grad
        assert np.allclose(res, expected.detach(), atol=tol, rtol=0)

    @pytest.mark.jax
    @pytest.mark.parametrize("dev_name,diff_method,phi", configuration)
    def test_pswap_jax_grad(self, tol, dev_name, diff_method, phi):
        """Test the gradient with JAX for the gate PSWAP."""

        if diff_method in {"adjoint"}:
            # PSWAP does not have a generator defined
            pytest.skip("PSWAP does not support adjoint")

        import jax
        import jax.numpy as jnp

        dev = qml.device(dev_name, wires=2)

        psi_0 = 0.1
        psi_1 = 0.2
        psi_2 = 0.3
        psi_3 = 0.4

        init_state = jnp.array([psi_0, psi_1, psi_2, psi_3])
        norm = jnp.linalg.norm(init_state)
        init_state = init_state / norm

        @qml.qnode(dev, diff_method=diff_method)
        def circuit(phi):
            qml.StatePrep(init_state, wires=[0, 1])
            qml.PSWAP(phi, wires=[0, 1])
            return qml.expval(qml.PauliY(0))

        phi = jnp.array(phi)

        expected = 2 * np.cos(phi) * (psi_0 * psi_1 - psi_3 * psi_2) / norm**2

        res = jax.grad(circuit, argnums=0)(phi)
        assert np.allclose(res, expected, atol=tol, rtol=0)

    @pytest.mark.tf
    @pytest.mark.parametrize("dev_name,diff_method,phi", configuration)
    def test_pswap_tf_grad(self, tol, dev_name, diff_method, phi):
        """Test the gradient with Tensorflow for the gate PSWAP."""

        if diff_method in {"adjoint"}:
            # PSWAP does not have a generator defined
            pytest.skip("PSWAP does not support adjoint")

        import tensorflow as tf

        dev = qml.device(dev_name, wires=2)

        psi_0 = tf.Variable(0.1, dtype=tf.complex128)
        psi_1 = tf.Variable(0.2, dtype=tf.complex128)
        psi_2 = tf.Variable(0.3, dtype=tf.complex128)
        psi_3 = tf.Variable(0.4, dtype=tf.complex128)

        init_state = tf.Variable([psi_0, psi_1, psi_2, psi_3], dtype=tf.complex128)
        norm = tf.norm(init_state)
        init_state = init_state / norm

        @qml.qnode(dev, diff_method=diff_method)
        def circuit(phi):
            qml.StatePrep(init_state, wires=[0, 1])
            qml.PSWAP(phi, wires=[0, 1])
            return qml.expval(qml.PauliY(0))

        phi = tf.Variable(phi, dtype=tf.complex128)

        expected = 2 * tf.cos(phi) * (psi_0 * psi_1 - psi_3 * psi_2) / norm**2

        with tf.GradientTape() as tape:
            result = circuit(phi)

        res = tape.gradient(result, phi)
        if diff_method == "backprop":
            # Check #2872 https://github.com/PennyLaneAI/pennylane/issues/2872
            assert np.allclose(np.real(res), expected, atol=tol, rtol=0)
        else:
            assert np.allclose(res, expected, atol=tol, rtol=0)

    @pytest.mark.autograd
    @pytest.mark.parametrize("dev_name,diff_method,phi", configuration)
    def test_isingxx_autograd_grad(self, tol, dev_name, diff_method, phi):
        """Test the gradient for the gate IsingXX."""
        dev = qml.device(dev_name, wires=2)

        psi_0 = 0.1
        psi_1 = 0.2
        psi_2 = 0.3
        psi_3 = 0.4

        init_state = npp.array([psi_0, psi_1, psi_2, psi_3], requires_grad=False)
        norm = np.linalg.norm(init_state)
        init_state /= norm

        @qml.qnode(dev, diff_method=diff_method)
        def circuit(phi):
            qml.StatePrep(init_state, wires=[0, 1])
            qml.IsingXX(phi, wires=[0, 1])
            return qml.expval(qml.PauliZ(0))

        expected = (
            0.5
            * (1 / norm**2)
            * (
                -np.sin(phi) * (psi_0**2 + psi_1**2 - psi_2**2 - psi_3**2)
                + 2
                * np.sin(phi / 2)
                * np.cos(phi / 2)
                * (-(psi_0**2) - psi_1**2 + psi_2**2 + psi_3**2)
            )
        )

        res = qml.grad(circuit)(phi)
        assert np.allclose(res, expected, atol=tol, rtol=0)

    @pytest.mark.autograd
    @pytest.mark.parametrize("dev_name,diff_method,phi", configuration)
    def test_isingyy_autograd_grad(self, tol, dev_name, diff_method, phi):
        """Test the gradient for the gate IsingYY."""
        dev = qml.device(dev_name, wires=2)

        psi_0 = 0.1
        psi_1 = 0.2
        psi_2 = 0.3
        psi_3 = 0.4

        init_state = npp.array([psi_0, psi_1, psi_2, psi_3], requires_grad=False)
        norm = np.linalg.norm(init_state)
        init_state /= norm

        @qml.qnode(dev, diff_method=diff_method)
        def circuit(phi):
            qml.StatePrep(init_state, wires=[0, 1])
            qml.IsingYY(phi, wires=[0, 1])
            return qml.expval(qml.PauliZ(0))

        expected = (
            0.5
            * (1 / norm**2)
            * (
                -np.sin(phi) * (psi_0**2 + psi_1**2 - psi_2**2 - psi_3**2)
                + 2
                * np.sin(phi / 2)
                * np.cos(phi / 2)
                * (-(psi_0**2) - psi_1**2 + psi_2**2 + psi_3**2)
            )
        )

        res = qml.grad(circuit)(phi)
        assert np.allclose(res, expected, atol=tol, rtol=0)

    @pytest.mark.autograd
    @pytest.mark.parametrize("dev_name,diff_method,phi", configuration)
    def test_isingzz_autograd_grad(self, tol, dev_name, diff_method, phi):
        """Test the gradient for the gate IsingZZ."""
        dev = qml.device(dev_name, wires=2)

        psi_0 = 0.1
        psi_1 = 0.2
        psi_2 = 0.3
        psi_3 = 0.4

        init_state = npp.array([psi_0, psi_1, psi_2, psi_3], requires_grad=False)
        norm = np.linalg.norm(init_state)
        init_state /= norm

        @qml.qnode(dev, diff_method=diff_method)
        def circuit(phi):
            qml.StatePrep(init_state, wires=[0, 1])
            qml.IsingZZ(phi, wires=[0, 1])
            return qml.expval(qml.PauliX(0))

        phi = npp.array(phi, requires_grad=True)

        expected = (1 / norm**2) * (-2 * (psi_0 * psi_2 + psi_1 * psi_3) * np.sin(phi))

        res = qml.grad(circuit)(phi)
        assert np.allclose(res, expected, atol=tol, rtol=0)

    @pytest.mark.autograd
    @pytest.mark.parametrize("dev_name,diff_method,phi", configuration)
    def test_isingxy_autograd_grad(self, tol, dev_name, diff_method, phi):
        """Test the gradient with Autograd for the gate IsingXY."""
        dev = qml.device(dev_name, wires=2)

        psi_0 = 0.1
        psi_1 = 0.2
        psi_2 = 0.3
        psi_3 = 0.4

        init_state = npp.array([psi_0, psi_1, psi_2, psi_3], requires_grad=False)
        norm = np.linalg.norm(init_state)
        init_state /= norm

        @qml.qnode(dev, diff_method=diff_method)
        def circuit(phi):
            qml.StatePrep(init_state, wires=[0, 1])
            qml.IsingXY(phi, wires=[0, 1])
            return qml.expval(qml.PauliZ(0))

        phi = npp.array(phi, requires_grad=True)

        expected = (1 / norm**2) * (psi_2**2 - psi_1**2) * np.sin(phi)

        res = qml.grad(circuit)(phi)
        assert np.allclose(res, expected, atol=tol, rtol=0)

    @pytest.mark.autograd
    @pytest.mark.parametrize("dev_name,diff_method", device_methods)
    @pytest.mark.parametrize("wires", [(0, 1), (1, 0)])
    def test_globalphase_autograd_grad(self, tol, dev_name, diff_method, wires):
        """Test the gradient with Autograd for a controlled GlobalPhase."""

        dev = qml.device(dev_name, wires=2)

        @qml.qnode(dev, diff_method=diff_method)
        def circuit(x):
            qml.Identity(wires[0])
            qml.GlobalPhase(x, wires=[0, 1])  # Does not change the derivative, but tests it
            qml.Hadamard(wires[1])
            qml.ctrl(qml.GlobalPhase(x), control=wires[1])
            qml.Hadamard(wires[1])
            return qml.expval(qml.PauliZ(wires[1]))

        phi = npp.array(2.1, requires_grad=True)

        expected = [-0.8632093]

        res = qml.grad(circuit)(phi)
        assert np.allclose(res, expected, atol=tol, rtol=0)

    @pytest.mark.jax
    @pytest.mark.parametrize("dev_name,diff_method,phi", configuration)
    def test_isingxy_jax_grad(self, tol, dev_name, diff_method, phi):
        """Test the gradient with JAX for the gate IsingXY."""

        if diff_method in {"finite-diff"}:
            pytest.skip("Test does not support finite-diff")

        if diff_method in {"parameter-shift"}:
            pytest.skip("Test does not support parameter-shift")

        import jax
        import jax.numpy as jnp

        dev = qml.device(dev_name, wires=2)

        psi_0 = 0.1
        psi_1 = 0.2
        psi_2 = 0.3
        psi_3 = 0.4

        init_state = jnp.array([psi_0, psi_1, psi_2, psi_3])
        norm = jnp.linalg.norm(init_state)
        init_state = init_state / norm

        @qml.qnode(dev, diff_method=diff_method)
        def circuit(phi):
            qml.StatePrep(init_state, wires=[0, 1])
            qml.IsingXY(phi, wires=[0, 1])
            return qml.expval(qml.PauliZ(0))

        phi = jnp.array(phi)

        expected = (1 / norm**2) * (psi_2**2 - psi_1**2) * np.sin(phi)

        res = jax.grad(circuit, argnums=0)(phi)
        assert np.allclose(res, expected, atol=tol, rtol=0)

    @pytest.mark.jax
    @pytest.mark.parametrize("dev_name,diff_method,phi", configuration)
    def test_isingxx_jax_grad(self, tol, dev_name, diff_method, phi):
        """Test the gradient for the gate IsingXX."""

        if diff_method in {"finite-diff"}:
            pytest.skip("Test does not support finite-diff")

        if diff_method in {"parameter-shift"}:
            pytest.skip("Test does not support parameter-shift")

        import jax
        import jax.numpy as jnp

        dev = qml.device(dev_name, wires=2)

        psi_0 = 0.1
        psi_1 = 0.2
        psi_2 = 0.3
        psi_3 = 0.4

        init_state = jnp.array([psi_0, psi_1, psi_2, psi_3])
        norm = jnp.linalg.norm(init_state)
        init_state = init_state / norm

        @qml.qnode(dev, diff_method=diff_method)
        def circuit(phi):
            qml.StatePrep(init_state, wires=[0, 1])
            qml.IsingXX(phi, wires=[0, 1])
            return qml.expval(qml.PauliZ(0))

        phi = jnp.array(phi)

        expected = (
            0.5
            * (1 / norm**2)
            * (
                -np.sin(phi) * (psi_0**2 + psi_1**2 - psi_2**2 - psi_3**2)
                + 2
                * np.sin(phi / 2)
                * np.cos(phi / 2)
                * (-(psi_0**2) - psi_1**2 + psi_2**2 + psi_3**2)
            )
        )

        res = jax.grad(circuit, argnums=0)(phi)
        assert np.allclose(res, expected, atol=tol, rtol=0)

    @pytest.mark.jax
    @pytest.mark.parametrize("dev_name,diff_method,phi", configuration)
    def test_isingyy_jax_grad(self, tol, dev_name, diff_method, phi):
        """Test the gradient for the gate IsingYY."""

        if diff_method in {"finite-diff"}:
            pytest.skip("Test does not support finite-diff")

        if diff_method in {"parameter-shift"}:
            pytest.skip("Test does not support parameter-shift")

        import jax
        import jax.numpy as jnp

        dev = qml.device(dev_name, wires=2)

        psi_0 = 0.1
        psi_1 = 0.2
        psi_2 = 0.3
        psi_3 = 0.4

        init_state = jnp.array([psi_0, psi_1, psi_2, psi_3])
        norm = jnp.linalg.norm(init_state)
        init_state = init_state / norm

        @qml.qnode(dev, diff_method=diff_method)
        def circuit(phi):
            qml.StatePrep(init_state, wires=[0, 1])
            qml.IsingYY(phi, wires=[0, 1])
            return qml.expval(qml.PauliZ(0))

        phi = jnp.array(phi)

        expected = (
            0.5
            * (1 / norm**2)
            * (
                -np.sin(phi) * (psi_0**2 + psi_1**2 - psi_2**2 - psi_3**2)
                + 2
                * np.sin(phi / 2)
                * np.cos(phi / 2)
                * (-(psi_0**2) - psi_1**2 + psi_2**2 + psi_3**2)
            )
        )

        res = jax.grad(circuit, argnums=0)(phi)
        assert np.allclose(res, expected, atol=tol, rtol=0)

    @pytest.mark.jax
    @pytest.mark.parametrize("dev_name,diff_method,phi", configuration)
    def test_isingzz_jax_grad(self, tol, dev_name, diff_method, phi):
        """Test the gradient for the gate IsingZZ."""

        if diff_method in {"finite-diff"}:
            pytest.skip("Test does not support finite-diff")

        if diff_method in {"parameter-shift"}:
            pytest.skip("Test does not support parameter-shift")

        import jax
        import jax.numpy as jnp

        dev = qml.device(dev_name, wires=2)

        psi_0 = 0.1
        psi_1 = 0.2
        psi_2 = 0.3
        psi_3 = 0.4

        init_state = jnp.array([psi_0, psi_1, psi_2, psi_3])
        norm = jnp.linalg.norm(init_state)
        init_state = init_state / norm

        @qml.qnode(dev, diff_method=diff_method)
        def circuit(phi):
            qml.StatePrep(init_state, wires=[0, 1])
            qml.IsingZZ(phi, wires=[0, 1])
            return qml.expval(qml.PauliX(0))

        phi = jnp.array(phi)

        expected = (1 / norm**2) * (-2 * (psi_0 * psi_2 + psi_1 * psi_3) * np.sin(phi))

        res = jax.grad(circuit, argnums=0)(phi)
        assert np.allclose(res, expected, atol=tol, rtol=0)

    @pytest.mark.tf
    @pytest.mark.parametrize("dev_name,diff_method,phi", configuration)
    def test_isingxy_tf_grad(self, tol, dev_name, diff_method, phi):
        """Test the gradient with Tensorflow for the gate IsingXY."""
        import tensorflow as tf

        dev = qml.device(dev_name, wires=2)

        psi_0 = tf.Variable(0.1, dtype=tf.complex128)
        psi_1 = tf.Variable(0.2, dtype=tf.complex128)
        psi_2 = tf.Variable(0.3, dtype=tf.complex128)
        psi_3 = tf.Variable(0.4, dtype=tf.complex128)

        init_state = tf.Variable([psi_0, psi_1, psi_2, psi_3], dtype=tf.complex128)
        norm = tf.norm(init_state)
        init_state = init_state / norm

        @qml.qnode(dev, diff_method=diff_method)
        def circuit(phi):
            qml.StatePrep(init_state, wires=[0, 1])
            qml.IsingXY(phi, wires=[0, 1])
            return qml.expval(qml.PauliZ(0))

        phi = tf.Variable(phi, dtype=tf.complex128)

        expected = (1 / norm**2) * (psi_2**2 - psi_1**2) * tf.sin(phi)

        with tf.GradientTape() as tape:
            result = circuit(phi)
        res = tape.gradient(result, phi)
        assert np.allclose(res, expected, atol=tol, rtol=0)

    @pytest.mark.tf
    @pytest.mark.parametrize("dev_name,diff_method,phi", configuration)
    def test_isingxx_tf_grad(self, tol, dev_name, diff_method, phi):
        """Test the gradient for the gate IsingXX."""
        import tensorflow as tf

        dev = qml.device(dev_name, wires=2)

        psi_0 = tf.Variable(0.1, dtype=tf.complex128)
        psi_1 = tf.Variable(0.2, dtype=tf.complex128)
        psi_2 = tf.Variable(0.3, dtype=tf.complex128)
        psi_3 = tf.Variable(0.4, dtype=tf.complex128)

        init_state = tf.Variable([psi_0, psi_1, psi_2, psi_3], dtype=tf.complex128)
        norm = tf.norm(init_state)
        init_state = init_state / norm

        @qml.qnode(dev, diff_method=diff_method)
        def circuit(phi):
            qml.StatePrep(init_state, wires=[0, 1])
            qml.IsingXX(phi, wires=[0, 1])
            return qml.expval(qml.PauliZ(0))

        phi = tf.Variable(phi, dtype=tf.complex128)

        # pylint:disable=invalid-unary-operand-type
        expected = (
            0.5
            * (1 / norm**2)
            * (
                -1 * tf.sin(phi) * (psi_0**2 + psi_1**2 - psi_2**2 - psi_3**2)
                + 2
                * tf.sin(phi / 2)
                * tf.cos(phi / 2)
                * (-(psi_0**2) - psi_1**2 + psi_2**2 + psi_3**2)
            )
        )

        with tf.GradientTape() as tape:
            result = circuit(phi)
        res = tape.gradient(result, phi)
        assert np.allclose(res, expected, atol=tol, rtol=0)

    @pytest.mark.tf
    @pytest.mark.parametrize("dev_name,diff_method,phi", configuration)
    def test_isingyy_tf_grad(self, tol, dev_name, diff_method, phi):
        """Test the gradient for the gate IsingYY."""
        import tensorflow as tf

        dev = qml.device(dev_name, wires=2)

        psi_0 = tf.Variable(0.1, dtype=tf.complex128)
        psi_1 = tf.Variable(0.2, dtype=tf.complex128)
        psi_2 = tf.Variable(0.3, dtype=tf.complex128)
        psi_3 = tf.Variable(0.4, dtype=tf.complex128)

        init_state = tf.Variable([psi_0, psi_1, psi_2, psi_3], dtype=tf.complex128)
        norm = tf.norm(init_state)
        init_state = init_state / norm

        @qml.qnode(dev, diff_method=diff_method)
        def circuit(phi):
            qml.StatePrep(init_state, wires=[0, 1])
            qml.IsingYY(phi, wires=[0, 1])
            return qml.expval(qml.PauliZ(0))

        phi = tf.Variable(phi, dtype=tf.complex128)

        # pylint:disable=invalid-unary-operand-type
        expected = (
            0.5
            * (1 / norm**2)
            * (
                -1 * tf.sin(phi) * (psi_0**2 + psi_1**2 - psi_2**2 - psi_3**2)
                + 2
                * tf.sin(phi / 2)
                * tf.cos(phi / 2)
                * (-(psi_0**2) - psi_1**2 + psi_2**2 + psi_3**2)
            )
        )

        with tf.GradientTape() as tape:
            result = circuit(phi)
        res = tape.gradient(result, phi)
        assert np.allclose(res, expected, atol=tol, rtol=0)

    @pytest.mark.tf
    @pytest.mark.parametrize("dev_name,diff_method,phi", configuration)
    def test_isingzz_tf_grad(self, tol, dev_name, diff_method, phi):
        """Test the gradient for the gate IsingZZ."""
        import tensorflow as tf

        dev = qml.device(dev_name, wires=2)

        psi_0 = tf.Variable(0.1, dtype=tf.complex128)
        psi_1 = tf.Variable(0.2, dtype=tf.complex128)
        psi_2 = tf.Variable(0.3, dtype=tf.complex128)
        psi_3 = tf.Variable(0.4, dtype=tf.complex128)

        init_state = tf.Variable([psi_0, psi_1, psi_2, psi_3], dtype=tf.complex128)
        norm = tf.norm(init_state)
        init_state = init_state / norm

        @qml.qnode(dev, diff_method=diff_method)
        def circuit(phi):
            qml.StatePrep(init_state, wires=[0, 1])
            qml.IsingZZ(phi, wires=[0, 1])
            return qml.expval(qml.PauliX(0))

        phi = tf.Variable(phi, dtype=tf.float64)

        expected = (1 / norm**2) * (-2 * (psi_0 * psi_2 + psi_1 * psi_3) * np.sin(phi))

        with tf.GradientTape() as tape:
            result = circuit(phi)
        res = tape.gradient(result, phi)
        assert np.allclose(res, expected, atol=tol, rtol=0)

    @pytest.mark.tf
    @pytest.mark.parametrize("dev_name,diff_method", device_methods)
    @pytest.mark.parametrize("wires", [(0, 1), (1, 0)])
    def test_globalphase_tf_grad(self, tol, dev_name, diff_method, wires):
        """Test the gradient with Tensorflow for a controlled GlobalPhase."""

        import tensorflow as tf

        dev = qml.device(dev_name, wires=2)

        @qml.qnode(dev, diff_method=diff_method)
        def circuit(x):
            qml.Identity(wires[0])
            qml.Hadamard(wires[1])
            qml.ctrl(qml.GlobalPhase(x), control=wires[1])
            qml.Hadamard(wires[1])
            return qml.expval(qml.PauliZ(wires[1]))

        phi = tf.Variable(2.1, dtype=tf.complex128)

        expected = [-0.8632093]

        with tf.GradientTape() as tape:
            result = circuit(phi)
        res = tape.gradient(result, phi)
        assert np.allclose(np.real(res), expected, atol=tol, rtol=0)

    @pytest.mark.jax
    @pytest.mark.parametrize("par", np.linspace(0, 2 * np.pi, 3))
    def test_qnode_with_rx_and_state_jacobian_jax(self, par, tol):
        """Test the jacobian of a complex valued QNode that contains a rotation
        using the JAX interface."""
        import jax

        dev = qml.device("default.qubit", wires=1)

        @qml.qnode(dev, diff_method="backprop")
        def test(x):
            qml.RX(x, wires=[0])
            return qml.state()

        res = jax.jacobian(test, holomorphic=True)(par + 0j)
        expected = -1 / 2 * np.sin(par / 2), -1 / 2 * 1j * np.cos(par / 2)
        assert np.allclose(res, expected, atol=tol, rtol=0)

    @pytest.mark.parametrize("dev_name,diff_method,phi", configuration)
    def test_pcphase_grad(self, dev_name, diff_method, phi):
        """Test pcphase operator gradient"""
        if diff_method in {"adjoint"}:
            pytest.skip("PCPhase does not support adjoint diff")

        dev = qml.device(dev_name, wires=[0, 1])
        expected_grad = -4 * npp.cos(phi) * npp.sin(phi)  # computed by hand

        @qml.qnode(dev, diff_method=diff_method)
        def circ(phi):
            qml.Hadamard(wires=0)
            qml.Hadamard(wires=1)

            qml.PCPhase(phi, dim=2, wires=[0, 1])

            qml.Hadamard(wires=0)
            qml.Hadamard(wires=1)
            return qml.expval(qml.PauliZ(wires=0))

        phi = npp.array(phi, requires_grad=True)
        computed_grad = qml.grad(circ)(phi)
        assert np.isclose(computed_grad, expected_grad)

    @pytest.mark.tf
    @pytest.mark.parametrize("dev_name,diff_method,phi", configuration)
    def test_pcphase_grad_tf(self, dev_name, diff_method, phi):
        """Test pcphase operator gradient"""
        if diff_method in {"adjoint"}:
            pytest.skip("PCPhase does not support adjoint diff")

        import tensorflow as tf

        dev = qml.device(dev_name, wires=[0, 1])
        expected_grad = tf.Variable(-4 * npp.cos(phi) * npp.sin(phi))  # computed by hand
        phi = tf.Variable(phi)

        @qml.qnode(dev, diff_method=diff_method)
        def circ(phi):
            qml.Hadamard(wires=0)
            qml.Hadamard(wires=1)

            qml.PCPhase(phi, dim=2, wires=[0, 1])

            qml.Hadamard(wires=0)
            qml.Hadamard(wires=1)
            return qml.expval(qml.PauliZ(wires=0))

        with tf.GradientTape() as tape:
            result = circ(phi)

        computed_grad = tape.gradient(result, phi)
        assert np.isclose(computed_grad, expected_grad)

    @pytest.mark.torch
    @pytest.mark.parametrize("dev_name,diff_method,phi", configuration)
    def test_pcphase_grad_torch(self, dev_name, diff_method, phi):
        """Test pcphase operator gradient"""
        if diff_method in {"adjoint"}:
            pytest.skip("PCPHase does not support adjoint diff")

        import torch

        dev = qml.device(dev_name, wires=[0, 1])
        expected_grad = torch.tensor(-4 * npp.cos(phi) * npp.sin(phi))  # computed by hand
        phi = torch.tensor(phi, requires_grad=True)

        @qml.qnode(dev, diff_method=diff_method)
        def circ(phi):
            qml.Hadamard(wires=0)
            qml.Hadamard(wires=1)

            qml.PCPhase(phi, dim=2, wires=[0, 1])

            qml.Hadamard(wires=0)
            qml.Hadamard(wires=1)
            return qml.expval(qml.PauliZ(wires=0))

        res = circ(phi)
        res.backward()
        assert np.isclose(phi.grad, expected_grad)

    @pytest.mark.jax
    @pytest.mark.parametrize("dev_name,diff_method,phi", configuration)
    def test_pcphase_grad_jax(self, dev_name, diff_method, phi):
        """Test pcphase operator gradient"""
        if diff_method in {"adjoint"}:
            pytest.skip("PCPHase does not support adjoint diff")

        import jax
        import jax.numpy as jnp

        dev = qml.device(dev_name, wires=[0, 1])
        expected_grad = jnp.array(-4 * npp.cos(phi) * npp.sin(phi))  # computed by hand
        phi = jnp.array(phi)

        @qml.qnode(dev, diff_method=diff_method)
        def circ(phi):
            qml.Hadamard(wires=0)
            qml.Hadamard(wires=1)

            qml.PCPhase(phi, dim=2, wires=[0, 1])

            qml.Hadamard(wires=0)
            qml.Hadamard(wires=1)
            return qml.expval(qml.PauliZ(wires=0))

        computed_grad = jax.grad(circ, argnums=0)(phi)
        assert np.isclose(computed_grad, expected_grad)

    @pytest.mark.jax
    @pytest.mark.parametrize("dev_name,diff_method", device_methods)
    @pytest.mark.parametrize("wires", [(1, 0), (0, 1)])
    def test_globalphase_jax_grad(self, tol, dev_name, diff_method, wires):
        """Test the gradient with JAX for a controlled GlobalPhase."""

        import jax
        import jax.numpy as jnp

        jax.config.update("jax_enable_x64", True)

        dev = qml.device(dev_name, wires=2)

        @qml.qnode(dev, diff_method=diff_method)
        def circuit(x):
            qml.Identity(wires[0])
            qml.Hadamard(wires[1])
            qml.ctrl(qml.GlobalPhase(x), control=wires[1])
            qml.Hadamard(wires[1])
            return qml.expval(qml.PauliZ(wires[1]))

        phi = jnp.array(2.1)

        expected = [-0.8632093]

        res = jax.grad(circuit, argnums=0)(phi)
        assert np.allclose(res, expected, atol=tol, rtol=0)

    @pytest.mark.torch
    @pytest.mark.parametrize("dev_name,diff_method", device_methods)
    @pytest.mark.parametrize("wires", [(1, 0), (0, 1)])
    def test_globalphase_torch_grad(self, tol, dev_name, diff_method, wires):
        """Test the gradient with Torch for a controlled GlobalPhase."""

        import torch

        dev = qml.device(dev_name, wires=2)

        @qml.qnode(dev, diff_method=diff_method)
        def circuit(x):
            qml.Identity(wires[0])
            qml.Hadamard(wires[1])
            qml.ctrl(qml.GlobalPhase(x), control=wires[1])
            qml.Hadamard(wires[1])
            return qml.expval(qml.PauliZ(wires[1]))

        phi = torch.tensor(2.1, requires_grad=True, dtype=torch.float64)

        expected = [-0.8632093]

        result = circuit(phi)
        result.backward()
        res = phi.grad
        assert np.allclose(res, expected, atol=tol, rtol=0)


class TestGenerator:
    @pytest.mark.parametrize(
        "cphase_op,expected",
        [
            (qml.CPhaseShift00(1.234, wires=(0, 1)), qml.Projector(np.array([0, 0]), wires=(0, 1))),
            (qml.CPhaseShift01(1.234, wires=(0, 1)), qml.Projector(np.array([0, 1]), wires=(0, 1))),
            (qml.CPhaseShift10(1.234, wires=(0, 1)), qml.Projector(np.array([1, 0]), wires=(0, 1))),
        ],
    )
    def test_c_phase_shift_generator(self, cphase_op, expected):
        """Test that the generator of the CPhaseShift operations
        is correctly returned."""
        gen, coeff = qml.generator(cphase_op)

        assert coeff == 1.0
        assert gen.name == expected.name
        assert gen.wires == expected.wires

    def test_pcphase_generator(self):
        """Test the pcphase generator is the projector onto the subspace
        we are applying the phase shift to."""
        phi = 1.23
        op = qml.PCPhase(phi, dim=2, wires=[0, 1])

        expected_mat = np.diag([1.0, 1.0, -1.0, -1.0])

        gen, coeff = qml.generator(op)
        assert np.allclose(qml.matrix(gen), expected_mat)
        assert np.isclose(coeff, 1.0)


PAULI_ROT_PARAMETRIC_MATRIX_TEST_DATA = [
    (
        "XY",
        lambda theta: np.array(
            [
                [np.cos(theta / 2), 0, 0, -np.sin(theta / 2)],
                [0, np.cos(theta / 2), np.sin(theta / 2), 0],
                [0, -np.sin(theta / 2), np.cos(theta / 2), 0],
                [np.sin(theta / 2), 0, 0, np.cos(theta / 2)],
            ],
            dtype=complex,
        ),
    ),
    (
        "ZZ",
        lambda theta: np.diag(
            [
                np.exp(-1j * theta / 2),
                np.exp(1j * theta / 2),
                np.exp(1j * theta / 2),
                np.exp(-1j * theta / 2),
            ],
        ),
    ),
    (
        "XI",
        lambda theta: np.array(
            [
                [np.cos(theta / 2), 0, -1j * np.sin(theta / 2), 0],
                [0, np.cos(theta / 2), 0, -1j * np.sin(theta / 2)],
                [-1j * np.sin(theta / 2), 0, np.cos(theta / 2), 0],
                [0, -1j * np.sin(theta / 2), 0, np.cos(theta / 2)],
            ],
        ),
    ),
    ("X", qml.RX.compute_matrix),
    ("Y", qml.RY.compute_matrix),
    ("Z", qml.RZ.compute_matrix),
]

PAULI_ROT_MATRIX_TEST_DATA = [
    (
        np.pi,
        "XIZ",
        np.array(
            [
                [0, 0, 0, 0, -1j, 0, 0, 0],
                [0, 0, 0, 0, 0, 1j, 0, 0],
                [0, 0, 0, 0, 0, 0, -1j, 0],
                [0, 0, 0, 0, 0, 0, 0, 1j],
                [-1j, 0, 0, 0, 0, 0, 0, 0],
                [0, 1j, 0, 0, 0, 0, 0, 0],
                [0, 0, -1j, 0, 0, 0, 0, 0],
                [0, 0, 0, 1j, 0, 0, 0, 0],
            ]
        ),
    ),
    (
        np.pi / 3,
        "XYZ",
        np.array(
            [
                [np.sqrt(3) / 2, 0, 0, 0, 0, 0, -(1 / 2), 0],
                [0, np.sqrt(3) / 2, 0, 0, 0, 0, 0, 1 / 2],
                [0, 0, np.sqrt(3) / 2, 0, 1 / 2, 0, 0, 0],
                [0, 0, 0, np.sqrt(3) / 2, 0, -(1 / 2), 0, 0],
                [0, 0, -(1 / 2), 0, np.sqrt(3) / 2, 0, 0, 0],
                [0, 0, 0, 1 / 2, 0, np.sqrt(3) / 2, 0, 0],
                [1 / 2, 0, 0, 0, 0, 0, np.sqrt(3) / 2, 0],
                [0, -(1 / 2), 0, 0, 0, 0, 0, np.sqrt(3) / 2],
            ]
        ),
    ),
]


class TestPauliRot:
    """Test the PauliRot operation."""

    def test_assert_valid(self):
        """Tests that a PauliRot is valid"""

        op = qml.PauliRot(0.5, "XYZI", wires=[0, 1, 2, 3])
        qml.ops.functions.assert_valid(op)

        op2 = qml.PauliRot(0.5, "III", wires=[0, 1, 2])
        qml.ops.functions.assert_valid(op2)

    def test_paulirot_repr(self):
        op = qml.PauliRot(1.234, "XYX", wires=(0, 1, 2))
        assert repr(op) == "PauliRot(1.234, XYX, wires=[0, 1, 2])"

    @pytest.mark.parametrize("theta", np.linspace(0, 2 * np.pi, 7))
    @pytest.mark.parametrize(
        "pauli_word,expected_matrix",
        PAULI_ROT_PARAMETRIC_MATRIX_TEST_DATA,
    )
    def test_PauliRot_matrix_parametric(self, theta, pauli_word, expected_matrix, tol):
        """Test parametrically that the PauliRot matrix is correct."""

        res = qml.PauliRot.compute_matrix(theta, pauli_word)
        expected = expected_matrix(theta)

        assert np.allclose(res, expected, atol=tol, rtol=0)

        # Test broadcasted matrix
        res = qml.PauliRot.compute_matrix(np.ones(3) * theta, pauli_word)
        expected = [expected_matrix(theta)] * 3

        assert np.allclose(res, expected, atol=tol, rtol=0)

    @pytest.mark.parametrize(
        "theta,pauli_word,expected_matrix",
        PAULI_ROT_MATRIX_TEST_DATA,
    )
    def test_PauliRot_matrix(self, theta, pauli_word, expected_matrix, tol):
        """Test non-parametrically that the PauliRot matrix is correct."""

        res = qml.PauliRot.compute_matrix(theta, pauli_word)
        expected = expected_matrix

        assert np.allclose(res, expected, atol=tol, rtol=0)

        res = qml.PauliRot.compute_matrix(np.ones(5) * theta, pauli_word)
        expected = [expected_matrix] * 5

        assert np.allclose(res, expected, atol=tol, rtol=0)

    @pytest.mark.parametrize(
        "theta,pauli_word,compressed_pauli_word,wires,compressed_wires",
        [
            (np.pi, "XIZ", "XZ", [0, 1, 2], [0, 2]),
            (np.pi / 3, "XIYIZI", "XYZ", [0, 1, 2, 3, 4, 5], [0, 2, 4]),
            (np.pi / 7, "IXI", "X", [0, 1, 2], [1]),
            (np.pi / 9, "IIIIIZI", "Z", [0, 1, 2, 3, 4, 5, 6], [5]),
            (np.pi / 11, "XYZIII", "XYZ", [0, 1, 2, 3, 4, 5], [0, 1, 2]),
            (np.pi / 11, "IIIXYZ", "XYZ", [0, 1, 2, 3, 4, 5], [3, 4, 5]),
        ],
    )
    def test_PauliRot_matrix_identity(
        self, theta, pauli_word, compressed_pauli_word, wires, compressed_wires, tol
    ):
        """Test PauliRot matrix correctly accounts for identities."""
        # pylint: disable=too-many-arguments, too-many-positional-arguments

        res = qml.PauliRot.compute_matrix(theta, pauli_word)
        expected = qml.math.expand_matrix(
            qml.PauliRot.compute_matrix(theta, compressed_pauli_word), compressed_wires, wires
        )

        assert np.allclose(res, expected, atol=tol, rtol=0)

        batch = np.ones(3) * theta
        res = qml.PauliRot.compute_matrix(batch, pauli_word)
        expected = qml.math.expand_matrix(
            qml.PauliRot.compute_matrix(batch, compressed_pauli_word), compressed_wires, wires
        )

        assert np.allclose(res, expected, atol=tol, rtol=0)

    def test_PauliRot_wire_as_int(self):
        """Test that passing a single wire as an integer works."""

        theta = 0.4
        op = qml.PauliRot(theta, "Z", wires=0)
        decomp_ops = qml.PauliRot.compute_decomposition(theta, wires=0, pauli_word="Z")

        assert np.allclose(
            op.eigvals(), np.array([np.exp(-1j * theta / 2), np.exp(1j * theta / 2)])
        )
        assert np.allclose(op.matrix(), np.diag([np.exp(-1j * theta / 2), np.exp(1j * theta / 2)]))

        assert len(decomp_ops) == 1

        assert decomp_ops[0].name == "MultiRZ"

        assert decomp_ops[0].wires == Wires([0])
        assert decomp_ops[0].data[0] == theta

    def test_PauliRot_all_Identity(self):
        """Test handling of the all-identity Pauli."""

        theta = 0.4
        op = qml.PauliRot(theta, "II", wires=[0, 1])
        decomp_ops = op.decomposition()

        assert len(decomp_ops) == 1

        decomp_op = decomp_ops[0]

        qml.assert_equal(decomp_op, qml.GlobalPhase(theta / 2))

        assert qml.math.allclose(op.matrix(), decomp_op.matrix() * np.eye(4))

    def test_PauliRot_all_Identity_broadcasted(self):
        """Test handling of the broadcasted all-identity Pauli."""

        theta = np.array([0.4, 0.9, 1.2])
        op = qml.PauliRot(theta, "II", wires=[0, 1])
        decomp_ops = op.decomposition()

        assert len(decomp_ops) == 1

        decomp_op = decomp_ops[0]
        qml.assert_equal(decomp_op, qml.GlobalPhase(theta / 2))

        op_matrices = op.matrix()
        decomp_op_matrices = decomp_op.matrix(wire_order=[0, 1])
        assert qml.math.allclose(op_matrices, decomp_op_matrices)

    @pytest.mark.parametrize("theta", [0.4, np.array([np.pi / 3, 0.1, -0.9])])
    def test_PauliRot_decomposition_ZZ(self, theta):
        """Test that the decomposition for a ZZ rotation is correct."""
        op = qml.PauliRot(theta, "ZZ", wires=[0, 1])
        decomp_ops = op.decomposition()

        assert len(decomp_ops) == 1

        assert decomp_ops[0].name == "MultiRZ"

        assert decomp_ops[0].wires == Wires([0, 1])
        assert np.allclose(decomp_ops[0].data[0], theta)

    @pytest.mark.parametrize("theta", [0.4, np.array([np.pi / 3, 0.1, -0.9])])
    def test_PauliRot_decomposition_XY(self, theta):
        """Test that the decomposition for a XY rotation is correct."""

        op = qml.PauliRot(theta, "XY", wires=[0, 1])
        decomp_ops = op.decomposition()

        assert len(decomp_ops) == 5

        assert decomp_ops[0].name == "Hadamard"
        assert decomp_ops[0].wires == Wires([0])

        assert decomp_ops[1].name == "RX"
        assert decomp_ops[1].wires == Wires([1])
        assert decomp_ops[1].data[0] == np.pi / 2

        assert decomp_ops[2].name == "MultiRZ"
        assert decomp_ops[2].wires == Wires([0, 1])
        assert np.allclose(decomp_ops[2].data[0], theta)

        assert decomp_ops[3].name == "Hadamard"
        assert decomp_ops[3].wires == Wires([0])

        assert decomp_ops[4].name == "RX"
        assert decomp_ops[4].wires == Wires([1])
        assert decomp_ops[4].data[0] == -np.pi / 2

    @pytest.mark.parametrize("theta", [0.4, np.array([np.pi / 3, 0.1, -0.9])])
    def test_PauliRot_decomposition_XIYZ(self, theta):
        """Test that the decomposition for a XIYZ rotation is correct."""

        op = qml.PauliRot(theta, "XIYZ", wires=[0, 1, 2, 3])
        decomp_ops = op.decomposition()

        assert len(decomp_ops) == 5

        assert decomp_ops[0].name == "Hadamard"
        assert decomp_ops[0].wires == Wires([0])

        assert decomp_ops[1].name == "RX"

        assert decomp_ops[1].wires == Wires([2])
        assert decomp_ops[1].data[0] == np.pi / 2

        assert decomp_ops[2].name == "MultiRZ"
        assert decomp_ops[2].wires == Wires([0, 2, 3])
        assert np.allclose(decomp_ops[2].data[0], theta)

        assert decomp_ops[3].name == "Hadamard"
        assert decomp_ops[3].wires == Wires([0])

        assert decomp_ops[4].name == "RX"

        assert decomp_ops[4].wires == Wires([2])
        assert decomp_ops[4].data[0] == -np.pi / 2

    @pytest.mark.parametrize("angle", npp.linspace(0, 2 * np.pi, 7, requires_grad=True))
    @pytest.mark.parametrize("pauli_word", ["XX", "YY", "ZZ"])
    def test_differentiability(self, angle, pauli_word, tol):
        """Test that differentiation of PauliRot works."""

        dev = qml.device("default.qubit", wires=2)

        @qml.qnode(dev)
        def circuit(theta):
            qml.PauliRot(theta, pauli_word, wires=[0, 1])

            return qml.expval(qml.PauliZ(0) @ qml.PauliZ(1))

        gradient = np.squeeze(qml.grad(circuit)(angle))

        assert gradient == pytest.approx(
            0.5 * (circuit(angle + np.pi / 2) - circuit(angle - np.pi / 2)), abs=tol
        )

    @pytest.mark.parametrize("pauli_word", ["XX", "YY", "ZZ"])
    def test_differentiability_broadcasted(self, pauli_word, tol):
        """Test that differentiation of PauliRot works with broadcasted parameters."""

        dev = qml.device("default.qubit", wires=2)

        @qml.qnode(dev)
        def circuit(theta):
            qml.PauliRot(theta, pauli_word, wires=[0, 1])
            return qml.expval(qml.PauliZ(0) @ qml.PauliZ(1))

        angle = npp.linspace(0, 2 * np.pi, 7, requires_grad=True)
        jac = qml.jacobian(circuit)(angle)

        assert np.allclose(
            jac,
            0.5 * (circuit(angle + np.pi / 2) - circuit(angle - np.pi / 2)),
            atol=tol,
        )

    @pytest.mark.parametrize("angle", npp.linspace(0, 2 * np.pi, 7, requires_grad=True))
    def test_decomposition_integration(self, angle):
        """Test that the decompositon of PauliRot yields the same results."""

        dev = qml.device("default.qubit", wires=2)

        @qml.qnode(dev)
        def circuit(theta):
            qml.PauliRot(theta, "XX", wires=[0, 1])

            return qml.expval(qml.PauliZ(0))

        @qml.qnode(dev)
        def decomp_circuit(theta):
            qml.PauliRot.compute_decomposition(theta, wires=[0, 1], pauli_word="XX")
            return qml.expval(qml.PauliZ(0))

        assert np.allclose(circuit(angle), decomp_circuit(angle))
        assert np.allclose(qml.grad(circuit)(angle), qml.grad(decomp_circuit)(angle))

    def test_matrix_incorrect_pauli_word_error(self):
        """Test that _matrix throws an error if a wrong Pauli word is supplied."""

        with pytest.raises(
            ValueError,
            match='The given Pauli word ".*" contains characters that are not allowed.'
            " Allowed characters are I, X, Y and Z",
        ):
            qml.PauliRot.compute_matrix(0.3, "IXYZV")

    def test_init_incorrect_pauli_word_error(self):
        """Test that __init__ throws an error if a wrong Pauli word is supplied."""

        with pytest.raises(
            ValueError,
            match='The given Pauli word ".*" contains characters that are not allowed.'
            " Allowed characters are I, X, Y and Z",
        ):
            qml.PauliRot(0.3, "IXYZV", wires=[0, 1, 2, 3, 4])

    def test_empty_wire_list_error_paulirot(self):
        """Test that PauliRot operator raises an error when instantiated with wires=[]."""

        with pytest.raises(ValueError, match="wrong number of wires"):
            qml.PauliRot(0.5, "X", wires=[])

    @pytest.mark.parametrize(
        "pauli_word,wires",
        [
            ("XYZ", [0, 1]),
            ("XYZ", [0, 1, 2, 3]),
        ],
    )
    def test_init_incorrect_pauli_word_length_error(self, pauli_word, wires):
        """Test that __init__ throws an error if a Pauli word of wrong length is supplied."""

        with pytest.raises(
            ValueError,
            match=r"The number of wires must be equal to the length of the Pauli word\. The Pauli word .* has length .*, and .* wires were given .*\.",
        ):
            qml.PauliRot(0.3, pauli_word, wires=wires)

    @pytest.mark.parametrize(
        "pauli_word",
        [
            ("XIZ"),
            ("IIII"),
            ("XIYIZI"),
            ("IXI"),
            ("IIIIIZI"),
            ("XYZIII"),
            ("IIIXYZ"),
        ],
    )
    def test_multirz_generator(self, pauli_word):
        """Test that the generator of the MultiRZ gate is correct."""
        op = qml.PauliRot(0.3, pauli_word, wires=range(len(pauli_word)))
        gen = op.generator()

        assert isinstance(gen, qml.Hamiltonian)

        if pauli_word[0] == "I":
            # this is the identity
            expected_gen = qml.Identity(wires=0)
        else:
            expected_gen = getattr(qml, f"Pauli{pauli_word[0]}")(wires=0)

        for i, pauli in enumerate(pauli_word[1:]):
            i += 1
            if pauli == "I":
                expected_gen = expected_gen @ qml.Identity(wires=i)
            else:
                expected_gen = expected_gen @ getattr(qml, f"Pauli{pauli}")(wires=i)

        qml.assert_equal(gen, qml.Hamiltonian([-0.5], [expected_gen]))

    @pytest.mark.torch
    @pytest.mark.gpu
    @pytest.mark.parametrize("theta", np.linspace(0, 2 * np.pi, 7))
    @pytest.mark.parametrize("torch_device", [None, "cuda"])
    def test_pauli_rot_identity_torch(self, torch_device, theta):
        """Test that the PauliRot operation returns the correct matrix when
        providing a gate parameter on the GPU and only specifying the identity
        operation."""
        import torch

        if torch_device == "cuda" and not torch.cuda.is_available():
            pytest.skip("No GPU available")

        x = torch.tensor(theta, device=torch_device)
        mat = qml.PauliRot(x, "I", wires=[0]).matrix()

        val = np.cos(-theta / 2) + 1j * np.sin(-theta / 2)
        exp = torch.tensor(np.diag([val, val]), device=torch_device)
        assert qml.math.allclose(mat, exp)

    def test_pauli_rot_generator(self):
        """Test that the generator of the PauliRot operation
        is correctly returned."""
        op = qml.PauliRot(0.65, "ZY", wires=["a", 7])
        gen, coeff = qml.generator(op)
        expected = qml.PauliZ("a") @ qml.PauliY(7)

        assert coeff == -0.5
        assert gen == expected

    @pytest.mark.tf
    def test_pauli_rot_eigvals_tf(self):
        """Test that the eigvals of a pauli rot can be computed with tf."""

        import tensorflow as tf

        x = tf.Variable(0.5)
        eigvals = qml.PauliRot.compute_eigvals(x, "X")
        assert qml.math.allclose(eigvals[0], qml.math.exp(-0.5j * 0.5))
        assert qml.math.allclose(eigvals[1], qml.math.exp(0.5j * 0.5))

    def test_pauli_rot_eigvals_identity(self):
        """Test that the eigvals of a pauli rot can be computed when the word is the identity."""

        eigvals = qml.PauliRot.compute_eigvals(1.2, "II")
        expected = qml.math.exp(-0.5j * 1.2) * np.ones(4)
        assert qml.math.allclose(eigvals, expected)


class TestMultiRZ:
    """Test the MultiRZ operation."""

    @pytest.mark.parametrize("theta", np.linspace(0, 2 * np.pi, 7))
    @pytest.mark.parametrize(
        "wires,expected_matrix",
        [
            ([0], qml.RZ.compute_matrix),
            (
                [0, 1],
                lambda theta: np.diag(
                    np.exp(1j * np.array([-1, 1, 1, -1]) * theta / 2),
                ),
            ),
            (
                [0, 1, 2],
                lambda theta: np.diag(
                    np.exp(1j * np.array([-1, 1, 1, -1, 1, -1, -1, 1]) * theta / 2),
                ),
            ),
        ],
    )
    def test_MultiRZ_matrix_parametric(self, theta, wires, expected_matrix, tol):
        """Test parametrically that the MultiRZ matrix is correct."""

        res_static = qml.MultiRZ.compute_matrix(theta, len(wires))
        res_dynamic = qml.MultiRZ(theta, wires=wires).matrix()
        expected = expected_matrix(theta)

        assert np.allclose(res_static, expected, atol=tol, rtol=0)
        assert np.allclose(res_dynamic, expected, atol=tol, rtol=0)

    @pytest.mark.parametrize("num_wires", [1, 2, 3])
    def test_MultiRZ_matrix_broadcasted(self, num_wires, tol):
        """Test that the MultiRZ matrix is correct for broadcasted parameters."""

        theta = np.linspace(0, 2 * np.pi, 7)[:3]
        res_static = qml.MultiRZ.compute_matrix(theta, num_wires)
        res_dynamic = qml.MultiRZ(theta, wires=list(range(num_wires))).matrix()
        signs = reduce(np.kron, [np.array([1, -1])] * num_wires) / 2
        expected = [np.diag(np.exp(-1j * signs * p)) for p in theta]

        assert np.allclose(res_static, expected, atol=tol, rtol=0)
        assert np.allclose(res_dynamic, expected, atol=tol, rtol=0)

    @pytest.mark.parametrize("theta", [0.4, np.array([np.pi / 3, 0.1, -0.9])])
    def test_MultiRZ_decomposition_ZZ(self, theta):
        """Test that the decomposition for a ZZ rotation is correct."""

        op = qml.MultiRZ(theta, wires=[0, 1])
        decomp_ops = op.decomposition()

        assert decomp_ops[0].name == "CNOT"
        assert decomp_ops[0].wires == Wires([1, 0])

        assert decomp_ops[1].name == "RZ"

        assert decomp_ops[1].wires == Wires([0])
        assert np.allclose(decomp_ops[1].data[0], theta)

        assert decomp_ops[2].name == "CNOT"
        assert decomp_ops[2].wires == Wires([1, 0])

    @pytest.mark.parametrize("theta", [0.4, np.array([np.pi / 3, 0.1, -0.9])])
    def test_MultiRZ_decomposition_ZZZ(self, theta):
        """Test that the decomposition for a ZZZ rotation is correct."""

        op = qml.MultiRZ(theta, wires=[0, 2, 3])
        decomp_ops = op.decomposition()

        assert decomp_ops[0].name == "CNOT"
        assert decomp_ops[0].wires == Wires([3, 2])

        assert decomp_ops[1].name == "CNOT"
        assert decomp_ops[1].wires == Wires([2, 0])

        assert decomp_ops[2].name == "RZ"

        assert decomp_ops[2].wires == Wires([0])
        assert np.allclose(decomp_ops[2].data[0], theta)

        assert decomp_ops[3].name == "CNOT"
        assert decomp_ops[3].wires == Wires([2, 0])

        assert decomp_ops[4].name == "CNOT"
        assert decomp_ops[4].wires == Wires([3, 2])

    def test_MultiRZ_assert_valid(self):
        """Tests that MultiRZ is valid."""

        op = qml.MultiRZ(0.123, wires=[0, 1, 2, 3])
        qml.ops.functions.assert_valid(op)

    @pytest.mark.parametrize("angle", npp.linspace(0, 2 * np.pi, 7, requires_grad=True))
    def test_differentiability(self, angle, tol):
        """Test that differentiation of MultiRZ works."""

        dev = qml.device("default.qubit", wires=2)

        @qml.qnode(dev)
        def circuit(theta):
            qml.Hadamard(0)
            qml.MultiRZ(theta, wires=[0, 1])

            return qml.expval(qml.PauliX(0))

        gradient = np.squeeze(qml.grad(circuit)(angle))

        assert gradient == pytest.approx(
            0.5 * (circuit(angle + np.pi / 2) - circuit(angle - np.pi / 2)), abs=tol
        )

    def test_differentiability_broadcasted(self, tol):
        """Test that differentiation of MultiRZ works."""

        dev = qml.device("default.qubit", wires=2)

        @qml.qnode(dev)
        def circuit(theta):
            qml.Hadamard(0)
            qml.Hadamard(1)
            qml.MultiRZ(theta, wires=[0, 1])

            return qml.expval(qml.PauliX(0) @ qml.PauliX(1))

        angle = npp.linspace(0, 2 * np.pi, 7, requires_grad=True)
        jac = qml.jacobian(circuit)(angle)

        assert np.allclose(
            jac, 0.5 * (circuit(angle + np.pi / 2) - circuit(angle - np.pi / 2)), atol=tol
        )

    @pytest.mark.parametrize("angle", npp.linspace(0, 2 * np.pi, 7, requires_grad=True))
    def test_decomposition_integration(self, angle):
        """Test that the decompositon of MultiRZ yields the same results."""
        angle = qml.numpy.array(angle)
        dev = qml.device("default.qubit", wires=2)

        @qml.qnode(dev)
        def circuit(theta):
            qml.Hadamard(0)
            qml.MultiRZ(theta, wires=[0, 1])

            return qml.expval(qml.PauliX(0))

        @qml.qnode(dev)
        def decomp_circuit(theta):
            qml.Hadamard(0)
            qml.MultiRZ.compute_decomposition(theta, wires=[0, 1])

            return qml.expval(qml.PauliX(0))

        assert np.allclose(circuit(angle), decomp_circuit(angle))
        assert np.allclose(qml.jacobian(circuit)(angle), qml.jacobian(decomp_circuit)(angle))

    @pytest.mark.parametrize("qubits", range(3, 6))
    def test_multirz_generator(self, qubits, mocker):
        """Test that the generator of the MultiRZ gate is correct."""
        op = qml.MultiRZ(0.3, wires=range(qubits))
        gen = op.generator()

        assert isinstance(gen, qml.Hamiltonian)

        expected_gen = qml.PauliZ(wires=0)
        for i in range(1, qubits):
            expected_gen = expected_gen @ qml.PauliZ(wires=i)

        qml.assert_equal(gen, qml.Hamiltonian([-0.5], [expected_gen]))

        spy = mocker.spy(qml.pauli.utils, "pauli_eigs")

        op.generator()
        spy.assert_not_called()

    @pytest.mark.parametrize("theta", [0.4, np.array([np.pi / 3, 0.1, -0.9])])
    def test_multirz_eigvals(self, theta):
        """Test that the eigenvalues of the MultiRZ gate are correct."""
        op = qml.MultiRZ(theta, wires=range(3))

        pos_phase = np.exp(1j * theta / 2)
        neg_phase = np.exp(-1j * theta / 2)
        expected = np.array(
            [
                neg_phase,
                pos_phase,
                pos_phase,
                neg_phase,
                pos_phase,
                neg_phase,
                neg_phase,
                pos_phase,
            ]
        ).T
        eigvals = op.eigvals()
        assert np.allclose(eigvals, expected)

    def test_empty_wire_list_error_multirz(self):
        """Test that MultiRZ operator raises an error when instantiated with wires=[]."""

        with pytest.raises(ValueError, match="wrong number of wires"):
            qml.MultiRZ(0.5, wires=[])


rotations = [
    qml.RX,
    qml.RY,
    qml.RZ,
    qml.PhaseShift,
    qml.PCPhase,
    qml.ControlledPhaseShift,
    qml.Rot,
    qml.MultiRZ,
    qml.CRX,
    qml.CRY,
    qml.CRZ,
    qml.CRot,
    qml.U1,
    qml.U2,
    qml.U3,
    qml.IsingXX,
    qml.IsingYY,
    qml.IsingZZ,
    qml.IsingXY,
    qml.PSWAP,
]


class TestSimplify:
    """Test rotation simplification methods."""

    @staticmethod
    def get_unsimplified_op(op_class):
        # construct the parameters of the op
        if op_class.num_params == 1:
            params = npp.array([[-50.0, 3.0, 50.0]])
        elif op_class.num_params == 2:
            params = npp.array([[-50.0, 3.0, 50.0], [3.0, 50.0, -50.0]])
        else:
            params = npp.array([[-50.0, 3.0, 50.0], [3.0, 50.0, -50.0], [50.0, -50.0, 3.0]])

        # construct the wires
        if op_class.num_wires == 1:
            wires = 0
        else:
            wires = [0, 1]

        if op_class == qml.PCPhase:
            return op_class(*params, dim=2, wires=wires)
        return op_class(*params, wires)

    @staticmethod
    def _get_params_wires(op):
        return op.data, op.wires

    @pytest.mark.parametrize("op", rotations)
    def test_simplify_rotations(self, op):
        """Test that the matrices and wires are the same after simplification"""

        if op is qml.PSWAP:
            pytest.xfail(
                reason="PSWAP has some hidden issue, revealed by an improvement in `qml.matrix`. https://github.com/PennyLaneAI/pennylane/pull/7147."
            )
        unsimplified_op = self.get_unsimplified_op(op)
        simplified_op = qml.simplify(unsimplified_op)

        assert qml.math.allclose(qml.matrix(unsimplified_op), qml.matrix(simplified_op))
        assert all((p >= 0).all() and (p < 4 * np.pi).all() for p in simplified_op.data)
        assert unsimplified_op.wires == simplified_op.wires

    @pytest.mark.autograd
    @pytest.mark.parametrize("op", rotations)
    def test_simplify_rotations_grad_autograd(self, op):
        """Test the gradient of an op after simplication for the autograd interface"""
        dev = qml.device("default.qubit", wires=2)

        @qml.qnode(dev)
        def circuit(simplify, wires, *params, **hyperparams):
            if simplify:
                qml.simplify(op(*params, wires=wires, **hyperparams))
            else:
                op(*params, wires=wires, **hyperparams)

            return qml.expval(qml.PauliZ(0))

        unsimplified_op = self.get_unsimplified_op(op)
        params, wires = self._get_params_wires(unsimplified_op)
        hyperparams = {"dim": 2} if unsimplified_op.name == "PCPhase" else {}

        for i in range(params[0].shape[0]):
            parameters = [p[i] for p in params]

            unsimplified_res = circuit(False, wires, *parameters, **hyperparams)
            simplified_res = circuit(True, wires, *parameters, **hyperparams)

            unsimplified_grad = qml.grad(circuit, argnum=list(range(2, 2 + len(parameters))))(
                False,
                wires,
                *parameters,
                **hyperparams,
            )
            simplified_grad = qml.grad(circuit, argnum=list(range(2, 2 + len(parameters))))(
                True,
                wires,
                *parameters,
                **hyperparams,
            )

            assert qml.math.allclose(unsimplified_res, simplified_res)
            assert qml.math.allclose(unsimplified_grad, simplified_grad)

    @pytest.mark.tf
    @pytest.mark.parametrize("op", rotations)
    def test_simplify_rotations_grad_tensorflow(self, op):
        """Test the gradient of an op after simplication for the tensorflow interface"""
        import tensorflow as tf

        dev = qml.device("default.qubit", wires=2)

        @qml.qnode(dev)
        def circuit(simplify, wires, *params, **hyperparams):
            if simplify:
                qml.simplify(op(*params, wires=wires, **hyperparams))
            else:
                op(*params, wires=wires, **hyperparams)

            return qml.expval(qml.PauliZ(0))

        unsimplified_op = self.get_unsimplified_op(op)
        params, wires = self._get_params_wires(unsimplified_op)
        hyperparams = {"dim": 2} if unsimplified_op.name == "PCPhase" else {}

        for i in range(params[0].shape[0]):
            parameters = [tf.Variable(p[i]) for p in params]

            with tf.GradientTape() as unsimplified_tape:
                unsimplified_res = circuit(False, wires, *parameters, **hyperparams)

            unsimplified_grad = unsimplified_tape.gradient(unsimplified_res, parameters)

            with tf.GradientTape() as simplified_tape:
                simplified_res = circuit(False, wires, *parameters, **hyperparams)

            simplified_grad = simplified_tape.gradient(simplified_res, parameters)

            assert qml.math.allclose(unsimplified_res, simplified_res)
            assert qml.math.allclose(unsimplified_grad, simplified_grad)

    @pytest.mark.tf
    def test_simplify_rotations_grad_tf_function(self):
        """Test the gradient of an op after simplication for the tensorflow interface with
        tf.function"""
        import tensorflow as tf

        op = qml.U2
        wires = list(range(op.num_wires))

        dev = qml.device("default.qubit", wires=2)

        @tf.function
        @qml.qnode(dev)
        def circuit(simplify, *params, **hyperparams):
            if simplify:
                qml.simplify(op(*params, wires=wires, **hyperparams))
            else:
                op(*params, wires=wires, **hyperparams)

            return qml.expval(qml.PauliZ(0))

        unsimplified_op = self.get_unsimplified_op(op)
        params, _ = self._get_params_wires(unsimplified_op)
        hyperparams = {"dim": 2} if unsimplified_op.name == "PCPhase" else {}

        for i in range(params[0].shape[0]):
            parameters = [tf.Variable(p[i]) for p in params]

            with tf.GradientTape() as unsimplified_tape:
                unsimplified_res = circuit(False, *parameters, **hyperparams)

            unsimplified_grad = unsimplified_tape.gradient(unsimplified_res, parameters)

            with tf.GradientTape() as simplified_tape:
                simplified_res = circuit(True, *parameters, **hyperparams)

            simplified_grad = simplified_tape.gradient(simplified_res, parameters)

            assert qml.math.allclose(unsimplified_res, simplified_res)
            assert qml.math.allclose(unsimplified_grad, simplified_grad)

    @pytest.mark.torch
    @pytest.mark.parametrize("op", rotations)
    def test_simplify_rotations_grad_torch(self, op):
        """Test the gradient of an op after simplication for the torch interface"""
        import torch

        dev = qml.device("default.qubit", wires=2)

        @qml.qnode(dev)
        def circuit(simplify, wires, *params, **hyperparams):
            if simplify:
                qml.simplify(op(*params, wires=wires, **hyperparams))
            else:
                op(*params, wires=wires, **hyperparams)

            return qml.expval(qml.PauliZ(0))

        unsimplified_op = self.get_unsimplified_op(op)
        params, wires = self._get_params_wires(unsimplified_op)
        hyperparams = {"dim": 2} if unsimplified_op.name == "PCPhase" else {}

        for i in range(params[0].shape[0]):
            parameters = [torch.tensor(p[i], requires_grad=True) for p in params]

            unsimplified_res = circuit(False, wires, *parameters, **hyperparams)
            unsimplified_res.backward()
            unsimplified_grad = [p.grad for p in parameters]

            simplified_res = circuit(True, wires, *parameters, **hyperparams)
            simplified_res.backward()
            simplified_grad = [p.grad for p in parameters]

            assert qml.math.allclose(unsimplified_res, simplified_res)
            assert qml.math.allclose(unsimplified_grad, simplified_grad)

    @pytest.mark.jax
    @pytest.mark.parametrize("op", rotations)
    def test_simplify_rotations_grad_jax(self, op):
        """Test the gradient of an op after simplication for the JAX interface"""
        import jax
        import jax.numpy as jnp

        dev = qml.device("default.qubit")

        @qml.qnode(dev, interface="jax")
        def circuit(simplify, wires, *params, **hyperparams):
            if simplify:
                qml.simplify(op(*params, wires=wires, **hyperparams))
            else:
                op(*params, wires=wires, **hyperparams)

            return qml.expval(qml.PauliZ(0))

        unsimplified_op = self.get_unsimplified_op(op)
        params, wires = self._get_params_wires(unsimplified_op)
        hyperparams = {"dim": 2} if unsimplified_op.name == "PCPhase" else {}

        for i in range(params[0].shape[0]):
            parameters = [jnp.array(p[i]) for p in params]

            unsimplified_res = circuit(False, wires, *parameters, **hyperparams)
            simplified_res = circuit(True, wires, *parameters, **hyperparams)

            unsimplified_grad = jax.grad(circuit, argnums=list(range(2, 2 + len(parameters))))(
                False, wires, *parameters, **hyperparams
            )
            simplified_grad = jax.grad(circuit, argnums=list(range(2, 2 + len(parameters))))(
                True, wires, *parameters, **hyperparams
            )

            assert qml.math.allclose(unsimplified_res, simplified_res, atol=1e-6)
            assert qml.math.allclose(unsimplified_grad, simplified_grad, atol=1e-6)

    @pytest.mark.jax
    def test_simplify_rotations_grad_jax_jit(self):
        """Test the gradient of an op after simplication for the JAX interface with jitting"""
        import jax
        import jax.numpy as jnp

        op = qml.U2

        dev = qml.device("default.qubit", wires=2)

        wires = 0 if op.num_wires == 1 else [0, 1]

        @jax.jit
        @qml.qnode(dev)
        def simplified_circuit(*params):
            qml.simplify(op(*params, wires=wires))
            return qml.expval(qml.PauliZ(0))

        @jax.jit
        @qml.qnode(dev)
        def unsimplified_circuit(*params):
            op(*params, wires=wires)
            return qml.expval(qml.PauliZ(0))

        unsimplified_op = self.get_unsimplified_op(op)
        params = unsimplified_op.data

        for i in range(params[0].shape[0]):
            parameters = [jnp.array(p[i]) for p in params]

            unsimplified_res = unsimplified_circuit(*parameters)
            simplified_res = simplified_circuit(*parameters)

            unsimplified_grad = jax.grad(
                unsimplified_circuit, argnums=list(range(len(parameters)))
            )(*parameters)
            simplified_grad = jax.grad(simplified_circuit, argnums=list(range(len(parameters))))(
                *parameters
            )

            assert qml.math.allclose(unsimplified_res, simplified_res, atol=1e-6)
            assert qml.math.allclose(unsimplified_grad, simplified_grad, atol=1e-6)

    @pytest.mark.parametrize("op", rotations)
    def test_simplify_to_identity(self, op):
        """Test that the operator correctly simplifies to the identity when the rotation is 0"""
        if op == qml.U2:
            pytest.skip("U2 gate does not simplify to Identity")

        num_wires = op.num_wires if op.num_wires is not qml.operation.AnyWires else 2

        if op == qml.PCPhase:
            unsimplified_op = op(*([0] * op.num_params), dim=2, wires=range(num_wires))
        else:
            unsimplified_op = op(*([0] * op.num_params), wires=range(num_wires))

        simplified_op = qml.simplify(unsimplified_op)

        if op != qml.PSWAP:
            assert isinstance(simplified_op, qml.Identity)
        else:
            # PSWAP reduces to SWAP when the angle is 0
            qml.assert_equal(simplified_op, qml.SWAP(wires=[0, 1]))

    def test_simplify_rot(self):
        """Simplify rot operations with different parameters."""

        rot_x = qml.Rot(np.pi / 2, 0.1, -np.pi / 2, wires=0)
        simplify_rot_x = rot_x.simplify()

        assert simplify_rot_x.name == "RX"
        assert simplify_rot_x.data == (0.1,)
        assert np.allclose(simplify_rot_x.matrix(), rot_x.matrix())

        rot_y = qml.Rot(0, 0.1, 0, wires=0)
        simplify_rot_y = rot_y.simplify()

        assert simplify_rot_y.name == "RY"
        assert simplify_rot_y.data == (0.1,)
        assert np.allclose(simplify_rot_y.matrix(), rot_y.matrix())

        rot_z = qml.Rot(0.1, 0, 0.2, wires=0)
        simplify_rot_z = rot_z.simplify()

        assert simplify_rot_z.name == "RZ"
        assert np.allclose(simplify_rot_z.data, [0.3])
        assert np.allclose(simplify_rot_z.matrix(), rot_z.matrix())

        rot_h = qml.Rot(np.pi, np.pi / 2, 0, wires=0)
        simplify_rot_h = rot_h.simplify()

        assert simplify_rot_h.name == "Hadamard"
        assert np.allclose(simplify_rot_h.matrix(), 1.0j * rot_h.matrix())

        rot = qml.Rot(0.1, 0.2, 0.3, wires=0)
        not_simplified_rot = rot.simplify()

        assert not_simplified_rot.name == "Rot"
        assert np.allclose(not_simplified_rot.matrix(), rot.matrix())

    def test_simplify_u2(self):
        """Simplify u2 operations with different parameters."""

        u2_x = qml.U2(-np.pi / 2, np.pi / 2, wires=0)
        simplify_u2_x = u2_x.simplify()

        assert simplify_u2_x.name == "RX"
        assert simplify_u2_x.data == (np.pi / 2,)
        assert np.allclose(simplify_u2_x.matrix(), u2_x.matrix())

        u2_y = qml.U2(-2 * np.pi, 2 * np.pi, wires=0)
        simplify_u2_y = u2_y.simplify()

        assert simplify_u2_y.name == "RY"
        assert simplify_u2_y.data == (np.pi / 2,)
        assert np.allclose(simplify_u2_y.matrix(), u2_y.matrix())

        u2 = qml.U2(0.1, 0.2, wires=0)
        u2_not_simplified = u2.simplify()

        assert u2_not_simplified.name == "U2"
        assert u2_not_simplified.data == (0.1, 0.2)
        assert np.allclose(u2_not_simplified.matrix(), u2.matrix())

    def test_simplify_u3(self):
        """Simplify u3 operations with different parameters."""

        u3_x = qml.U3(0.1, -np.pi / 2, np.pi / 2, wires=0)
        simplify_u3_x = u3_x.simplify()

        assert simplify_u3_x.name == "RX"
        assert simplify_u3_x.data == (0.1,)
        assert np.allclose(simplify_u3_x.matrix(), u3_x.matrix())

        u3_y = qml.U3(0.1, 0.0, 0.0, wires=0)
        simplify_u3_y = u3_y.simplify()

        assert simplify_u3_y.name == "RY"
        assert simplify_u3_y.data == (0.1,)
        assert np.allclose(simplify_u3_y.matrix(), u3_y.matrix())

        u3_z = qml.U3(0.0, 0.1, 0.0, wires=0)
        simplify_u3_z = u3_z.simplify()

        assert simplify_u3_z.name == "PhaseShift"
        assert simplify_u3_z.data == (0.1,)
        assert np.allclose(simplify_u3_z.matrix(), u3_z.matrix())

        u3 = qml.U3(0.1, 0.2, 0.3, wires=0)
        u3_not_simplified = u3.simplify()

        assert u3_not_simplified.name == "U3"
        assert u3_not_simplified.data == (0.1, 0.2, 0.3)
        assert np.allclose(u3_not_simplified.matrix(), u3.matrix())


label_data = [
    (
        qml.Rot(1.23456, 2.3456, 3.45678, wires=0),
        "Rot",
        "Rot\n(1.23,\n2.35,\n3.46)",
        "Rot\n(1,\n2,\n3)",
    ),
    (qml.RX(1.23456, wires=0), "RX", "RX\n(1.23)", "RX\n(1)"),
    (qml.RY(1.23456, wires=0), "RY", "RY\n(1.23)", "RY\n(1)"),
    (qml.RZ(1.23456, wires=0), "RZ", "RZ\n(1.23)", "RZ\n(1)"),
    (qml.MultiRZ(1.23456, wires=0), "MultiRZ", "MultiRZ\n(1.23)", "MultiRZ\n(1)"),
    (
        qml.PauliRot(1.2345, "XYZ", wires=(0, 1, 2)),
        "RXYZ",
        "RXYZ\n(1.23)",
        "RXYZ\n(1)",
    ),
    (
        qml.PhaseShift(1.2345, wires=0),
        "Rϕ",
        "Rϕ\n(1.23)",
        "Rϕ\n(1)",
    ),
    (
        qml.PCPhase(1.23, dim=2, wires=[0, 1]),
        "∏_ϕ",
        "∏_ϕ\n(1.23)",
        "∏_ϕ\n(1)",
    ),
    (
        qml.CPhaseShift00(1.2345, wires=(0, 1)),
        "Rϕ(00)",
        "Rϕ(00)\n(1.23)",
        "Rϕ(00)\n(1)",
    ),
    (
        qml.CPhaseShift01(1.2345, wires=(0, 1)),
        "Rϕ(01)",
        "Rϕ(01)\n(1.23)",
        "Rϕ(01)\n(1)",
    ),
    (
        qml.CPhaseShift10(1.2345, wires=(0, 1)),
        "Rϕ(10)",
        "Rϕ(10)\n(1.23)",
        "Rϕ(10)\n(1)",
    ),
    (qml.U1(1.2345, wires=0), "U1", "U1\n(1.23)", "U1\n(1)"),
    (qml.U2(1.2345, 2.3456, wires=0), "U2", "U2\n(1.23,\n2.35)", "U2\n(1,\n2)"),
    (
        qml.U3(1.2345, 2.345, 3.4567, wires=0),
        "U3",
        "U3\n(1.23,\n2.35,\n3.46)",
        "U3\n(1,\n2,\n3)",
    ),
    (
        qml.IsingXX(1.2345, wires=(0, 1)),
        "IsingXX",
        "IsingXX\n(1.23)",
        "IsingXX\n(1)",
    ),
    (
        qml.IsingYY(1.2345, wires=(0, 1)),
        "IsingYY",
        "IsingYY\n(1.23)",
        "IsingYY\n(1)",
    ),
    (
        qml.IsingZZ(1.2345, wires=(0, 1)),
        "IsingZZ",
        "IsingZZ\n(1.23)",
        "IsingZZ\n(1)",
    ),
    # Controlled operations
    (qml.CRX(1.234, wires=(0, 1)), "RX", "RX\n(1.23)", "RX\n(1)"),
    (qml.CRY(1.234, wires=(0, 1)), "RY", "RY\n(1.23)", "RY\n(1)"),
    (qml.CRZ(1.234, wires=(0, 1)), "RZ", "RZ\n(1.23)", "RZ\n(1)"),
    (
        qml.CRot(1.234, 2.3456, 3.456, wires=(0, 1)),
        "Rot",
        "Rot\n(1.23,\n2.35,\n3.46)",
        "Rot\n(1,\n2,\n3)",
    ),
    (
        qml.ControlledPhaseShift(1.2345, wires=(0, 1)),
        "Rϕ",
        "Rϕ\n(1.23)",
        "Rϕ\n(1)",
    ),
]

# labels with broadcasted parameters are not implemented properly yet, the parameters are truncated
label_data_broadcasted = [
    (qml.RX(np.array([1.23, 4.56]), wires=0), "RX", "RX", "RX"),
    (qml.PauliRot(np.array([1.23, 4.5]), "XYZ", wires=(0, 1, 2)), "RXYZ", "RXYZ", "RXYZ"),
    (qml.PCPhase(np.array([1.23, 4.56]), dim=2, wires=[0, 1]), "∏_ϕ", "∏_ϕ", "∏_ϕ"),
    (
        qml.U3(np.array([0.1, 0.2]), np.array([-0.1, -0.2]), np.array([1.2, -0.1]), wires=0),
        "U3",
        "U3",
        "U3",
    ),
]


class TestLabel:
    """Test the label method on parametric ops"""

    @pytest.mark.parametrize("op, label1, label2, label3", label_data)
    def test_label_method(self, op, label1, label2, label3):
        """Test label method with plain scalers."""

        assert op.label() == label1
        assert op.label(decimals=2) == label2
        assert op.label(decimals=0) == label3

    @pytest.mark.parametrize("op, label1, label2, label3", label_data_broadcasted)
    def test_label_method_broadcasted(self, op, label1, label2, label3):
        """Test label method with plain scalers."""

        assert op.label() == label1
        assert op.label(decimals=2) == label2
        assert op.label(decimals=0) == label3

    @pytest.mark.tf
    def test_label_tf(self):
        """Test label methods work with tensorflow variables"""
        import tensorflow as tf

        op1 = qml.RX(tf.Variable(0.123456), wires=0)
        assert op1.label(decimals=2) == "RX\n(0.12)"

        op2 = qml.CRX(tf.Variable(0.12345), wires=(0, 1))
        assert op2.label(decimals=2) == "RX\n(0.12)"

        op3 = qml.Rot(tf.Variable(0.1), tf.Variable(0.2), tf.Variable(0.3), wires=0)
        assert op3.label(decimals=2) == "Rot\n(0.10,\n0.20,\n0.30)"

    @pytest.mark.torch
    def test_label_torch(self):
        """Test label methods work with torch tensors"""
        import torch

        op1 = qml.RX(torch.tensor(1.23456), wires=0)
        assert op1.label(decimals=2) == "RX\n(1.23)"

        op2 = qml.CRX(torch.tensor(1.23456), wires=(0, 1))
        assert op2.label(decimals=2) == "RX\n(1.23)"

        op3 = qml.Rot(torch.tensor(0.1), torch.tensor(0.2), torch.tensor(0.3), wires=0)
        assert op3.label(decimals=2) == "Rot\n(0.10,\n0.20,\n0.30)"

    @pytest.mark.jax
    def test_label_jax(self):
        """Test the label method works with jax"""
        import jax

        op1 = qml.RX(jax.numpy.array(1.23456), wires=0)
        assert op1.label(decimals=2) == "RX\n(1.23)"

        op2 = qml.CRX(jax.numpy.array(1.23456), wires=(0, 1))
        assert op2.label(decimals=2) == "RX\n(1.23)"

        op3 = qml.Rot(jax.numpy.array(0.1), jax.numpy.array(0.2), jax.numpy.array(0.3), wires=0)
        assert op3.label(decimals=2) == "Rot\n(0.10,\n0.20,\n0.30)"

    def test_string_parameter(self):
        """Test labelling works if variable is a string instead of a float."""

        op1 = qml.RX("x", wires=0)
        assert op1.label() == "RX"
        assert op1.label(decimals=0) == "RX\n(x)"

        op2 = qml.CRX("y", wires=(0, 1))
        assert op2.label(decimals=0) == "RX\n(y)"

        op3 = qml.Rot("x", "y", "z", wires=0)
        assert op3.label(decimals=0) == "Rot\n(x,\ny,\nz)"

    def test_string_parameter_broadcasted(self):
        """Test labelling works (i.e. does not raise an Error) if variable is a
        string instead of a float."""

        x = np.array(["x0", "x1", "x2"])
        y = np.array(["y0", "y1", "y2"])
        z = np.array(["z0", "z1", "z2"])

        op1 = qml.RX(x, wires=0)
        assert op1.label() == "RX"
        assert op1.label(decimals=0) == "RX"

        op2 = qml.CRX(y, wires=(0, 1))
        assert op2.label(decimals=0) == "RX"

        op3 = qml.Rot(x, y, z, wires=0)
        assert op3.label(decimals=0) == "Rot"


pow_parametric_ops = (
    qml.RX(1.234, wires=0),
    qml.RY(2.345, wires=0),
    qml.RZ(3.456, wires=0),
    qml.PhaseShift(6.78, wires=0),
    qml.ControlledPhaseShift(0.234, wires=(0, 1)),
    qml.PCPhase(6.78, dim=2, wires=[0, 1]),
    qml.MultiRZ(-0.4432, wires=(0, 1, 2)),
    qml.PauliRot(0.5, "X", wires=0),
    qml.CRX(-6.5432, wires=(0, 1)),
    qml.CRY(-0.543, wires=(0, 1)),
    qml.CRZ(1.234, wires=(0, 1)),
    qml.U1(1.23, wires=0),
    qml.IsingXX(-2.345, wires=(0, 1)),
    qml.IsingYY(3.1652, wires=(0, 1)),
    qml.IsingXY(-1.234, wires=(0, 1)),
    qml.IsingZZ(1.789, wires=("a", "b")),
    qml.GlobalPhase(0.123),
    # broadcasted ops
    qml.RX(np.array([1.234, 4.129]), wires=0),
    qml.RY(np.array([2.345, 6.789]), wires=0),
    qml.RZ(np.array([3.456]), wires=0),
    qml.PhaseShift(np.array([6.0, 7.0, 8.0]), wires=0),
    qml.ControlledPhaseShift(np.array([0.234]), wires=(0, 1)),
    qml.PCPhase(np.array([6.0, 7.0, 8.0]), dim=2, wires=[0, 1]),
    qml.CPhaseShift00(np.array([0.234]), wires=(0, 1)),
    qml.CPhaseShift01(np.array([0.234]), wires=(0, 1)),
    qml.CPhaseShift10(np.array([0.234]), wires=(0, 1)),
    qml.MultiRZ(np.array([-0.4432, -0.231, 0.251]), wires=(0, 1, 2)),
    qml.PauliRot(np.array([0.5, 0.9]), "X", wires=0),
    qml.CRX(np.array([-6.5432, 0.7653]), wires=(0, 1)),
    qml.CRY(np.array([-0.543, 0.21]), wires=(0, 1)),
    qml.CRZ(np.array([1.234, 5.678]), wires=(0, 1)),
    qml.U1(np.array([1.23, 0.241]), wires=0),
    qml.IsingXX(np.array([9.32, -2.345]), wires=(0, 1)),
    qml.IsingYY(np.array([3.1652]), wires=(0, 1)),
    qml.IsingZZ(np.array([1.789, 2.52, 0.211]), wires=("a", "b")),
)


class TestParametricPow:
    @pytest.mark.parametrize("op", pow_parametric_ops)
    @pytest.mark.parametrize("n", (2, -1, 0.2631, -0.987))
    def test_pow_method_parametric_ops(self, op, n):
        """Assert that a matrix raised to a power is the same as
        multiplying the data by n for relevant ops."""
        pow_op = op.pow(n)

        assert len(pow_op) == 1
        assert pow_op[0].__class__ is op.__class__
        assert all((qml.math.allclose(d1, d2 * n) for d1, d2 in zip(pow_op[0].data, op.data)))

    @pytest.mark.parametrize("op", pow_parametric_ops)
    @pytest.mark.parametrize("n", (3, -2))
    def test_pow_matrix(self, op, n):
        """Test that the matrix of an op first raised to a power is the same as the
        matrix raised to the power.  This test only can work for integer powers."""
        op_mat = qml.matrix(op)
        pow_mat = qml.matrix(op.pow(n)[0])

        assert qml.math.allclose(qml.math.linalg.matrix_power(op_mat, n), pow_mat)


# pylint:disable = use-implicit-booleaness-not-comparison
def test_diagonalization_static_global_phase():
    """Test the static compute_diagonalizing_gates method for the GlobalPhase operation."""
    assert qml.GlobalPhase.compute_diagonalizing_gates(0.123, wires=1) == []


@pytest.mark.parametrize("phi", [0.123, np.pi / 4, 0])
@pytest.mark.parametrize("n_wires", [0, 1, 2])
def test_global_phase_compute_sparse_matrix(phi, n_wires):
    """Test compute_sparse_matrix"""

    sparse_matrix = qml.GlobalPhase.compute_sparse_matrix(phi, n_wires=n_wires)
    expected = np.exp(-1j * phi) * sparse.eye(int(2**n_wires), format="csr")

    assert np.allclose(sparse_matrix.todense(), expected.todense())


@pytest.mark.parametrize("n_wires", [0, 1, 2])
def test_global_phase_compute_sparse_matrix_broadcasted_raises(n_wires):
    """Test that compute_sparse_matrix raises an error for broadcasted GlobalPhase"""

    phi = np.array([0.123, np.pi / 4, 0])
    with pytest.raises(qml.operation.SparseMatrixUndefinedError, match="broadcasting"):
        _ = qml.GlobalPhase.compute_sparse_matrix(phi, n_wires=n_wires)


def test_decomposition():
    """Test the decomposition of the GlobalPhase operation."""

    assert qml.GlobalPhase.compute_decomposition(1.23) == []
    assert qml.GlobalPhase(1.23).decomposition() == []


control_data = [
    (qml.Rot(1, 2, 3, wires=0), Wires([])),
    (qml.RX(1.23, wires=0), Wires([])),
    (qml.RY(1.23, wires=0), Wires([])),
    (qml.MultiRZ(1.234, wires=(0, 1, 2)), Wires([])),
    (qml.PauliRot(1.234, "IXY", wires=(0, 1, 2)), Wires([])),
    (qml.PhaseShift(1.234, wires=0), Wires([])),
    (qml.U1(1.234, wires=0), Wires([])),
    (qml.U2(1.234, 2.345, wires=0), Wires([])),
    (qml.U3(1.234, 2.345, 3.456, wires=0), Wires([])),
    (qml.IsingXX(1.234, wires=(0, 1)), Wires([])),
    (qml.IsingYY(1.234, wires=(0, 1)), Wires([])),
    (qml.IsingXY(1.234, wires=(0, 1)), Wires([])),
    (qml.IsingYY(np.array([-5.1, 0.219]), wires=(0, 1)), Wires([])),
    (qml.IsingZZ(1.234, wires=(0, 1)), Wires([])),
    (qml.PSWAP(1.234, wires=(0, 1)), Wires([])),
    # Controlled Ops
    (qml.ControlledPhaseShift(1.234, wires=(0, 1)), Wires(0)),
    (qml.CPhaseShift00(1.234, wires=(0, 1)), Wires(0)),
    (qml.CPhaseShift01(1.234, wires=(0, 1)), Wires(0)),
    (qml.CPhaseShift10(1.234, wires=(0, 1)), Wires(0)),
    (qml.CPhase(1.234, wires=(0, 1)), Wires(0)),
    (qml.CRX(1.234, wires=(0, 1)), Wires(0)),
    (qml.CRY(1.234, wires=(0, 1)), Wires(0)),
    (qml.CRZ(np.array([1.234, 0.219]), wires=(0, 1)), Wires(0)),
    (qml.CRot(1.234, 2.2345, 3.456, wires=(0, 1)), Wires(0)),
]


@pytest.mark.parametrize("op, control_wires", control_data)
def test_control_wires(op, control_wires):
    """Test the ``control_wires`` attribute for parametrized operations."""
    assert op.control_wires == control_wires


control_value_data = [
    (qml.CPhaseShift00(1.234, wires=(0, 1)), "0"),
    (qml.CPhaseShift01(1.234, wires=(0, 1)), "0"),
]


@pytest.mark.parametrize("op, control_values", control_value_data)
def test_control_values(op, control_values):
    """Test the ``control_values`` attribute for parametrized operations."""
    assert op.control_values == control_values


def test_op_aliases_are_valid():
    """Tests that ops in new files can still be accessed from the old parametric_ops module."""
    assert qml.ops.qubit.parametric_ops_multi_qubit.MultiRZ is old_loc_MultiRZ
    assert qml.ops.qubit.parametric_ops_single_qubit.RX is old_loc_RX<|MERGE_RESOLUTION|>--- conflicted
+++ resolved
@@ -1037,11 +1037,7 @@
             qml.PSWAP(param, wires=[0, 1]).matrix(), get_expected(param), atol=tol, rtol=0
         )
 
-<<<<<<< HEAD
-    @pytest.mark.parametrize("phi", np.linspace(-np.pi, np.pi, 10))
-=======
     @pytest.mark.parametrize("phi", pswap_angles)
->>>>>>> 12c4f781
     def test_pswap_eigvals(self, phi):
         """Test eigenvalues computation for PSWAP"""
         evs = qml.PSWAP.compute_eigvals(phi)
@@ -1050,13 +1046,6 @@
         else:
             evs_expected = [1, 1, -qml.math.exp(1j * phi), qml.math.exp(1j * phi)]
         assert qml.math.allclose(evs, evs_expected)
-
-    def test_pswap_eigvals_broadcasted(self, tol):
-        """Test broadcasted eigenvalues computation for PSWAP"""
-        phi = np.linspace(-np.pi, np.pi, 10)
-        evs = qml.PSWAP.compute_eigvals(phi)
-        evs_expected = np.array([[1, 1, -np.exp(1j * p), np.exp(1j * p)] for p in phi])
-        assert qml.math.allclose(evs, evs_expected, atol=tol, rtol=0)
 
     @pytest.mark.tf
     @pytest.mark.parametrize("phi", pswap_angles)
