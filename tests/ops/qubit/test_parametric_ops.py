--- conflicted
+++ resolved
@@ -3091,11 +3091,7 @@
 
     def test_PauliRot_matrix_broadcast_word(self, tol):
         """Test that the PauliRot matrix is correct for broadcasted words."""
-<<<<<<< HEAD
-        angles = np.array([0.2, 0.1, 0.7, 0.3, 0.2])
-=======
         angle = 0.7
->>>>>>> 2506e0b2
         words = ("IX", "ZI", "YY", "XX", "YZ")
         ops = [
             qml.Identity(0) @ qml.PauliX(1),
@@ -3104,13 +3100,8 @@
             qml.PauliX(0) @ qml.PauliX(1),
             qml.PauliY(0) @ qml.PauliZ(1),
         ]
-<<<<<<< HEAD
-        expected = [expm(-0.5j * angle * qml.matrix(op)) for op, angle in zip(ops, angles)]
-        res = qml.PauliRot.compute_matrix(angles, words)
-=======
         expected = [expm(-0.5j * angle * qml.matrix(op)) for op in ops]
         res = qml.PauliRot.compute_matrix(angle, words)
->>>>>>> 2506e0b2
 
         assert np.allclose(res, expected, atol=tol, rtol=0)
 
