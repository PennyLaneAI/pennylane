# Copyright 2018-2020 Xanadu Quantum Technologies Inc.

# Licensed under the Apache License, Version 2.0 (the "License");
# you may not use this file except in compliance with the License.
# You may obtain a copy of the License at

#     http://www.apache.org/licenses/LICENSE-2.0

# Unless required by applicable law or agreed to in writing, software
# distributed under the License is distributed on an "AS IS" BASIS,
# WITHOUT WARRANTIES OR CONDITIONS OF ANY KIND, either express or implied.
# See the License for the specific language governing permissions and
# limitations under the License.
"""
Unit tests for the available built-in discrete-variable quantum operations.
"""
import pytest
import functools
import numpy as np
from numpy.linalg import multi_dot
from scipy.stats import unitary_group
from scipy.linalg import expm

import pennylane as qml
from pennylane.wires import Wires

from gate_data import I, X, Y, Z, H, CNOT, SWAP, CZ, S, T, CSWAP, Toffoli, QFT, \
<<<<<<< HEAD
    ControlledPhaseShift, DoubleExcitation, DoubleExcitationPlus, DoubleExcitationMinus
=======
    ControlledPhaseShift, SingleExcitation, SingleExcitationPlus, SingleExcitationMinus
>>>>>>> 8803e1f7


# Standard observables, their matrix representation, and eigenvalues
OBSERVABLES = [
    (qml.PauliX, X, [1, -1]),
    (qml.PauliY, Y, [1, -1]),
    (qml.PauliZ, Z, [1, -1]),
    (qml.Hadamard, H, [1, -1]),
    (qml.Identity, I, [1, 1]),
]

# Hermitian matrices, their corresponding eigenvalues and eigenvectors.
EIGVALS_TEST_DATA = [
    (np.array([[1, 0], [0, 1]]), np.array([1.0, 1.0]), np.array([[1.0, 0.0], [0.0, 1.0]])),
    (
        np.array([[0, 1], [1, 0]]),
        np.array([-1.0, 1.0]),
        np.array([[-0.70710678, 0.70710678], [0.70710678, 0.70710678]]),
    ),
    (
        np.array([[0, -1j], [1j, 0]]),
        np.array([-1.0, 1.0]),
        np.array(
            [[-0.70710678 + 0.0j, -0.70710678 + 0.0j], [0.0 + 0.70710678j, 0.0 - 0.70710678j]]
        ),
    ),
    (np.array([[1, 0], [0, -1]]), np.array([-1.0, 1.0]), np.array([[0.0, 1.0], [1.0, 0.0]])),
    (
        1 / np.sqrt(2) * np.array([[1, 1], [1, -1]]),
        np.array([-1.0, 1.0]),
        np.array([[0.38268343, -0.92387953], [-0.92387953, -0.38268343]]),
    ),
]

EIGVALS_TEST_DATA_MULTI_WIRES = [functools.reduce(np.kron, [Y, I, Z])]


@pytest.mark.usefixtures("tear_down_hermitian")
class TestObservables:
    """Tests for observables"""

    @pytest.mark.parametrize("obs, mat, eigs", OBSERVABLES)
    def test_diagonalization(self, obs, mat, eigs, tol):
        """Test the method transforms standard observables into the Z-gate."""
        ob = obs(wires=0)
        A = ob.matrix

        diag_gates = ob.diagonalizing_gates()
        U = np.eye(2)

        if diag_gates:
            mats = [i.matrix for i in diag_gates]
            # Need to revert the order in which the matrices are applied such that they adhere to the order
            # of matrix multiplication
            # E.g. for PauliY: [PauliZ(wires=self.wires), S(wires=self.wires), Hadamard(wires=self.wires)]
            # becomes Hadamard @ S @ PauliZ, where @ stands for matrix multiplication
            mats = mats[::-1]
            U = multi_dot([np.eye(2)] + mats)

        res = U @ A @ U.conj().T
        expected = np.diag(eigs)
        assert np.allclose(res, expected, atol=tol, rtol=0)

    @pytest.mark.parametrize("obs, mat, eigs", OBSERVABLES)
    def test_eigvals(self, obs, mat, eigs, tol):
        """Test eigenvalues of standard observables are correct"""
        obs = obs(wires=0)
        res = obs.eigvals
        assert np.allclose(res, eigs, atol=tol, rtol=0)

    @pytest.mark.parametrize("obs, mat, eigs", OBSERVABLES)
    def test_matrices(self, obs, mat, eigs, tol):
        """Test matrices of standard observables are correct"""
        obs = obs(wires=0)
        res = obs.matrix
        assert np.allclose(res, mat, atol=tol, rtol=0)

    @pytest.mark.parametrize("observable, eigvals, eigvecs", EIGVALS_TEST_DATA)
    def test_hermitian_eigegendecomposition_single_wire(self, observable, eigvals, eigvecs, tol):
        """Tests that the eigendecomposition property of the Hermitian class returns the correct results
        for a single wire."""

        eigendecomp = qml.Hermitian(observable, wires=0).eigendecomposition
        assert np.allclose(eigendecomp["eigval"], eigvals, atol=tol, rtol=0)
        assert np.allclose(eigendecomp["eigvec"], eigvecs, atol=tol, rtol=0)

        key = tuple(observable.flatten().tolist())
        assert np.allclose(qml.Hermitian._eigs[key]["eigval"], eigvals, atol=tol, rtol=0)
        assert np.allclose(qml.Hermitian._eigs[key]["eigvec"], eigvecs, atol=tol, rtol=0)
        assert len(qml.Hermitian._eigs) == 1

    @pytest.mark.parametrize("observable", EIGVALS_TEST_DATA_MULTI_WIRES)
    def test_hermitian_eigegendecomposition_multiple_wires(self, observable, tol):
        """Tests that the eigendecomposition property of the Hermitian class returns the correct results
        for multiple wires."""

        num_wires = int(np.log2(len(observable)))
        eigendecomp = qml.Hermitian(observable, wires=list(range(num_wires))).eigendecomposition

        eigvals, eigvecs = np.linalg.eigh(observable)

        assert np.allclose(eigendecomp["eigval"], eigvals, atol=tol, rtol=0)
        assert np.allclose(eigendecomp["eigvec"], eigvecs, atol=tol, rtol=0)

        key = tuple(observable.flatten().tolist())
        assert np.allclose(qml.Hermitian._eigs[key]["eigval"], eigvals, atol=tol, rtol=0)
        assert np.allclose(qml.Hermitian._eigs[key]["eigvec"], eigvecs, atol=tol, rtol=0)
        assert len(qml.Hermitian._eigs) == 1

    @pytest.mark.parametrize("obs1", EIGVALS_TEST_DATA)
    @pytest.mark.parametrize("obs2", EIGVALS_TEST_DATA)
    def test_hermitian_eigvals_eigvecs_two_different_observables(self, obs1, obs2, tol):
        """Tests that the eigvals method of the Hermitian class returns the correct results
        for two observables."""
        if np.all(obs1[0] == obs2[0]):
            pytest.skip("Test only runs for pairs of differing observable")

        observable_1 = obs1[0]
        observable_1_eigvals = obs1[1]
        observable_1_eigvecs = obs1[2]

        key = tuple(observable_1.flatten().tolist())

        qml.Hermitian(observable_1, 0).eigvals
        assert np.allclose(
            qml.Hermitian._eigs[key]["eigval"], observable_1_eigvals, atol=tol, rtol=0
        )
        assert np.allclose(
            qml.Hermitian._eigs[key]["eigvec"], observable_1_eigvecs, atol=tol, rtol=0
        )
        assert len(qml.Hermitian._eigs) == 1

        observable_2 = obs2[0]
        observable_2_eigvals = obs2[1]
        observable_2_eigvecs = obs2[2]

        key_2 = tuple(observable_2.flatten().tolist())

        qml.Hermitian(observable_2, 0).eigvals
        assert np.allclose(
            qml.Hermitian._eigs[key_2]["eigval"], observable_2_eigvals, atol=tol, rtol=0
        )
        assert np.allclose(
            qml.Hermitian._eigs[key_2]["eigvec"], observable_2_eigvecs, atol=tol, rtol=0
        )
        assert len(qml.Hermitian._eigs) == 2

    @pytest.mark.parametrize("observable, eigvals, eigvecs", EIGVALS_TEST_DATA)
    def test_hermitian_eigvals_eigvecs_same_observable_twice(
        self, observable, eigvals, eigvecs, tol
    ):
        """Tests that the eigvals method of the Hermitian class keeps the same dictionary entries upon multiple calls."""
        key = tuple(observable.flatten().tolist())

        qml.Hermitian(observable, 0).eigvals
        assert np.allclose(qml.Hermitian._eigs[key]["eigval"], eigvals, atol=tol, rtol=0)
        assert np.allclose(qml.Hermitian._eigs[key]["eigvec"], eigvecs, atol=tol, rtol=0)
        assert len(qml.Hermitian._eigs) == 1

        qml.Hermitian(observable, 0).eigvals
        assert np.allclose(qml.Hermitian._eigs[key]["eigval"], eigvals, atol=tol, rtol=0)
        assert np.allclose(qml.Hermitian._eigs[key]["eigvec"], eigvecs, atol=tol, rtol=0)
        assert len(qml.Hermitian._eigs) == 1

    @pytest.mark.parametrize("observable, eigvals, eigvecs", EIGVALS_TEST_DATA)
    def test_hermitian_diagonalizing_gates(self, observable, eigvals, eigvecs, tol):
        """Tests that the diagonalizing_gates method of the Hermitian class returns the correct results."""
        qubit_unitary = qml.Hermitian(observable, wires=[0]).diagonalizing_gates()

        key = tuple(observable.flatten().tolist())
        assert np.allclose(qml.Hermitian._eigs[key]["eigval"], eigvals, atol=tol, rtol=0)
        assert np.allclose(qml.Hermitian._eigs[key]["eigvec"], eigvecs, atol=tol, rtol=0)

        assert np.allclose(qubit_unitary[0].data, eigvecs.conj().T, atol=tol, rtol=0)
        assert len(qml.Hermitian._eigs) == 1

    @pytest.mark.parametrize("obs1", EIGVALS_TEST_DATA)
    @pytest.mark.parametrize("obs2", EIGVALS_TEST_DATA)
    def test_hermitian_diagonalizing_gates_two_different_observables(self, obs1, obs2, tol):
        """Tests that the diagonalizing_gates method of the Hermitian class returns the correct results
           for two observables."""
        if np.all(obs1[0] == obs2[0]):
            pytest.skip("Test only runs for pairs of differing observable")

        observable_1 = obs1[0]
        observable_1_eigvals = obs1[1]
        observable_1_eigvecs = obs1[2]

        qubit_unitary = qml.Hermitian(observable_1, wires=[0]).diagonalizing_gates()

        key = tuple(observable_1.flatten().tolist())
        assert np.allclose(
            qml.Hermitian._eigs[key]["eigval"], observable_1_eigvals, atol=tol, rtol=0
        )
        assert np.allclose(
            qml.Hermitian._eigs[key]["eigvec"], observable_1_eigvecs, atol=tol, rtol=0
        )

        assert np.allclose(qubit_unitary[0].data, observable_1_eigvecs.conj().T, atol=tol, rtol=0)
        assert len(qml.Hermitian._eigs) == 1

        observable_2 = obs2[0]
        observable_2_eigvals = obs2[1]
        observable_2_eigvecs = obs2[2]

        qubit_unitary_2 = qml.Hermitian(observable_2, wires=[0]).diagonalizing_gates()

        key = tuple(observable_2.flatten().tolist())
        assert np.allclose(
            qml.Hermitian._eigs[key]["eigval"], observable_2_eigvals, atol=tol, rtol=0
        )
        assert np.allclose(
            qml.Hermitian._eigs[key]["eigvec"], observable_2_eigvecs, atol=tol, rtol=0
        )

        assert np.allclose(
            qubit_unitary_2[0].data, observable_2_eigvecs.conj().T, atol=tol, rtol=0
        )
        assert len(qml.Hermitian._eigs) == 2

    @pytest.mark.parametrize("observable, eigvals, eigvecs", EIGVALS_TEST_DATA)
    def test_hermitian_diagonalizing_gatesi_same_observable_twice(
        self, observable, eigvals, eigvecs, tol
    ):
        """Tests that the diagonalizing_gates method of the Hermitian class keeps the same dictionary entries upon multiple calls."""
        qubit_unitary = qml.Hermitian(observable, wires=[0]).diagonalizing_gates()

        key = tuple(observable.flatten().tolist())
        assert np.allclose(qml.Hermitian._eigs[key]["eigval"], eigvals, atol=tol, rtol=0)
        assert np.allclose(qml.Hermitian._eigs[key]["eigvec"], eigvecs, atol=tol, rtol=0)

        assert np.allclose(qubit_unitary[0].data, eigvecs.conj().T, atol=tol, rtol=0)
        assert len(qml.Hermitian._eigs) == 1

        qubit_unitary = qml.Hermitian(observable, wires=[0]).diagonalizing_gates()

        key = tuple(observable.flatten().tolist())
        assert np.allclose(qml.Hermitian._eigs[key]["eigval"], eigvals, atol=tol, rtol=0)
        assert np.allclose(qml.Hermitian._eigs[key]["eigvec"], eigvecs, atol=tol, rtol=0)

        assert np.allclose(qubit_unitary[0].data, eigvecs.conj().T, atol=tol, rtol=0)
        assert len(qml.Hermitian._eigs) == 1

    @pytest.mark.parametrize("observable, eigvals, eigvecs", EIGVALS_TEST_DATA)
    def test_hermitian_diagonalizing_gates_integration(self, observable, eigvals, eigvecs, tol):
        """Tests that the diagonalizing_gates method of the Hermitian class
        diagonalizes the given observable."""
        tensor_obs = np.kron(observable, observable)
        eigvals = np.kron(eigvals, eigvals)

        diag_gates = qml.Hermitian(tensor_obs, wires=[0, 1]).diagonalizing_gates()

        assert len(diag_gates) == 1

        U = diag_gates[0].parameters[0]
        x = U @ tensor_obs @ U.conj().T
        assert np.allclose(np.diag(np.sort(eigvals)), x, atol=tol, rtol=0)

    def test_hermitian_matrix(self, tol):
        """Test that the hermitian matrix method produces the correct output."""
        H = np.array([[1, 1], [1, -1]]) / np.sqrt(2)
        out = qml.Hermitian(H, wires=0).matrix

        # verify output type
        assert isinstance(out, np.ndarray)

        # verify equivalent to input state
        assert np.allclose(out, H, atol=tol, rtol=0)

    def test_hermitian_exceptions(self):
        """Tests that the hermitian matrix method raises the proper errors."""
        H = np.array([[1, 1], [1, -1]]) / np.sqrt(2)

        # test non-square matrix
        with pytest.raises(ValueError, match="must be a square matrix"):
            qml.Hermitian(H[1:], wires=0).matrix

        # test non-Hermitian matrix
        H2 = H.copy()
        H2[0, 1] = 2
        with pytest.raises(ValueError, match="must be Hermitian"):
            qml.Hermitian(H2, wires=0).matrix


# Non-parametrized operations and their matrix representation
NON_PARAMETRIZED_OPERATIONS = [
    (qml.CNOT, CNOT),
    (qml.SWAP, SWAP),
    (qml.CZ, CZ),
    (qml.S, S),
    (qml.T, T),
    (qml.CSWAP, CSWAP),
    (qml.Toffoli, Toffoli),
]


class TestOperations:
    """Tests for the operations"""

    @pytest.mark.parametrize("ops, mat", NON_PARAMETRIZED_OPERATIONS)
    def test_matrices(self, ops, mat, tol):
        """Test matrices of non-parametrized operations are correct"""
        op = ops(wires=range(ops.num_wires))
        res = op.matrix
        assert np.allclose(res, mat, atol=tol, rtol=0)

    @pytest.mark.parametrize(
        "op", 
        [
            qml.RX(0.123, wires=0),
            qml.RY(1.434, wires=0),
            qml.RZ(2.774, wires=0),
            qml.S(wires=0),
            qml.SX(wires=0),
            qml.T(wires=0),
            qml.CNOT(wires=[0, 1]),
            qml.CZ(wires=[0, 1]),
            qml.CY(wires=[0, 1]),
            qml.SWAP(wires=[0, 1]),
            qml.CSWAP(wires=[0, 1, 2]),
            qml.PauliRot(0.123, 'Y', wires=0),
            qml.Rot(0.123, 0.456, 0.789, wires=0),
            qml.Toffoli(wires=[0, 1, 2]),
            qml.PhaseShift(2.133, wires=0),
            qml.ControlledPhaseShift(1.777, wires=[0, 2]),
            qml.MultiRZ(0.112, wires=[1, 2, 3]),
            qml.CRX(0.836, wires=[2, 3]),
            qml.CRY(0.721, wires=[2, 3]),
            qml.CRZ(0.554, wires=[2, 3]),
            qml.U1(0.123, wires=0),
            qml.U2(3.556, 2.134, wires=0),
            qml.U3(2.009, 1.894, 0.7789, wires=0),
            qml.Hadamard(wires=0),
            qml.PauliX(wires=0),
            qml.PauliZ(wires=0),
            qml.PauliY(wires=0),
            qml.CRot(0.123, 0.456, 0.789, wires=[0, 1]),
            qml.QubitUnitary(np.eye(2) * 1j, wires=0),
            qml.DiagonalQubitUnitary(np.array([1.0, 1.j]), wires=1),
            qml.QFT(wires=[1, 2, 3]),
            qml.ControlledQubitUnitary(np.eye(2) * 1j, wires=[0], control_wires=[2]),
            qml.MultiControlledX(control_wires=[0, 1], wires=2, control_values='01'),
        ])
    def test_adjoint_unitaries(self, op, tol):
        op_d = op.adjoint()
        res1 = np.dot(op.matrix, op_d.matrix)
        res2 = np.dot(op_d.matrix, op.matrix)
        np.testing.assert_allclose(res1, np.eye(2 ** len(op.wires)), atol=tol)
        np.testing.assert_allclose(res2, np.eye(2 ** len(op.wires)), atol=tol)
        assert op.wires == op_d.wires

    @pytest.mark.parametrize(
        "op", 
        [
            qml.BasisState(np.array([0, 1]), wires=0), 
            qml.QubitStateVector(np.array([1.0, 0.0]), wires=0),
        ])
    def test_adjoint_error_exception(self, op, tol):
        with pytest.raises(qml.ops.qubit.AdjointError):
            op.adjoint()

    @pytest.mark.parametrize("inverse", [True, False])
    def test_QFT(self, inverse):
        """Test if the QFT matrix is equal to a manually-calculated version for 3 qubits"""
        op = qml.QFT(wires=range(3)).inv() if inverse else qml.QFT(wires=range(3))
        res = op.matrix
        exp = QFT.conj().T if inverse else QFT
        assert np.allclose(res, exp)

    @pytest.mark.parametrize("n_qubits", range(2, 6))
    def test_QFT_decomposition(self, n_qubits):
        """Test if the QFT operation is correctly decomposed"""
        op = qml.QFT(wires=range(n_qubits))
        decomp = op.decomposition(wires=range(n_qubits))

        dev = qml.device("default.qubit", wires=n_qubits)

        out_states = []
        for state in np.eye(2 ** n_qubits):
            dev.reset()
            ops = [qml.QubitStateVector(state, wires=range(n_qubits))] + decomp
            dev.apply(ops)
            out_states.append(dev.state)

        reconstructed_unitary = np.array(out_states).T
        expected_unitary = qml.QFT(wires=range(n_qubits)).matrix

        assert np.allclose(reconstructed_unitary, expected_unitary)

    def test_x_decomposition(self, tol):
        """Tests that the decomposition of the PauliX is correct"""
        op = qml.PauliX(wires=0)
        res = op.decomposition(0)

        assert len(res) == 3

        assert res[0].name == "PhaseShift"

        assert res[0].wires == qml.wires.Wires([0])
        assert res[0].data[0] == np.pi / 2

        assert res[1].name == "RX"
        assert res[1].wires == qml.wires.Wires([0])
        assert res[1].data[0] == np.pi

        assert res[2].name == "PhaseShift"
        assert res[2].wires == qml.wires.Wires([0])
        assert res[2].data[0] == np.pi / 2

        decomposed_matrix = np.linalg.multi_dot([i.matrix for i in reversed(res)])
        assert np.allclose(decomposed_matrix, op.matrix, atol=tol, rtol=0)

    def test_y_decomposition(self, tol):
        """Tests that the decomposition of the PauliY is correct"""
        op = qml.PauliY(wires=0)
        res = op.decomposition(0)

        assert len(res) == 3

        assert res[0].name == "PhaseShift"

        assert res[0].wires == Wires([0])
        assert res[0].data[0] == np.pi / 2

        assert res[1].name == "RY"
        assert res[1].wires == Wires([0])
        assert res[1].data[0] == np.pi

        assert res[2].name == "PhaseShift"
        assert res[2].wires == Wires([0])
        assert res[2].data[0] == np.pi / 2

        decomposed_matrix = np.linalg.multi_dot([i.matrix for i in reversed(res)])
        assert np.allclose(decomposed_matrix, op.matrix, atol=tol, rtol=0)

    def test_z_decomposition(self, tol):
        """Tests that the decomposition of the PauliZ is correct"""
        op = qml.PauliZ(wires=0)
        res = op.decomposition(0)

        assert len(res) == 1

        assert res[0].name == "PhaseShift"

        assert res[0].wires == Wires([0])
        assert res[0].data[0] == np.pi

        decomposed_matrix = res[0].matrix
        assert np.allclose(decomposed_matrix, op.matrix, atol=tol, rtol=0)

    def test_s_decomposition(self, tol):
        """Tests that the decomposition of the S gate is correct"""
        op = qml.S(wires=0)
        res = op.decomposition(0)

        assert len(res) == 1

        assert res[0].name == "PhaseShift"

        assert res[0].wires == Wires([0])
        assert res[0].data[0] == np.pi / 2

        decomposed_matrix = res[0].matrix
        assert np.allclose(decomposed_matrix, op.matrix, atol=tol, rtol=0)

    def test_t_decomposition(self, tol):
        """Tests that the decomposition of the T gate is correct"""
        op = qml.T(wires=0)
        res = op.decomposition(0)

        assert len(res) == 1

        assert res[0].name == "PhaseShift"

        assert res[0].wires == Wires([0])
        assert res[0].data[0] == np.pi / 4

        decomposed_matrix = res[0].matrix
        assert np.allclose(decomposed_matrix, op.matrix, atol=tol, rtol=0)

    def test_sx_decomposition(self, tol):
        """Tests that the decomposition of the SX gate is correct"""
        op = qml.SX(wires=0)
        res = op.decomposition(0)

        assert len(res) == 4

        assert all([res[i].wires == Wires([0]) for i in range(4)])

        assert res[0].name == "RZ"
        assert res[1].name == "RY"
        assert res[2].name == "RZ"
        assert res[3].name == "PhaseShift"

        assert res[0].data[0] == np.pi / 2
        assert res[1].data[0] == np.pi / 2
        assert res[2].data[0] == -np.pi
        assert res[3].data[0] == np.pi / 2

        decomposed_matrix = np.linalg.multi_dot([i.matrix for i in reversed(res)])
        assert np.allclose(decomposed_matrix, op.matrix, atol=tol, rtol=0)

    def test_hadamard_decomposition(self, tol):
        """Tests that the decomposition of the Hadamard gate is correct"""
        op = qml.Hadamard(wires=0)
        res = op.decomposition(0)

        assert len(res) == 3

        assert res[0].name == "PhaseShift"

        assert res[0].wires == Wires([0])
        assert res[0].data[0] == np.pi / 2

        assert res[1].name == "RX"
        assert res[1].wires == Wires([0])
        assert res[0].data[0] == np.pi / 2

        assert res[2].name == "PhaseShift"
        assert res[2].wires == Wires([0])
        assert res[0].data[0] == np.pi / 2

        decomposed_matrix = np.linalg.multi_dot([i.matrix for i in reversed(res)])
        assert np.allclose(decomposed_matrix, op.matrix, atol=tol, rtol=0)

    def test_phase_decomposition(self, tol):
        """Tests that the decomposition of the Phase gate is correct"""
        phi = 0.3
        op = qml.PhaseShift(phi, wires=0)
        res = op.decomposition(phi, 0)

        assert len(res) == 1

        assert res[0].name == "RZ"

        assert res[0].wires == Wires([0])
        assert res[0].data[0] == 0.3

        decomposed_matrix = res[0].matrix
        global_phase = (decomposed_matrix[op.matrix != 0] / op.matrix[op.matrix != 0])[0]

        assert np.allclose(decomposed_matrix, global_phase * op.matrix, atol=tol, rtol=0)

    def test_CY_decomposition(self, tol):
        """Tests that the decomposition of the CY gate is correct"""
        op = qml.CY(wires=[0, 1])
        res = op.decomposition(op.wires)

        mats = []
        for i in reversed(res):
            if len(i.wires) == 1:
                mats.append(np.kron(i.matrix, np.eye(2)))
            else:
                mats.append(i.matrix)

        decomposed_matrix = np.linalg.multi_dot(mats)
        assert np.allclose(decomposed_matrix, op.matrix, atol=tol, rtol=0)

    @pytest.mark.parametrize("phi, theta, omega", [[0.5, 0.6, 0.7], [0.1, -0.4, 0.7], [-10, 5, -1]])
    def test_CRot_decomposition(self, tol, phi, theta, omega, monkeypatch):
        """Tests that the decomposition of the CRot gate is correct"""
        op = qml.CRot(phi, theta, omega, wires=[0, 1])
        res = op.decomposition(phi, theta, omega, op.wires)

        mats = []
        for i in reversed(res):
            if len(i.wires) == 1:
                mats.append(np.kron(np.eye(2), i.matrix))
            else:
                mats.append(i.matrix)

        decomposed_matrix = np.linalg.multi_dot(mats)

        assert np.allclose(decomposed_matrix, op.matrix, atol=tol, rtol=0)

    def test_phase_shift(self, tol):
        """Test phase shift is correct"""

        # test identity for theta=0
        assert np.allclose(qml.PhaseShift._matrix(0), np.identity(2), atol=tol, rtol=0)
        assert np.allclose(qml.U1._matrix(0), np.identity(2), atol=tol, rtol=0)

        # test arbitrary phase shift
        phi = 0.5432
        expected = np.array([[1, 0], [0, np.exp(1j * phi)]])
        assert np.allclose(qml.PhaseShift._matrix(phi), expected, atol=tol, rtol=0)
        assert np.allclose(qml.U1._matrix(phi), expected, atol=tol, rtol=0)

    def test_x_rotation(self, tol):
        """Test x rotation is correct"""

        # test identity for theta=0
        assert np.allclose(qml.RX._matrix(0), np.identity(2), atol=tol, rtol=0)

        # test identity for theta=pi/2
        expected = np.array([[1, -1j], [-1j, 1]]) / np.sqrt(2)
        assert np.allclose(qml.RX._matrix(np.pi / 2), expected, atol=tol, rtol=0)

        # test identity for theta=pi
        expected = -1j * np.array([[0, 1], [1, 0]])
        assert np.allclose(qml.RX._matrix(np.pi), expected, atol=tol, rtol=0)

    def test_y_rotation(self, tol):
        """Test y rotation is correct"""

        # test identity for theta=0
        assert np.allclose(qml.RY._matrix(0), np.identity(2), atol=tol, rtol=0)

        # test identity for theta=pi/2
        expected = np.array([[1, -1], [1, 1]]) / np.sqrt(2)
        assert np.allclose(qml.RY._matrix(np.pi / 2), expected, atol=tol, rtol=0)

        # test identity for theta=pi
        expected = np.array([[0, -1], [1, 0]])
        assert np.allclose(qml.RY._matrix(np.pi), expected, atol=tol, rtol=0)

    def test_z_rotation(self, tol):
        """Test z rotation is correct"""

        # test identity for theta=0
        assert np.allclose(qml.RZ._matrix(0), np.identity(2), atol=tol, rtol=0)

        # test identity for theta=pi/2
        expected = np.diag(np.exp([-1j * np.pi / 4, 1j * np.pi / 4]))
        assert np.allclose(qml.RZ._matrix(np.pi / 2), expected, atol=tol, rtol=0)

        # test identity for theta=pi
        assert np.allclose(qml.RZ._matrix(np.pi), -1j * Z, atol=tol, rtol=0)

    def test_arbitrary_rotation(self, tol):
        """Test arbitrary single qubit rotation is correct"""

        # test identity for phi,theta,omega=0
        assert np.allclose(qml.Rot._matrix(0, 0, 0), np.identity(2), atol=tol, rtol=0)

        # expected result
        def arbitrary_rotation(x, y, z):
            """arbitrary single qubit rotation"""
            c = np.cos(y / 2)
            s = np.sin(y / 2)
            return np.array(
                [
                    [np.exp(-0.5j * (x + z)) * c, -np.exp(0.5j * (x - z)) * s],
                    [np.exp(-0.5j * (x - z)) * s, np.exp(0.5j * (x + z)) * c],
                ]
            )

        a, b, c = 0.432, -0.152, 0.9234
        assert np.allclose(qml.Rot._matrix(a, b, c), arbitrary_rotation(a, b, c), atol=tol, rtol=0)

    def test_C_x_rotation(self, tol):
        """Test controlled x rotation is correct"""

        # test identity for theta=0
        assert np.allclose(qml.CRX._matrix(0), np.identity(4), atol=tol, rtol=0)

        # test identity for theta=pi/2
        expected = np.array(
            [
                [1, 0, 0, 0],
                [0, 1, 0, 0],
                [0, 0, 1 / np.sqrt(2), -1j / np.sqrt(2)],
                [0, 0, -1j / np.sqrt(2), 1 / np.sqrt(2)],
            ]
        )
        assert np.allclose(qml.CRX._matrix(np.pi / 2), expected, atol=tol, rtol=0)

        # test identity for theta=pi
        expected = np.array([[1, 0, 0, 0], [0, 1, 0, 0], [0, 0, 0, -1j], [0, 0, -1j, 0]])
        assert np.allclose(qml.CRX._matrix(np.pi), expected, atol=tol, rtol=0)

    def test_C_y_rotation(self, tol):
        """Test controlled y rotation is correct"""

        # test identity for theta=0
        assert np.allclose(qml.CRY._matrix(0), np.identity(4), atol=tol, rtol=0)

        # test identity for theta=pi/2
        expected = np.array(
            [
                [1, 0, 0, 0],
                [0, 1, 0, 0],
                [0, 0, 1 / np.sqrt(2), -1 / np.sqrt(2)],
                [0, 0, 1 / np.sqrt(2), 1 / np.sqrt(2)],
            ]
        )
        assert np.allclose(qml.CRY._matrix(np.pi / 2), expected, atol=tol, rtol=0)

        # test identity for theta=pi
        expected = np.array([[1, 0, 0, 0], [0, 1, 0, 0], [0, 0, 0, -1], [0, 0, 1, 0]])
        assert np.allclose(qml.CRY._matrix(np.pi), expected, atol=tol, rtol=0)

    def test_C_z_rotation(self, tol):
        """Test controlled z rotation is correct"""

        # test identity for theta=0
        assert np.allclose(qml.CRZ._matrix(0), np.identity(4), atol=tol, rtol=0)

        # test identity for theta=pi/2
        expected = np.array(
            [
                [1, 0, 0, 0],
                [0, 1, 0, 0],
                [0, 0, np.exp(-1j * np.pi / 4), 0],
                [0, 0, 0, np.exp(1j * np.pi / 4)],
            ]
        )
        assert np.allclose(qml.CRZ._matrix(np.pi / 2), expected, atol=tol, rtol=0)

        # test identity for theta=pi
        expected = np.array([[1, 0, 0, 0], [0, 1, 0, 0], [0, 0, -1j, 0], [0, 0, 0, 1j]])
        assert np.allclose(qml.CRZ._matrix(np.pi), expected, atol=tol, rtol=0)

    def test_controlled_arbitrary_rotation(self, tol):
        """Test controlled arbitrary rotation is correct"""

        # test identity for phi,theta,omega=0
        assert np.allclose(qml.CRot._matrix(0, 0, 0), np.identity(4), atol=tol, rtol=0)

        # test identity for phi,theta,omega=pi
        expected = np.array([[1, 0, 0, 0], [0, 1, 0, 0], [0, 0, 0, -1], [0, 0, 1, 0]])
        assert np.allclose(qml.CRot._matrix(np.pi, np.pi, np.pi), expected, atol=tol, rtol=0)

        def arbitrary_Crotation(x, y, z):
            """controlled arbitrary single qubit rotation"""
            c = np.cos(y / 2)
            s = np.sin(y / 2)
            return np.array(
                [
                    [1, 0, 0, 0],
                    [0, 1, 0, 0],
                    [0, 0, np.exp(-0.5j * (x + z)) * c, -np.exp(0.5j * (x - z)) * s],
                    [0, 0, np.exp(-0.5j * (x - z)) * s, np.exp(0.5j * (x + z)) * c],
                ]
            )

        a, b, c = 0.432, -0.152, 0.9234
        assert np.allclose(
            qml.CRot._matrix(a, b, c), arbitrary_Crotation(a, b, c), atol=tol, rtol=0
        )

    def test_U2_gate(self, tol):
        """Test U2 gate matrix matches the documentation"""
        phi = 0.432
        lam = -0.12
        res = qml.U2._matrix(phi, lam)
        expected = np.array(
            [[1, -np.exp(1j * lam)], [np.exp(1j * phi), np.exp(1j * (phi + lam))]]
        ) / np.sqrt(2)
        assert np.allclose(res, expected, atol=tol, rtol=0)

    def test_U3_gate(self, tol):
        """Test U3 gate matrix matches the documentation"""
        theta = 0.65
        phi = 0.432
        lam = -0.12

        res = qml.U3._matrix(theta, phi, lam)
        expected = np.array(
            [
                [np.cos(theta / 2), -np.exp(1j * lam) * np.sin(theta / 2)],
                [
                    np.exp(1j * phi) * np.sin(theta / 2),
                    np.exp(1j * (phi + lam)) * np.cos(theta / 2),
                ],
            ]
        )

        assert np.allclose(res, expected, atol=tol, rtol=0)

    def test_qubit_unitary(self, tol):
        """Test that the unitary operator produces the correct output."""
        U = np.array([[1, 1], [1, -1]]) / np.sqrt(2)
        out = qml.QubitUnitary(U, wires=0).matrix

        # verify output type
        assert isinstance(out, np.ndarray)

        # verify equivalent to input state
        assert np.allclose(out, U, atol=tol, rtol=0)

    def test_qubit_unitary_exceptions(self):
        """Tests that the unitary operator raises the proper errors."""
        U = np.array([[1, 1], [1, -1]]) / np.sqrt(2)

        # test non-square matrix
        with pytest.raises(ValueError, match="must be a square matrix"):
            qml.QubitUnitary(U[1:], wires=0).matrix

        # test non-unitary matrix
        U3 = U.copy()
        U3[0, 0] += 0.5
        with pytest.raises(ValueError, match="must be unitary"):
            qml.QubitUnitary(U3, wires=0).matrix

    @pytest.mark.parametrize("U", [np.array([0]), np.array([1,0,0,1]), np.array([[[1,0],[0,1]]])])
    def test_qubit_unitary_not_matrix_exception(self, U):
        """Tests that the unitary operator raises the proper errors for arrays
        that are not two-dimensional."""

        # test non-square matrix
        with pytest.raises(ValueError, match="must be a square matrix"):
            qml.QubitUnitary(U, wires=0).matrix

    @pytest.mark.parametrize("phi", [-0.1, 0.2, 0.5])
    def test_controlled_phase_shift_matrix_and_eigvals(self, phi):
        """Tests that the ControlledPhaseShift operation calculates the correct matrix and
        eigenvalues"""
        op = qml.ControlledPhaseShift(phi, wires=[0, 1])
        res = op.matrix
        exp = ControlledPhaseShift(phi)
        assert np.allclose(res, exp)

        res = op.eigvals
        assert np.allclose(res, np.diag(exp))

    @pytest.mark.parametrize("phi", [-0.1, 0.2, 0.5])
    def test_controlled_phase_shift_decomp(self, phi):
        """Tests that the ControlledPhaseShift operation calculates the correct decomposition"""
        op = qml.ControlledPhaseShift(phi, wires=[0, 1])
        decomp = op.decomposition(phi, wires=[0, 1])

        mats = []
        for i in reversed(decomp):
            if i.wires.tolist() == [0]:
                mats.append(np.kron(i.matrix, np.eye(2)))
            elif i.wires.tolist() == [1]:
                mats.append(np.kron(np.eye(2), i.matrix))
            else:
                mats.append(i.matrix)

        decomposed_matrix = np.linalg.multi_dot(mats)
        exp = ControlledPhaseShift(phi)

        assert np.allclose(decomposed_matrix, exp)


class TestSingleExcitation:

    @pytest.mark.parametrize("phi", [-0.1, 0.2, np.pi/4])
    def test_single_excitation_matrix(self, phi):
        """Tests that the SingleExcitation operation calculates the correct matrix"""
        op = qml.SingleExcitation(phi, wires=[0, 1])
        res = op.matrix
        exp = SingleExcitation(phi)
        assert np.allclose(res, exp)

    @pytest.mark.parametrize("phi", [-0.1, 0.2, np.pi/4])
    def test_single_excitation_decomp(self, phi):
        """Tests that the SingleExcitation operation calculates the correct decomposition"""
        op = qml.SingleExcitation(phi, wires=[0, 1])
        decomp = op.decomposition(phi, wires=[0, 1])
        mats = [m.matrix for m in decomp]
        decomposed_matrix = mats[0] @ mats[1]
        exp = SingleExcitation(phi)
        assert np.allclose(decomposed_matrix, exp)

    @pytest.mark.parametrize("phi", [-0.1, 0.2, np.pi/4])
    def test_single_excitation_generator(self, phi):
        """Tests that the SingleExcitation operation calculates the correct generator"""
        op = qml.SingleExcitation(phi, wires=[0, 1])
        g, a = op.generator
        res = expm(1j * a * g * phi)
        exp = SingleExcitation(phi)
        assert np.allclose(res, exp)

    @pytest.mark.parametrize("phi", [-0.1, 0.2, np.pi/4])
    def test_single_excitation_plus_matrix(self, phi):
        """Tests that the SingleExcitationPlus operation calculates the correct matrix"""
        op = qml.SingleExcitationPlus(phi, wires=[0, 1])
        res = op.matrix
        exp = SingleExcitationPlus(phi)
        assert np.allclose(res, exp)

    @pytest.mark.parametrize("phi", [-0.1, 0.2, np.pi/4])
    def test_single_excitation_plus_generator(self, phi):
        """Tests that the SingleExcitationPlus operation calculates the correct generator"""
        op = qml.SingleExcitationPlus(phi, wires=[0, 1])
        g, a = op.generator
        res = expm(1j * a * g * phi)
        exp = SingleExcitationPlus(phi)
        assert np.allclose(res, exp)

    @pytest.mark.parametrize("phi", [-0.1, 0.2, np.pi/4])
    def test_single_excitation_minus_matrix(self, phi):
        """Tests that the SingleExcitationMinus operation calculates the correct matrix"""
        op = qml.SingleExcitationMinus(phi, wires=[0, 1])
        res = op.matrix
        exp = SingleExcitationMinus(phi)
        assert np.allclose(res, exp)

    @pytest.mark.parametrize("phi", [-0.1, 0.2, np.pi/4])
    def test_single_excitation_minus_generator(self, phi):
        """Tests that the SingleExcitationMinus operation calculates the correct generator"""
        op = qml.SingleExcitationMinus(phi, wires=[0, 1])
        g, a = op.generator
        res = expm(1j * a * g * phi)
        exp = SingleExcitationMinus(phi)
        assert np.allclose(res, exp)

    @pytest.mark.parametrize("excitation", [qml.SingleExcitation, qml.SingleExcitationPlus,
                                            qml.SingleExcitationMinus])
    def test_autograd(self, excitation):
        """Tests that operations are computed correctly using the
        autograd interface"""

        pytest.importorskip("autograd")
        dev = qml.device('default.qubit.autograd', wires=2)
        state = np.array([0, -1 / np.sqrt(2), 1 / np.sqrt(2), 0])

        @qml.qnode(dev)
        def circuit(phi):
            qml.PauliX(wires=0)
            excitation(phi, wires=[0, 1])
            return qml.state()
        assert np.allclose(state, circuit(np.pi / 2))

    @pytest.mark.parametrize("diff_method", ["parameter-shift", "backprop"])
    @pytest.mark.parametrize(("excitation", "phi"), [(qml.SingleExcitation, -0.1),
                                                     (qml.SingleExcitationPlus, 0.2),
                                                     (qml.SingleExcitationMinus, np.pi/4)])
    def test_autograd_grad(self, diff_method, excitation, phi):
        """Tests that gradients are computed correctly using the
        autograd interface"""

        pytest.importorskip("autograd")
        dev = qml.device('default.qubit.autograd', wires=2)

        @qml.qnode(dev)
        def circuit(phi):
            qml.PauliX(wires=0)
            excitation(phi, wires=[0, 1])
            return qml.expval(qml.PauliZ(0))
        assert np.allclose(qml.grad(circuit)(phi), np.sin(phi))

    @pytest.mark.parametrize("diff_method", ["parameter-shift", "backprop"])
    @pytest.mark.parametrize(("excitation", "phi"), [(qml.SingleExcitation, -0.1),
                                                     (qml.SingleExcitationPlus, 0.2),
                                                     (qml.SingleExcitationMinus, np.pi / 4)])
    def test_tf(self, excitation, phi, diff_method):
        """Tests that gradients and operations are computed correctly using the
        tensorflow interface"""

        tf = pytest.importorskip("tensorflow")
        dev = qml.device('default.qubit.tf', wires=2)

        @qml.qnode(dev, interface="tf", diff_method=diff_method)
        def circuit(phi):
            qml.PauliX(wires=0)
            excitation(phi, wires=[0, 1])
            return qml.expval(qml.PauliZ(0))
            
        phi_t = tf.Variable(phi, dtype=tf.float64)
        with tf.GradientTape() as tape:
            res = circuit(phi_t)

        grad = tape.gradient(res, phi_t)
        assert np.allclose(grad, np.sin(phi))

    @pytest.mark.parametrize("diff_method", ["parameter-shift", "backprop"])
    @pytest.mark.parametrize(("excitation", "phi"), [(qml.SingleExcitation, -0.1),
                                                     (qml.SingleExcitationPlus, 0.2),
                                                     (qml.SingleExcitationMinus, np.pi / 4)])
    def test_jax(self, excitation, phi, diff_method):
        """Tests that gradients and operations are computed correctly using the
        jax interface"""
        
        if diff_method=="parameter-shift":
            pytest.skip("JAX support for the parameter-shift method is still TBD")

        jax = pytest.importorskip("jax")

        dev = qml.device('default.qubit.jax', wires=2)

        @qml.qnode(dev, interface="jax", diff_method=diff_method)
        def circuit(phi):
            qml.PauliX(wires=0)
            excitation(phi, wires=[0, 1])
            return qml.expval(qml.PauliZ(0))

        assert np.allclose(jax.grad(circuit)(phi), np.sin(phi))


PAULI_ROT_PARAMETRIC_MATRIX_TEST_DATA = [
    (
        "XY",
        lambda theta: np.array(
            [
                [np.cos(theta / 2), 0, 0, -np.sin(theta / 2)],
                [0, np.cos(theta / 2), np.sin(theta / 2), 0],
                [0, -np.sin(theta / 2), np.cos(theta / 2), 0],
                [np.sin(theta / 2), 0, 0, np.cos(theta / 2)],
            ],
            dtype=complex,
        ),
    ),
    (
        "ZZ",
        lambda theta: np.diag(
            [
                np.exp(-1j * theta / 2),
                np.exp(1j * theta / 2),
                np.exp(1j * theta / 2),
                np.exp(-1j * theta / 2),
            ],
        ),
    ),
    (
        "XI",
        lambda theta: np.array(
            [
                [np.cos(theta / 2), 0, -1j * np.sin(theta / 2), 0],
                [0, np.cos(theta / 2), 0, -1j * np.sin(theta / 2)],
                [-1j * np.sin(theta / 2), 0, np.cos(theta / 2), 0],
                [0, -1j * np.sin(theta / 2), 0, np.cos(theta / 2)],
            ],
        ),
    ),
    ("X", qml.RX._matrix),
    ("Y", qml.RY._matrix),
    ("Z", qml.RZ._matrix),
]

PAULI_ROT_MATRIX_TEST_DATA = [
    (
        np.pi,
        "XIZ",
        np.array(
            [
                [0, 0, 0, 0, -1j, 0, 0, 0],
                [0, 0, 0, 0, 0, 1j, 0, 0],
                [0, 0, 0, 0, 0, 0, -1j, 0],
                [0, 0, 0, 0, 0, 0, 0, 1j],
                [-1j, 0, 0, 0, 0, 0, 0, 0],
                [0, 1j, 0, 0, 0, 0, 0, 0],
                [0, 0, -1j, 0, 0, 0, 0, 0],
                [0, 0, 0, 1j, 0, 0, 0, 0],
            ]
        ),
    ),
    (
        np.pi / 3,
        "XYZ",
        np.array(
            [
                [np.sqrt(3) / 2, 0, 0, 0, 0, 0, -(1 / 2), 0],
                [0, np.sqrt(3) / 2, 0, 0, 0, 0, 0, 1 / 2],
                [0, 0, np.sqrt(3) / 2, 0, 1 / 2, 0, 0, 0],
                [0, 0, 0, np.sqrt(3) / 2, 0, -(1 / 2), 0, 0],
                [0, 0, -(1 / 2), 0, np.sqrt(3) / 2, 0, 0, 0],
                [0, 0, 0, 1 / 2, 0, np.sqrt(3) / 2, 0, 0],
                [1 / 2, 0, 0, 0, 0, 0, np.sqrt(3) / 2, 0],
                [0, -(1 / 2), 0, 0, 0, 0, 0, np.sqrt(3) / 2],
            ]
        ),
    ),
]


class TestDoubleExcitation:
    @pytest.mark.parametrize("phi", [-0.1, 0.2, np.pi / 4])
    def test_double_excitation_matrix(self, phi):
        """Tests that the DoubleExcitation operation calculates the correct matrix"""
        op = qml.DoubleExcitation(phi, wires=[0, 1, 2, 3])
        res = op.matrix
        exp = DoubleExcitation(phi)
        assert np.allclose(res, exp)

    @pytest.mark.parametrize("phi", [-0.1, 0.2, np.pi / 4])
    def test_double_excitation_decomp(self, phi):
        """Tests that the DoubleExcitation operation calculates the correct decomposition"""
        op = qml.DoubleExcitation(phi, wires=[0, 1, 2, 3])
        decomp = op.decomposition(phi, wires=[0, 1, 2, 3])

        mats = [m.matrix for m in decomp]
        decomposed_matrix = mats[0] @ mats[1]
        exp = DoubleExcitation(phi)

        assert np.allclose(decomposed_matrix, exp)

    @pytest.mark.parametrize("phi", [-0.1, 0.2, np.pi / 4])
    def test_double_excitation_generator(self, phi):
        """Tests that the DoubleExcitation operation calculates the correct generator"""
        op = qml.DoubleExcitation(phi, wires=[0, 1, 2, 3])
        g, a = op.generator

        res = expm(1j * a * g * phi)
        exp = DoubleExcitation(phi)

        assert np.allclose(res, exp)

    @pytest.mark.parametrize("phi", [-0.1, 0.2, np.pi / 4])
    def test_double_excitation_plus_matrix(self, phi):
        """Tests that the DoubleExcitationPlus operation calculates the correct matrix"""
        op = qml.DoubleExcitationPlus(phi, wires=[0, 1, 2, 3])
        res = op.matrix
        exp = DoubleExcitationPlus(phi)
        assert np.allclose(res, exp)

    @pytest.mark.parametrize("phi", [-0.1, 0.2, np.pi / 4])
    def test_double_excitation_plus_generator(self, phi):
        """Tests that the DoubleExcitationPlus operation calculates the correct generator"""
        op = qml.DoubleExcitationPlus(phi, wires=[0, 1, 2, 3])
        g, a = op.generator

        res = expm(1j * a * g * phi)
        exp = DoubleExcitationPlus(phi)

        assert np.allclose(res, exp)

    @pytest.mark.parametrize("phi", [-0.1, 0.2, np.pi / 4])
    def test_double_excitation_minus_matrix(self, phi):
        """Tests that the DoubleExcitationMinus operation calculates the correct matrix"""
        op = qml.DoubleExcitationMinus(phi, wires=[0, 1, 2, 3])
        res = op.matrix
        exp = DoubleExcitationMinus(phi)
        assert np.allclose(res, exp)

    @pytest.mark.parametrize("phi", [-0.1, 0.2, np.pi / 4])
    def test_double_excitation_minus_generator(self, phi):
        """Tests that the DoubleExcitationMinus operation calculates the correct generator"""
        op = qml.DoubleExcitationMinus(phi, wires=[0, 1, 2, 3])
        g, a = op.generator

        res = expm(1j * a * g * phi)
        exp = DoubleExcitationMinus(phi)

        assert np.allclose(res, exp)

    @pytest.mark.parametrize("excitation", [qml.DoubleExcitation, qml.DoubleExcitationPlus,
                                            qml.DoubleExcitationMinus])
    def test_autograd(self, excitation):
        """Tests that operations are computed correctly using the
        autograd interface"""

        pytest.importorskip("autograd")

        dev = qml.device('default.qubit.autograd', wires=4)
        state = np.array([0, 0, 0, -1 / np.sqrt(2), 0, 0, 0, 0, 0, 0, 0, 0, 1 / np.sqrt(2), 0, 0,
                          0])

        @qml.qnode(dev)
        def circuit(phi):
            qml.PauliX(wires=0)
            qml.PauliX(wires=1)
            excitation(phi, wires=[0, 1, 2, 3])

            return qml.state()

        assert np.allclose(state, circuit(np.pi / 2))


    @pytest.mark.parametrize("excitation", [qml.DoubleExcitation, qml.DoubleExcitationPlus,
                                            qml.DoubleExcitationMinus])
    def test_tf(self, excitation):
        """Tests that operations are computed correctly using the
        tensorflow interface"""

        pytest.importorskip("tensorflow")

        dev = qml.device('default.qubit.tf', wires=4)
        state = np.array([0, 0, 0, -1 / np.sqrt(2), 0, 0, 0, 0, 0, 0, 0, 0, 1 / np.sqrt(2), 0, 0,
                          0])

        @qml.qnode(dev)
        def circuit(phi):
            qml.PauliX(wires=0)
            qml.PauliX(wires=1)
            excitation(phi, wires=[0, 1, 2, 3])

            return qml.state()

        assert np.allclose(state, circuit(np.pi / 2))

    @pytest.mark.parametrize("excitation", [qml.DoubleExcitation, qml.DoubleExcitationPlus,
                                            qml.DoubleExcitationMinus])
    def test_jax(self, excitation):
        """Tests that operations are computed correctly using the
        jax interface"""

        pytest.importorskip("jax")

        dev = qml.device('default.qubit.jax', wires=4)
        state = np.array([0, 0, 0, -1 / np.sqrt(2), 0, 0, 0, 0, 0, 0, 0, 0, 1 / np.sqrt(2), 0, 0,
                          0])

        @qml.qnode(dev)
        def circuit(phi):
            qml.PauliX(wires=0)
            qml.PauliX(wires=1)
            excitation(phi, wires=[0, 1, 2, 3])

            return qml.state()

        assert np.allclose(state, circuit(np.pi / 2))

    @pytest.mark.parametrize(("excitation", "phi"), [(qml.DoubleExcitation, -0.1),
                                                     (qml.DoubleExcitationPlus, 0.2),
                                                     (qml.DoubleExcitationMinus, np.pi / 4)])
    def test_autograd_grad(self, excitation, phi):
        """Tests that gradients are computed correctly using the
        autograd interface"""

        pytest.importorskip("autograd")

        dev = qml.device('default.qubit.autograd', wires=4)

        @qml.qnode(dev)
        def circuit(phi):
            qml.PauliX(wires=0)
            qml.PauliX(wires=1)
            excitation(phi, wires=[0, 1, 2, 3])

            return qml.expval(qml.PauliZ(0))

        assert np.allclose(qml.grad(circuit)(phi), np.sin(phi))

    @pytest.mark.parametrize("diff_method", ["parameter-shift", "backprop"])
    @pytest.mark.parametrize(("excitation", "phi"), [(qml.DoubleExcitation, -0.1),
                                                     (qml.DoubleExcitationPlus, 0.2),
                                                     (qml.DoubleExcitationMinus, np.pi / 4)])
    def test_tf_grad(self, excitation, phi, diff_method):
        """Tests that gradients are computed correctly using the
        tensorflow interface"""

        tf = pytest.importorskip("tensorflow")
        dev = qml.device('default.qubit.tf', wires=4)

        @qml.qnode(dev, interface="tf", diff_method=diff_method)
        def circuit(phi):
            qml.PauliX(wires=0)
            qml.PauliX(wires=1)
            excitation(phi, wires=[0, 1, 2, 3])
            return qml.expval(qml.PauliZ(0))

        phi_t = tf.Variable(phi, dtype=tf.float64)
        with tf.GradientTape() as tape:
            res = circuit(phi_t)

        grad = tape.gradient(res, phi_t)
        assert np.allclose(grad, np.sin(phi))

    @pytest.mark.parametrize("diff_method", ["parameter-shift", "backprop"])
    @pytest.mark.parametrize(("excitation", "phi"), [(qml.DoubleExcitation, -0.1),
                                                     (qml.DoubleExcitationPlus, 0.2),
                                                     (qml.DoubleExcitationMinus, np.pi / 4)])
    def test_jax_grad(self, excitation, phi, diff_method):
        """Tests that gradients and operations are computed correctly using the
        jax interface"""

        if diff_method=="parameter-shift":
            pytest.skip("JAX support for the parameter-shift method is still TBD")

        jax = pytest.importorskip("jax")

        dev = qml.device('default.qubit.jax', wires=4)

        @qml.qnode(dev, interface="jax", diff_method=diff_method)
        def circuit(phi):
            qml.PauliX(wires=0)
            qml.PauliX(wires=1)
            excitation(phi, wires=[0, 1, 2, 3])
            return qml.expval(qml.PauliZ(0))

        assert np.allclose(jax.grad(circuit)(phi), np.sin(phi))


class TestPauliRot:
    """Test the PauliRot operation."""

    @pytest.mark.parametrize("theta", np.linspace(0, 2 * np.pi, 7))
    @pytest.mark.parametrize(
        "pauli_word,expected_matrix", PAULI_ROT_PARAMETRIC_MATRIX_TEST_DATA,
    )
    def test_PauliRot_matrix_parametric(self, theta, pauli_word, expected_matrix, tol):
        """Test parametrically that the PauliRot matrix is correct."""

        res = qml.PauliRot._matrix(theta, pauli_word)
        expected = expected_matrix(theta)

        assert np.allclose(res, expected, atol=tol, rtol=0)

    @pytest.mark.parametrize(
        "theta,pauli_word,expected_matrix", PAULI_ROT_MATRIX_TEST_DATA,
    )
    def test_PauliRot_matrix(self, theta, pauli_word, expected_matrix, tol):
        """Test non-parametrically that the PauliRot matrix is correct."""

        res = qml.PauliRot._matrix(theta, pauli_word)
        expected = expected_matrix

        assert np.allclose(res, expected, atol=tol, rtol=0)

    @pytest.mark.parametrize(
        "theta,pauli_word,compressed_pauli_word,wires,compressed_wires",
        [
            (np.pi, "XIZ", "XZ", [0, 1, 2], [0, 2]),
            (np.pi / 3, "XIYIZI", "XYZ", [0, 1, 2, 3, 4, 5], [0, 2, 4]),
            (np.pi / 7, "IXI", "X", [0, 1, 2], [1]),
            (np.pi / 9, "IIIIIZI", "Z", [0, 1, 2, 3, 4, 5, 6], [5]),
            (np.pi / 11, "XYZIII", "XYZ", [0, 1, 2, 3, 4, 5], [0, 1, 2]),
            (np.pi / 11, "IIIXYZ", "XYZ", [0, 1, 2, 3, 4, 5], [3, 4, 5]),
        ],
    )
    def test_PauliRot_matrix_identity(
        self, theta, pauli_word, compressed_pauli_word, wires, compressed_wires, tol
    ):
        """Test PauliRot matrix correctly accounts for identities."""

        res = qml.PauliRot._matrix(theta, pauli_word)
        expected = qml.utils.expand(
            qml.PauliRot._matrix(theta, compressed_pauli_word), compressed_wires, wires
        )

        assert np.allclose(res, expected, atol=tol, rtol=0)

    def test_PauliRot_wire_as_int(self):
        """Test that passing a single wire as an integer works."""

        theta = 0.4
        op = qml.PauliRot(theta, "Z", wires=0)
        decomp_ops = op.decomposition(theta, "Z", wires=0)

        assert np.allclose(op.eigvals, np.array([np.exp(-1j * theta / 2), np.exp(1j * theta / 2)]))
        assert np.allclose(op.matrix, np.diag([np.exp(-1j * theta / 2), np.exp(1j * theta / 2)]))

        assert len(decomp_ops) == 1

        assert decomp_ops[0].name == "MultiRZ"

        assert decomp_ops[0].wires == Wires([0])
        assert decomp_ops[0].data[0] == theta

    def test_PauliRot_all_Identity(self):
        """Test handling of the all-identity Pauli."""

        theta = 0.4
        op = qml.PauliRot(theta, "II", wires=[0, 1])
        decomp_ops = op.decomposition(theta, "II", wires=[0, 1])

        assert np.allclose(op.eigvals, np.exp(-1j * theta / 2) * np.ones(4))
        assert np.allclose(op.matrix / op.matrix[0, 0], np.eye(4))

        assert len(decomp_ops) == 0

    def test_PauliRot_decomposition_Identity(self):
        """Test that decomposing the all-identity Pauli has no effect."""

        theta = 0.4
        op = qml.PauliRot(theta, "II", wires=[0, 1])
        decomp_ops = op.decomposition(theta, "II", wires=[0, 1])

        assert len(decomp_ops) == 0

    def test_PauliRot_decomposition_ZZ(self):
        """Test that the decomposition for a ZZ rotation is correct."""

        theta = 0.4
        op = qml.PauliRot(theta, "ZZ", wires=[0, 1])
        decomp_ops = op.decomposition(theta, "ZZ", wires=[0, 1])

        assert len(decomp_ops) == 1

        assert decomp_ops[0].name == "MultiRZ"

        assert decomp_ops[0].wires == Wires([0, 1])
        assert decomp_ops[0].data[0] == theta

    def test_PauliRot_decomposition_XY(self):
        """Test that the decomposition for a XY rotation is correct."""

        theta = 0.4
        op = qml.PauliRot(theta, "XY", wires=[0, 1])
        decomp_ops = op.decomposition(theta, "XY", wires=[0, 1])

        assert len(decomp_ops) == 5

        assert decomp_ops[0].name == "Hadamard"
        assert decomp_ops[0].wires == Wires([0])

        assert decomp_ops[1].name == "RX"

        assert decomp_ops[1].wires == Wires([1])
        assert decomp_ops[1].data[0] == np.pi / 2

        assert decomp_ops[2].name == "MultiRZ"
        assert decomp_ops[2].wires == Wires([0, 1])
        assert decomp_ops[2].data[0] == theta


        assert decomp_ops[3].name == "Hadamard"
        assert decomp_ops[3].wires == Wires([0])

        assert decomp_ops[4].name == "RX"

        assert decomp_ops[4].wires == Wires([1])
        assert decomp_ops[4].data[0] == -np.pi / 2

    def test_PauliRot_decomposition_XIYZ(self):
        """Test that the decomposition for a XIYZ rotation is correct."""

        theta = 0.4
        op = qml.PauliRot(theta, "XIYZ", wires=[0, 1, 2, 3])
        decomp_ops = op.decomposition(theta, "XIYZ", wires=[0, 1, 2, 3])

        assert len(decomp_ops) == 5

        assert decomp_ops[0].name == "Hadamard"
        assert decomp_ops[0].wires == Wires([0])

        assert decomp_ops[1].name == "RX"

        assert decomp_ops[1].wires == Wires([2])
        assert decomp_ops[1].data[0] == np.pi / 2

        assert decomp_ops[2].name == "MultiRZ"
        assert decomp_ops[2].wires == Wires([0, 2, 3])
        assert decomp_ops[2].data[0] == theta

        assert decomp_ops[3].name == "Hadamard"
        assert decomp_ops[3].wires == Wires([0])

        assert decomp_ops[4].name == "RX"

        assert decomp_ops[4].wires == Wires([2])
        assert decomp_ops[4].data[0] == -np.pi / 2

    @pytest.mark.parametrize("angle", np.linspace(0, 2 * np.pi, 7))
    def test_differentiability(self, angle, tol):
        """Test that differentiation of PauliRot works."""

        dev = qml.device("default.qubit", wires=2)

        @qml.qnode(dev)
        def circuit(theta):
            qml.PauliRot(theta, "XX", wires=[0, 1])

            return qml.expval(qml.PauliZ(0))

        res = circuit(angle)
        gradient = np.squeeze(qml.grad(circuit)(angle))

        assert gradient == pytest.approx(0.5 * (circuit(angle + np.pi / 2) - circuit(angle - np.pi / 2)), abs=tol)

    @pytest.mark.parametrize("angle", np.linspace(0, 2 * np.pi, 7))
    def test_decomposition_integration(self, angle, tol):
        """Test that the decompositon of PauliRot yields the same results."""

        dev = qml.device("default.qubit", wires=2)

        @qml.qnode(dev)
        def circuit(theta):
            qml.PauliRot(theta, "XX", wires=[0, 1])

            return qml.expval(qml.PauliZ(0))

        @qml.qnode(dev)
        def decomp_circuit(theta):
            qml.PauliRot.decomposition(theta, "XX", wires=[0, 1])

            return qml.expval(qml.PauliZ(0))

        assert circuit(angle) == pytest.approx(decomp_circuit(angle), abs=tol)
        assert np.squeeze(qml.grad(circuit)(angle)) == pytest.approx(
            np.squeeze(qml.grad(decomp_circuit)(angle)), abs=tol
        )

    def test_matrix_incorrect_pauli_word_error(self):
        """Test that _matrix throws an error if a wrong Pauli word is supplied."""

        with pytest.raises(
            ValueError,
            match='The given Pauli word ".*" contains characters that are not allowed.'
            " Allowed characters are I, X, Y and Z",
        ):
            qml.PauliRot._matrix(0.3, "IXYZV")

    def test_init_incorrect_pauli_word_error(self):
        """Test that __init__ throws an error if a wrong Pauli word is supplied."""

        with pytest.raises(
            ValueError,
            match='The given Pauli word ".*" contains characters that are not allowed.'
            " Allowed characters are I, X, Y and Z",
        ):
            qml.PauliRot(0.3, "IXYZV", wires=[0, 1, 2, 3, 4])

    @pytest.mark.parametrize("pauli_word,wires", [("XYZ", [0, 1]), ("XYZ", [0, 1, 2, 3]),])
    def test_init_incorrect_pauli_word_length_error(self, pauli_word, wires):
        """Test that __init__ throws an error if a Pauli word of wrong length is supplied."""

        with pytest.raises(
            ValueError,
            match="The given Pauli word has length .*, length .* was expected for wires .*",
        ):
            qml.PauliRot(0.3, pauli_word, wires=wires)

    @pytest.mark.parametrize(
        "pauli_word",
        [
            ("XIZ"),
            ("IIII"),
            ("XIYIZI"),
            ("IXI"),
            ("IIIIIZI"),
            ("XYZIII"),
            ("IIIXYZ"),
        ],
    )
    def test_multirz_generator(self, pauli_word):
        """Test that the generator of the MultiRZ gate is correct."""
        op = qml.PauliRot(0.3, pauli_word, wires=range(len(pauli_word)))
        gen = op.generator

        if pauli_word[0] == 'I':
            # this is the identity
            expected_gen = qml.Identity(wires=0) 
        else:
            expected_gen = getattr(
                qml, 'Pauli{}'.format(pauli_word[0]))(wires=0)

        for i, pauli in enumerate(pauli_word[1:]):
            i += 1
            if pauli == 'I':
                expected_gen = expected_gen @  qml.Identity(
                    wires=i) 
            else:
                expected_gen = expected_gen @ getattr(
                    qml, 'Pauli{}'.format(pauli))(wires=i)

        expected_gen_mat = expected_gen.matrix

        assert np.allclose(gen[0], expected_gen_mat)
        assert gen[1] == -0.5

class TestMultiRZ:
    """Test the MultiRZ operation."""

    @pytest.mark.parametrize("theta", np.linspace(0, 2 * np.pi, 7))
    @pytest.mark.parametrize(
        "wires,expected_matrix",
        [
            ([0], qml.RZ._matrix),
            ([0, 1], lambda theta: np.diag(np.exp(1j * np.array([-1, 1, 1, -1]) * theta / 2),),),
            (
                [0, 1, 2],
                lambda theta: np.diag(
                    np.exp(1j * np.array([-1, 1, 1, -1, 1, -1, -1, 1]) * theta / 2),
                ),
            ),
        ],
    )
    def test_MultiRZ_matrix_parametric(self, theta, wires, expected_matrix, tol):
        """Test parametrically that the MultiRZ matrix is correct."""

        res = qml.MultiRZ._matrix(theta, len(wires))
        expected = expected_matrix(theta)

        assert np.allclose(res, expected, atol=tol, rtol=0)

    def test_MultiRZ_decomposition_ZZ(self):
        """Test that the decomposition for a ZZ rotation is correct."""

        theta = 0.4
        op = qml.MultiRZ(theta, wires=[0, 1])
        decomp_ops = op.decomposition(theta, wires=[0, 1])

        assert decomp_ops[0].name == "CNOT"
        assert decomp_ops[0].wires == Wires([1, 0])

        assert decomp_ops[1].name == "RZ"

        assert decomp_ops[1].wires == Wires([0])
        assert decomp_ops[1].data[0] == theta

        assert decomp_ops[2].name == "CNOT"
        assert decomp_ops[2].wires == Wires([1, 0])

    def test_MultiRZ_decomposition_ZZZ(self):
        """Test that the decomposition for a ZZZ rotation is correct."""

        theta = 0.4
        op = qml.MultiRZ(theta, wires=[0, 2, 3])
        decomp_ops = op.decomposition(theta, wires=[0, 2, 3])

        assert decomp_ops[0].name == "CNOT"
        assert decomp_ops[0].wires == Wires([3, 2])

        assert decomp_ops[1].name == "CNOT"
        assert decomp_ops[1].wires == Wires([2, 0])

        assert decomp_ops[2].name == "RZ"

        assert decomp_ops[2].wires == Wires([0])
        assert decomp_ops[2].data[0] == theta

        assert decomp_ops[3].name == "CNOT"
        assert decomp_ops[3].wires == Wires([2, 0])

        assert decomp_ops[4].name == "CNOT"
        assert decomp_ops[4].wires == Wires([3, 2])

    @pytest.mark.parametrize("angle", np.linspace(0, 2 * np.pi, 7))
    def test_differentiability(self, angle, tol):
        """Test that differentiation of MultiRZ works."""

        dev = qml.device("default.qubit", wires=2)

        @qml.qnode(dev)
        def circuit(theta):
            qml.Hadamard(0)
            qml.MultiRZ(theta, wires=[0, 1])

            return qml.expval(qml.PauliX(0))

        res = circuit(angle)
        gradient = np.squeeze(qml.grad(circuit)(angle))

        assert gradient == pytest.approx(0.5 * (circuit(angle + np.pi / 2) - circuit(angle - np.pi / 2)), abs=tol)

    @pytest.mark.parametrize("angle", np.linspace(0, 2 * np.pi, 7))
    def test_decomposition_integration(self, angle, tol):
        """Test that the decompositon of MultiRZ yields the same results."""

        dev = qml.device("default.qubit", wires=2)

        @qml.qnode(dev)
        def circuit(theta):
            qml.Hadamard(0)
            qml.MultiRZ(theta, wires=[0, 1])

            return qml.expval(qml.PauliX(0))

        @qml.qnode(dev)
        def decomp_circuit(theta):
            qml.Hadamard(0)
            qml.MultiRZ.decomposition(theta, wires=[0, 1])

            return qml.expval(qml.PauliX(0))

        assert circuit(angle) == pytest.approx(decomp_circuit(angle), abs=tol)
        assert np.squeeze(qml.jacobian(circuit)(angle)) == pytest.approx(
            np.squeeze(qml.jacobian(decomp_circuit)(angle)), abs=tol
        )

    @pytest.mark.parametrize("qubits", range(3, 6))
    def test_multirz_generator(self, qubits, mocker):
        """Test that the generator of the MultiRZ gate is correct."""
        op = qml.MultiRZ(0.3, wires=range(qubits))
        gen = op.generator

        expected_gen = qml.PauliZ(wires=0)
        for i in range(1, qubits):
            expected_gen = expected_gen @ qml.PauliZ(wires=i)

        expected_gen_mat = expected_gen.matrix

        assert np.allclose(gen[0], expected_gen_mat)
        assert gen[1] == -0.5

        spy = mocker.spy(qml.utils, "pauli_eigs")

        op.generator
        spy.assert_not_called()



class TestDiagonalQubitUnitary:
    """Test the DiagonalQubitUnitary operation."""

    def test_decomposition(self):
        """Test that DiagonalQubitUnitary falls back to QubitUnitary."""
        D = np.array([1j, 1, 1, -1, -1j, 1j, 1, -1])

        decomp = qml.DiagonalQubitUnitary.decomposition(D, [0, 1, 2])

        assert decomp[0].name == "QubitUnitary"
        assert decomp[0].wires == Wires([0, 1, 2])
        assert np.allclose(decomp[0].data[0], np.diag(D))


def test_identity_eigvals(tol):
    """Test identity eigenvalues are correct"""
    res = qml.Identity._eigvals()
    expected = np.array([1, 1])
    assert np.allclose(res, expected, atol=tol, rtol=0)


class TestControlledQubitUnitary:
    """Tests for the ControlledQubitUnitary operation"""

    X = np.array([[0, 1], [1, 0]])

    def test_matrix(self):
        """Test if ControlledQubitUnitary returns the correct matrix for a control-control-X
        (Toffoli) gate"""
        mat = qml.ControlledQubitUnitary(X, control_wires=[0, 1], wires=2).matrix
        mat2 = qml.Toffoli(wires=[0, 1, 2]).matrix
        assert np.allclose(mat, mat2)

    def test_no_control(self):
        """Test if ControlledQubitUnitary raises an error if control wires are not specified"""
        with pytest.raises(ValueError, match="Must specify control wires"):
            qml.ControlledQubitUnitary(X, wires=2)

    def test_shared_control(self):
        """Test if ControlledQubitUnitary raises an error if control wires are shared with wires"""
        with pytest.raises(ValueError, match="The control wires must be different from the wires"):
            qml.ControlledQubitUnitary(X, control_wires=[0, 2], wires=2)

    def test_wrong_shape(self):
        """Test if ControlledQubitUnitary raises a ValueError if a unitary of shape inconsistent
        with wires is provided"""
        with pytest.raises(ValueError, match=r"Input unitary must be of shape \(2, 2\)"):
            qml.ControlledQubitUnitary(np.eye(4), control_wires=[0, 1], wires=2)

    @pytest.mark.parametrize("target_wire", range(3))
    def test_toffoli(self, target_wire):
        """Test if ControlledQubitUnitary acts like a Toffoli gate when the input unitary is a
        single-qubit X. This test allows the target wire to be any of the three wires."""
        control_wires = list(range(3))
        del control_wires[target_wire]

        # pick some random unitaries (with a fixed seed) to make the circuit less trivial
        U1 = unitary_group.rvs(8, random_state=1)
        U2 = unitary_group.rvs(8, random_state=2)

        dev = qml.device("default.qubit", wires=3)

        @qml.qnode(dev)
        def f1():
            qml.QubitUnitary(U1, wires=range(3))
            qml.ControlledQubitUnitary(X, control_wires=control_wires, wires=target_wire)
            qml.QubitUnitary(U2, wires=range(3))
            return qml.state()

        @qml.qnode(dev)
        def f2():
            qml.QubitUnitary(U1, wires=range(3))
            qml.Toffoli(wires=control_wires + [target_wire])
            qml.QubitUnitary(U2, wires=range(3))
            return qml.state()

        state_1 = f1()
        state_2 = f2()

        assert np.allclose(state_1, state_2)

    def test_arbitrary_multiqubit(self):
        """Test if ControlledQubitUnitary applies correctly for a 2-qubit unitary with 2-qubit
        control, where the control and target wires are not ordered."""
        control_wires = [1, 3]
        target_wires = [2, 0]

        # pick some random unitaries (with a fixed seed) to make the circuit less trivial
        U1 = unitary_group.rvs(16, random_state=1)
        U2 = unitary_group.rvs(16, random_state=2)

        # the two-qubit unitary
        U = unitary_group.rvs(4, random_state=3)

        # the 4-qubit representation of the unitary if the control wires were [0, 1] and the target
        # wires were [2, 3]
        U_matrix = np.eye(16, dtype=np.complex128)
        U_matrix[12:16, 12:16] = U

        # We now need to swap wires so that the control wires are [1, 3] and the target wires are
        # [2, 0]
        swap = qml.SWAP.matrix

        # initial wire permutation: 0123
        # target wire permutation: 1302
        swap1 = np.kron(swap, np.eye(4))  # -> 1023
        swap2 = np.kron(np.eye(4), swap)  # -> 1032
        swap3 = np.kron(np.kron(np.eye(2), swap), np.eye(2))  # -> 1302
        swap4 = np.kron(np.eye(4), swap)  # -> 1320

        all_swap = swap4 @ swap3 @ swap2 @ swap1
        U_matrix = all_swap.T @ U_matrix @ all_swap

        dev = qml.device("default.qubit", wires=4)

        @qml.qnode(dev)
        def f1():
            qml.QubitUnitary(U1, wires=range(4))
            qml.ControlledQubitUnitary(U, control_wires=control_wires, wires=target_wires)
            qml.QubitUnitary(U2, wires=range(4))
            return qml.state()

        @qml.qnode(dev)
        def f2():
            qml.QubitUnitary(U1, wires=range(4))
            qml.QubitUnitary(U_matrix, wires=range(4))
            qml.QubitUnitary(U2, wires=range(4))
            return qml.state()

        state_1 = f1()
        state_2 = f2()

        assert np.allclose(state_1, state_2)

    @pytest.mark.parametrize(
        "control_wires,wires,control_values,expected_error_message",
        [
            ([0, 1], 2, "ab", "String of control values can contain only '0' or '1'."),
            ([0, 1], 2, "011", "Length of control bit string must equal number of control wires."),
            ([0, 1], 2, [0, 1], "Alternative control values must be passed as a binary string."),
        ],
    )
    def test_invalid_mixed_polarity_controls(
        self, control_wires, wires, control_values, expected_error_message
    ):
        """Test if ControlledQubitUnitary properly handles invalid mixed-polarity
        control values."""
        target_wires = Wires(wires)

        with pytest.raises(ValueError, match=expected_error_message):
            qml.ControlledQubitUnitary(
                X, control_wires=control_wires, wires=target_wires, control_values=control_values
            )

    @pytest.mark.parametrize(
        "control_wires,wires,control_values",
        [
            ([0], 1, "0"),
            ([0, 1], 2, "00"),
            ([0, 1], 2, "10"),
            ([0, 1], 2, "11"),
            ([1, 0], 2, "01"),
            ([0, 1], [2, 3], "11"),
            ([0, 2], [3, 1], "10"),
            ([1, 2, 0], [3, 4], "100"),
            ([1, 0, 2], [4, 3], "110"),
        ],
    )
    def test_mixed_polarity_controls(self, control_wires, wires, control_values):
        """Test if ControlledQubitUnitary properly applies mixed-polarity
        control values."""
        target_wires = Wires(wires)

        dev = qml.device("default.qubit", wires=len(control_wires + target_wires))

        # Pick a random unitary
        U = unitary_group.rvs(2 ** len(target_wires), random_state=1967)

        # Pick random starting state for the control and target qubits
        control_state_weights = np.random.normal(size=(2 ** (len(control_wires) + 1) - 2))
        target_state_weights = np.random.normal(size=(2 ** (len(target_wires) + 1) - 2))

        @qml.qnode(dev)
        def circuit_mixed_polarity():
            qml.templates.ArbitraryStatePreparation(control_state_weights, wires=control_wires)
            qml.templates.ArbitraryStatePreparation(target_state_weights, wires=target_wires)

            qml.ControlledQubitUnitary(
                U, control_wires=control_wires, wires=target_wires, control_values=control_values
            )
            return qml.state()

        # The result of applying the mixed-polarity gate should be the same as
        # if we conjugated the specified control wires with Pauli X and applied the
        # "regular" ControlledQubitUnitary in between.

        x_locations = [x for x in range(len(control_values)) if control_values[x] == "0"]

        @qml.qnode(dev)
        def circuit_pauli_x():
            qml.templates.ArbitraryStatePreparation(control_state_weights, wires=control_wires)
            qml.templates.ArbitraryStatePreparation(target_state_weights, wires=target_wires)

            for wire in x_locations:
                qml.PauliX(wires=control_wires[wire])

            qml.ControlledQubitUnitary(U, control_wires=control_wires, wires=wires)

            for wire in x_locations:
                qml.PauliX(wires=control_wires[wire])

            return qml.state()

        mixed_polarity_state = circuit_mixed_polarity()
        pauli_x_state = circuit_pauli_x()

        assert np.allclose(mixed_polarity_state, pauli_x_state)


class TestMultiControlledX:
    """Tests for the MultiControlledX"""

    X = np.array([[0, 1], [1, 0]])

    @pytest.mark.parametrize(
        "control_wires,wires,control_values,expected_error_message",
        [
            ([0, 1], 2, "ab", "String of control values can contain only '0' or '1'."),
            ([0, 1], 2, "011", "Length of control bit string must equal number of control wires."),
            ([0, 1], 2, [0, 1], "Alternative control values must be passed as a binary string."),
            (
                [0, 1],
                [2, 3],
                "10",
                "MultiControlledX accepts a single target wire.",
            ),
        ],
    )
    def test_invalid_mixed_polarity_controls(
        self, control_wires, wires, control_values, expected_error_message
    ):
        """Test if MultiControlledX properly handles invalid mixed-polarity
        control values."""
        target_wires = Wires(wires)

        with pytest.raises(ValueError, match=expected_error_message):
            qml.MultiControlledX(
                control_wires=control_wires, wires=target_wires, control_values=control_values
            )

    @pytest.mark.parametrize(
        "control_wires,wires,control_values",
        [
            ([0], 1, "0"),
            ([0, 1], 2, "00"),
            ([0, 1], 2, "10"),
            ([1, 0], 2, "10"),
            ([0, 1], 2, "11"),
            ([0, 2], 1, "10"),
            ([1, 2, 0], 3, "100"),
            ([1, 0, 2, 4], 3, "1001"),
            ([0, 1, 2, 5, 3, 6], 4, "100001"),
        ],
    )
    def test_mixed_polarity_controls(self, control_wires, wires, control_values):
        """Test if MultiControlledX properly applies mixed-polarity
        control values."""
        target_wires = Wires(wires)

        dev = qml.device("default.qubit", wires=len(control_wires + target_wires))

        # Pick random starting state for the control and target qubits
        control_state_weights = np.random.normal(size=(2 ** (len(control_wires) + 1) - 2))
        target_state_weights = np.random.normal(size=(2 ** (len(target_wires) + 1) - 2))

        @qml.qnode(dev)
        def circuit_mpmct():
            qml.templates.ArbitraryStatePreparation(control_state_weights, wires=control_wires)
            qml.templates.ArbitraryStatePreparation(target_state_weights, wires=target_wires)

            qml.MultiControlledX(
                control_wires=control_wires, wires=target_wires, control_values=control_values
            )
            return qml.state()

        # The result of applying the mixed-polarity gate should be the same as
        # if we conjugated the specified control wires with Pauli X and applied the
        # "regular" ControlledQubitUnitary in between.

        x_locations = [x for x in range(len(control_values)) if control_values[x] == "0"]

        @qml.qnode(dev)
        def circuit_pauli_x():
            qml.templates.ArbitraryStatePreparation(control_state_weights, wires=control_wires)
            qml.templates.ArbitraryStatePreparation(target_state_weights, wires=target_wires)

            for wire in x_locations:
                qml.PauliX(wires=control_wires[wire])

            qml.ControlledQubitUnitary(X, control_wires=control_wires, wires=target_wires)

            for wire in x_locations:
                qml.PauliX(wires=control_wires[wire])

            return qml.state()

        mpmct_state = circuit_mpmct()
        pauli_x_state = circuit_pauli_x()

        assert np.allclose(mpmct_state, pauli_x_state)<|MERGE_RESOLUTION|>--- conflicted
+++ resolved
@@ -25,11 +25,8 @@
 from pennylane.wires import Wires
 
 from gate_data import I, X, Y, Z, H, CNOT, SWAP, CZ, S, T, CSWAP, Toffoli, QFT, \
-<<<<<<< HEAD
-    ControlledPhaseShift, DoubleExcitation, DoubleExcitationPlus, DoubleExcitationMinus
-=======
-    ControlledPhaseShift, SingleExcitation, SingleExcitationPlus, SingleExcitationMinus
->>>>>>> 8803e1f7
+    ControlledPhaseShift, SingleExcitation, SingleExcitationPlus, SingleExcitationMinus, \
+    DoubleExcitation, DoubleExcitationPlus, DoubleExcitationMinus
 
 
 # Standard observables, their matrix representation, and eigenvalues
