--- conflicted
+++ resolved
@@ -50,2797 +50,4 @@
         mat_product = qml.math.dot(op.matrix, qml.math.conj(obtained_mat.T))
         mat_product /= mat_product[0, 0]
 
-<<<<<<< HEAD
-        assert qml.math.allclose(mat_product, I)
-=======
-        assert qml.math.allclose(mat_product, I)
-
-    def test_CY_decomposition(self, tol):
-        """Tests that the decomposition of the CY gate is correct"""
-        op = qml.CY(wires=[0, 1])
-        res = op.decomposition(op.wires)
-
-        mats = []
-        for i in reversed(res):
-            if len(i.wires) == 1:
-                mats.append(np.kron(i.matrix, np.eye(2)))
-            else:
-                mats.append(i.matrix)
-
-        decomposed_matrix = np.linalg.multi_dot(mats)
-        assert np.allclose(decomposed_matrix, op.matrix, atol=tol, rtol=0)
-
-    @pytest.mark.parametrize("phi, theta, omega", [[0.5, 0.6, 0.7], [0.1, -0.4, 0.7], [-10, 5, -1]])
-    def test_CRot_decomposition(self, tol, phi, theta, omega, monkeypatch):
-        """Tests that the decomposition of the CRot gate is correct"""
-        op = qml.CRot(phi, theta, omega, wires=[0, 1])
-        res = op.decomposition(phi, theta, omega, op.wires)
-
-        mats = []
-        for i in reversed(res):
-            if len(i.wires) == 1:
-                mats.append(np.kron(np.eye(2), i.matrix))
-            else:
-                mats.append(i.matrix)
-
-        decomposed_matrix = np.linalg.multi_dot(mats)
-
-        assert np.allclose(decomposed_matrix, op.matrix, atol=tol, rtol=0)
-
-    def test_ISWAP_decomposition(self, tol):
-        """Tests that the decomposition of the ISWAP gate is correct"""
-        op = qml.ISWAP(wires=[0, 1])
-        res = op.decomposition(op.wires)
-
-        assert len(res) == 6
-
-        assert res[0].wires == Wires([0])
-        assert res[1].wires == Wires([1])
-        assert res[2].wires == Wires([0])
-        assert res[3].wires == Wires([0, 1])
-        assert res[4].wires == Wires([1, 0])
-        assert res[5].wires == Wires([1])
-
-        assert res[0].name == "S"
-        assert res[1].name == "S"
-        assert res[2].name == "Hadamard"
-        assert res[3].name == "CNOT"
-        assert res[4].name == "CNOT"
-        assert res[5].name == "Hadamard"
-
-        mats = []
-        for i in reversed(res):
-            if i.wires == Wires([1]):
-                mats.append(np.kron(np.eye(2), i.matrix))
-            elif i.wires == Wires([0]):
-                mats.append(np.kron(i.matrix, np.eye(2)))
-            elif i.wires == Wires([1, 0]) and i.name == "CNOT":
-                mats.append(np.array([[1, 0, 0, 0], [0, 0, 0, 1], [0, 0, 1, 0], [0, 1, 0, 0]]))
-            else:
-                mats.append(i.matrix)
-
-        decomposed_matrix = np.linalg.multi_dot(mats)
-
-        assert np.allclose(decomposed_matrix, op.matrix, atol=tol, rtol=0)
-
-    @pytest.mark.parametrize("siswap_op", [qml.SISWAP, qml.SQISW])
-    def test_SISWAP_decomposition(self, siswap_op, tol):
-        """Tests that the decomposition of the SISWAP gate and its SQISW alias gate is correct"""
-        op = siswap_op(wires=[0, 1])
-        res = op.decomposition(op.wires)
-
-        assert len(res) == 12
-
-        assert res[0].wires == Wires([0])
-        assert res[1].wires == Wires([0])
-        assert res[2].wires == Wires([0, 1])
-        assert res[3].wires == Wires([0])
-        assert res[4].wires == Wires([0])
-        assert res[5].wires == Wires([0])
-        assert res[6].wires == Wires([0])
-        assert res[7].wires == Wires([1])
-        assert res[8].wires == Wires([1])
-        assert res[9].wires == Wires([0, 1])
-        assert res[10].wires == Wires([0])
-        assert res[11].wires == Wires([1])
-
-        assert res[0].name == "SX"
-        assert res[1].name == "RZ"
-        assert res[2].name == "CNOT"
-        assert res[3].name == "SX"
-        assert res[4].name == "RZ"
-        assert res[5].name == "SX"
-        assert res[6].name == "RZ"
-        assert res[7].name == "SX"
-        assert res[8].name == "RZ"
-        assert res[9].name == "CNOT"
-        assert res[10].name == "SX"
-        assert res[11].name == "SX"
-
-        mats = []
-        for i in reversed(res):
-            if i.wires == Wires([1]):
-                mats.append(np.kron(np.eye(2), i.matrix))
-            elif i.wires == Wires([0]):
-                mats.append(np.kron(i.matrix, np.eye(2)))
-            elif i.wires == Wires([1, 0]) and i.name == "CNOT":
-                mats.append(np.array([[1, 0, 0, 0], [0, 0, 0, 1], [0, 0, 1, 0], [0, 1, 0, 0]]))
-            else:
-                mats.append(i.matrix)
-
-        decomposed_matrix = np.linalg.multi_dot(mats)
-
-        assert np.allclose(decomposed_matrix, op.matrix, atol=tol, rtol=0)
-
-    def test_isingxx_decomposition(self, tol):
-        """Tests that the decomposition of the IsingXX gate is correct"""
-        param = 0.1234
-        op = qml.IsingXX(param, wires=[3, 2])
-        res = op.decomposition(param, op.wires)
-
-        assert len(res) == 3
-
-        assert res[0].wires == Wires([3, 2])
-        assert res[1].wires == Wires([3])
-        assert res[2].wires == Wires([3, 2])
-
-        assert res[0].name == "CNOT"
-        assert res[1].name == "RX"
-        assert res[2].name == "CNOT"
-
-        mats = []
-        for i in reversed(res):
-            if i.wires == Wires([3]):
-                # RX gate
-                mats.append(np.kron(i.matrix, np.eye(2)))
-            else:
-                mats.append(i.matrix)
-
-        decomposed_matrix = np.linalg.multi_dot(mats)
-
-        assert np.allclose(decomposed_matrix, op.matrix, atol=tol, rtol=0)
-
-    def test_isingyy_decomposition(self, tol):
-        """Tests that the decomposition of the IsingYY gate is correct"""
-        param = 0.1234
-        op = qml.IsingYY(param, wires=[3, 2])
-        res = op.decomposition(param, op.wires)
-
-        assert len(res) == 3
-
-        assert res[0].wires == Wires([3, 2])
-        assert res[1].wires == Wires([3])
-        assert res[2].wires == Wires([3, 2])
-
-        assert res[0].name == "CY"
-        assert res[1].name == "RY"
-        assert res[2].name == "CY"
-
-        mats = []
-        for i in reversed(res):
-            if i.wires == Wires([3]):
-                # RY gate
-                mats.append(np.kron(i.matrix, np.eye(2)))
-            else:
-                mats.append(i.matrix)
-
-        decomposed_matrix = np.linalg.multi_dot(mats)
-
-        assert np.allclose(decomposed_matrix, op.matrix, atol=tol, rtol=0)
-
-    device_methods = [
-        ["default.qubit", "finite-diff"],
-        ["default.qubit", "parameter-shift"],
-        ["default.qubit", "backprop"],
-        ["default.qubit", "adjoint"],
-    ]
-
-    phis = [0.1, 0.2, 0.3]
-
-    configuration = []
-
-    for phi in phis:
-        for device, method in device_methods:
-            configuration.append([device, method, phi])
-
-    @pytest.mark.parametrize("dev_name,diff_method,phi", configuration)
-    def test_isingxx_autograd_grad(self, tol, dev_name, diff_method, phi):
-        """Test the gradient for the gate IsingXX."""
-        dev = qml.device(dev_name, wires=2)
-
-        psi_0 = 0.1
-        psi_1 = 0.2
-        psi_2 = 0.3
-        psi_3 = 0.4
-
-        init_state = npp.array([psi_0, psi_1, psi_2, psi_3], requires_grad=False)
-        norm = np.linalg.norm(init_state)
-        init_state /= norm
-
-        @qml.qnode(dev, diff_method=diff_method, interface="autograd")
-        def circuit(phi):
-            qml.QubitStateVector(init_state, wires=[0, 1])
-            qml.IsingXX(phi, wires=[0, 1])
-            return qml.expval(qml.PauliZ(0))
-
-        expected = (
-            0.5
-            * (1 / norm ** 2)
-            * (
-                -np.sin(phi) * (psi_0 ** 2 + psi_1 ** 2 - psi_2 ** 2 - psi_3 ** 2)
-                + 2
-                * np.sin(phi / 2)
-                * np.cos(phi / 2)
-                * (-(psi_0 ** 2) - psi_1 ** 2 + psi_2 ** 2 + psi_3 ** 2)
-            )
-        )
-
-        res = qml.grad(circuit)(phi)
-        assert np.allclose(res, expected, atol=tol, rtol=0)
-
-    @pytest.mark.parametrize("dev_name,diff_method,phi", configuration)
-    def test_isingyy_autograd_grad(self, tol, dev_name, diff_method, phi):
-        """Test the gradient for the gate IsingYY."""
-        dev = qml.device(dev_name, wires=2)
-
-        psi_0 = 0.1
-        psi_1 = 0.2
-        psi_2 = 0.3
-        psi_3 = 0.4
-
-        init_state = npp.array([psi_0, psi_1, psi_2, psi_3], requires_grad=False)
-        norm = np.linalg.norm(init_state)
-        init_state /= norm
-
-        @qml.qnode(dev, diff_method=diff_method, interface="autograd")
-        def circuit(phi):
-            qml.QubitStateVector(init_state, wires=[0, 1])
-            qml.IsingYY(phi, wires=[0, 1])
-            return qml.expval(qml.PauliZ(0))
-
-        expected = (
-            0.5
-            * (1 / norm ** 2)
-            * (
-                -np.sin(phi) * (psi_0 ** 2 + psi_1 ** 2 - psi_2 ** 2 - psi_3 ** 2)
-                + 2
-                * np.sin(phi / 2)
-                * np.cos(phi / 2)
-                * (-(psi_0 ** 2) - psi_1 ** 2 + psi_2 ** 2 + psi_3 ** 2)
-            )
-        )
-
-        res = qml.grad(circuit)(phi)
-        assert np.allclose(res, expected, atol=tol, rtol=0)
-
-    @pytest.mark.parametrize("dev_name,diff_method,phi", configuration)
-    def test_isingzz_autograd_grad(self, tol, dev_name, diff_method, phi):
-        """Test the gradient for the gate IsingZZ."""
-        dev = qml.device(dev_name, wires=2)
-
-        psi_0 = 0.1
-        psi_1 = 0.2
-        psi_2 = 0.3
-        psi_3 = 0.4
-
-        init_state = npp.array([psi_0, psi_1, psi_2, psi_3], requires_grad=False)
-        norm = np.linalg.norm(init_state)
-        init_state /= norm
-
-        @qml.qnode(dev, diff_method=diff_method, interface="autograd")
-        def circuit(phi):
-            qml.QubitStateVector(init_state, wires=[0, 1])
-            qml.IsingZZ(phi, wires=[0, 1])
-            return qml.expval(qml.PauliX(0))
-
-        phi = npp.array(0.1, requires_grad=True)
-
-        expected = (1 / norm ** 2) * (-2 * (psi_0 * psi_2 + psi_1 * psi_3) * np.sin(phi))
-
-        res = qml.grad(circuit)(phi)
-        assert np.allclose(res, expected, atol=tol, rtol=0)
-
-    @pytest.mark.parametrize("dev_name,diff_method,phi", configuration)
-    def test_isingxx_jax_grad(self, tol, dev_name, diff_method, phi):
-        """Test the gradient for the gate IsingXX."""
-
-        if diff_method in {"finite-diff"}:
-            pytest.skip("Test does not support finite-diff")
-
-        if diff_method in {"parameter-shift"}:
-            pytest.skip("Test does not support parameter-shift")
-
-        jax = pytest.importorskip("jax")
-        jnp = pytest.importorskip("jax.numpy")
-
-        dev = qml.device(dev_name, wires=2)
-
-        psi_0 = 0.1
-        psi_1 = 0.2
-        psi_2 = 0.3
-        psi_3 = 0.4
-
-        init_state = jnp.array([psi_0, psi_1, psi_2, psi_3])
-        norm = jnp.linalg.norm(init_state)
-        init_state = init_state / norm
-
-        @qml.qnode(dev, diff_method=diff_method, interface="jax")
-        def circuit(phi):
-            qml.QubitStateVector(init_state, wires=[0, 1])
-            qml.IsingXX(phi, wires=[0, 1])
-            return qml.expval(qml.PauliZ(0))
-
-        phi = jnp.array(0.1)
-
-        expected = (
-            0.5
-            * (1 / norm ** 2)
-            * (
-                -np.sin(phi) * (psi_0 ** 2 + psi_1 ** 2 - psi_2 ** 2 - psi_3 ** 2)
-                + 2
-                * np.sin(phi / 2)
-                * np.cos(phi / 2)
-                * (-(psi_0 ** 2) - psi_1 ** 2 + psi_2 ** 2 + psi_3 ** 2)
-            )
-        )
-
-        res = jax.grad(circuit, argnums=0)(phi)
-        assert np.allclose(res, expected, atol=tol, rtol=0)
-
-    @pytest.mark.parametrize("dev_name,diff_method,phi", configuration)
-    def test_isingyy_jax_grad(self, tol, dev_name, diff_method, phi):
-        """Test the gradient for the gate IsingYY."""
-
-        if diff_method in {"finite-diff"}:
-            pytest.skip("Test does not support finite-diff")
-
-        if diff_method in {"parameter-shift"}:
-            pytest.skip("Test does not support parameter-shift")
-
-        jax = pytest.importorskip("jax")
-        jnp = pytest.importorskip("jax.numpy")
-
-        dev = qml.device(dev_name, wires=2)
-
-        psi_0 = 0.1
-        psi_1 = 0.2
-        psi_2 = 0.3
-        psi_3 = 0.4
-
-        init_state = jnp.array([psi_0, psi_1, psi_2, psi_3])
-        norm = jnp.linalg.norm(init_state)
-        init_state = init_state / norm
-
-        @qml.qnode(dev, diff_method=diff_method, interface="jax")
-        def circuit(phi):
-            qml.QubitStateVector(init_state, wires=[0, 1])
-            qml.IsingYY(phi, wires=[0, 1])
-            return qml.expval(qml.PauliZ(0))
-
-        phi = jnp.array(0.1)
-
-        expected = (
-            0.5
-            * (1 / norm ** 2)
-            * (
-                -np.sin(phi) * (psi_0 ** 2 + psi_1 ** 2 - psi_2 ** 2 - psi_3 ** 2)
-                + 2
-                * np.sin(phi / 2)
-                * np.cos(phi / 2)
-                * (-(psi_0 ** 2) - psi_1 ** 2 + psi_2 ** 2 + psi_3 ** 2)
-            )
-        )
-
-        res = jax.grad(circuit, argnums=0)(phi)
-        assert np.allclose(res, expected, atol=tol, rtol=0)
-
-    @pytest.mark.parametrize("dev_name,diff_method,phi", configuration)
-    def test_isingzz_jax_grad(self, tol, dev_name, diff_method, phi):
-        """Test the gradient for the gate IsingZZ."""
-
-        if diff_method in {"finite-diff"}:
-            pytest.skip("Test does not support finite-diff")
-
-        if diff_method in {"parameter-shift"}:
-            pytest.skip("Test does not support parameter-shift")
-
-        jax = pytest.importorskip("jax")
-        jnp = pytest.importorskip("jax.numpy")
-
-        dev = qml.device(dev_name, wires=2)
-
-        psi_0 = 0.1
-        psi_1 = 0.2
-        psi_2 = 0.3
-        psi_3 = 0.4
-
-        init_state = jnp.array([psi_0, psi_1, psi_2, psi_3])
-        norm = jnp.linalg.norm(init_state)
-        init_state = init_state / norm
-
-        @qml.qnode(dev, diff_method=diff_method, interface="jax")
-        def circuit(phi):
-            qml.QubitStateVector(init_state, wires=[0, 1])
-            qml.IsingZZ(phi, wires=[0, 1])
-            return qml.expval(qml.PauliX(0))
-
-        phi = jnp.array(0.1)
-
-        expected = (1 / norm ** 2) * (-2 * (psi_0 * psi_2 + psi_1 * psi_3) * np.sin(phi))
-
-        res = jax.grad(circuit, argnums=0)(phi)
-        assert np.allclose(res, expected, atol=tol, rtol=0)
-
-    @pytest.mark.parametrize("dev_name,diff_method,phi", configuration)
-    def test_isingxx_tf_grad(self, tol, dev_name, diff_method, phi):
-        """Test the gradient for the gate IsingXX."""
-        tf = pytest.importorskip("tensorflow", minversion="2.1")
-
-        dev = qml.device(dev_name, wires=2)
-
-        psi_0 = tf.Variable(0.1, dtype=tf.complex128)
-        psi_1 = tf.Variable(0.2, dtype=tf.complex128)
-        psi_2 = tf.Variable(0.3, dtype=tf.complex128)
-        psi_3 = tf.Variable(0.4, dtype=tf.complex128)
-
-        init_state = tf.Variable([psi_0, psi_1, psi_2, psi_3], dtype=tf.complex128)
-        norm = tf.norm(init_state)
-        init_state = init_state / norm
-
-        @qml.qnode(dev, interface="tf", diff_method=diff_method)
-        def circuit(phi):
-            qml.QubitStateVector(init_state, wires=[0, 1])
-            qml.IsingXX(phi, wires=[0, 1])
-            return qml.expval(qml.PauliZ(0))
-
-        phi = tf.Variable(0.1, dtype=tf.complex128)
-
-        expected = (
-            0.5
-            * (1 / norm ** 2)
-            * (
-                -tf.sin(phi) * (psi_0 ** 2 + psi_1 ** 2 - psi_2 ** 2 - psi_3 ** 2)
-                + 2
-                * tf.sin(phi / 2)
-                * tf.cos(phi / 2)
-                * (-(psi_0 ** 2) - psi_1 ** 2 + psi_2 ** 2 + psi_3 ** 2)
-            )
-        )
-
-        with tf.GradientTape() as tape:
-            result = circuit(phi)
-        res = tape.gradient(result, phi)
-        assert np.allclose(res, expected, atol=tol, rtol=0)
-
-    @pytest.mark.parametrize("dev_name,diff_method,phi", configuration)
-    def test_isingyy_tf_grad(self, tol, dev_name, diff_method, phi):
-        """Test the gradient for the gate IsingYY."""
-        tf = pytest.importorskip("tensorflow", minversion="2.1")
-
-        dev = qml.device(dev_name, wires=2)
-
-        psi_0 = tf.Variable(0.1, dtype=tf.complex128)
-        psi_1 = tf.Variable(0.2, dtype=tf.complex128)
-        psi_2 = tf.Variable(0.3, dtype=tf.complex128)
-        psi_3 = tf.Variable(0.4, dtype=tf.complex128)
-
-        init_state = tf.Variable([psi_0, psi_1, psi_2, psi_3], dtype=tf.complex128)
-        norm = tf.norm(init_state)
-        init_state = init_state / norm
-
-        @qml.qnode(dev, interface="tf", diff_method=diff_method)
-        def circuit(phi):
-            qml.QubitStateVector(init_state, wires=[0, 1])
-            qml.IsingYY(phi, wires=[0, 1])
-            return qml.expval(qml.PauliZ(0))
-
-        phi = tf.Variable(0.1, dtype=tf.complex128)
-
-        expected = (
-            0.5
-            * (1 / norm ** 2)
-            * (
-                -tf.sin(phi) * (psi_0 ** 2 + psi_1 ** 2 - psi_2 ** 2 - psi_3 ** 2)
-                + 2
-                * tf.sin(phi / 2)
-                * tf.cos(phi / 2)
-                * (-(psi_0 ** 2) - psi_1 ** 2 + psi_2 ** 2 + psi_3 ** 2)
-            )
-        )
-
-        with tf.GradientTape() as tape:
-            result = circuit(phi)
-        res = tape.gradient(result, phi)
-        assert np.allclose(res, expected, atol=tol, rtol=0)
-
-    @pytest.mark.parametrize("dev_name,diff_method,phi", configuration)
-    def test_isingzz_tf_grad(self, tol, dev_name, diff_method, phi):
-        """Test the gradient for the gate IsingZZ."""
-        tf = pytest.importorskip("tensorflow", minversion="2.1")
-
-        dev = qml.device(dev_name, wires=2)
-
-        psi_0 = tf.Variable(0.1, dtype=tf.complex128)
-        psi_1 = tf.Variable(0.2, dtype=tf.complex128)
-        psi_2 = tf.Variable(0.3, dtype=tf.complex128)
-        psi_3 = tf.Variable(0.4, dtype=tf.complex128)
-
-        init_state = tf.Variable([psi_0, psi_1, psi_2, psi_3], dtype=tf.complex128)
-        norm = tf.norm(init_state)
-        init_state = init_state / norm
-
-        @qml.qnode(dev, interface="tf", diff_method=diff_method)
-        def circuit(phi):
-            qml.QubitStateVector(init_state, wires=[0, 1])
-            qml.IsingZZ(phi, wires=[0, 1])
-            return qml.expval(qml.PauliX(0))
-
-        phi = tf.Variable(0.1, dtype=tf.complex128)
-
-        expected = (1 / norm ** 2) * (-2 * (psi_0 * psi_2 + psi_1 * psi_3) * np.sin(phi))
-
-        with tf.GradientTape() as tape:
-            result = circuit(phi)
-        res = tape.gradient(result, phi)
-        assert np.allclose(res, expected, atol=tol, rtol=0)
-
-    def test_isingzz_decomposition(self, tol):
-        """Tests that the decomposition of the IsingZZ gate is correct"""
-        param = 0.1234
-        op = qml.IsingZZ(param, wires=[3, 2])
-        res = op.decomposition(param, op.wires)
-
-        assert len(res) == 3
-
-        assert res[0].wires == Wires([3, 2])
-        assert res[1].wires == Wires([2])
-        assert res[2].wires == Wires([3, 2])
-
-        assert res[0].name == "CNOT"
-        assert res[1].name == "RZ"
-        assert res[2].name == "CNOT"
-
-        mats = []
-        for i in reversed(res):
-            if i.wires == Wires([2]):
-                # RZ gate
-                mats.append(np.kron(np.eye(2), i.matrix))
-            else:
-                mats.append(i.matrix)
-
-        decomposed_matrix = np.linalg.multi_dot(mats)
-
-        assert np.allclose(decomposed_matrix, op.matrix, atol=tol, rtol=0)
-
-    def test_toffoli_decomposition(self, tol):
-        """Tests that the decomposition of the Toffoli gate is correct"""
-        op = qml.Toffoli(wires=[0, 1, 2])
-        res = op.decomposition(op.wires)
-
-        assert len(res) == 15
-
-        mats = []
-
-        for i in reversed(res):
-            if i.wires == Wires([2]):
-                mats.append(np.kron(np.eye(4), i.matrix))
-            elif i.wires == Wires([1]):
-                mats.append(np.kron(np.eye(2), np.kron(i.matrix, np.eye(2))))
-            elif i.wires == Wires([0]):
-                mats.append(np.kron(i.matrix, np.eye(4)))
-            elif i.wires == Wires([0, 1]) and i.name == "CNOT":
-                mats.append(np.kron(i.matrix, np.eye(2)))
-            elif i.wires == Wires([1, 2]) and i.name == "CNOT":
-                mats.append(np.kron(np.eye(2), i.matrix))
-            elif i.wires == Wires([0, 2]) and i.name == "CNOT":
-                mats.append(
-                    np.array(
-                        [
-                            [1, 0, 0, 0, 0, 0, 0, 0],
-                            [0, 1, 0, 0, 0, 0, 0, 0],
-                            [0, 0, 1, 0, 0, 0, 0, 0],
-                            [0, 0, 0, 1, 0, 0, 0, 0],
-                            [0, 0, 0, 0, 0, 1, 0, 0],
-                            [0, 0, 0, 0, 1, 0, 0, 0],
-                            [0, 0, 0, 0, 0, 0, 0, 1],
-                            [0, 0, 0, 0, 0, 0, 1, 0],
-                        ]
-                    )
-                )
-
-        decomposed_matrix = np.linalg.multi_dot(mats)
-
-        assert np.allclose(decomposed_matrix, op.matrix, atol=tol, rtol=0)
-
-    def test_CSWAP_decomposition(self, tol):
-        """Tests that the decomposition of the CSWAP gate is correct"""
-        op = qml.CSWAP(wires=[0, 1, 2])
-        res = op.decomposition(op.wires)
-
-        assert len(res) == 3
-
-        mats = []
-
-        for i in reversed(res):  # only use 3 toffoli gates
-            if i.wires == Wires([0, 2, 1]) and i.name == "Toffoli":
-                mats.append(
-                    np.array(
-                        [
-                            [1, 0, 0, 0, 0, 0, 0, 0],
-                            [0, 1, 0, 0, 0, 0, 0, 0],
-                            [0, 0, 1, 0, 0, 0, 0, 0],
-                            [0, 0, 0, 1, 0, 0, 0, 0],
-                            [0, 0, 0, 0, 1, 0, 0, 0],
-                            [0, 0, 0, 0, 0, 0, 0, 1],
-                            [0, 0, 0, 0, 0, 0, 1, 0],
-                            [0, 0, 0, 0, 0, 1, 0, 0],
-                        ]
-                    )
-                )
-            elif i.wires == Wires([0, 1, 2]) and i.name == "Toffoli":
-                mats.append(
-                    np.array(
-                        [
-                            [1, 0, 0, 0, 0, 0, 0, 0],
-                            [0, 1, 0, 0, 0, 0, 0, 0],
-                            [0, 0, 1, 0, 0, 0, 0, 0],
-                            [0, 0, 0, 1, 0, 0, 0, 0],
-                            [0, 0, 0, 0, 1, 0, 0, 0],
-                            [0, 0, 0, 0, 0, 1, 0, 0],
-                            [0, 0, 0, 0, 0, 0, 0, 1],
-                            [0, 0, 0, 0, 0, 0, 1, 0],
-                        ]
-                    )
-                )
-
-        decomposed_matrix = np.linalg.multi_dot(mats)
-
-        assert np.allclose(decomposed_matrix, op.matrix, atol=tol, rtol=0)
-
-    def test_phase_shift(self, tol):
-        """Test phase shift is correct"""
-
-        # test identity for theta=0
-        assert np.allclose(qml.PhaseShift._matrix(0), np.identity(2), atol=tol, rtol=0)
-        assert np.allclose(qml.U1._matrix(0), np.identity(2), atol=tol, rtol=0)
-
-        # test arbitrary phase shift
-        phi = 0.5432
-        expected = np.array([[1, 0], [0, np.exp(1j * phi)]])
-        assert np.allclose(qml.PhaseShift._matrix(phi), expected, atol=tol, rtol=0)
-        assert np.allclose(qml.U1._matrix(phi), expected, atol=tol, rtol=0)
-
-    def test_x_rotation(self, tol):
-        """Test x rotation is correct"""
-
-        # test identity for theta=0
-        assert np.allclose(qml.RX._matrix(0), np.identity(2), atol=tol, rtol=0)
-
-        # test identity for theta=pi/2
-        expected = np.array([[1, -1j], [-1j, 1]]) / np.sqrt(2)
-        assert np.allclose(qml.RX._matrix(np.pi / 2), expected, atol=tol, rtol=0)
-
-        # test identity for theta=pi
-        expected = -1j * np.array([[0, 1], [1, 0]])
-        assert np.allclose(qml.RX._matrix(np.pi), expected, atol=tol, rtol=0)
-
-    def test_y_rotation(self, tol):
-        """Test y rotation is correct"""
-
-        # test identity for theta=0
-        assert np.allclose(qml.RY._matrix(0), np.identity(2), atol=tol, rtol=0)
-
-        # test identity for theta=pi/2
-        expected = np.array([[1, -1], [1, 1]]) / np.sqrt(2)
-        assert np.allclose(qml.RY._matrix(np.pi / 2), expected, atol=tol, rtol=0)
-
-        # test identity for theta=pi
-        expected = np.array([[0, -1], [1, 0]])
-        assert np.allclose(qml.RY._matrix(np.pi), expected, atol=tol, rtol=0)
-
-    def test_z_rotation(self, tol):
-        """Test z rotation is correct"""
-
-        # test identity for theta=0
-        assert np.allclose(qml.RZ._matrix(0), np.identity(2), atol=tol, rtol=0)
-
-        # test identity for theta=pi/2
-        expected = np.diag(np.exp([-1j * np.pi / 4, 1j * np.pi / 4]))
-        assert np.allclose(qml.RZ._matrix(np.pi / 2), expected, atol=tol, rtol=0)
-
-        # test identity for theta=pi
-        assert np.allclose(qml.RZ._matrix(np.pi), -1j * Z, atol=tol, rtol=0)
-
-    def test_isingxx(self, tol):
-        """Test that the IsingXX operation is correct"""
-        assert np.allclose(qml.IsingXX._matrix(0), np.identity(4), atol=tol, rtol=0)
-
-        def get_expected(theta):
-            expected = np.array(np.diag([np.cos(theta / 2)] * 4), dtype=np.complex128)
-            sin_coeff = -1j * np.sin(theta / 2)
-            expected[3, 0] = sin_coeff
-            expected[2, 1] = sin_coeff
-            expected[1, 2] = sin_coeff
-            expected[0, 3] = sin_coeff
-            return expected
-
-        param = np.pi / 2
-        assert np.allclose(qml.IsingXX._matrix(param), get_expected(param), atol=tol, rtol=0)
-
-        param = np.pi
-        assert np.allclose(qml.IsingXX._matrix(param), get_expected(param), atol=tol, rtol=0)
-
-    def test_isingzz(self, tol):
-        """Test that the IsingZZ operation is correct"""
-        assert np.allclose(qml.IsingZZ._matrix(0), np.identity(4), atol=tol, rtol=0)
-
-        def get_expected(theta):
-            neg_imag = np.exp(-1j * theta / 2)
-            plus_imag = np.exp(1j * theta / 2)
-            expected = np.array(
-                np.diag([neg_imag, plus_imag, plus_imag, neg_imag]), dtype=np.complex128
-            )
-            return expected
-
-        param = np.pi / 2
-        assert np.allclose(qml.IsingZZ._matrix(param), get_expected(param), atol=tol, rtol=0)
-
-        param = np.pi
-        assert np.allclose(qml.IsingZZ._matrix(param), get_expected(param), atol=tol, rtol=0)
-
-    def test_arbitrary_rotation(self, tol):
-        """Test arbitrary single qubit rotation is correct"""
-
-        # test identity for phi,theta,omega=0
-        assert np.allclose(qml.Rot._matrix(0, 0, 0), np.identity(2), atol=tol, rtol=0)
-
-        # expected result
-        def arbitrary_rotation(x, y, z):
-            """arbitrary single qubit rotation"""
-            c = np.cos(y / 2)
-            s = np.sin(y / 2)
-            return np.array(
-                [
-                    [np.exp(-0.5j * (x + z)) * c, -np.exp(0.5j * (x - z)) * s],
-                    [np.exp(-0.5j * (x - z)) * s, np.exp(0.5j * (x + z)) * c],
-                ]
-            )
-
-        a, b, c = 0.432, -0.152, 0.9234
-        assert np.allclose(qml.Rot._matrix(a, b, c), arbitrary_rotation(a, b, c), atol=tol, rtol=0)
-
-    def test_C_x_rotation(self, tol):
-        """Test controlled x rotation is correct"""
-
-        # test identity for theta=0
-        assert np.allclose(qml.CRX._matrix(0), np.identity(4), atol=tol, rtol=0)
-
-        # test identity for theta=pi/2
-        expected = np.array(
-            [
-                [1, 0, 0, 0],
-                [0, 1, 0, 0],
-                [0, 0, 1 / np.sqrt(2), -1j / np.sqrt(2)],
-                [0, 0, -1j / np.sqrt(2), 1 / np.sqrt(2)],
-            ]
-        )
-        assert np.allclose(qml.CRX._matrix(np.pi / 2), expected, atol=tol, rtol=0)
-
-        # test identity for theta=pi
-        expected = np.array([[1, 0, 0, 0], [0, 1, 0, 0], [0, 0, 0, -1j], [0, 0, -1j, 0]])
-        assert np.allclose(qml.CRX._matrix(np.pi), expected, atol=tol, rtol=0)
-
-    def test_C_y_rotation(self, tol):
-        """Test controlled y rotation is correct"""
-
-        # test identity for theta=0
-        assert np.allclose(qml.CRY._matrix(0), np.identity(4), atol=tol, rtol=0)
-
-        # test identity for theta=pi/2
-        expected = np.array(
-            [
-                [1, 0, 0, 0],
-                [0, 1, 0, 0],
-                [0, 0, 1 / np.sqrt(2), -1 / np.sqrt(2)],
-                [0, 0, 1 / np.sqrt(2), 1 / np.sqrt(2)],
-            ]
-        )
-        assert np.allclose(qml.CRY._matrix(np.pi / 2), expected, atol=tol, rtol=0)
-
-        # test identity for theta=pi
-        expected = np.array([[1, 0, 0, 0], [0, 1, 0, 0], [0, 0, 0, -1], [0, 0, 1, 0]])
-        assert np.allclose(qml.CRY._matrix(np.pi), expected, atol=tol, rtol=0)
-
-    def test_C_z_rotation(self, tol):
-        """Test controlled z rotation is correct"""
-
-        # test identity for theta=0
-        assert np.allclose(qml.CRZ._matrix(0), np.identity(4), atol=tol, rtol=0)
-
-        # test identity for theta=pi/2
-        expected = np.array(
-            [
-                [1, 0, 0, 0],
-                [0, 1, 0, 0],
-                [0, 0, np.exp(-1j * np.pi / 4), 0],
-                [0, 0, 0, np.exp(1j * np.pi / 4)],
-            ]
-        )
-        assert np.allclose(qml.CRZ._matrix(np.pi / 2), expected, atol=tol, rtol=0)
-
-        # test identity for theta=pi
-        expected = np.array([[1, 0, 0, 0], [0, 1, 0, 0], [0, 0, -1j, 0], [0, 0, 0, 1j]])
-        assert np.allclose(qml.CRZ._matrix(np.pi), expected, atol=tol, rtol=0)
-
-    def test_controlled_arbitrary_rotation(self, tol):
-        """Test controlled arbitrary rotation is correct"""
-
-        # test identity for phi,theta,omega=0
-        assert np.allclose(qml.CRot._matrix(0, 0, 0), np.identity(4), atol=tol, rtol=0)
-
-        # test identity for phi,theta,omega=pi
-        expected = np.array([[1, 0, 0, 0], [0, 1, 0, 0], [0, 0, 0, -1], [0, 0, 1, 0]])
-        assert np.allclose(qml.CRot._matrix(np.pi, np.pi, np.pi), expected, atol=tol, rtol=0)
-
-        def arbitrary_Crotation(x, y, z):
-            """controlled arbitrary single qubit rotation"""
-            c = np.cos(y / 2)
-            s = np.sin(y / 2)
-            return np.array(
-                [
-                    [1, 0, 0, 0],
-                    [0, 1, 0, 0],
-                    [0, 0, np.exp(-0.5j * (x + z)) * c, -np.exp(0.5j * (x - z)) * s],
-                    [0, 0, np.exp(-0.5j * (x - z)) * s, np.exp(0.5j * (x + z)) * c],
-                ]
-            )
-
-        a, b, c = 0.432, -0.152, 0.9234
-        assert np.allclose(
-            qml.CRot._matrix(a, b, c), arbitrary_Crotation(a, b, c), atol=tol, rtol=0
-        )
-
-    def test_U2_gate(self, tol):
-        """Test U2 gate matrix matches the documentation"""
-        phi = 0.432
-        lam = -0.12
-        res = qml.U2._matrix(phi, lam)
-        expected = np.array(
-            [[1, -np.exp(1j * lam)], [np.exp(1j * phi), np.exp(1j * (phi + lam))]]
-        ) / np.sqrt(2)
-        assert np.allclose(res, expected, atol=tol, rtol=0)
-
-    def test_U3_gate(self, tol):
-        """Test U3 gate matrix matches the documentation"""
-        theta = 0.65
-        phi = 0.432
-        lam = -0.12
-
-        res = qml.U3._matrix(theta, phi, lam)
-        expected = np.array(
-            [
-                [np.cos(theta / 2), -np.exp(1j * lam) * np.sin(theta / 2)],
-                [
-                    np.exp(1j * phi) * np.sin(theta / 2),
-                    np.exp(1j * (phi + lam)) * np.cos(theta / 2),
-                ],
-            ]
-        )
-
-        assert np.allclose(res, expected, atol=tol, rtol=0)
-
-    def test_iswap_eigenval(self):
-        """Tests that the ISWAP eigenvalue matches the numpy eigenvalues of the ISWAP matrix"""
-        op = qml.ISWAP(wires=[0, 1])
-        exp = np.linalg.eigvals(op.matrix)
-        res = op.eigvals
-        assert np.allclose(res, exp)
-
-    @pytest.mark.parametrize("siswap_op", [qml.SISWAP, qml.SQISW])
-    def test_siswap_eigenval(self, siswap_op):
-        """Tests that the ISWAP eigenvalue matches the numpy eigenvalues of the ISWAP matrix"""
-        op = siswap_op(wires=[0, 1])
-        exp = np.linalg.eigvals(op.matrix)
-        res = op.eigvals
-        assert np.allclose(res, exp)
-
-    def test_swap_decomposition(self):
-        """Tests the swap operator produces the correct output"""
-        opr = qml.SWAP(wires=[0, 1])
-        decomp = opr.decomposition([0, 1])
-
-        mat = []
-        for op in reversed(decomp):
-            if isinstance(op, qml.CNOT) and op.wires.tolist() == [0, 1]:
-                mat.append(CNOT)
-            elif isinstance(op, qml.CNOT) and op.wires.tolist() == [1, 0]:
-                mat.append(np.array([[1, 0, 0, 0], [0, 0, 0, 1], [0, 0, 1, 0], [0, 1, 0, 0]]))
-
-        decomposed_matrix = np.linalg.multi_dot(mat)
-
-        assert np.allclose(decomposed_matrix, opr.matrix)
-
-    @pytest.mark.parametrize("phi", [-0.1, 0.2, 0.5])
-    @pytest.mark.parametrize("cphase_op", [qml.ControlledPhaseShift, qml.CPhase])
-    def test_controlled_phase_shift_matrix_and_eigvals(self, phi, cphase_op):
-        """Tests that the ControlledPhaseShift and CPhase operation calculates the correct matrix and
-        eigenvalues"""
-        op = cphase_op(phi, wires=[0, 1])
-        res = op.matrix
-        exp = ControlledPhaseShift(phi)
-        assert np.allclose(res, exp)
-
-        res = op.eigvals
-        assert np.allclose(res, np.diag(exp))
-
-    @pytest.mark.parametrize("phi", [-0.1, 0.2, 0.5])
-    @pytest.mark.parametrize("cphase_op", [qml.ControlledPhaseShift, qml.CPhase])
-    def test_controlled_phase_shift_decomp(self, phi, cphase_op):
-        """Tests that the ControlledPhaseShift and CPhase operation
-        calculates the correct decomposition"""
-        op = cphase_op(phi, wires=[0, 2])
-        decomp = op.decomposition(phi, wires=[0, 2])
-
-        mats = []
-        for i in reversed(decomp):
-            if i.wires.tolist() == [0]:
-                mats.append(np.kron(i.matrix, np.eye(4)))
-            elif i.wires.tolist() == [1]:
-                mats.append(np.kron(np.eye(2), np.kron(i.matrix, np.eye(2))))
-            elif i.wires.tolist() == [2]:
-                mats.append(np.kron(np.eye(4), i.matrix))
-            elif isinstance(i, qml.CNOT) and i.wires.tolist() == [0, 1]:
-                mats.append(np.kron(i.matrix, np.eye(2)))
-            elif isinstance(i, qml.CNOT) and i.wires.tolist() == [0, 2]:
-                mats.append(
-                    np.array(
-                        [
-                            [1, 0, 0, 0, 0, 0, 0, 0],
-                            [0, 1, 0, 0, 0, 0, 0, 0],
-                            [0, 0, 1, 0, 0, 0, 0, 0],
-                            [0, 0, 0, 1, 0, 0, 0, 0],
-                            [0, 0, 0, 0, 0, 1, 0, 0],
-                            [0, 0, 0, 0, 1, 0, 0, 0],
-                            [0, 0, 0, 0, 0, 0, 0, 1],
-                            [0, 0, 0, 0, 0, 0, 1, 0],
-                        ]
-                    )
-                )
-
-        decomposed_matrix = np.linalg.multi_dot(mats)
-        lam = np.exp(1j * phi)
-        exp = np.array(
-            [
-                [1, 0, 0, 0, 0, 0, 0, 0],
-                [0, 1, 0, 0, 0, 0, 0, 0],
-                [0, 0, 1, 0, 0, 0, 0, 0],
-                [0, 0, 0, 1, 0, 0, 0, 0],
-                [0, 0, 0, 0, 1, 0, 0, 0],
-                [0, 0, 0, 0, 0, lam, 0, 0],
-                [0, 0, 0, 0, 0, 0, 1, 0],
-                [0, 0, 0, 0, 0, 0, 0, lam],
-            ]
-        )
-
-        assert np.allclose(decomposed_matrix, exp)
-
-    @pytest.mark.parametrize("phi", [-0.1, 0.2, 0.5])
-    def test_single_excitation_plus_decomp(self, phi):
-        """Tests that the SingleExcitationPlus operation calculates the correct decomposition.
-
-        Need to consider the matrix of CRY separately, as the control is wire 1
-        and the target is wire 0 in the decomposition. (Not applicable for
-        ControlledPhase as it has the same matrix representation regardless of the
-        control and target wires.)"""
-        decomp = qml.SingleExcitationPlus.decomposition(phi, wires=[0, 1])
-
-        mats = []
-        for i in reversed(decomp):
-            if i.wires.tolist() == [0]:
-                mats.append(np.kron(i.matrix, np.eye(2)))
-            elif i.wires.tolist() == [1]:
-                mats.append(np.kron(np.eye(2), i.matrix))
-            elif i.wires.tolist() == [1, 0] and isinstance(i, qml.CRY):
-                new_mat = np.array(
-                    [
-                        [1, 0, 0, 0],
-                        [0, np.cos(phi / 2), 0, -np.sin(phi / 2)],
-                        [0, 0, 1, 0],
-                        [0, np.sin(phi / 2), 0, np.cos(phi / 2)],
-                    ]
-                )
-
-                mats.append(new_mat)
-            else:
-                mats.append(i.matrix)
-
-        decomposed_matrix = np.linalg.multi_dot(mats)
-        exp = SingleExcitationPlus(phi)
-
-        assert np.allclose(decomposed_matrix, exp)
-
-    @pytest.mark.parametrize("phi", [-0.1, 0.2, 0.5])
-    def test_single_excitation_minus_decomp(self, phi):
-        """Tests that the SingleExcitationMinus operation calculates the correct decomposition.
-
-        Need to consider the matrix of CRY separately, as the control is wire 1
-        and the target is wire 0 in the decomposition. (Not applicable for
-        ControlledPhase as it has the same matrix representation regardless of the
-        control and target wires.)"""
-        decomp = qml.SingleExcitationMinus.decomposition(phi, wires=[0, 1])
-
-        mats = []
-        for i in reversed(decomp):
-            if i.wires.tolist() == [0]:
-                mats.append(np.kron(i.matrix, np.eye(2)))
-            elif i.wires.tolist() == [1]:
-                mats.append(np.kron(np.eye(2), i.matrix))
-            elif i.wires.tolist() == [1, 0] and isinstance(i, qml.CRY):
-                new_mat = np.array(
-                    [
-                        [1, 0, 0, 0],
-                        [0, np.cos(phi / 2), 0, -np.sin(phi / 2)],
-                        [0, 0, 1, 0],
-                        [0, np.sin(phi / 2), 0, np.cos(phi / 2)],
-                    ]
-                )
-
-                mats.append(new_mat)
-            else:
-                mats.append(i.matrix)
-
-        decomposed_matrix = np.linalg.multi_dot(mats)
-        exp = SingleExcitationMinus(phi)
-
-        assert np.allclose(decomposed_matrix, exp)
-
-
-class TestSingleExcitation:
-    @pytest.mark.parametrize("phi", [-0.1, 0.2, np.pi / 4])
-    def test_single_excitation_matrix(self, phi):
-        """Tests that the SingleExcitation operation calculates the correct matrix"""
-        op = qml.SingleExcitation(phi, wires=[0, 1])
-        res = op.matrix
-        exp = SingleExcitation(phi)
-        assert np.allclose(res, exp)
-
-    @pytest.mark.parametrize("phi", [-0.1, 0.2, np.pi / 4])
-    def test_single_excitation_decomp(self, phi):
-        """Tests that the SingleExcitation operation calculates the correct decomposition.
-
-        Need to consider the matrix of CRY separately, as the control is wire 1
-        and the target is wire 0 in the decomposition."""
-        decomp = qml.SingleExcitation.decomposition(phi, wires=[0, 1])
-
-        mats = []
-        for i in reversed(decomp):
-            if i.wires.tolist() == [1, 0] and isinstance(i, qml.CRY):
-                new_mat = np.array(
-                    [
-                        [1, 0, 0, 0],
-                        [0, np.cos(phi / 2), 0, -np.sin(phi / 2)],
-                        [0, 0, 1, 0],
-                        [0, np.sin(phi / 2), 0, np.cos(phi / 2)],
-                    ]
-                )
-                mats.append(new_mat)
-            else:
-                mats.append(i.matrix)
-
-        decomposed_matrix = np.linalg.multi_dot(mats)
-        exp = SingleExcitation(phi)
-
-        assert np.allclose(decomposed_matrix, exp)
-
-    @pytest.mark.parametrize("phi", [-0.1, 0.2, np.pi / 4])
-    def test_single_excitation_generator(self, phi):
-        """Tests that the SingleExcitation operation calculates the correct generator"""
-        op = qml.SingleExcitation(phi, wires=[0, 1])
-        g, a = op.generator
-        res = expm(1j * a * g * phi)
-        exp = SingleExcitation(phi)
-        assert np.allclose(res, exp)
-
-    @pytest.mark.parametrize("phi", [-0.1, 0.2, np.pi / 4])
-    def test_single_excitation_plus_matrix(self, phi):
-        """Tests that the SingleExcitationPlus operation calculates the correct matrix"""
-        op = qml.SingleExcitationPlus(phi, wires=[0, 1])
-        res = op.matrix
-        exp = SingleExcitationPlus(phi)
-        assert np.allclose(res, exp)
-
-    @pytest.mark.parametrize("phi", [-0.1, 0.2, np.pi / 4])
-    def test_single_excitation_plus_generator(self, phi):
-        """Tests that the SingleExcitationPlus operation calculates the correct generator"""
-        op = qml.SingleExcitationPlus(phi, wires=[0, 1])
-        g, a = op.generator
-        res = expm(1j * a * g * phi)
-        exp = SingleExcitationPlus(phi)
-        assert np.allclose(res, exp)
-
-    @pytest.mark.parametrize("phi", [-0.1, 0.2, np.pi / 4])
-    def test_single_excitation_minus_matrix(self, phi):
-        """Tests that the SingleExcitationMinus operation calculates the correct matrix"""
-        op = qml.SingleExcitationMinus(phi, wires=[0, 1])
-        res = op.matrix
-        exp = SingleExcitationMinus(phi)
-        assert np.allclose(res, exp)
-
-    @pytest.mark.parametrize("phi", [-0.1, 0.2, np.pi / 4])
-    def test_single_excitation_minus_generator(self, phi):
-        """Tests that the SingleExcitationMinus operation calculates the correct generator"""
-        op = qml.SingleExcitationMinus(phi, wires=[0, 1])
-        g, a = op.generator
-        res = expm(1j * a * g * phi)
-        exp = SingleExcitationMinus(phi)
-        assert np.allclose(res, exp)
-
-    @pytest.mark.parametrize(
-        "excitation", [qml.SingleExcitation, qml.SingleExcitationPlus, qml.SingleExcitationMinus]
-    )
-    def test_autograd(self, excitation):
-        """Tests that operations are computed correctly using the
-        autograd interface"""
-
-        pytest.importorskip("autograd")
-        dev = qml.device("default.qubit.autograd", wires=2)
-        state = np.array([0, -1 / np.sqrt(2), 1 / np.sqrt(2), 0])
-
-        @qml.qnode(dev)
-        def circuit(phi):
-            qml.PauliX(wires=0)
-            excitation(phi, wires=[0, 1])
-            return qml.state()
-
-        assert np.allclose(state, circuit(np.pi / 2))
-
-    @pytest.mark.parametrize("diff_method", ["parameter-shift", "backprop"])
-    @pytest.mark.parametrize(
-        ("excitation", "phi"),
-        [
-            (qml.SingleExcitation, -0.1),
-            (qml.SingleExcitationPlus, 0.2),
-            (qml.SingleExcitationMinus, np.pi / 4),
-        ],
-    )
-    def test_autograd_grad(self, diff_method, excitation, phi):
-        """Tests that gradients are computed correctly using the
-        autograd interface"""
-
-        pytest.importorskip("autograd")
-        dev = qml.device("default.qubit.autograd", wires=2)
-
-        @qml.qnode(dev)
-        def circuit(phi):
-            qml.PauliX(wires=0)
-            excitation(phi, wires=[0, 1])
-            return qml.expval(qml.PauliZ(0))
-
-        assert np.allclose(qml.grad(circuit)(phi), np.sin(phi))
-
-    @pytest.mark.parametrize("diff_method", ["parameter-shift", "backprop"])
-    @pytest.mark.parametrize(
-        ("excitation", "phi"),
-        [
-            (qml.SingleExcitation, -0.1),
-            (qml.SingleExcitationPlus, 0.2),
-            (qml.SingleExcitationMinus, np.pi / 4),
-        ],
-    )
-    def test_tf(self, excitation, phi, diff_method):
-        """Tests that gradients and operations are computed correctly using the
-        tensorflow interface"""
-
-        tf = pytest.importorskip("tensorflow")
-        dev = qml.device("default.qubit.tf", wires=2)
-
-        @qml.qnode(dev, interface="tf", diff_method=diff_method)
-        def circuit(phi):
-            qml.PauliX(wires=0)
-            excitation(phi, wires=[0, 1])
-            return qml.expval(qml.PauliZ(0))
-
-        phi_t = tf.Variable(phi, dtype=tf.float64)
-        with tf.GradientTape() as tape:
-            res = circuit(phi_t)
-
-        grad = tape.gradient(res, phi_t)
-        assert np.allclose(grad, np.sin(phi))
-
-    @pytest.mark.parametrize("diff_method", ["parameter-shift", "backprop"])
-    @pytest.mark.parametrize(
-        ("excitation", "phi"),
-        [
-            (qml.SingleExcitation, -0.1),
-            (qml.SingleExcitationPlus, 0.2),
-            (qml.SingleExcitationMinus, np.pi / 4),
-        ],
-    )
-    def test_jax(self, excitation, phi, diff_method):
-        """Tests that gradients and operations are computed correctly using the
-        jax interface"""
-
-        if diff_method == "parameter-shift":
-            pytest.skip("JAX support for the parameter-shift method is still TBD")
-
-        jax = pytest.importorskip("jax")
-
-        dev = qml.device("default.qubit.jax", wires=2)
-
-        @qml.qnode(dev, interface="jax", diff_method=diff_method)
-        def circuit(phi):
-            qml.PauliX(wires=0)
-            excitation(phi, wires=[0, 1])
-            return qml.expval(qml.PauliZ(0))
-
-        assert np.allclose(jax.grad(circuit)(phi), np.sin(phi))
-
-
-PAULI_ROT_PARAMETRIC_MATRIX_TEST_DATA = [
-    (
-        "XY",
-        lambda theta: np.array(
-            [
-                [np.cos(theta / 2), 0, 0, -np.sin(theta / 2)],
-                [0, np.cos(theta / 2), np.sin(theta / 2), 0],
-                [0, -np.sin(theta / 2), np.cos(theta / 2), 0],
-                [np.sin(theta / 2), 0, 0, np.cos(theta / 2)],
-            ],
-            dtype=complex,
-        ),
-    ),
-    (
-        "ZZ",
-        lambda theta: np.diag(
-            [
-                np.exp(-1j * theta / 2),
-                np.exp(1j * theta / 2),
-                np.exp(1j * theta / 2),
-                np.exp(-1j * theta / 2),
-            ],
-        ),
-    ),
-    (
-        "XI",
-        lambda theta: np.array(
-            [
-                [np.cos(theta / 2), 0, -1j * np.sin(theta / 2), 0],
-                [0, np.cos(theta / 2), 0, -1j * np.sin(theta / 2)],
-                [-1j * np.sin(theta / 2), 0, np.cos(theta / 2), 0],
-                [0, -1j * np.sin(theta / 2), 0, np.cos(theta / 2)],
-            ],
-        ),
-    ),
-    ("X", qml.RX._matrix),
-    ("Y", qml.RY._matrix),
-    ("Z", qml.RZ._matrix),
-]
-
-PAULI_ROT_MATRIX_TEST_DATA = [
-    (
-        np.pi,
-        "XIZ",
-        np.array(
-            [
-                [0, 0, 0, 0, -1j, 0, 0, 0],
-                [0, 0, 0, 0, 0, 1j, 0, 0],
-                [0, 0, 0, 0, 0, 0, -1j, 0],
-                [0, 0, 0, 0, 0, 0, 0, 1j],
-                [-1j, 0, 0, 0, 0, 0, 0, 0],
-                [0, 1j, 0, 0, 0, 0, 0, 0],
-                [0, 0, -1j, 0, 0, 0, 0, 0],
-                [0, 0, 0, 1j, 0, 0, 0, 0],
-            ]
-        ),
-    ),
-    (
-        np.pi / 3,
-        "XYZ",
-        np.array(
-            [
-                [np.sqrt(3) / 2, 0, 0, 0, 0, 0, -(1 / 2), 0],
-                [0, np.sqrt(3) / 2, 0, 0, 0, 0, 0, 1 / 2],
-                [0, 0, np.sqrt(3) / 2, 0, 1 / 2, 0, 0, 0],
-                [0, 0, 0, np.sqrt(3) / 2, 0, -(1 / 2), 0, 0],
-                [0, 0, -(1 / 2), 0, np.sqrt(3) / 2, 0, 0, 0],
-                [0, 0, 0, 1 / 2, 0, np.sqrt(3) / 2, 0, 0],
-                [1 / 2, 0, 0, 0, 0, 0, np.sqrt(3) / 2, 0],
-                [0, -(1 / 2), 0, 0, 0, 0, 0, np.sqrt(3) / 2],
-            ]
-        ),
-    ),
-]
-
-
-class TestDoubleExcitation:
-    @pytest.mark.parametrize("phi", [-0.1, 0.2, np.pi / 4])
-    def test_double_excitation_matrix(self, phi):
-        """Tests that the DoubleExcitation operation calculates the correct matrix"""
-        op = qml.DoubleExcitation(phi, wires=[0, 1, 2, 3])
-        res = op.matrix
-        exp = DoubleExcitation(phi)
-        assert np.allclose(res, exp)
-
-    @pytest.mark.parametrize("phi", [-0.1, 0.2, np.pi / 4])
-    def test_double_excitation_decomp(self, phi):
-        """Tests that the DoubleExcitation operation calculates the correct decomposition"""
-        op = qml.DoubleExcitation(phi, wires=[0, 1, 2, 3])
-        decomp = op.decomposition(phi, wires=[0, 1, 2, 3])
-
-        mats = [m.matrix for m in decomp]
-        decomposed_matrix = mats[0] @ mats[1]
-        exp = DoubleExcitation(phi)
-
-        assert np.allclose(decomposed_matrix, exp)
-
-    @pytest.mark.parametrize("phi", [-0.1, 0.2, np.pi / 4])
-    def test_double_excitation_generator(self, phi):
-        """Tests that the DoubleExcitation operation calculates the correct generator"""
-        op = qml.DoubleExcitation(phi, wires=[0, 1, 2, 3])
-        g, a = op.generator
-
-        res = expm(1j * a * g * phi)
-        exp = DoubleExcitation(phi)
-
-        assert np.allclose(res, exp)
-
-    @pytest.mark.parametrize("phi", [-0.1, 0.2, 0.5])
-    def test_double_excitation_decomp(self, phi):
-        """Tests that the DoubleExcitation operation calculates the correct decomposition.
-
-        The decomposition has already been expressed in terms of single-qubit rotations
-        and CNOTs. For each term in the decomposition we need to construct the appropriate
-        four-qubit tensor product matrix and then multiply them together.
-        """
-        decomp = qml.DoubleExcitation.decomposition(phi, wires=[0, 1, 2, 3])
-
-        from functools import reduce
-
-        # To compute the matrix for CX on an arbitrary number of qubits, use the fact that
-        # CU  = |0><0| \otimes I + |1><1| \otimes U
-        def cnot_four_qubits(wires):
-            proj_0_term = [StateZeroProjector if idx == wires[0] else np.eye(2) for idx in range(4)]
-
-            proj_1_term = [np.eye(2) for idx in range(4)]
-            proj_1_term[wires[0]] = StateOneProjector
-            proj_1_term[wires[1]] = X
-
-            proj_0_kron = reduce(np.kron, proj_0_term)
-            proj_1_kron = reduce(np.kron, proj_1_term)
-
-            return proj_0_kron + proj_1_kron
-
-        # Inserts a single-qubit matrix into a four-qubit matrix at the right place
-        def single_mat_four_qubits(mat, wire):
-            individual_mats = [mat if idx == wire else np.eye(2) for idx in range(4)]
-            return reduce(np.kron, individual_mats)
-
-        mats = []
-        for i in reversed(decomp):
-            # Single-qubit gate
-            if len(i.wires.tolist()) == 1:
-                mat = single_mat_four_qubits(i.matrix, i.wires.tolist()[0])
-                mats.append(mat)
-            # Two-qubit gate
-            else:
-                mat = cnot_four_qubits(i.wires.tolist())
-                mats.append(mat)
-
-        decomposed_matrix = np.linalg.multi_dot(mats)
-        exp = DoubleExcitation(phi)
-
-        assert np.allclose(decomposed_matrix, exp)
-
-    @pytest.mark.parametrize("phi", [-0.1, 0.2, np.pi / 4])
-    def test_double_excitation_plus_matrix(self, phi):
-        """Tests that the DoubleExcitationPlus operation calculates the correct matrix"""
-        op = qml.DoubleExcitationPlus(phi, wires=[0, 1, 2, 3])
-        res = op.matrix
-        exp = DoubleExcitationPlus(phi)
-        assert np.allclose(res, exp)
-
-    @pytest.mark.parametrize("phi", [-0.1, 0.2, np.pi / 4])
-    def test_double_excitation_plus_generator(self, phi):
-        """Tests that the DoubleExcitationPlus operation calculates the correct generator"""
-        op = qml.DoubleExcitationPlus(phi, wires=[0, 1, 2, 3])
-        g, a = op.generator
-
-        res = expm(1j * a * g * phi)
-        exp = DoubleExcitationPlus(phi)
-
-        assert np.allclose(res, exp)
-
-    @pytest.mark.parametrize("phi", [-0.1, 0.2, np.pi / 4])
-    def test_double_excitation_minus_matrix(self, phi):
-        """Tests that the DoubleExcitationMinus operation calculates the correct matrix"""
-        op = qml.DoubleExcitationMinus(phi, wires=[0, 1, 2, 3])
-        res = op.matrix
-        exp = DoubleExcitationMinus(phi)
-        assert np.allclose(res, exp)
-
-    @pytest.mark.parametrize("phi", [-0.1, 0.2, np.pi / 4])
-    def test_double_excitation_minus_generator(self, phi):
-        """Tests that the DoubleExcitationMinus operation calculates the correct generator"""
-        op = qml.DoubleExcitationMinus(phi, wires=[0, 1, 2, 3])
-        g, a = op.generator
-
-        res = expm(1j * a * g * phi)
-        exp = DoubleExcitationMinus(phi)
-
-        assert np.allclose(res, exp)
-
-    @pytest.mark.parametrize(
-        "excitation", [qml.DoubleExcitation, qml.DoubleExcitationPlus, qml.DoubleExcitationMinus]
-    )
-    def test_autograd(self, excitation):
-        """Tests that operations are computed correctly using the
-        autograd interface"""
-
-        pytest.importorskip("autograd")
-
-        dev = qml.device("default.qubit.autograd", wires=4)
-        state = np.array(
-            [0, 0, 0, -1 / np.sqrt(2), 0, 0, 0, 0, 0, 0, 0, 0, 1 / np.sqrt(2), 0, 0, 0]
-        )
-
-        @qml.qnode(dev)
-        def circuit(phi):
-            qml.PauliX(wires=0)
-            qml.PauliX(wires=1)
-            excitation(phi, wires=[0, 1, 2, 3])
-
-            return qml.state()
-
-        assert np.allclose(state, circuit(np.pi / 2))
-
-    @pytest.mark.parametrize(
-        "excitation", [qml.DoubleExcitation, qml.DoubleExcitationPlus, qml.DoubleExcitationMinus]
-    )
-    def test_tf(self, excitation):
-        """Tests that operations are computed correctly using the
-        tensorflow interface"""
-
-        pytest.importorskip("tensorflow")
-
-        dev = qml.device("default.qubit.tf", wires=4)
-        state = np.array(
-            [0, 0, 0, -1 / np.sqrt(2), 0, 0, 0, 0, 0, 0, 0, 0, 1 / np.sqrt(2), 0, 0, 0]
-        )
-
-        @qml.qnode(dev)
-        def circuit(phi):
-            qml.PauliX(wires=0)
-            qml.PauliX(wires=1)
-            excitation(phi, wires=[0, 1, 2, 3])
-
-            return qml.state()
-
-        assert np.allclose(state, circuit(np.pi / 2))
-
-    @pytest.mark.parametrize(
-        "excitation", [qml.DoubleExcitation, qml.DoubleExcitationPlus, qml.DoubleExcitationMinus]
-    )
-    def test_jax(self, excitation):
-        """Tests that operations are computed correctly using the
-        jax interface"""
-
-        pytest.importorskip("jax")
-
-        dev = qml.device("default.qubit.jax", wires=4)
-        state = np.array(
-            [0, 0, 0, -1 / np.sqrt(2), 0, 0, 0, 0, 0, 0, 0, 0, 1 / np.sqrt(2), 0, 0, 0]
-        )
-
-        @qml.qnode(dev)
-        def circuit(phi):
-            qml.PauliX(wires=0)
-            qml.PauliX(wires=1)
-            excitation(phi, wires=[0, 1, 2, 3])
-
-            return qml.state()
-
-        assert np.allclose(state, circuit(np.pi / 2))
-
-    @pytest.mark.parametrize(
-        ("excitation", "phi"),
-        [
-            (qml.DoubleExcitation, -0.1),
-            (qml.DoubleExcitationPlus, 0.2),
-            (qml.DoubleExcitationMinus, np.pi / 4),
-        ],
-    )
-    def test_autograd_grad(self, excitation, phi):
-        """Tests that gradients are computed correctly using the
-        autograd interface"""
-
-        pytest.importorskip("autograd")
-
-        dev = qml.device("default.qubit.autograd", wires=4)
-
-        @qml.qnode(dev)
-        def circuit(phi):
-            qml.PauliX(wires=0)
-            qml.PauliX(wires=1)
-            excitation(phi, wires=[0, 1, 2, 3])
-
-            return qml.expval(qml.PauliZ(0))
-
-        assert np.allclose(qml.grad(circuit)(phi), np.sin(phi))
-
-    @pytest.mark.parametrize("diff_method", ["parameter-shift", "backprop"])
-    @pytest.mark.parametrize(
-        ("excitation", "phi"),
-        [
-            (qml.DoubleExcitation, -0.1),
-            (qml.DoubleExcitationPlus, 0.2),
-            (qml.DoubleExcitationMinus, np.pi / 4),
-        ],
-    )
-    def test_tf_grad(self, excitation, phi, diff_method):
-        """Tests that gradients are computed correctly using the
-        tensorflow interface"""
-
-        tf = pytest.importorskip("tensorflow")
-        dev = qml.device("default.qubit.tf", wires=4)
-
-        @qml.qnode(dev, interface="tf", diff_method=diff_method)
-        def circuit(phi):
-            qml.PauliX(wires=0)
-            qml.PauliX(wires=1)
-            excitation(phi, wires=[0, 1, 2, 3])
-            return qml.expval(qml.PauliZ(0))
-
-        phi_t = tf.Variable(phi, dtype=tf.float64)
-        with tf.GradientTape() as tape:
-            res = circuit(phi_t)
-
-        grad = tape.gradient(res, phi_t)
-        assert np.allclose(grad, np.sin(phi))
-
-    @pytest.mark.parametrize("diff_method", ["parameter-shift", "backprop"])
-    @pytest.mark.parametrize(
-        ("excitation", "phi"),
-        [
-            (qml.DoubleExcitation, -0.1),
-            (qml.DoubleExcitationPlus, 0.2),
-            (qml.DoubleExcitationMinus, np.pi / 4),
-        ],
-    )
-    def test_jax_grad(self, excitation, phi, diff_method):
-        """Tests that gradients and operations are computed correctly using the
-        jax interface"""
-
-        if diff_method == "parameter-shift":
-            pytest.skip("JAX support for the parameter-shift method is still TBD")
-
-        jax = pytest.importorskip("jax")
-
-        dev = qml.device("default.qubit.jax", wires=4)
-
-        @qml.qnode(dev, interface="jax", diff_method=diff_method)
-        def circuit(phi):
-            qml.PauliX(wires=0)
-            qml.PauliX(wires=1)
-            excitation(phi, wires=[0, 1, 2, 3])
-            return qml.expval(qml.PauliZ(0))
-
-        assert np.allclose(jax.grad(circuit)(phi), np.sin(phi))
-
-
-class TestPauliRot:
-    """Test the PauliRot operation."""
-
-    @pytest.mark.parametrize("theta", np.linspace(0, 2 * np.pi, 7))
-    @pytest.mark.parametrize(
-        "pauli_word,expected_matrix",
-        PAULI_ROT_PARAMETRIC_MATRIX_TEST_DATA,
-    )
-    def test_PauliRot_matrix_parametric(self, theta, pauli_word, expected_matrix, tol):
-        """Test parametrically that the PauliRot matrix is correct."""
-
-        res = qml.PauliRot._matrix(theta, pauli_word)
-        expected = expected_matrix(theta)
-
-        assert np.allclose(res, expected, atol=tol, rtol=0)
-
-    @pytest.mark.parametrize(
-        "theta,pauli_word,expected_matrix",
-        PAULI_ROT_MATRIX_TEST_DATA,
-    )
-    def test_PauliRot_matrix(self, theta, pauli_word, expected_matrix, tol):
-        """Test non-parametrically that the PauliRot matrix is correct."""
-
-        res = qml.PauliRot._matrix(theta, pauli_word)
-        expected = expected_matrix
-
-        assert np.allclose(res, expected, atol=tol, rtol=0)
-
-    @pytest.mark.parametrize(
-        "theta,pauli_word,compressed_pauli_word,wires,compressed_wires",
-        [
-            (np.pi, "XIZ", "XZ", [0, 1, 2], [0, 2]),
-            (np.pi / 3, "XIYIZI", "XYZ", [0, 1, 2, 3, 4, 5], [0, 2, 4]),
-            (np.pi / 7, "IXI", "X", [0, 1, 2], [1]),
-            (np.pi / 9, "IIIIIZI", "Z", [0, 1, 2, 3, 4, 5, 6], [5]),
-            (np.pi / 11, "XYZIII", "XYZ", [0, 1, 2, 3, 4, 5], [0, 1, 2]),
-            (np.pi / 11, "IIIXYZ", "XYZ", [0, 1, 2, 3, 4, 5], [3, 4, 5]),
-        ],
-    )
-    def test_PauliRot_matrix_identity(
-        self, theta, pauli_word, compressed_pauli_word, wires, compressed_wires, tol
-    ):
-        """Test PauliRot matrix correctly accounts for identities."""
-
-        res = qml.PauliRot._matrix(theta, pauli_word)
-        expected = qml.utils.expand(
-            qml.PauliRot._matrix(theta, compressed_pauli_word), compressed_wires, wires
-        )
-
-        assert np.allclose(res, expected, atol=tol, rtol=0)
-
-    def test_PauliRot_wire_as_int(self):
-        """Test that passing a single wire as an integer works."""
-
-        theta = 0.4
-        op = qml.PauliRot(theta, "Z", wires=0)
-        decomp_ops = op.decomposition(theta, "Z", wires=0)
-
-        assert np.allclose(op.eigvals, np.array([np.exp(-1j * theta / 2), np.exp(1j * theta / 2)]))
-        assert np.allclose(op.matrix, np.diag([np.exp(-1j * theta / 2), np.exp(1j * theta / 2)]))
-
-        assert len(decomp_ops) == 1
-
-        assert decomp_ops[0].name == "MultiRZ"
-
-        assert decomp_ops[0].wires == Wires([0])
-        assert decomp_ops[0].data[0] == theta
-
-    def test_PauliRot_all_Identity(self):
-        """Test handling of the all-identity Pauli."""
-
-        theta = 0.4
-        op = qml.PauliRot(theta, "II", wires=[0, 1])
-        decomp_ops = op.decomposition(theta, "II", wires=[0, 1])
-
-        assert np.allclose(op.eigvals, np.exp(-1j * theta / 2) * np.ones(4))
-        assert np.allclose(op.matrix / op.matrix[0, 0], np.eye(4))
-
-        assert len(decomp_ops) == 0
-
-    def test_PauliRot_decomposition_Identity(self):
-        """Test that decomposing the all-identity Pauli has no effect."""
-
-        theta = 0.4
-        op = qml.PauliRot(theta, "II", wires=[0, 1])
-        decomp_ops = op.decomposition(theta, "II", wires=[0, 1])
-
-        assert len(decomp_ops) == 0
-
-    def test_PauliRot_decomposition_ZZ(self):
-        """Test that the decomposition for a ZZ rotation is correct."""
-
-        theta = 0.4
-        op = qml.PauliRot(theta, "ZZ", wires=[0, 1])
-        decomp_ops = op.decomposition(theta, "ZZ", wires=[0, 1])
-
-        assert len(decomp_ops) == 1
-
-        assert decomp_ops[0].name == "MultiRZ"
-
-        assert decomp_ops[0].wires == Wires([0, 1])
-        assert decomp_ops[0].data[0] == theta
-
-    def test_PauliRot_decomposition_XY(self):
-        """Test that the decomposition for a XY rotation is correct."""
-
-        theta = 0.4
-        op = qml.PauliRot(theta, "XY", wires=[0, 1])
-        decomp_ops = op.decomposition(theta, "XY", wires=[0, 1])
-
-        assert len(decomp_ops) == 5
-
-        assert decomp_ops[0].name == "Hadamard"
-        assert decomp_ops[0].wires == Wires([0])
-
-        assert decomp_ops[1].name == "RX"
-
-        assert decomp_ops[1].wires == Wires([1])
-        assert decomp_ops[1].data[0] == np.pi / 2
-
-        assert decomp_ops[2].name == "MultiRZ"
-        assert decomp_ops[2].wires == Wires([0, 1])
-        assert decomp_ops[2].data[0] == theta
-
-        assert decomp_ops[3].name == "Hadamard"
-        assert decomp_ops[3].wires == Wires([0])
-
-        assert decomp_ops[4].name == "RX"
-
-        assert decomp_ops[4].wires == Wires([1])
-        assert decomp_ops[4].data[0] == -np.pi / 2
-
-    def test_PauliRot_decomposition_XIYZ(self):
-        """Test that the decomposition for a XIYZ rotation is correct."""
-
-        theta = 0.4
-        op = qml.PauliRot(theta, "XIYZ", wires=[0, 1, 2, 3])
-        decomp_ops = op.decomposition(theta, "XIYZ", wires=[0, 1, 2, 3])
-
-        assert len(decomp_ops) == 5
-
-        assert decomp_ops[0].name == "Hadamard"
-        assert decomp_ops[0].wires == Wires([0])
-
-        assert decomp_ops[1].name == "RX"
-
-        assert decomp_ops[1].wires == Wires([2])
-        assert decomp_ops[1].data[0] == np.pi / 2
-
-        assert decomp_ops[2].name == "MultiRZ"
-        assert decomp_ops[2].wires == Wires([0, 2, 3])
-        assert decomp_ops[2].data[0] == theta
-
-        assert decomp_ops[3].name == "Hadamard"
-        assert decomp_ops[3].wires == Wires([0])
-
-        assert decomp_ops[4].name == "RX"
-
-        assert decomp_ops[4].wires == Wires([2])
-        assert decomp_ops[4].data[0] == -np.pi / 2
-
-    @pytest.mark.parametrize("angle", np.linspace(0, 2 * np.pi, 7))
-    @pytest.mark.parametrize("pauli_word", ["XX", "YY", "ZZ"])
-    def test_differentiability(self, angle, pauli_word, tol):
-        """Test that differentiation of PauliRot works."""
-
-        dev = qml.device("default.qubit", wires=2)
-
-        @qml.qnode(dev)
-        def circuit(theta):
-            qml.PauliRot(theta, pauli_word, wires=[0, 1])
-
-            return qml.expval(qml.PauliZ(0))
-
-        res = circuit(angle)
-        gradient = np.squeeze(qml.grad(circuit)(angle))
-
-        assert gradient == pytest.approx(
-            0.5 * (circuit(angle + np.pi / 2) - circuit(angle - np.pi / 2)), abs=tol
-        )
-
-    @pytest.mark.parametrize("angle", np.linspace(0, 2 * np.pi, 7))
-    def test_decomposition_integration(self, angle, tol):
-        """Test that the decompositon of PauliRot yields the same results."""
-
-        dev = qml.device("default.qubit", wires=2)
-
-        @qml.qnode(dev)
-        def circuit(theta):
-            qml.PauliRot(theta, "XX", wires=[0, 1])
-
-            return qml.expval(qml.PauliZ(0))
-
-        @qml.qnode(dev)
-        def decomp_circuit(theta):
-            qml.PauliRot.decomposition(theta, "XX", wires=[0, 1])
-
-            return qml.expval(qml.PauliZ(0))
-
-        assert circuit(angle) == pytest.approx(decomp_circuit(angle), abs=tol)
-        assert np.squeeze(qml.grad(circuit)(angle)) == pytest.approx(
-            np.squeeze(qml.grad(decomp_circuit)(angle)), abs=tol
-        )
-
-    def test_matrix_incorrect_pauli_word_error(self):
-        """Test that _matrix throws an error if a wrong Pauli word is supplied."""
-
-        with pytest.raises(
-            ValueError,
-            match='The given Pauli word ".*" contains characters that are not allowed.'
-            " Allowed characters are I, X, Y and Z",
-        ):
-            qml.PauliRot._matrix(0.3, "IXYZV")
-
-    def test_init_incorrect_pauli_word_error(self):
-        """Test that __init__ throws an error if a wrong Pauli word is supplied."""
-
-        with pytest.raises(
-            ValueError,
-            match='The given Pauli word ".*" contains characters that are not allowed.'
-            " Allowed characters are I, X, Y and Z",
-        ):
-            qml.PauliRot(0.3, "IXYZV", wires=[0, 1, 2, 3, 4])
-
-    @pytest.mark.parametrize(
-        "pauli_word,wires",
-        [
-            ("XYZ", [0, 1]),
-            ("XYZ", [0, 1, 2, 3]),
-        ],
-    )
-    def test_init_incorrect_pauli_word_length_error(self, pauli_word, wires):
-        """Test that __init__ throws an error if a Pauli word of wrong length is supplied."""
-
-        with pytest.raises(
-            ValueError,
-            match="The given Pauli word has length .*, length .* was expected for wires .*",
-        ):
-            qml.PauliRot(0.3, pauli_word, wires=wires)
-
-    @pytest.mark.parametrize(
-        "pauli_word",
-        [
-            ("XIZ"),
-            ("IIII"),
-            ("XIYIZI"),
-            ("IXI"),
-            ("IIIIIZI"),
-            ("XYZIII"),
-            ("IIIXYZ"),
-        ],
-    )
-    def test_multirz_generator(self, pauli_word):
-        """Test that the generator of the MultiRZ gate is correct."""
-        op = qml.PauliRot(0.3, pauli_word, wires=range(len(pauli_word)))
-        gen = op.generator
-
-        if pauli_word[0] == "I":
-            # this is the identity
-            expected_gen = qml.Identity(wires=0)
-        else:
-            expected_gen = getattr(qml, "Pauli{}".format(pauli_word[0]))(wires=0)
-
-        for i, pauli in enumerate(pauli_word[1:]):
-            i += 1
-            if pauli == "I":
-                expected_gen = expected_gen @ qml.Identity(wires=i)
-            else:
-                expected_gen = expected_gen @ getattr(qml, "Pauli{}".format(pauli))(wires=i)
-
-        expected_gen_mat = expected_gen.matrix
-
-        assert np.allclose(gen[0], expected_gen_mat)
-        assert gen[1] == -0.5
-
-
-class TestMultiRZ:
-    """Test the MultiRZ operation."""
-
-    @pytest.mark.parametrize("theta", np.linspace(0, 2 * np.pi, 7))
-    @pytest.mark.parametrize(
-        "wires,expected_matrix",
-        [
-            ([0], qml.RZ._matrix),
-            (
-                [0, 1],
-                lambda theta: np.diag(
-                    np.exp(1j * np.array([-1, 1, 1, -1]) * theta / 2),
-                ),
-            ),
-            (
-                [0, 1, 2],
-                lambda theta: np.diag(
-                    np.exp(1j * np.array([-1, 1, 1, -1, 1, -1, -1, 1]) * theta / 2),
-                ),
-            ),
-        ],
-    )
-    def test_MultiRZ_matrix_parametric(self, theta, wires, expected_matrix, tol):
-        """Test parametrically that the MultiRZ matrix is correct."""
-
-        res = qml.MultiRZ._matrix(theta, len(wires))
-        expected = expected_matrix(theta)
-
-        assert np.allclose(res, expected, atol=tol, rtol=0)
-
-    def test_MultiRZ_decomposition_ZZ(self):
-        """Test that the decomposition for a ZZ rotation is correct."""
-
-        theta = 0.4
-        op = qml.MultiRZ(theta, wires=[0, 1])
-        decomp_ops = op.decomposition(theta, wires=[0, 1])
-
-        assert decomp_ops[0].name == "CNOT"
-        assert decomp_ops[0].wires == Wires([1, 0])
-
-        assert decomp_ops[1].name == "RZ"
-
-        assert decomp_ops[1].wires == Wires([0])
-        assert decomp_ops[1].data[0] == theta
-
-        assert decomp_ops[2].name == "CNOT"
-        assert decomp_ops[2].wires == Wires([1, 0])
-
-    def test_MultiRZ_decomposition_ZZZ(self):
-        """Test that the decomposition for a ZZZ rotation is correct."""
-
-        theta = 0.4
-        op = qml.MultiRZ(theta, wires=[0, 2, 3])
-        decomp_ops = op.decomposition(theta, wires=[0, 2, 3])
-
-        assert decomp_ops[0].name == "CNOT"
-        assert decomp_ops[0].wires == Wires([3, 2])
-
-        assert decomp_ops[1].name == "CNOT"
-        assert decomp_ops[1].wires == Wires([2, 0])
-
-        assert decomp_ops[2].name == "RZ"
-
-        assert decomp_ops[2].wires == Wires([0])
-        assert decomp_ops[2].data[0] == theta
-
-        assert decomp_ops[3].name == "CNOT"
-        assert decomp_ops[3].wires == Wires([2, 0])
-
-        assert decomp_ops[4].name == "CNOT"
-        assert decomp_ops[4].wires == Wires([3, 2])
-
-    @pytest.mark.parametrize("angle", np.linspace(0, 2 * np.pi, 7))
-    def test_differentiability(self, angle, tol):
-        """Test that differentiation of MultiRZ works."""
-
-        dev = qml.device("default.qubit", wires=2)
-
-        @qml.qnode(dev)
-        def circuit(theta):
-            qml.Hadamard(0)
-            qml.MultiRZ(theta, wires=[0, 1])
-
-            return qml.expval(qml.PauliX(0))
-
-        res = circuit(angle)
-        gradient = np.squeeze(qml.grad(circuit)(angle))
-
-        assert gradient == pytest.approx(
-            0.5 * (circuit(angle + np.pi / 2) - circuit(angle - np.pi / 2)), abs=tol
-        )
-
-    @pytest.mark.parametrize("angle", np.linspace(0, 2 * np.pi, 7))
-    def test_decomposition_integration(self, angle, tol):
-        """Test that the decompositon of MultiRZ yields the same results."""
-
-        dev = qml.device("default.qubit", wires=2)
-
-        @qml.qnode(dev)
-        def circuit(theta):
-            qml.Hadamard(0)
-            qml.MultiRZ(theta, wires=[0, 1])
-
-            return qml.expval(qml.PauliX(0))
-
-        @qml.qnode(dev)
-        def decomp_circuit(theta):
-            qml.Hadamard(0)
-            qml.MultiRZ.decomposition(theta, wires=[0, 1])
-
-            return qml.expval(qml.PauliX(0))
-
-        assert circuit(angle) == pytest.approx(decomp_circuit(angle), abs=tol)
-        assert np.squeeze(qml.jacobian(circuit)(angle)) == pytest.approx(
-            np.squeeze(qml.jacobian(decomp_circuit)(angle)), abs=tol
-        )
-
-    @pytest.mark.parametrize("qubits", range(3, 6))
-    def test_multirz_generator(self, qubits, mocker):
-        """Test that the generator of the MultiRZ gate is correct."""
-        op = qml.MultiRZ(0.3, wires=range(qubits))
-        gen = op.generator
-
-        expected_gen = qml.PauliZ(wires=0)
-        for i in range(1, qubits):
-            expected_gen = expected_gen @ qml.PauliZ(wires=i)
-
-        expected_gen_mat = expected_gen.matrix
-
-        assert np.allclose(gen[0], expected_gen_mat)
-        assert gen[1] == -0.5
-
-        spy = mocker.spy(qml.utils, "pauli_eigs")
-
-        op.generator
-        spy.assert_not_called()
-
-
-class TestQubitUnitary:
-    """Tests for the QubitUnitary class."""
-
-    @pytest.mark.parametrize("U,num_wires", [(H, 1), (np.kron(H, H), 2)])
-    def test_qubit_unitary_autograd(self, U, num_wires):
-        """Test that the unitary operator produces the correct output and
-        catches incorrect input with autograd."""
-
-        out = qml.QubitUnitary(U, wires=range(num_wires)).matrix
-
-        # verify output type
-        assert isinstance(out, np.ndarray)
-
-        # verify equivalent to input state
-        assert qml.math.allclose(out, U)
-
-        # test non-square matrix
-        with pytest.raises(ValueError, match="must be of shape"):
-            qml.QubitUnitary(U[1:], wires=range(num_wires)).matrix
-
-        # test non-unitary matrix
-        U3 = U.copy()
-        U3[0, 0] += 0.5
-        with pytest.warns(UserWarning, match="may not be unitary"):
-            qml.QubitUnitary(U3, wires=range(num_wires)).matrix
-
-        # test an error is thrown when constructed with incorrect number of wires
-        with pytest.raises(ValueError, match="must be of shape"):
-            qml.QubitUnitary(U, wires=range(num_wires + 1)).matrix
-
-    @pytest.mark.parametrize("U,num_wires", [(H, 1), (np.kron(H, H), 2)])
-    def test_qubit_unitary_torch(self, U, num_wires):
-        """Test that the unitary operator produces the correct output and
-        catches incorrect input with torch."""
-        torch = pytest.importorskip("torch")
-
-        U = torch.tensor(U)
-        out = qml.QubitUnitary(U, wires=range(num_wires)).matrix
-
-        # verify output type
-        assert isinstance(out, torch.Tensor)
-
-        # verify equivalent to input state
-        assert qml.math.allclose(out, U)
-
-        # test non-square matrix
-        with pytest.raises(ValueError, match="must be of shape"):
-            qml.QubitUnitary(U[1:], wires=range(num_wires)).matrix
-
-        # test non-unitary matrix
-        U3 = U.detach().clone()
-        U3[0, 0] += 0.5
-        with pytest.warns(UserWarning, match="may not be unitary"):
-            qml.QubitUnitary(U3, wires=range(num_wires)).matrix
-
-        # test an error is thrown when constructed with incorrect number of wires
-        with pytest.raises(ValueError, match="must be of shape"):
-            qml.QubitUnitary(U, wires=range(num_wires + 1)).matrix
-
-    @pytest.mark.parametrize("U,num_wires", [(H, 1), (np.kron(H, H), 2)])
-    def test_qubit_unitary_tf(self, U, num_wires):
-        """Test that the unitary operator produces the correct output and
-        catches incorrect input with tensorflow."""
-        tf = pytest.importorskip("tensorflow")
-
-        U = tf.Variable(U)
-        out = qml.QubitUnitary(U, wires=range(num_wires)).matrix
-
-        # verify output type
-        assert isinstance(out, tf.Variable)
-
-        # verify equivalent to input state
-        assert qml.math.allclose(out, U)
-
-        # test non-square matrix
-        with pytest.raises(ValueError, match="must be of shape"):
-            qml.QubitUnitary(U[1:], wires=range(num_wires)).matrix
-
-        # test non-unitary matrix
-        U3 = tf.Variable(U + 0.5)
-        with pytest.warns(UserWarning, match="may not be unitary"):
-            qml.QubitUnitary(U3, wires=range(num_wires)).matrix
-
-        # test an error is thrown when constructed with incorrect number of wires
-        with pytest.raises(ValueError, match="must be of shape"):
-            qml.QubitUnitary(U, wires=range(num_wires + 1)).matrix
-
-    @pytest.mark.parametrize("U,num_wires", [(H, 1), (np.kron(H, H), 2)])
-    def test_qubit_unitary_jax(self, U, num_wires):
-        """Test that the unitary operator produces the correct output and
-        catches incorrect input with autograd."""
-        jax = pytest.importorskip("jax")
-        from jax import numpy as jnp
-
-        U = jnp.array(U)
-        out = qml.QubitUnitary(U, wires=range(num_wires)).matrix
-
-        # verify output type
-        assert isinstance(out, jnp.ndarray)
-
-        # verify equivalent to input state
-        assert qml.math.allclose(out, U)
-
-        # test non-square matrix
-        with pytest.raises(ValueError, match="must be of shape"):
-            qml.QubitUnitary(U[1:], wires=range(num_wires)).matrix
-
-        # test non-unitary matrix
-        U3 = U + 0.5
-        with pytest.warns(UserWarning, match="may not be unitary"):
-            qml.QubitUnitary(U3, wires=range(num_wires)).matrix
-
-        # test an error is thrown when constructed with incorrect number of wires
-        with pytest.raises(ValueError, match="must be of shape"):
-            qml.QubitUnitary(U, wires=range(num_wires + 1)).matrix
-
-    @pytest.mark.parametrize(
-        "U,expected_gate,expected_params",
-        [  # First set of gates are diagonal and converted to RZ
-            (I, qml.RZ, [0]),
-            (Z, qml.RZ, [np.pi]),
-            (S, qml.RZ, [np.pi / 2]),
-            (T, qml.RZ, [np.pi / 4]),
-            (qml.RZ(0.3, wires=0).matrix, qml.RZ, [0.3]),
-            (qml.RZ(-0.5, wires=0).matrix, qml.RZ, [-0.5]),
-            # Next set of gates are non-diagonal and decomposed as Rots
-            (
-                np.array([[0, -0.98310193 + 0.18305901j], [0.98310193 + 0.18305901j, 0]]),
-                qml.Rot,
-                [0, -np.pi, -5.914991017809059],
-            ),
-            (H, qml.Rot, [np.pi, np.pi / 2, 0]),
-            (X, qml.Rot, [0.0, -np.pi, -np.pi]),
-            (qml.Rot(0.2, 0.5, -0.3, wires=0).matrix, qml.Rot, [0.2, 0.5, -0.3]),
-            (np.exp(1j * 0.02) * qml.Rot(-1, 2, -3, wires=0).matrix, qml.Rot, [-1, 2, -3]),
-        ],
-    )
-    def test_qubit_unitary_decomposition(self, U, expected_gate, expected_params):
-        """Tests that single-qubit QubitUnitary decompositions are performed."""
-        decomp = qml.QubitUnitary.decomposition(U, wires=0)
-
-        assert len(decomp) == 1
-        assert isinstance(decomp[0], expected_gate)
-        assert np.allclose(decomp[0].parameters, expected_params)
-
-    def test_qubit_unitary_decomposition_multiqubit_invalid(self):
-        """Test that QubitUnitary is not decomposed for more than two qubits."""
-        U = qml.Toffoli(wires=[0, 1, 2]).matrix
-
-        with pytest.raises(NotImplementedError, match="only supported for single- and two-qubit"):
-            qml.QubitUnitary.decomposition(U, wires=[0, 1])
-
-
-class TestDiagonalQubitUnitary:
-    """Test the DiagonalQubitUnitary operation."""
-
-    def test_decomposition(self):
-        """Test that DiagonalQubitUnitary falls back to QubitUnitary."""
-        D = np.array([1j, 1, 1, -1, -1j, 1j, 1, -1])
-
-        decomp = qml.DiagonalQubitUnitary.decomposition(D, [0, 1, 2])
-
-        assert decomp[0].name == "QubitUnitary"
-        assert decomp[0].wires == Wires([0, 1, 2])
-        assert np.allclose(decomp[0].data[0], np.diag(D))
-
-
-def test_identity_eigvals(tol):
-    """Test identity eigenvalues are correct"""
-    res = qml.Identity._eigvals()
-    expected = np.array([1, 1])
-    assert np.allclose(res, expected, atol=tol, rtol=0)
-
-
-class TestControlledQubitUnitary:
-    """Tests for the ControlledQubitUnitary operation"""
-
-    X = np.array([[0, 1], [1, 0]])
-
-    def test_matrix(self):
-        """Test if ControlledQubitUnitary returns the correct matrix for a control-control-X
-        (Toffoli) gate"""
-        mat = qml.ControlledQubitUnitary(X, control_wires=[0, 1], wires=2).matrix
-        mat2 = qml.Toffoli(wires=[0, 1, 2]).matrix
-        assert np.allclose(mat, mat2)
-
-    def test_no_control(self):
-        """Test if ControlledQubitUnitary raises an error if control wires are not specified"""
-        with pytest.raises(ValueError, match="Must specify control wires"):
-            qml.ControlledQubitUnitary(X, wires=2)
-
-    def test_shared_control(self):
-        """Test if ControlledQubitUnitary raises an error if control wires are shared with wires"""
-        with pytest.raises(ValueError, match="The control wires must be different from the wires"):
-            qml.ControlledQubitUnitary(X, control_wires=[0, 2], wires=2)
-
-    def test_wrong_shape(self):
-        """Test if ControlledQubitUnitary raises a ValueError if a unitary of shape inconsistent
-        with wires is provided"""
-        with pytest.raises(ValueError, match=r"Input unitary must be of shape \(2, 2\)"):
-            qml.ControlledQubitUnitary(np.eye(4), control_wires=[0, 1], wires=2)
-
-    @pytest.mark.parametrize("target_wire", range(3))
-    def test_toffoli(self, target_wire):
-        """Test if ControlledQubitUnitary acts like a Toffoli gate when the input unitary is a
-        single-qubit X. This test allows the target wire to be any of the three wires."""
-        control_wires = list(range(3))
-        del control_wires[target_wire]
-
-        # pick some random unitaries (with a fixed seed) to make the circuit less trivial
-        U1 = unitary_group.rvs(8, random_state=1)
-        U2 = unitary_group.rvs(8, random_state=2)
-
-        dev = qml.device("default.qubit", wires=3)
-
-        @qml.qnode(dev)
-        def f1():
-            qml.QubitUnitary(U1, wires=range(3))
-            qml.ControlledQubitUnitary(X, control_wires=control_wires, wires=target_wire)
-            qml.QubitUnitary(U2, wires=range(3))
-            return qml.state()
-
-        @qml.qnode(dev)
-        def f2():
-            qml.QubitUnitary(U1, wires=range(3))
-            qml.Toffoli(wires=control_wires + [target_wire])
-            qml.QubitUnitary(U2, wires=range(3))
-            return qml.state()
-
-        state_1 = f1()
-        state_2 = f2()
-
-        assert np.allclose(state_1, state_2)
-
-    def test_arbitrary_multiqubit(self):
-        """Test if ControlledQubitUnitary applies correctly for a 2-qubit unitary with 2-qubit
-        control, where the control and target wires are not ordered."""
-        control_wires = [1, 3]
-        target_wires = [2, 0]
-
-        # pick some random unitaries (with a fixed seed) to make the circuit less trivial
-        U1 = unitary_group.rvs(16, random_state=1)
-        U2 = unitary_group.rvs(16, random_state=2)
-
-        # the two-qubit unitary
-        U = unitary_group.rvs(4, random_state=3)
-
-        # the 4-qubit representation of the unitary if the control wires were [0, 1] and the target
-        # wires were [2, 3]
-        U_matrix = np.eye(16, dtype=np.complex128)
-        U_matrix[12:16, 12:16] = U
-
-        # We now need to swap wires so that the control wires are [1, 3] and the target wires are
-        # [2, 0]
-        swap = qml.SWAP.matrix
-
-        # initial wire permutation: 0123
-        # target wire permutation: 1302
-        swap1 = np.kron(swap, np.eye(4))  # -> 1023
-        swap2 = np.kron(np.eye(4), swap)  # -> 1032
-        swap3 = np.kron(np.kron(np.eye(2), swap), np.eye(2))  # -> 1302
-        swap4 = np.kron(np.eye(4), swap)  # -> 1320
-
-        all_swap = swap4 @ swap3 @ swap2 @ swap1
-        U_matrix = all_swap.T @ U_matrix @ all_swap
-
-        dev = qml.device("default.qubit", wires=4)
-
-        @qml.qnode(dev)
-        def f1():
-            qml.QubitUnitary(U1, wires=range(4))
-            qml.ControlledQubitUnitary(U, control_wires=control_wires, wires=target_wires)
-            qml.QubitUnitary(U2, wires=range(4))
-            return qml.state()
-
-        @qml.qnode(dev)
-        def f2():
-            qml.QubitUnitary(U1, wires=range(4))
-            qml.QubitUnitary(U_matrix, wires=range(4))
-            qml.QubitUnitary(U2, wires=range(4))
-            return qml.state()
-
-        state_1 = f1()
-        state_2 = f2()
-
-        assert np.allclose(state_1, state_2)
-
-    @pytest.mark.parametrize(
-        "control_wires,wires,control_values,expected_error_message",
-        [
-            ([0, 1], 2, "ab", "String of control values can contain only '0' or '1'."),
-            ([0, 1], 2, "011", "Length of control bit string must equal number of control wires."),
-            ([0, 1], 2, [0, 1], "Alternative control values must be passed as a binary string."),
-        ],
-    )
-    def test_invalid_mixed_polarity_controls(
-        self, control_wires, wires, control_values, expected_error_message
-    ):
-        """Test if ControlledQubitUnitary properly handles invalid mixed-polarity
-        control values."""
-        target_wires = Wires(wires)
-
-        with pytest.raises(ValueError, match=expected_error_message):
-            qml.ControlledQubitUnitary(
-                X, control_wires=control_wires, wires=target_wires, control_values=control_values
-            )
-
-    @pytest.mark.parametrize(
-        "control_wires,wires,control_values",
-        [
-            ([0], 1, "0"),
-            ([0, 1], 2, "00"),
-            ([0, 1], 2, "10"),
-            ([0, 1], 2, "11"),
-            ([1, 0], 2, "01"),
-            ([0, 1], [2, 3], "11"),
-            ([0, 2], [3, 1], "10"),
-            ([1, 2, 0], [3, 4], "100"),
-            ([1, 0, 2], [4, 3], "110"),
-        ],
-    )
-    def test_mixed_polarity_controls(self, control_wires, wires, control_values):
-        """Test if ControlledQubitUnitary properly applies mixed-polarity
-        control values."""
-        target_wires = Wires(wires)
-
-        dev = qml.device("default.qubit", wires=len(control_wires + target_wires))
-
-        # Pick a random unitary
-        U = unitary_group.rvs(2 ** len(target_wires), random_state=1967)
-
-        # Pick random starting state for the control and target qubits
-        control_state_weights = np.random.normal(size=(2 ** (len(control_wires) + 1) - 2))
-        target_state_weights = np.random.normal(size=(2 ** (len(target_wires) + 1) - 2))
-
-        @qml.qnode(dev)
-        def circuit_mixed_polarity():
-            qml.templates.ArbitraryStatePreparation(control_state_weights, wires=control_wires)
-            qml.templates.ArbitraryStatePreparation(target_state_weights, wires=target_wires)
-
-            qml.ControlledQubitUnitary(
-                U, control_wires=control_wires, wires=target_wires, control_values=control_values
-            )
-            return qml.state()
-
-        # The result of applying the mixed-polarity gate should be the same as
-        # if we conjugated the specified control wires with Pauli X and applied the
-        # "regular" ControlledQubitUnitary in between.
-
-        x_locations = [x for x in range(len(control_values)) if control_values[x] == "0"]
-
-        @qml.qnode(dev)
-        def circuit_pauli_x():
-            qml.templates.ArbitraryStatePreparation(control_state_weights, wires=control_wires)
-            qml.templates.ArbitraryStatePreparation(target_state_weights, wires=target_wires)
-
-            for wire in x_locations:
-                qml.PauliX(wires=control_wires[wire])
-
-            qml.ControlledQubitUnitary(U, control_wires=control_wires, wires=wires)
-
-            for wire in x_locations:
-                qml.PauliX(wires=control_wires[wire])
-
-            return qml.state()
-
-        mixed_polarity_state = circuit_mixed_polarity()
-        pauli_x_state = circuit_pauli_x()
-
-        assert np.allclose(mixed_polarity_state, pauli_x_state)
-
-
-class TestMultiControlledX:
-    """Tests for the MultiControlledX"""
-
-    X = np.array([[0, 1], [1, 0]])
-
-    @pytest.mark.parametrize(
-        "control_wires,wires,control_values,expected_error_message",
-        [
-            ([0, 1], 2, "ab", "String of control values can contain only '0' or '1'."),
-            ([0, 1], 2, "011", "Length of control bit string must equal number of control wires."),
-            ([0, 1], 2, [0, 1], "Alternative control values must be passed as a binary string."),
-            (
-                [0, 1],
-                [2, 3],
-                "10",
-                "MultiControlledX accepts a single target wire.",
-            ),
-        ],
-    )
-    def test_invalid_mixed_polarity_controls(
-        self, control_wires, wires, control_values, expected_error_message
-    ):
-        """Test if MultiControlledX properly handles invalid mixed-polarity
-        control values."""
-        target_wires = Wires(wires)
-
-        with pytest.raises(ValueError, match=expected_error_message):
-            qml.MultiControlledX(
-                control_wires=control_wires, wires=target_wires, control_values=control_values
-            )
-
-    @pytest.mark.parametrize(
-        "control_wires,wires,control_values",
-        [
-            ([0], 1, "0"),
-            ([0, 1], 2, "00"),
-            ([0, 1], 2, "10"),
-            ([1, 0], 2, "10"),
-            ([0, 1], 2, "11"),
-            ([0, 2], 1, "10"),
-            ([1, 2, 0], 3, "100"),
-            ([1, 0, 2, 4], 3, "1001"),
-            ([0, 1, 2, 5, 3, 6], 4, "100001"),
-        ],
-    )
-    def test_mixed_polarity_controls(self, control_wires, wires, control_values):
-        """Test if MultiControlledX properly applies mixed-polarity
-        control values."""
-        target_wires = Wires(wires)
-
-        dev = qml.device("default.qubit", wires=len(control_wires + target_wires))
-
-        # Pick random starting state for the control and target qubits
-        control_state_weights = np.random.normal(size=(2 ** (len(control_wires) + 1) - 2))
-        target_state_weights = np.random.normal(size=(2 ** (len(target_wires) + 1) - 2))
-
-        @qml.qnode(dev)
-        def circuit_mpmct():
-            qml.templates.ArbitraryStatePreparation(control_state_weights, wires=control_wires)
-            qml.templates.ArbitraryStatePreparation(target_state_weights, wires=target_wires)
-
-            qml.MultiControlledX(
-                control_wires=control_wires, wires=target_wires, control_values=control_values
-            )
-            return qml.state()
-
-        # The result of applying the mixed-polarity gate should be the same as
-        # if we conjugated the specified control wires with Pauli X and applied the
-        # "regular" ControlledQubitUnitary in between.
-
-        x_locations = [x for x in range(len(control_values)) if control_values[x] == "0"]
-
-        @qml.qnode(dev)
-        def circuit_pauli_x():
-            qml.templates.ArbitraryStatePreparation(control_state_weights, wires=control_wires)
-            qml.templates.ArbitraryStatePreparation(target_state_weights, wires=target_wires)
-
-            for wire in x_locations:
-                qml.PauliX(wires=control_wires[wire])
-
-            qml.ControlledQubitUnitary(X, control_wires=control_wires, wires=target_wires)
-
-            for wire in x_locations:
-                qml.PauliX(wires=control_wires[wire])
-
-            return qml.state()
-
-        mpmct_state = circuit_mpmct()
-        pauli_x_state = circuit_pauli_x()
-
-        assert np.allclose(mpmct_state, pauli_x_state)
-
-    @pytest.mark.parametrize("n_ctrl_wires", range(3, 6))
-    def test_decomposition_with_many_workers(self, n_ctrl_wires):
-        """Test that the decomposed MultiControlledX gate performs the same unitary as the
-        matrix-based version by checking if U^dagger U applies the identity to each basis
-        state. This test focuses on the case where there are many work wires."""
-        control_wires = range(n_ctrl_wires)
-        target_wire = n_ctrl_wires
-        work_wires = range(n_ctrl_wires + 1, 2 * n_ctrl_wires + 1)
-
-        dev = qml.device("default.qubit", wires=2 * n_ctrl_wires + 1)
-
-        with qml.tape.QuantumTape() as tape:
-            qml.MultiControlledX._decomposition_with_many_workers(
-                control_wires, target_wire, work_wires
-            )
-        assert all(isinstance(op, qml.Toffoli) for op in tape.operations)
-
-        @qml.qnode(dev)
-        def f(bitstring):
-            qml.BasisState(bitstring, wires=range(n_ctrl_wires + 1))
-            qml.MultiControlledX(control_wires=control_wires, wires=target_wire).inv()
-            for op in tape.operations:
-                op.queue()
-            return qml.probs(wires=range(n_ctrl_wires + 1))
-
-        u = np.array([f(b) for b in itertools.product(range(2), repeat=n_ctrl_wires + 1)]).T
-        assert np.allclose(u, np.eye(2 ** (n_ctrl_wires + 1)))
-
-    @pytest.mark.parametrize("n_ctrl_wires", range(3, 6))
-    def test_decomposition_with_one_worker(self, n_ctrl_wires):
-        """Test that the decomposed MultiControlledX gate performs the same unitary as the
-        matrix-based version by checking if U^dagger U applies the identity to each basis
-        state. This test focuses on the case where there is one work wire."""
-        control_wires = Wires(range(n_ctrl_wires))
-        target_wire = n_ctrl_wires
-        work_wires = n_ctrl_wires + 1
-
-        dev = qml.device("default.qubit", wires=n_ctrl_wires + 2)
-
-        with qml.tape.QuantumTape() as tape:
-            qml.MultiControlledX._decomposition_with_one_worker(
-                control_wires, target_wire, work_wires
-            )
-        tape = tape.expand(depth=1)
-        assert all(
-            isinstance(op, qml.Toffoli) or isinstance(op, qml.CNOT) for op in tape.operations
-        )
-
-        @qml.qnode(dev)
-        def f(bitstring):
-            qml.BasisState(bitstring, wires=range(n_ctrl_wires + 1))
-            qml.MultiControlledX(control_wires=control_wires, wires=target_wire).inv()
-            for op in tape.operations:
-                op.queue()
-            return qml.probs(wires=range(n_ctrl_wires + 1))
-
-        u = np.array([f(b) for b in itertools.product(range(2), repeat=n_ctrl_wires + 1)]).T
-        assert np.allclose(u, np.eye(2 ** (n_ctrl_wires + 1)))
-
-    def test_not_enough_workers(self):
-        """Test that a ValueError is raised when more than 2 control wires are to be decomposed with
-        no work wires supplied"""
-        control_wires = range(3)
-        target_wire = 4
-        op = qml.MultiControlledX(control_wires=control_wires, wires=target_wire)
-
-        match = (
-            f"At least one work wire is required to decompose operation: {re.escape(op.__repr__())}"
-        )
-        with pytest.raises(ValueError, match=match):
-            op.decomposition()
-
-    def test_not_unique_wires(self):
-        """Test that a ValueError is raised when work_wires is not complementary to control_wires"""
-        control_wires = range(3)
-        target_wire = 4
-        work_wires = range(2)
-        with pytest.raises(
-            ValueError, match="The work wires must be different from the control and target wires"
-        ):
-            qml.MultiControlledX(
-                control_wires=control_wires, wires=target_wire, work_wires=work_wires
-            )
-
-    @pytest.mark.parametrize("control_val", ["0", "1"])
-    @pytest.mark.parametrize("n_ctrl_wires", range(1, 6))
-    def test_decomposition_with_flips(self, n_ctrl_wires, control_val, mocker):
-        """Test that the decomposed MultiControlledX gate performs the same unitary as the
-        matrix-based version by checking if U^dagger U applies the identity to each basis
-        state. This test focuses on varying the control values."""
-        control_values = control_val * n_ctrl_wires
-        control_wires = range(n_ctrl_wires)
-        target_wire = n_ctrl_wires
-        work_wires = range(n_ctrl_wires + 1, 2 * n_ctrl_wires + 1)
-
-        spy = mocker.spy(qml.MultiControlledX, "decomposition")
-        dev = qml.device("default.qubit", wires=2 * n_ctrl_wires + 1)
-
-        with qml.tape.QuantumTape() as tape:
-            qml.MultiControlledX(
-                control_wires=control_wires,
-                wires=target_wire,
-                work_wires=work_wires,
-                control_values=control_values,
-            )
-        tape = tape.expand(depth=1)
-        assert all(not isinstance(op, qml.MultiControlledX) for op in tape.operations)
-
-        @qml.qnode(dev)
-        def f(bitstring):
-            qml.BasisState(bitstring, wires=range(n_ctrl_wires + 1))
-            qml.MultiControlledX(
-                control_wires=control_wires, wires=target_wire, control_values=control_values
-            ).inv()
-            for op in tape.operations:
-                op.queue()
-            return qml.probs(wires=range(n_ctrl_wires + 1))
-
-        u = np.array([f(b) for b in itertools.product(range(2), repeat=n_ctrl_wires + 1)]).T
-        spy.assert_called()
-        assert np.allclose(u, np.eye(2 ** (n_ctrl_wires + 1)))
-
-    def test_decomposition_with_custom_wire_labels(self, mocker):
-        """Test that the decomposed MultiControlledX gate performs the same unitary as the
-        matrix-based version by checking if U^dagger U applies the identity to each basis
-        state. This test focuses on using custom wire labels."""
-        n_ctrl_wires = 4
-        control_wires = [-1, "alice", 42, 3.14]
-        target_wire = ["bob"]
-        work_wires = ["charlie"]
-        all_wires = control_wires + target_wire + work_wires
-
-        spy = mocker.spy(qml.MultiControlledX, "decomposition")
-        dev = qml.device("default.qubit", wires=all_wires)
-
-        with qml.tape.QuantumTape() as tape:
-            qml.MultiControlledX(
-                control_wires=control_wires, wires=target_wire, work_wires=work_wires
-            )
-        tape = tape.expand(depth=2)
-        assert all(not isinstance(op, qml.MultiControlledX) for op in tape.operations)
-
-        @qml.qnode(dev)
-        def f(bitstring):
-            qml.BasisState(bitstring, wires=control_wires + target_wire)
-            qml.MultiControlledX(control_wires=control_wires, wires=target_wire).inv()
-            for op in tape.operations:
-                op.queue()
-            return qml.probs(wires=control_wires + target_wire)
-
-        u = np.array([f(b) for b in itertools.product(range(2), repeat=n_ctrl_wires + 1)]).T
-        spy.assert_called()
-        assert np.allclose(u, np.eye(2 ** (n_ctrl_wires + 1)))
-
-    def test_worker_state_unperturbed(self, mocker):
-        """Test that the state of the worker wires is unperturbed after the decomposition has used
-        them. To do this, a random state over all the qubits (control, target and workers) is
-        loaded and U^dagger U(decomposed) is applied. If the workers are uncomputed, the output
-        state will be the same as the input."""
-        control_wires = range(4)
-        target_wire = 4
-        worker_wires = [5, 6]
-        n_all_wires = 7
-
-        rnd_state = unitary_group.rvs(2 ** n_all_wires, random_state=1)[0]
-        spy = mocker.spy(qml.MultiControlledX, "decomposition")
-        dev = qml.device("default.qubit", wires=n_all_wires)
-
-        with qml.tape.QuantumTape() as tape:
-            qml.MultiControlledX(
-                control_wires=control_wires, wires=target_wire, work_wires=worker_wires
-            )
-        tape = tape.expand(depth=1)
-        assert all(not isinstance(op, qml.MultiControlledX) for op in tape.operations)
-
-        @qml.qnode(dev)
-        def f():
-            qml.QubitStateVector(rnd_state, wires=range(n_all_wires))
-            qml.MultiControlledX(control_wires=control_wires, wires=target_wire).inv()
-            for op in tape.operations:
-                op.queue()
-            return qml.state()
-
-        assert np.allclose(f(), rnd_state)
-        spy.assert_called()
-
-
-class TestArithmetic:
-    """Tests the arithmetic operations."""
-
-    @pytest.mark.parametrize(
-        "wires,input_string,output_string,expand",
-        [
-            ([0, 1, 2, 3], "0000", "0000", True),
-            ([0, 1, 2, 3], "0001", "0001", True),
-            ([0, 1, 2, 3], "0010", "0010", True),
-            ([0, 1, 2, 3], "0011", "0011", True),
-            ([0, 1, 2, 3], "0100", "0110", True),
-            ([0, 1, 2, 3], "0101", "0111", True),
-            ([0, 1, 2, 3], "0110", "0101", True),
-            ([0, 1, 2, 3], "0111", "0100", True),
-            ([0, 1, 2, 3], "1000", "1000", True),
-            ([0, 1, 2, 3], "1001", "1001", True),
-            ([0, 1, 2, 3], "1010", "1011", True),
-            ([0, 1, 2, 3], "1011", "1010", True),
-            ([0, 1, 2, 3], "1100", "1111", True),
-            ([0, 1, 2, 3], "1101", "1110", True),
-            ([0, 1, 2, 3], "1110", "1101", True),
-            ([0, 1, 2, 3], "1111", "1100", True),
-            ([3, 1, 2, 0], "0110", "1100", True),
-            ([3, 2, 0, 1], "1010", "0110", True),
-            ([0, 1, 2, 3], "0000", "0000", False),
-            ([0, 1, 2, 3], "0001", "0001", False),
-            ([0, 1, 2, 3], "0010", "0010", False),
-            ([0, 1, 2, 3], "0011", "0011", False),
-            ([0, 1, 2, 3], "0100", "0110", False),
-            ([0, 1, 2, 3], "0101", "0111", False),
-            ([0, 1, 2, 3], "0110", "0101", False),
-            ([0, 1, 2, 3], "0111", "0100", False),
-            ([0, 1, 2, 3], "1000", "1000", False),
-            ([0, 1, 2, 3], "1001", "1001", False),
-            ([0, 1, 2, 3], "1010", "1011", False),
-            ([0, 1, 2, 3], "1011", "1010", False),
-            ([0, 1, 2, 3], "1100", "1111", False),
-            ([0, 1, 2, 3], "1101", "1110", False),
-            ([0, 1, 2, 3], "1110", "1101", False),
-            ([0, 1, 2, 3], "1111", "1100", False),
-            ([3, 1, 2, 0], "0110", "1100", False),
-            ([3, 2, 0, 1], "1010", "0110", False),
-        ],
-    )
-    def test_QubitCarry(self, wires, input_string, output_string, expand, mocker):
-        """Test if ``QubitCarry`` produces the right output and is expandable."""
-        dev = qml.device("default.qubit", wires=4)
-        spy = mocker.spy(qml.QubitCarry, "decomposition")
-
-        with qml.tape.QuantumTape() as tape:
-            for i in range(len(input_string)):
-                if input_string[i] == "1":
-                    qml.PauliX(i)
-            qml.QubitCarry(wires=wires)
-            qml.probs(wires=[0, 1, 2, 3])
-
-        if expand:
-            tape = tape.expand()
-        result = dev.execute(tape)
-        result = np.argmax(result)
-        result = format(result, "04b")
-        assert result == output_string
-
-        # checks that decomposition is only used when intended
-        assert expand is (len(spy.call_args_list) != 0)
-
-    def test_QubitCarry_superposition(self):
-        """Test if ``QubitCarry`` works for superposition input states."""
-        dev = qml.device("default.qubit", wires=4)
-
-        @qml.qnode(dev)
-        def circuit():
-            qml.PauliX(wires=1)
-            qml.Hadamard(wires=2)
-            qml.QubitCarry(wires=[0, 1, 2, 3])
-            return qml.probs(wires=3)
-
-        result = circuit()
-        assert np.allclose(result, 0.5)
-
-    # fmt: off
-    @pytest.mark.parametrize(
-        "wires,input_state,output_state,expand",
-        [
-            ([0, 1, 2], [1, 0, 0, 0, 0, 0, 0, 0], [1, 0, 0, 0, 0, 0, 0, 0], True),
-            ([0, 1, 2], [0, 1, 0, 0, 0, 0, 0, 0], [0, 1, 0, 0, 0, 0, 0, 0], True),
-            ([0, 1, 2], [0, 0, 1, 0, 0, 0, 0, 0], [0, 0, 0, 1, 0, 0, 0, 0], True),
-            ([0, 1, 2], [0, 0, 0, 1, 0, 0, 0, 0], [0, 0, 1, 0, 0, 0, 0, 0], True),
-            ([0, 1, 2], [0, 0, 0, 0, 1, 0, 0, 0], [0, 0, 0, 0, 0, 1, 0, 0], True),
-            ([0, 1, 2], [0, 0, 0, 0, 0, 1, 0, 0], [0, 0, 0, 0, 1, 0, 0, 0], True),
-            ([0, 1, 2], [0, 0, 0, 0, 0, 0, 1, 0], [0, 0, 0, 0, 0, 0, 1, 0], True),
-            ([0, 1, 2], [0, 0, 0, 0, 0, 0, 0, 1], [0, 0, 0, 0, 0, 0, 0, 1], True),
-            ([2, 0, 1], [0, 0, 0, 1, 0, 0, 0, 0], [0, 1, 0, 0, 0, 0, 0, 0], True),
-            ([1, 2, 0], [0, 0, 0, 1, 0, 0, 0, 0], [0, 0, 0, 1, 0, 0, 0, 0], True),
-            ([0, 1, 2], [0.5, 0, 0.5, 0, 0.5, 0, 0.5, 0], [0.5, 0, 0, 0.5, 0, 0.5, 0.5, 0], True),
-            ([0, 1, 2], [np.sqrt(1 / 8), np.sqrt(1 / 8), np.sqrt(1 / 8), np.sqrt(1 / 8), np.sqrt(1 / 8), np.sqrt(1 / 8),
-                         np.sqrt(1 / 8), np.sqrt(1 / 8)],
-             [np.sqrt(1 / 8), np.sqrt(1 / 8), np.sqrt(1 / 8), np.sqrt(1 / 8), np.sqrt(1 / 8), np.sqrt(1 / 8),
-              np.sqrt(1 / 8), np.sqrt(1 / 8)], True),
-            ([0, 1, 2], [1, 0, 0, 0, 0, 0, 0, 0], [1, 0, 0, 0, 0, 0, 0, 0], False),
-            ([0, 1, 2], [0, 1, 0, 0, 0, 0, 0, 0], [0, 1, 0, 0, 0, 0, 0, 0], False),
-            ([0, 1, 2], [0, 0, 1, 0, 0, 0, 0, 0], [0, 0, 0, 1, 0, 0, 0, 0], False),
-            ([0, 1, 2], [0, 0, 0, 1, 0, 0, 0, 0], [0, 0, 1, 0, 0, 0, 0, 0], False),
-            ([0, 1, 2], [0, 0, 0, 0, 1, 0, 0, 0], [0, 0, 0, 0, 0, 1, 0, 0], False),
-            ([0, 1, 2], [0, 0, 0, 0, 0, 1, 0, 0], [0, 0, 0, 0, 1, 0, 0, 0], False),
-            ([0, 1, 2], [0, 0, 0, 0, 0, 0, 1, 0], [0, 0, 0, 0, 0, 0, 1, 0], False),
-            ([0, 1, 2], [0, 0, 0, 0, 0, 0, 0, 1], [0, 0, 0, 0, 0, 0, 0, 1], False),
-            ([2, 0, 1], [0, 0, 0, 1, 0, 0, 0, 0], [0, 1, 0, 0, 0, 0, 0, 0], False),
-            ([1, 2, 0], [0, 0, 0, 1, 0, 0, 0, 0], [0, 0, 0, 1, 0, 0, 0, 0], False),
-            ([0, 1, 2], [0.5, 0, 0.5, 0, 0.5, 0, 0.5, 0], [0.5, 0, 0, 0.5, 0, 0.5, 0.5, 0], False),
-            ([0, 1, 2], [np.sqrt(1 / 8), np.sqrt(1 / 8), np.sqrt(1 / 8), np.sqrt(1 / 8), np.sqrt(1 / 8), np.sqrt(1 / 8),
-                         np.sqrt(1 / 8), np.sqrt(1 / 8)],
-             [np.sqrt(1 / 8), np.sqrt(1 / 8), np.sqrt(1 / 8), np.sqrt(1 / 8), np.sqrt(1 / 8), np.sqrt(1 / 8),
-              np.sqrt(1 / 8), np.sqrt(1 / 8)], False),
-        ],
-    )
-    # fmt: on
-    def test_QubitSum(self, wires, input_state, output_state, expand, mocker):
-        """Test if ``QubitSum`` produces the correct output"""
-        dev = qml.device("default.qubit", wires=3)
-        spy = mocker.spy(qml.QubitSum, "decomposition")
-
-        with qml.tape.QuantumTape() as tape:
-            qml.QubitStateVector(input_state, wires=[0, 1, 2])
-
-            if expand:
-                qml.QubitSum(wires=wires).expand()
-            else:
-                qml.QubitSum(wires=wires)
-
-            qml.state()
-
-        result = dev.execute(tape)
-        assert np.allclose(result, output_state)
-
-        # checks that decomposition is only used when intended
-        assert expand is (len(spy.call_args_list) != 0)
-
-    def test_qubit_sum_adjoint(self):
-        """Test the adjoint method of QubitSum by reconstructing the unitary matrix and checking
-        if it is equal to qml.QubitSum.matrix (recall that the operation is self-adjoint)"""
-        dev = qml.device("default.qubit", wires=3)
-
-        @qml.qnode(dev)
-        def f(state):
-            qml.QubitStateVector(state, wires=range(3))
-            qml.adjoint(qml.QubitSum)(wires=range(3))
-            return qml.probs(wires=range(3))
-
-        u = np.array([f(state) for state in np.eye(2 ** 3)]).T
-        assert np.allclose(u, qml.QubitSum._matrix())
->>>>>>> a6a0385b
+        assert qml.math.allclose(mat_product, I)