--- conflicted
+++ resolved
@@ -486,59 +486,7 @@
         res = op.matrix
         assert np.allclose(res, mat, atol=tol, rtol=0)
 
-<<<<<<< HEAD
     @pytest.mark.parametrize("op", PARAMETRIZED_OPERATIONS)
-=======
-    @pytest.mark.parametrize(
-        "op",
-        [
-            qml.RX(0.123, wires=0),
-            qml.RY(1.434, wires=0),
-            qml.RZ(2.774, wires=0),
-            qml.S(wires=0),
-            qml.SX(wires=0),
-            qml.T(wires=0),
-            qml.CNOT(wires=[0, 1]),
-            qml.CZ(wires=[0, 1]),
-            qml.CY(wires=[0, 1]),
-            qml.SWAP(wires=[0, 1]),
-            qml.ISWAP(wires=[0, 1]),
-            qml.CSWAP(wires=[0, 1, 2]),
-            qml.PauliRot(0.123, "Y", wires=0),
-            qml.IsingXX(0.123, wires=[0, 1]),
-            qml.IsingYY(0.123, wires=[0, 1]),
-            qml.IsingZZ(0.123, wires=[0, 1]),
-            qml.Rot(0.123, 0.456, 0.789, wires=0),
-            qml.Toffoli(wires=[0, 1, 2]),
-            qml.PhaseShift(2.133, wires=0),
-            qml.ControlledPhaseShift(1.777, wires=[0, 2]),
-            qml.CPhase(1.777, wires=[0, 2]),
-            qml.MultiRZ(0.112, wires=[1, 2, 3]),
-            qml.CRX(0.836, wires=[2, 3]),
-            qml.CRY(0.721, wires=[2, 3]),
-            qml.CRZ(0.554, wires=[2, 3]),
-            qml.U1(0.123, wires=0),
-            qml.U2(3.556, 2.134, wires=0),
-            qml.U3(2.009, 1.894, 0.7789, wires=0),
-            qml.Hadamard(wires=0),
-            qml.PauliX(wires=0),
-            qml.PauliZ(wires=0),
-            qml.PauliY(wires=0),
-            qml.CRot(0.123, 0.456, 0.789, wires=[0, 1]),
-            qml.QubitUnitary(np.eye(2) * 1j, wires=0),
-            qml.DiagonalQubitUnitary(np.array([1.0, 1.0j]), wires=1),
-            qml.ControlledQubitUnitary(np.eye(2) * 1j, wires=[0], control_wires=[2]),
-            qml.MultiControlledX(control_wires=[0, 1], wires=2, control_values="01"),
-            qml.SingleExcitation(0.123, wires=[0, 3]),
-            qml.SingleExcitationPlus(0.123, wires=[0, 3]),
-            qml.SingleExcitationMinus(0.123, wires=[0, 3]),
-            qml.DoubleExcitation(0.123, wires=[0, 1, 2, 3]),
-            qml.DoubleExcitationPlus(0.123, wires=[0, 1, 2, 3]),
-            qml.DoubleExcitationMinus(0.123, wires=[0, 1, 2, 3]),
-            qml.QubitSum(wires=[0, 1, 2]),
-        ],
-    )
->>>>>>> a458d9ba
     def test_adjoint_unitaries(self, op, tol):
         op_d = op.adjoint()
         res1 = np.dot(op.matrix, op_d.matrix)
