# Copyright 2018-2020 Xanadu Quantum Technologies Inc.

# Licensed under the Apache License, Version 2.0 (the "License");
# you may not use this file except in compliance with the License.
# You may obtain a copy of the License at

#     http://www.apache.org/licenses/LICENSE-2.0

# Unless required by applicable law or agreed to in writing, software
# distributed under the License is distributed on an "AS IS" BASIS,
# WITHOUT WARRANTIES OR CONDITIONS OF ANY KIND, either express or implied.
# See the License for the specific language governing permissions and
# limitations under the License.
"""
Unit tests for the available built-in discrete-variable quantum operations.
"""
import itertools
import re
import pytest
import functools
import numpy as np
from numpy.linalg import multi_dot
from scipy.stats import unitary_group
from scipy.linalg import expm

import pennylane as qml
from pennylane.wires import Wires

from gate_data import (
    I,
    X,
    Y,
    Z,
    H,
    StateZeroProjector,
    StateOneProjector,
    CNOT,
    SWAP,
    ISWAP,
    CZ,
    S,
    T,
    CSWAP,
    Toffoli,
    QFT,
    ControlledPhaseShift,
    SingleExcitation,
    SingleExcitationPlus,
    SingleExcitationMinus,
    DoubleExcitation,
    DoubleExcitationPlus,
    DoubleExcitationMinus,
)


# Standard observables, their matrix representation, and eigenvalues
OBSERVABLES = [
    (qml.PauliX, X, [1, -1]),
    (qml.PauliY, Y, [1, -1]),
    (qml.PauliZ, Z, [1, -1]),
    (qml.Hadamard, H, [1, -1]),
    (qml.Identity, I, [1, 1]),
]

# Hermitian matrices, their corresponding eigenvalues and eigenvectors.
EIGVALS_TEST_DATA = [
    (np.array([[1, 0], [0, 1]]), np.array([1.0, 1.0]), np.array([[1.0, 0.0], [0.0, 1.0]])),
    (
        np.array([[0, 1], [1, 0]]),
        np.array([-1.0, 1.0]),
        np.array([[-0.70710678, 0.70710678], [0.70710678, 0.70710678]]),
    ),
    (
        np.array([[0, -1j], [1j, 0]]),
        np.array([-1.0, 1.0]),
        np.array(
            [[-0.70710678 + 0.0j, -0.70710678 + 0.0j], [0.0 + 0.70710678j, 0.0 - 0.70710678j]]
        ),
    ),
    (np.array([[1, 0], [0, -1]]), np.array([-1.0, 1.0]), np.array([[0.0, 1.0], [1.0, 0.0]])),
    (
        1 / np.sqrt(2) * np.array([[1, 1], [1, -1]]),
        np.array([-1.0, 1.0]),
        np.array([[0.38268343, -0.92387953], [-0.92387953, -0.38268343]]),
    ),
]

EIGVALS_TEST_DATA_MULTI_WIRES = [functools.reduce(np.kron, [Y, I, Z])]


@pytest.mark.usefixtures("tear_down_hermitian")
class TestObservables:
    """Tests for observables"""

    @pytest.mark.parametrize("obs, mat, eigs", OBSERVABLES)
    def test_diagonalization(self, obs, mat, eigs, tol):
        """Test the method transforms standard observables into the Z-gate."""
        ob = obs(wires=0)
        A = ob.matrix

        diag_gates = ob.diagonalizing_gates()
        U = np.eye(2)

        if diag_gates:
            mats = [i.matrix for i in diag_gates]
            # Need to revert the order in which the matrices are applied such that they adhere to the order
            # of matrix multiplication
            # E.g. for PauliY: [PauliZ(wires=self.wires), S(wires=self.wires), Hadamard(wires=self.wires)]
            # becomes Hadamard @ S @ PauliZ, where @ stands for matrix multiplication
            mats = mats[::-1]
            U = multi_dot([np.eye(2)] + mats)

        res = U @ A @ U.conj().T
        expected = np.diag(eigs)
        assert np.allclose(res, expected, atol=tol, rtol=0)

    @pytest.mark.parametrize("obs, mat, eigs", OBSERVABLES)
    def test_eigvals(self, obs, mat, eigs, tol):
        """Test eigenvalues of standard observables are correct"""
        obs = obs(wires=0)
        res = obs.eigvals
        assert np.allclose(res, eigs, atol=tol, rtol=0)

    @pytest.mark.parametrize("obs, mat, eigs", OBSERVABLES)
    def test_matrices(self, obs, mat, eigs, tol):
        """Test matrices of standard observables are correct"""
        obs = obs(wires=0)
        res = obs.matrix
        assert np.allclose(res, mat, atol=tol, rtol=0)

    @pytest.mark.parametrize("observable, eigvals, eigvecs", EIGVALS_TEST_DATA)
    def test_hermitian_eigegendecomposition_single_wire(self, observable, eigvals, eigvecs, tol):
        """Tests that the eigendecomposition property of the Hermitian class returns the correct results
        for a single wire."""

        eigendecomp = qml.Hermitian(observable, wires=0).eigendecomposition
        assert np.allclose(eigendecomp["eigval"], eigvals, atol=tol, rtol=0)
        assert np.allclose(eigendecomp["eigvec"], eigvecs, atol=tol, rtol=0)

        key = tuple(observable.flatten().tolist())
        assert np.allclose(qml.Hermitian._eigs[key]["eigval"], eigvals, atol=tol, rtol=0)
        assert np.allclose(qml.Hermitian._eigs[key]["eigvec"], eigvecs, atol=tol, rtol=0)
        assert len(qml.Hermitian._eigs) == 1

    @pytest.mark.parametrize("observable", EIGVALS_TEST_DATA_MULTI_WIRES)
    def test_hermitian_eigegendecomposition_multiple_wires(self, observable, tol):
        """Tests that the eigendecomposition property of the Hermitian class returns the correct results
        for multiple wires."""

        num_wires = int(np.log2(len(observable)))
        eigendecomp = qml.Hermitian(observable, wires=list(range(num_wires))).eigendecomposition

        eigvals, eigvecs = np.linalg.eigh(observable)

        assert np.allclose(eigendecomp["eigval"], eigvals, atol=tol, rtol=0)
        assert np.allclose(eigendecomp["eigvec"], eigvecs, atol=tol, rtol=0)

        key = tuple(observable.flatten().tolist())
        assert np.allclose(qml.Hermitian._eigs[key]["eigval"], eigvals, atol=tol, rtol=0)
        assert np.allclose(qml.Hermitian._eigs[key]["eigvec"], eigvecs, atol=tol, rtol=0)
        assert len(qml.Hermitian._eigs) == 1

    @pytest.mark.parametrize("obs1", EIGVALS_TEST_DATA)
    @pytest.mark.parametrize("obs2", EIGVALS_TEST_DATA)
    def test_hermitian_eigvals_eigvecs_two_different_observables(self, obs1, obs2, tol):
        """Tests that the eigvals method of the Hermitian class returns the correct results
        for two observables."""
        if np.all(obs1[0] == obs2[0]):
            pytest.skip("Test only runs for pairs of differing observable")

        observable_1 = obs1[0]
        observable_1_eigvals = obs1[1]
        observable_1_eigvecs = obs1[2]

        key = tuple(observable_1.flatten().tolist())

        qml.Hermitian(observable_1, 0).eigvals
        assert np.allclose(
            qml.Hermitian._eigs[key]["eigval"], observable_1_eigvals, atol=tol, rtol=0
        )
        assert np.allclose(
            qml.Hermitian._eigs[key]["eigvec"], observable_1_eigvecs, atol=tol, rtol=0
        )
        assert len(qml.Hermitian._eigs) == 1

        observable_2 = obs2[0]
        observable_2_eigvals = obs2[1]
        observable_2_eigvecs = obs2[2]

        key_2 = tuple(observable_2.flatten().tolist())

        qml.Hermitian(observable_2, 0).eigvals
        assert np.allclose(
            qml.Hermitian._eigs[key_2]["eigval"], observable_2_eigvals, atol=tol, rtol=0
        )
        assert np.allclose(
            qml.Hermitian._eigs[key_2]["eigvec"], observable_2_eigvecs, atol=tol, rtol=0
        )
        assert len(qml.Hermitian._eigs) == 2

    @pytest.mark.parametrize("observable, eigvals, eigvecs", EIGVALS_TEST_DATA)
    def test_hermitian_eigvals_eigvecs_same_observable_twice(
        self, observable, eigvals, eigvecs, tol
    ):
        """Tests that the eigvals method of the Hermitian class keeps the same dictionary entries upon multiple calls."""
        key = tuple(observable.flatten().tolist())

        qml.Hermitian(observable, 0).eigvals
        assert np.allclose(qml.Hermitian._eigs[key]["eigval"], eigvals, atol=tol, rtol=0)
        assert np.allclose(qml.Hermitian._eigs[key]["eigvec"], eigvecs, atol=tol, rtol=0)
        assert len(qml.Hermitian._eigs) == 1

        qml.Hermitian(observable, 0).eigvals
        assert np.allclose(qml.Hermitian._eigs[key]["eigval"], eigvals, atol=tol, rtol=0)
        assert np.allclose(qml.Hermitian._eigs[key]["eigvec"], eigvecs, atol=tol, rtol=0)
        assert len(qml.Hermitian._eigs) == 1

    @pytest.mark.parametrize("observable, eigvals, eigvecs", EIGVALS_TEST_DATA)
    def test_hermitian_diagonalizing_gates(self, observable, eigvals, eigvecs, tol):
        """Tests that the diagonalizing_gates method of the Hermitian class returns the correct results."""
        qubit_unitary = qml.Hermitian(observable, wires=[0]).diagonalizing_gates()

        key = tuple(observable.flatten().tolist())
        assert np.allclose(qml.Hermitian._eigs[key]["eigval"], eigvals, atol=tol, rtol=0)
        assert np.allclose(qml.Hermitian._eigs[key]["eigvec"], eigvecs, atol=tol, rtol=0)

        assert np.allclose(qubit_unitary[0].data, eigvecs.conj().T, atol=tol, rtol=0)
        assert len(qml.Hermitian._eigs) == 1

    @pytest.mark.parametrize("obs1", EIGVALS_TEST_DATA)
    @pytest.mark.parametrize("obs2", EIGVALS_TEST_DATA)
    def test_hermitian_diagonalizing_gates_two_different_observables(self, obs1, obs2, tol):
        """Tests that the diagonalizing_gates method of the Hermitian class returns the correct results
        for two observables."""
        if np.all(obs1[0] == obs2[0]):
            pytest.skip("Test only runs for pairs of differing observable")

        observable_1 = obs1[0]
        observable_1_eigvals = obs1[1]
        observable_1_eigvecs = obs1[2]

        qubit_unitary = qml.Hermitian(observable_1, wires=[0]).diagonalizing_gates()

        key = tuple(observable_1.flatten().tolist())
        assert np.allclose(
            qml.Hermitian._eigs[key]["eigval"], observable_1_eigvals, atol=tol, rtol=0
        )
        assert np.allclose(
            qml.Hermitian._eigs[key]["eigvec"], observable_1_eigvecs, atol=tol, rtol=0
        )

        assert np.allclose(qubit_unitary[0].data, observable_1_eigvecs.conj().T, atol=tol, rtol=0)
        assert len(qml.Hermitian._eigs) == 1

        observable_2 = obs2[0]
        observable_2_eigvals = obs2[1]
        observable_2_eigvecs = obs2[2]

        qubit_unitary_2 = qml.Hermitian(observable_2, wires=[0]).diagonalizing_gates()

        key = tuple(observable_2.flatten().tolist())
        assert np.allclose(
            qml.Hermitian._eigs[key]["eigval"], observable_2_eigvals, atol=tol, rtol=0
        )
        assert np.allclose(
            qml.Hermitian._eigs[key]["eigvec"], observable_2_eigvecs, atol=tol, rtol=0
        )

        assert np.allclose(qubit_unitary_2[0].data, observable_2_eigvecs.conj().T, atol=tol, rtol=0)
        assert len(qml.Hermitian._eigs) == 2

    @pytest.mark.parametrize("observable, eigvals, eigvecs", EIGVALS_TEST_DATA)
    def test_hermitian_diagonalizing_gatesi_same_observable_twice(
        self, observable, eigvals, eigvecs, tol
    ):
        """Tests that the diagonalizing_gates method of the Hermitian class keeps the same dictionary entries upon multiple calls."""
        qubit_unitary = qml.Hermitian(observable, wires=[0]).diagonalizing_gates()

        key = tuple(observable.flatten().tolist())
        assert np.allclose(qml.Hermitian._eigs[key]["eigval"], eigvals, atol=tol, rtol=0)
        assert np.allclose(qml.Hermitian._eigs[key]["eigvec"], eigvecs, atol=tol, rtol=0)

        assert np.allclose(qubit_unitary[0].data, eigvecs.conj().T, atol=tol, rtol=0)
        assert len(qml.Hermitian._eigs) == 1

        qubit_unitary = qml.Hermitian(observable, wires=[0]).diagonalizing_gates()

        key = tuple(observable.flatten().tolist())
        assert np.allclose(qml.Hermitian._eigs[key]["eigval"], eigvals, atol=tol, rtol=0)
        assert np.allclose(qml.Hermitian._eigs[key]["eigvec"], eigvecs, atol=tol, rtol=0)

        assert np.allclose(qubit_unitary[0].data, eigvecs.conj().T, atol=tol, rtol=0)
        assert len(qml.Hermitian._eigs) == 1

    @pytest.mark.parametrize("observable, eigvals, eigvecs", EIGVALS_TEST_DATA)
    def test_hermitian_diagonalizing_gates_integration(self, observable, eigvals, eigvecs, tol):
        """Tests that the diagonalizing_gates method of the Hermitian class
        diagonalizes the given observable."""
        tensor_obs = np.kron(observable, observable)
        eigvals = np.kron(eigvals, eigvals)

        diag_gates = qml.Hermitian(tensor_obs, wires=[0, 1]).diagonalizing_gates()

        assert len(diag_gates) == 1

        U = diag_gates[0].parameters[0]
        x = U @ tensor_obs @ U.conj().T
        assert np.allclose(np.diag(np.sort(eigvals)), x, atol=tol, rtol=0)

    def test_hermitian_matrix(self, tol):
        """Test that the hermitian matrix method produces the correct output."""
        H = np.array([[1, 1], [1, -1]]) / np.sqrt(2)
        out = qml.Hermitian(H, wires=0).matrix

        # verify output type
        assert isinstance(out, np.ndarray)

        # verify equivalent to input state
        assert np.allclose(out, H, atol=tol, rtol=0)

    def test_hermitian_exceptions(self):
        """Tests that the hermitian matrix method raises the proper errors."""
        H = np.array([[1, 1], [1, -1]]) / np.sqrt(2)

        # test non-square matrix
        with pytest.raises(ValueError, match="must be a square matrix"):
            qml.Hermitian(H[1:], wires=0).matrix

        # test non-Hermitian matrix
        H2 = H.copy()
        H2[0, 1] = 2
        with pytest.raises(ValueError, match="must be Hermitian"):
            qml.Hermitian(H2, wires=0).matrix


# Non-parametrized operations and their matrix representation
NON_PARAMETRIZED_OPERATIONS = [
    (qml.CNOT, CNOT),
    (qml.SWAP, SWAP),
    (qml.ISWAP, ISWAP),
    (qml.CZ, CZ),
    (qml.S, S),
    (qml.T, T),
    (qml.CSWAP, CSWAP),
    (qml.Toffoli, Toffoli),
]


class TestOperations:
    """Tests for the operations"""

    @pytest.mark.parametrize("ops, mat", NON_PARAMETRIZED_OPERATIONS)
    def test_matrices(self, ops, mat, tol):
        """Test matrices of non-parametrized operations are correct"""
        op = ops(wires=range(ops.num_wires))
        res = op.matrix
        assert np.allclose(res, mat, atol=tol, rtol=0)

    @pytest.mark.parametrize(
        "op",
        [
            qml.RX(0.123, wires=0),
            qml.RY(1.434, wires=0),
            qml.RZ(2.774, wires=0),
            qml.S(wires=0),
            qml.SX(wires=0),
            qml.T(wires=0),
            qml.CNOT(wires=[0, 1]),
            qml.CZ(wires=[0, 1]),
            qml.CY(wires=[0, 1]),
            qml.SWAP(wires=[0, 1]),
            qml.ISWAP(wires=[0, 1]),
            qml.CSWAP(wires=[0, 1, 2]),
            qml.PauliRot(0.123, "Y", wires=0),
<<<<<<< HEAD
            qml.IsingZZ(0.123, wires=[0, 1]),
=======
            qml.IsingXX(0.123, wires=[0, 1]),
>>>>>>> 012704f3
            qml.Rot(0.123, 0.456, 0.789, wires=0),
            qml.Toffoli(wires=[0, 1, 2]),
            qml.PhaseShift(2.133, wires=0),
            qml.ControlledPhaseShift(1.777, wires=[0, 2]),
            qml.CPhase(1.777, wires=[0, 2]),
            qml.MultiRZ(0.112, wires=[1, 2, 3]),
            qml.CRX(0.836, wires=[2, 3]),
            qml.CRY(0.721, wires=[2, 3]),
            qml.CRZ(0.554, wires=[2, 3]),
            qml.U1(0.123, wires=0),
            qml.U2(3.556, 2.134, wires=0),
            qml.U3(2.009, 1.894, 0.7789, wires=0),
            qml.Hadamard(wires=0),
            qml.PauliX(wires=0),
            qml.PauliZ(wires=0),
            qml.PauliY(wires=0),
            qml.CRot(0.123, 0.456, 0.789, wires=[0, 1]),
            qml.QubitUnitary(np.eye(2) * 1j, wires=0),
            qml.DiagonalQubitUnitary(np.array([1.0, 1.0j]), wires=1),
            qml.ControlledQubitUnitary(np.eye(2) * 1j, wires=[0], control_wires=[2]),
            qml.MultiControlledX(control_wires=[0, 1], wires=2, control_values="01"),
            qml.SingleExcitation(0.123, wires=[0, 3]),
            qml.SingleExcitationPlus(0.123, wires=[0, 3]),
            qml.SingleExcitationMinus(0.123, wires=[0, 3]),
            qml.DoubleExcitation(0.123, wires=[0, 1, 2, 3]),
            qml.DoubleExcitationPlus(0.123, wires=[0, 1, 2, 3]),
            qml.DoubleExcitationMinus(0.123, wires=[0, 1, 2, 3]),
            qml.QubitSum(wires=[0, 1, 2]),
        ],
    )
    def test_adjoint_unitaries(self, op, tol):
        op_d = op.adjoint()
        res1 = np.dot(op.matrix, op_d.matrix)
        res2 = np.dot(op_d.matrix, op.matrix)
        np.testing.assert_allclose(res1, np.eye(2 ** len(op.wires)), atol=tol)
        np.testing.assert_allclose(res2, np.eye(2 ** len(op.wires)), atol=tol)
        assert op.wires == op_d.wires

    @pytest.mark.parametrize(
        "op_builder",
        [
            lambda: qml.QFT(wires=[1, 2, 3]),
            lambda: qml.QubitCarry(wires=[0, 1, 2, 3]),
        ],
    )
    def test_adjoint_with_decomposition(self, op_builder):
        op = op_builder()
        decomposed_ops = op.decomposition(wires=op.wires)
        with qml.tape.QuantumTape() as adjoint_tape:
            qml.adjoint(op_builder)()
        for a, b in zip(decomposed_ops, reversed(adjoint_tape.operations)):
            np.testing.assert_allclose(a.matrix, np.conj(b.matrix).T)

    @pytest.mark.parametrize(
        "op",
        [
            qml.BasisState(np.array([0, 1]), wires=0),
            qml.QubitStateVector(np.array([1.0, 0.0]), wires=0),
        ],
    )
    def test_adjoint_error_exception(self, op, tol):
        with pytest.raises(qml.ops.qubit.AdjointError):
            op.adjoint()

    @pytest.mark.parametrize("inverse", [True, False])
    def test_QFT(self, inverse):
        """Test if the QFT matrix is equal to a manually-calculated version for 3 qubits"""
        op = qml.QFT(wires=range(3)).inv() if inverse else qml.QFT(wires=range(3))
        res = op.matrix
        exp = QFT.conj().T if inverse else QFT
        assert np.allclose(res, exp)

    @pytest.mark.parametrize("n_qubits", range(2, 6))
    def test_QFT_decomposition(self, n_qubits):
        """Test if the QFT operation is correctly decomposed"""
        op = qml.QFT(wires=range(n_qubits))
        decomp = op.decomposition(wires=range(n_qubits))

        dev = qml.device("default.qubit", wires=n_qubits)

        out_states = []
        for state in np.eye(2 ** n_qubits):
            dev.reset()
            ops = [qml.QubitStateVector(state, wires=range(n_qubits))] + decomp
            dev.apply(ops)
            out_states.append(dev.state)

        reconstructed_unitary = np.array(out_states).T
        expected_unitary = qml.QFT(wires=range(n_qubits)).matrix

        assert np.allclose(reconstructed_unitary, expected_unitary)

    def test_x_decomposition(self, tol):
        """Tests that the decomposition of the PauliX is correct"""
        op = qml.PauliX(wires=0)
        res = op.decomposition(0)

        assert len(res) == 3

        assert res[0].name == "PhaseShift"

        assert res[0].wires == qml.wires.Wires([0])
        assert res[0].data[0] == np.pi / 2

        assert res[1].name == "RX"
        assert res[1].wires == qml.wires.Wires([0])
        assert res[1].data[0] == np.pi

        assert res[2].name == "PhaseShift"
        assert res[2].wires == qml.wires.Wires([0])
        assert res[2].data[0] == np.pi / 2

        decomposed_matrix = np.linalg.multi_dot([i.matrix for i in reversed(res)])
        assert np.allclose(decomposed_matrix, op.matrix, atol=tol, rtol=0)

    def test_y_decomposition(self, tol):
        """Tests that the decomposition of the PauliY is correct"""
        op = qml.PauliY(wires=0)
        res = op.decomposition(0)

        assert len(res) == 3

        assert res[0].name == "PhaseShift"

        assert res[0].wires == Wires([0])
        assert res[0].data[0] == np.pi / 2

        assert res[1].name == "RY"
        assert res[1].wires == Wires([0])
        assert res[1].data[0] == np.pi

        assert res[2].name == "PhaseShift"
        assert res[2].wires == Wires([0])
        assert res[2].data[0] == np.pi / 2

        decomposed_matrix = np.linalg.multi_dot([i.matrix for i in reversed(res)])
        assert np.allclose(decomposed_matrix, op.matrix, atol=tol, rtol=0)

    def test_z_decomposition(self, tol):
        """Tests that the decomposition of the PauliZ is correct"""
        op = qml.PauliZ(wires=0)
        res = op.decomposition(0)

        assert len(res) == 1

        assert res[0].name == "PhaseShift"

        assert res[0].wires == Wires([0])
        assert res[0].data[0] == np.pi

        decomposed_matrix = res[0].matrix
        assert np.allclose(decomposed_matrix, op.matrix, atol=tol, rtol=0)

    def test_s_decomposition(self, tol):
        """Tests that the decomposition of the S gate is correct"""
        op = qml.S(wires=0)
        res = op.decomposition(0)

        assert len(res) == 1

        assert res[0].name == "PhaseShift"

        assert res[0].wires == Wires([0])
        assert res[0].data[0] == np.pi / 2

        decomposed_matrix = res[0].matrix
        assert np.allclose(decomposed_matrix, op.matrix, atol=tol, rtol=0)

    def test_t_decomposition(self, tol):
        """Tests that the decomposition of the T gate is correct"""
        op = qml.T(wires=0)
        res = op.decomposition(0)

        assert len(res) == 1

        assert res[0].name == "PhaseShift"

        assert res[0].wires == Wires([0])
        assert res[0].data[0] == np.pi / 4

        decomposed_matrix = res[0].matrix
        assert np.allclose(decomposed_matrix, op.matrix, atol=tol, rtol=0)

    def test_sx_decomposition(self, tol):
        """Tests that the decomposition of the SX gate is correct"""
        op = qml.SX(wires=0)
        res = op.decomposition(0)

        assert len(res) == 4

        assert all([res[i].wires == Wires([0]) for i in range(4)])

        assert res[0].name == "RZ"
        assert res[1].name == "RY"
        assert res[2].name == "RZ"
        assert res[3].name == "PhaseShift"

        assert res[0].data[0] == np.pi / 2
        assert res[1].data[0] == np.pi / 2
        assert res[2].data[0] == -np.pi
        assert res[3].data[0] == np.pi / 2

        decomposed_matrix = np.linalg.multi_dot([i.matrix for i in reversed(res)])
        assert np.allclose(decomposed_matrix, op.matrix, atol=tol, rtol=0)

    def test_hadamard_decomposition(self, tol):
        """Tests that the decomposition of the Hadamard gate is correct"""
        op = qml.Hadamard(wires=0)
        res = op.decomposition(0)

        assert len(res) == 3

        assert res[0].name == "PhaseShift"

        assert res[0].wires == Wires([0])
        assert res[0].data[0] == np.pi / 2

        assert res[1].name == "RX"
        assert res[1].wires == Wires([0])
        assert res[0].data[0] == np.pi / 2

        assert res[2].name == "PhaseShift"
        assert res[2].wires == Wires([0])
        assert res[0].data[0] == np.pi / 2

        decomposed_matrix = np.linalg.multi_dot([i.matrix for i in reversed(res)])
        assert np.allclose(decomposed_matrix, op.matrix, atol=tol, rtol=0)

    def test_phase_decomposition(self, tol):
        """Tests that the decomposition of the Phase gate is correct"""
        phi = 0.3
        op = qml.PhaseShift(phi, wires=0)
        res = op.decomposition(phi, 0)

        assert len(res) == 1

        assert res[0].name == "RZ"

        assert res[0].wires == Wires([0])
        assert res[0].data[0] == 0.3

        decomposed_matrix = res[0].matrix
        global_phase = (decomposed_matrix[op.matrix != 0] / op.matrix[op.matrix != 0])[0]

        assert np.allclose(decomposed_matrix, global_phase * op.matrix, atol=tol, rtol=0)

    def test_CY_decomposition(self, tol):
        """Tests that the decomposition of the CY gate is correct"""
        op = qml.CY(wires=[0, 1])
        res = op.decomposition(op.wires)

        mats = []
        for i in reversed(res):
            if len(i.wires) == 1:
                mats.append(np.kron(i.matrix, np.eye(2)))
            else:
                mats.append(i.matrix)

        decomposed_matrix = np.linalg.multi_dot(mats)
        assert np.allclose(decomposed_matrix, op.matrix, atol=tol, rtol=0)

    @pytest.mark.parametrize("phi, theta, omega", [[0.5, 0.6, 0.7], [0.1, -0.4, 0.7], [-10, 5, -1]])
    def test_CRot_decomposition(self, tol, phi, theta, omega, monkeypatch):
        """Tests that the decomposition of the CRot gate is correct"""
        op = qml.CRot(phi, theta, omega, wires=[0, 1])
        res = op.decomposition(phi, theta, omega, op.wires)

        mats = []
        for i in reversed(res):
            if len(i.wires) == 1:
                mats.append(np.kron(np.eye(2), i.matrix))
            else:
                mats.append(i.matrix)

        decomposed_matrix = np.linalg.multi_dot(mats)

        assert np.allclose(decomposed_matrix, op.matrix, atol=tol, rtol=0)

    def test_ISWAP_decomposition(self, tol):
        """Tests that the decomposition of the ISWAP gate is correct"""
        op = qml.ISWAP(wires=[0, 1])
        res = op.decomposition(op.wires)

        assert len(res) == 6

        assert res[0].wires == Wires([0])
        assert res[1].wires == Wires([1])
        assert res[2].wires == Wires([0])
        assert res[3].wires == Wires([0, 1])
        assert res[4].wires == Wires([1, 0])
        assert res[5].wires == Wires([1])

        assert res[0].name == "S"
        assert res[1].name == "S"
        assert res[2].name == "Hadamard"
        assert res[3].name == "CNOT"
        assert res[4].name == "CNOT"
        assert res[5].name == "Hadamard"

        mats = []
        for i in reversed(res):
            if i.wires == Wires([1]):
                mats.append(np.kron(np.eye(2), i.matrix))
            elif i.wires == Wires([0]):
                mats.append(np.kron(i.matrix, np.eye(2)))
            elif i.wires == Wires([1, 0]) and i.name == "CNOT":
                mats.append(np.array([[1, 0, 0, 0], [0, 0, 0, 1], [0, 0, 1, 0], [0, 1, 0, 0]]))
            else:
                mats.append(i.matrix)

        decomposed_matrix = np.linalg.multi_dot(mats)

        assert np.allclose(decomposed_matrix, op.matrix, atol=tol, rtol=0)

    def test_toffoli_decomposition(self, tol):
        """Tests that the decomposition of the Toffoli gate is correct"""
        op = qml.Toffoli(wires=[0, 1, 2])
        res = op.decomposition(op.wires)

        assert len(res) == 15

        mats = []

        for i in reversed(res):
            if i.wires == Wires([2]):
                mats.append(np.kron(np.eye(4), i.matrix))
            elif i.wires == Wires([1]):
                mats.append(np.kron(np.eye(2), np.kron(i.matrix, np.eye(2))))
            elif i.wires == Wires([0]):
                mats.append(np.kron(i.matrix, np.eye(4)))
            elif i.wires == Wires([0, 1]) and i.name == "CNOT":
                mats.append(np.kron(i.matrix, np.eye(2)))
            elif i.wires == Wires([1, 2]) and i.name == "CNOT":
                mats.append(np.kron(np.eye(2), i.matrix))
            elif i.wires == Wires([0, 2]) and i.name == "CNOT":
                mats.append(
                    np.array(
                        [
                            [1, 0, 0, 0, 0, 0, 0, 0],
                            [0, 1, 0, 0, 0, 0, 0, 0],
                            [0, 0, 1, 0, 0, 0, 0, 0],
                            [0, 0, 0, 1, 0, 0, 0, 0],
                            [0, 0, 0, 0, 0, 1, 0, 0],
                            [0, 0, 0, 0, 1, 0, 0, 0],
                            [0, 0, 0, 0, 0, 0, 0, 1],
                            [0, 0, 0, 0, 0, 0, 1, 0],
                        ]
                    )
                )

        decomposed_matrix = np.linalg.multi_dot(mats)

        assert np.allclose(decomposed_matrix, op.matrix, atol=tol, rtol=0)

    def test_phase_shift(self, tol):
        """Test phase shift is correct"""

        # test identity for theta=0
        assert np.allclose(qml.PhaseShift._matrix(0), np.identity(2), atol=tol, rtol=0)
        assert np.allclose(qml.U1._matrix(0), np.identity(2), atol=tol, rtol=0)

        # test arbitrary phase shift
        phi = 0.5432
        expected = np.array([[1, 0], [0, np.exp(1j * phi)]])
        assert np.allclose(qml.PhaseShift._matrix(phi), expected, atol=tol, rtol=0)
        assert np.allclose(qml.U1._matrix(phi), expected, atol=tol, rtol=0)

    def test_x_rotation(self, tol):
        """Test x rotation is correct"""

        # test identity for theta=0
        assert np.allclose(qml.RX._matrix(0), np.identity(2), atol=tol, rtol=0)

        # test identity for theta=pi/2
        expected = np.array([[1, -1j], [-1j, 1]]) / np.sqrt(2)
        assert np.allclose(qml.RX._matrix(np.pi / 2), expected, atol=tol, rtol=0)

        # test identity for theta=pi
        expected = -1j * np.array([[0, 1], [1, 0]])
        assert np.allclose(qml.RX._matrix(np.pi), expected, atol=tol, rtol=0)

    def test_y_rotation(self, tol):
        """Test y rotation is correct"""

        # test identity for theta=0
        assert np.allclose(qml.RY._matrix(0), np.identity(2), atol=tol, rtol=0)

        # test identity for theta=pi/2
        expected = np.array([[1, -1], [1, 1]]) / np.sqrt(2)
        assert np.allclose(qml.RY._matrix(np.pi / 2), expected, atol=tol, rtol=0)

        # test identity for theta=pi
        expected = np.array([[0, -1], [1, 0]])
        assert np.allclose(qml.RY._matrix(np.pi), expected, atol=tol, rtol=0)

    def test_z_rotation(self, tol):
        """Test z rotation is correct"""

        # test identity for theta=0
        assert np.allclose(qml.RZ._matrix(0), np.identity(2), atol=tol, rtol=0)

        # test identity for theta=pi/2
        expected = np.diag(np.exp([-1j * np.pi / 4, 1j * np.pi / 4]))
        assert np.allclose(qml.RZ._matrix(np.pi / 2), expected, atol=tol, rtol=0)

        # test identity for theta=pi
        assert np.allclose(qml.RZ._matrix(np.pi), -1j * Z, atol=tol, rtol=0)

    def test_arbitrary_rotation(self, tol):
        """Test arbitrary single qubit rotation is correct"""

        # test identity for phi,theta,omega=0
        assert np.allclose(qml.Rot._matrix(0, 0, 0), np.identity(2), atol=tol, rtol=0)

        # expected result
        def arbitrary_rotation(x, y, z):
            """arbitrary single qubit rotation"""
            c = np.cos(y / 2)
            s = np.sin(y / 2)
            return np.array(
                [
                    [np.exp(-0.5j * (x + z)) * c, -np.exp(0.5j * (x - z)) * s],
                    [np.exp(-0.5j * (x - z)) * s, np.exp(0.5j * (x + z)) * c],
                ]
            )

        a, b, c = 0.432, -0.152, 0.9234
        assert np.allclose(qml.Rot._matrix(a, b, c), arbitrary_rotation(a, b, c), atol=tol, rtol=0)

    def test_C_x_rotation(self, tol):
        """Test controlled x rotation is correct"""

        # test identity for theta=0
        assert np.allclose(qml.CRX._matrix(0), np.identity(4), atol=tol, rtol=0)

        # test identity for theta=pi/2
        expected = np.array(
            [
                [1, 0, 0, 0],
                [0, 1, 0, 0],
                [0, 0, 1 / np.sqrt(2), -1j / np.sqrt(2)],
                [0, 0, -1j / np.sqrt(2), 1 / np.sqrt(2)],
            ]
        )
        assert np.allclose(qml.CRX._matrix(np.pi / 2), expected, atol=tol, rtol=0)

        # test identity for theta=pi
        expected = np.array([[1, 0, 0, 0], [0, 1, 0, 0], [0, 0, 0, -1j], [0, 0, -1j, 0]])
        assert np.allclose(qml.CRX._matrix(np.pi), expected, atol=tol, rtol=0)

    def test_C_y_rotation(self, tol):
        """Test controlled y rotation is correct"""

        # test identity for theta=0
        assert np.allclose(qml.CRY._matrix(0), np.identity(4), atol=tol, rtol=0)

        # test identity for theta=pi/2
        expected = np.array(
            [
                [1, 0, 0, 0],
                [0, 1, 0, 0],
                [0, 0, 1 / np.sqrt(2), -1 / np.sqrt(2)],
                [0, 0, 1 / np.sqrt(2), 1 / np.sqrt(2)],
            ]
        )
        assert np.allclose(qml.CRY._matrix(np.pi / 2), expected, atol=tol, rtol=0)

        # test identity for theta=pi
        expected = np.array([[1, 0, 0, 0], [0, 1, 0, 0], [0, 0, 0, -1], [0, 0, 1, 0]])
        assert np.allclose(qml.CRY._matrix(np.pi), expected, atol=tol, rtol=0)

    def test_C_z_rotation(self, tol):
        """Test controlled z rotation is correct"""

        # test identity for theta=0
        assert np.allclose(qml.CRZ._matrix(0), np.identity(4), atol=tol, rtol=0)

        # test identity for theta=pi/2
        expected = np.array(
            [
                [1, 0, 0, 0],
                [0, 1, 0, 0],
                [0, 0, np.exp(-1j * np.pi / 4), 0],
                [0, 0, 0, np.exp(1j * np.pi / 4)],
            ]
        )
        assert np.allclose(qml.CRZ._matrix(np.pi / 2), expected, atol=tol, rtol=0)

        # test identity for theta=pi
        expected = np.array([[1, 0, 0, 0], [0, 1, 0, 0], [0, 0, -1j, 0], [0, 0, 0, 1j]])
        assert np.allclose(qml.CRZ._matrix(np.pi), expected, atol=tol, rtol=0)

    def test_controlled_arbitrary_rotation(self, tol):
        """Test controlled arbitrary rotation is correct"""

        # test identity for phi,theta,omega=0
        assert np.allclose(qml.CRot._matrix(0, 0, 0), np.identity(4), atol=tol, rtol=0)

        # test identity for phi,theta,omega=pi
        expected = np.array([[1, 0, 0, 0], [0, 1, 0, 0], [0, 0, 0, -1], [0, 0, 1, 0]])
        assert np.allclose(qml.CRot._matrix(np.pi, np.pi, np.pi), expected, atol=tol, rtol=0)

        def arbitrary_Crotation(x, y, z):
            """controlled arbitrary single qubit rotation"""
            c = np.cos(y / 2)
            s = np.sin(y / 2)
            return np.array(
                [
                    [1, 0, 0, 0],
                    [0, 1, 0, 0],
                    [0, 0, np.exp(-0.5j * (x + z)) * c, -np.exp(0.5j * (x - z)) * s],
                    [0, 0, np.exp(-0.5j * (x - z)) * s, np.exp(0.5j * (x + z)) * c],
                ]
            )

        a, b, c = 0.432, -0.152, 0.9234
        assert np.allclose(
            qml.CRot._matrix(a, b, c), arbitrary_Crotation(a, b, c), atol=tol, rtol=0
        )

    def test_U2_gate(self, tol):
        """Test U2 gate matrix matches the documentation"""
        phi = 0.432
        lam = -0.12
        res = qml.U2._matrix(phi, lam)
        expected = np.array(
            [[1, -np.exp(1j * lam)], [np.exp(1j * phi), np.exp(1j * (phi + lam))]]
        ) / np.sqrt(2)
        assert np.allclose(res, expected, atol=tol, rtol=0)

    def test_U3_gate(self, tol):
        """Test U3 gate matrix matches the documentation"""
        theta = 0.65
        phi = 0.432
        lam = -0.12

        res = qml.U3._matrix(theta, phi, lam)
        expected = np.array(
            [
                [np.cos(theta / 2), -np.exp(1j * lam) * np.sin(theta / 2)],
                [
                    np.exp(1j * phi) * np.sin(theta / 2),
                    np.exp(1j * (phi + lam)) * np.cos(theta / 2),
                ],
            ]
        )

        assert np.allclose(res, expected, atol=tol, rtol=0)

    def test_qubit_unitary(self, tol):
        """Test that the unitary operator produces the correct output."""
        U = np.array([[1, 1], [1, -1]]) / np.sqrt(2)
        out = qml.QubitUnitary(U, wires=0).matrix

        # verify output type
        assert isinstance(out, np.ndarray)

        # verify equivalent to input state
        assert np.allclose(out, U, atol=tol, rtol=0)

    def test_qubit_unitary_exceptions(self):
        """Tests that the unitary operator raises the proper errors."""
        U = np.array([[1, 1], [1, -1]]) / np.sqrt(2)

        # test non-square matrix
        with pytest.raises(ValueError, match="must be a square matrix"):
            qml.QubitUnitary(U[1:], wires=0).matrix

        # test non-unitary matrix
        U3 = U.copy()
        U3[0, 0] += 0.5
        with pytest.raises(ValueError, match="must be unitary"):
            qml.QubitUnitary(U3, wires=0).matrix

    @pytest.mark.parametrize(
        "U", [np.array([0]), np.array([1, 0, 0, 1]), np.array([[[1, 0], [0, 1]]])]
    )
    def test_qubit_unitary_not_matrix_exception(self, U):
        """Tests that the unitary operator raises the proper errors for arrays
        that are not two-dimensional."""

        # test non-square matrix
        with pytest.raises(ValueError, match="must be a square matrix"):
            qml.QubitUnitary(U, wires=0).matrix

    def test_iswap_eigenval(self):
        """Tests that the ISWAP eigenvalue matches the numpy eigenvalues of the ISWAP matrix"""
        op = qml.ISWAP(wires=[0, 1])
        exp = np.linalg.eigvals(op.matrix)
        res = op.eigvals
        assert np.allclose(res, exp)

    def test_swap_decomposition(self):
        """Tests the swap operator produces the correct output"""
        opr = qml.SWAP(wires=[0, 1])
        decomp = opr.decomposition([0, 1])

        mat = []
        for op in reversed(decomp):
            if isinstance(op, qml.CNOT) and op.wires.tolist() == [0, 1]:
                mat.append(CNOT)
            elif isinstance(op, qml.CNOT) and op.wires.tolist() == [1, 0]:
                mat.append(np.array([[1, 0, 0, 0], [0, 0, 0, 1], [0, 0, 1, 0], [0, 1, 0, 0]]))

        decomposed_matrix = np.linalg.multi_dot(mat)

        assert np.allclose(decomposed_matrix, opr.matrix)

    @pytest.mark.parametrize("phi", [-0.1, 0.2, 0.5])
    @pytest.mark.parametrize("cphase_op", [qml.ControlledPhaseShift, qml.CPhase])
    def test_controlled_phase_shift_matrix_and_eigvals(self, phi, cphase_op):
        """Tests that the ControlledPhaseShift and CPhase operation calculates the correct matrix and
        eigenvalues"""
        op = cphase_op(phi, wires=[0, 1])
        res = op.matrix
        exp = ControlledPhaseShift(phi)
        assert np.allclose(res, exp)

        res = op.eigvals
        assert np.allclose(res, np.diag(exp))

    @pytest.mark.parametrize("phi", [-0.1, 0.2, 0.5])
    @pytest.mark.parametrize("cphase_op", [qml.ControlledPhaseShift, qml.CPhase])
    def test_controlled_phase_shift_decomp(self, phi, cphase_op):
        """Tests that the ControlledPhaseShift and CPhase operation calculates the correct decomposition"""
        op = cphase_op(phi, wires=[0, 1])
        decomp = op.decomposition(phi, wires=[0, 1])

        mats = []
        for i in reversed(decomp):
            if i.wires.tolist() == [0]:
                mats.append(np.kron(i.matrix, np.eye(2)))
            elif i.wires.tolist() == [1]:
                mats.append(np.kron(np.eye(2), i.matrix))
            else:
                mats.append(i.matrix)

        decomposed_matrix = np.linalg.multi_dot(mats)
        exp = ControlledPhaseShift(phi)

        assert np.allclose(decomposed_matrix, exp)

    @pytest.mark.parametrize("phi", [-0.1, 0.2, 0.5])
    def test_single_excitation_plus_decomp(self, phi):
        """Tests that the SingleExcitationPlus operation calculates the correct decomposition.

        Need to consider the matrix of CRY separately, as the control is wire 1
        and the target is wire 0 in the decomposition. (Not applicable for
        ControlledPhase as it has the same matrix representation regardless of the
        control and target wires.)"""
        decomp = qml.SingleExcitationPlus.decomposition(phi, wires=[0, 1])

        mats = []
        for i in reversed(decomp):
            if i.wires.tolist() == [0]:
                mats.append(np.kron(i.matrix, np.eye(2)))
            elif i.wires.tolist() == [1]:
                mats.append(np.kron(np.eye(2), i.matrix))
            elif i.wires.tolist() == [1, 0] and isinstance(i, qml.CRY):
                new_mat = np.array(
                    [
                        [1, 0, 0, 0],
                        [0, np.cos(phi / 2), 0, -np.sin(phi / 2)],
                        [0, 0, 1, 0],
                        [0, np.sin(phi / 2), 0, np.cos(phi / 2)],
                    ]
                )

                mats.append(new_mat)
            else:
                mats.append(i.matrix)

        decomposed_matrix = np.linalg.multi_dot(mats)
        exp = SingleExcitationPlus(phi)

        assert np.allclose(decomposed_matrix, exp)

    @pytest.mark.parametrize("phi", [-0.1, 0.2, 0.5])
    def test_single_excitation_minus_decomp(self, phi):
        """Tests that the SingleExcitationMinus operation calculates the correct decomposition.

        Need to consider the matrix of CRY separately, as the control is wire 1
        and the target is wire 0 in the decomposition. (Not applicable for
        ControlledPhase as it has the same matrix representation regardless of the
        control and target wires.)"""
        decomp = qml.SingleExcitationMinus.decomposition(phi, wires=[0, 1])

        mats = []
        for i in reversed(decomp):
            if i.wires.tolist() == [0]:
                mats.append(np.kron(i.matrix, np.eye(2)))
            elif i.wires.tolist() == [1]:
                mats.append(np.kron(np.eye(2), i.matrix))
            elif i.wires.tolist() == [1, 0] and isinstance(i, qml.CRY):
                new_mat = np.array(
                    [
                        [1, 0, 0, 0],
                        [0, np.cos(phi / 2), 0, -np.sin(phi / 2)],
                        [0, 0, 1, 0],
                        [0, np.sin(phi / 2), 0, np.cos(phi / 2)],
                    ]
                )

                mats.append(new_mat)
            else:
                mats.append(i.matrix)

        decomposed_matrix = np.linalg.multi_dot(mats)
        exp = SingleExcitationMinus(phi)

        assert np.allclose(decomposed_matrix, exp)


class TestSingleExcitation:
    @pytest.mark.parametrize("phi", [-0.1, 0.2, np.pi / 4])
    def test_single_excitation_matrix(self, phi):
        """Tests that the SingleExcitation operation calculates the correct matrix"""
        op = qml.SingleExcitation(phi, wires=[0, 1])
        res = op.matrix
        exp = SingleExcitation(phi)
        assert np.allclose(res, exp)

    @pytest.mark.parametrize("phi", [-0.1, 0.2, np.pi / 4])
    def test_single_excitation_decomp(self, phi):
        """Tests that the SingleExcitation operation calculates the correct decomposition.

        Need to consider the matrix of CRY separately, as the control is wire 1
        and the target is wire 0 in the decomposition."""
        decomp = qml.SingleExcitation.decomposition(phi, wires=[0, 1])

        mats = []
        for i in reversed(decomp):
            if i.wires.tolist() == [1, 0] and isinstance(i, qml.CRY):
                new_mat = np.array(
                    [
                        [1, 0, 0, 0],
                        [0, np.cos(phi / 2), 0, -np.sin(phi / 2)],
                        [0, 0, 1, 0],
                        [0, np.sin(phi / 2), 0, np.cos(phi / 2)],
                    ]
                )
                mats.append(new_mat)
            else:
                mats.append(i.matrix)

        decomposed_matrix = np.linalg.multi_dot(mats)
        exp = SingleExcitation(phi)

        assert np.allclose(decomposed_matrix, exp)

    @pytest.mark.parametrize("phi", [-0.1, 0.2, np.pi / 4])
    def test_single_excitation_generator(self, phi):
        """Tests that the SingleExcitation operation calculates the correct generator"""
        op = qml.SingleExcitation(phi, wires=[0, 1])
        g, a = op.generator
        res = expm(1j * a * g * phi)
        exp = SingleExcitation(phi)
        assert np.allclose(res, exp)

    @pytest.mark.parametrize("phi", [-0.1, 0.2, np.pi / 4])
    def test_single_excitation_plus_matrix(self, phi):
        """Tests that the SingleExcitationPlus operation calculates the correct matrix"""
        op = qml.SingleExcitationPlus(phi, wires=[0, 1])
        res = op.matrix
        exp = SingleExcitationPlus(phi)
        assert np.allclose(res, exp)

    @pytest.mark.parametrize("phi", [-0.1, 0.2, np.pi / 4])
    def test_single_excitation_plus_generator(self, phi):
        """Tests that the SingleExcitationPlus operation calculates the correct generator"""
        op = qml.SingleExcitationPlus(phi, wires=[0, 1])
        g, a = op.generator
        res = expm(1j * a * g * phi)
        exp = SingleExcitationPlus(phi)
        assert np.allclose(res, exp)

    @pytest.mark.parametrize("phi", [-0.1, 0.2, np.pi / 4])
    def test_single_excitation_minus_matrix(self, phi):
        """Tests that the SingleExcitationMinus operation calculates the correct matrix"""
        op = qml.SingleExcitationMinus(phi, wires=[0, 1])
        res = op.matrix
        exp = SingleExcitationMinus(phi)
        assert np.allclose(res, exp)

    @pytest.mark.parametrize("phi", [-0.1, 0.2, np.pi / 4])
    def test_single_excitation_minus_generator(self, phi):
        """Tests that the SingleExcitationMinus operation calculates the correct generator"""
        op = qml.SingleExcitationMinus(phi, wires=[0, 1])
        g, a = op.generator
        res = expm(1j * a * g * phi)
        exp = SingleExcitationMinus(phi)
        assert np.allclose(res, exp)

    @pytest.mark.parametrize(
        "excitation", [qml.SingleExcitation, qml.SingleExcitationPlus, qml.SingleExcitationMinus]
    )
    def test_autograd(self, excitation):
        """Tests that operations are computed correctly using the
        autograd interface"""

        pytest.importorskip("autograd")
        dev = qml.device("default.qubit.autograd", wires=2)
        state = np.array([0, -1 / np.sqrt(2), 1 / np.sqrt(2), 0])

        @qml.qnode(dev)
        def circuit(phi):
            qml.PauliX(wires=0)
            excitation(phi, wires=[0, 1])
            return qml.state()

        assert np.allclose(state, circuit(np.pi / 2))

    @pytest.mark.parametrize("diff_method", ["parameter-shift", "backprop"])
    @pytest.mark.parametrize(
        ("excitation", "phi"),
        [
            (qml.SingleExcitation, -0.1),
            (qml.SingleExcitationPlus, 0.2),
            (qml.SingleExcitationMinus, np.pi / 4),
        ],
    )
    def test_autograd_grad(self, diff_method, excitation, phi):
        """Tests that gradients are computed correctly using the
        autograd interface"""

        pytest.importorskip("autograd")
        dev = qml.device("default.qubit.autograd", wires=2)

        @qml.qnode(dev)
        def circuit(phi):
            qml.PauliX(wires=0)
            excitation(phi, wires=[0, 1])
            return qml.expval(qml.PauliZ(0))

        assert np.allclose(qml.grad(circuit)(phi), np.sin(phi))

    @pytest.mark.parametrize("diff_method", ["parameter-shift", "backprop"])
    @pytest.mark.parametrize(
        ("excitation", "phi"),
        [
            (qml.SingleExcitation, -0.1),
            (qml.SingleExcitationPlus, 0.2),
            (qml.SingleExcitationMinus, np.pi / 4),
        ],
    )
    def test_tf(self, excitation, phi, diff_method):
        """Tests that gradients and operations are computed correctly using the
        tensorflow interface"""

        tf = pytest.importorskip("tensorflow")
        dev = qml.device("default.qubit.tf", wires=2)

        @qml.qnode(dev, interface="tf", diff_method=diff_method)
        def circuit(phi):
            qml.PauliX(wires=0)
            excitation(phi, wires=[0, 1])
            return qml.expval(qml.PauliZ(0))

        phi_t = tf.Variable(phi, dtype=tf.float64)
        with tf.GradientTape() as tape:
            res = circuit(phi_t)

        grad = tape.gradient(res, phi_t)
        assert np.allclose(grad, np.sin(phi))

    @pytest.mark.parametrize("diff_method", ["parameter-shift", "backprop"])
    @pytest.mark.parametrize(
        ("excitation", "phi"),
        [
            (qml.SingleExcitation, -0.1),
            (qml.SingleExcitationPlus, 0.2),
            (qml.SingleExcitationMinus, np.pi / 4),
        ],
    )
    def test_jax(self, excitation, phi, diff_method):
        """Tests that gradients and operations are computed correctly using the
        jax interface"""

        if diff_method == "parameter-shift":
            pytest.skip("JAX support for the parameter-shift method is still TBD")

        jax = pytest.importorskip("jax")

        dev = qml.device("default.qubit.jax", wires=2)

        @qml.qnode(dev, interface="jax", diff_method=diff_method)
        def circuit(phi):
            qml.PauliX(wires=0)
            excitation(phi, wires=[0, 1])
            return qml.expval(qml.PauliZ(0))

        assert np.allclose(jax.grad(circuit)(phi), np.sin(phi))


PAULI_ROT_PARAMETRIC_MATRIX_TEST_DATA = [
    (
        "XY",
        lambda theta: np.array(
            [
                [np.cos(theta / 2), 0, 0, -np.sin(theta / 2)],
                [0, np.cos(theta / 2), np.sin(theta / 2), 0],
                [0, -np.sin(theta / 2), np.cos(theta / 2), 0],
                [np.sin(theta / 2), 0, 0, np.cos(theta / 2)],
            ],
            dtype=complex,
        ),
    ),
    (
        "ZZ",
        lambda theta: np.diag(
            [
                np.exp(-1j * theta / 2),
                np.exp(1j * theta / 2),
                np.exp(1j * theta / 2),
                np.exp(-1j * theta / 2),
            ],
        ),
    ),
    (
        "XI",
        lambda theta: np.array(
            [
                [np.cos(theta / 2), 0, -1j * np.sin(theta / 2), 0],
                [0, np.cos(theta / 2), 0, -1j * np.sin(theta / 2)],
                [-1j * np.sin(theta / 2), 0, np.cos(theta / 2), 0],
                [0, -1j * np.sin(theta / 2), 0, np.cos(theta / 2)],
            ],
        ),
    ),
    ("X", qml.RX._matrix),
    ("Y", qml.RY._matrix),
    ("Z", qml.RZ._matrix),
]

PAULI_ROT_MATRIX_TEST_DATA = [
    (
        np.pi,
        "XIZ",
        np.array(
            [
                [0, 0, 0, 0, -1j, 0, 0, 0],
                [0, 0, 0, 0, 0, 1j, 0, 0],
                [0, 0, 0, 0, 0, 0, -1j, 0],
                [0, 0, 0, 0, 0, 0, 0, 1j],
                [-1j, 0, 0, 0, 0, 0, 0, 0],
                [0, 1j, 0, 0, 0, 0, 0, 0],
                [0, 0, -1j, 0, 0, 0, 0, 0],
                [0, 0, 0, 1j, 0, 0, 0, 0],
            ]
        ),
    ),
    (
        np.pi / 3,
        "XYZ",
        np.array(
            [
                [np.sqrt(3) / 2, 0, 0, 0, 0, 0, -(1 / 2), 0],
                [0, np.sqrt(3) / 2, 0, 0, 0, 0, 0, 1 / 2],
                [0, 0, np.sqrt(3) / 2, 0, 1 / 2, 0, 0, 0],
                [0, 0, 0, np.sqrt(3) / 2, 0, -(1 / 2), 0, 0],
                [0, 0, -(1 / 2), 0, np.sqrt(3) / 2, 0, 0, 0],
                [0, 0, 0, 1 / 2, 0, np.sqrt(3) / 2, 0, 0],
                [1 / 2, 0, 0, 0, 0, 0, np.sqrt(3) / 2, 0],
                [0, -(1 / 2), 0, 0, 0, 0, 0, np.sqrt(3) / 2],
            ]
        ),
    ),
]


class TestDoubleExcitation:
    @pytest.mark.parametrize("phi", [-0.1, 0.2, np.pi / 4])
    def test_double_excitation_matrix(self, phi):
        """Tests that the DoubleExcitation operation calculates the correct matrix"""
        op = qml.DoubleExcitation(phi, wires=[0, 1, 2, 3])
        res = op.matrix
        exp = DoubleExcitation(phi)
        assert np.allclose(res, exp)

    @pytest.mark.parametrize("phi", [-0.1, 0.2, np.pi / 4])
    def test_double_excitation_decomp(self, phi):
        """Tests that the DoubleExcitation operation calculates the correct decomposition"""
        op = qml.DoubleExcitation(phi, wires=[0, 1, 2, 3])
        decomp = op.decomposition(phi, wires=[0, 1, 2, 3])

        mats = [m.matrix for m in decomp]
        decomposed_matrix = mats[0] @ mats[1]
        exp = DoubleExcitation(phi)

        assert np.allclose(decomposed_matrix, exp)

    @pytest.mark.parametrize("phi", [-0.1, 0.2, np.pi / 4])
    def test_double_excitation_generator(self, phi):
        """Tests that the DoubleExcitation operation calculates the correct generator"""
        op = qml.DoubleExcitation(phi, wires=[0, 1, 2, 3])
        g, a = op.generator

        res = expm(1j * a * g * phi)
        exp = DoubleExcitation(phi)

        assert np.allclose(res, exp)

    @pytest.mark.parametrize("phi", [-0.1, 0.2, 0.5])
    def test_double_excitation_decomp(self, phi):
        """Tests that the DoubleExcitation operation calculates the correct decomposition.

        The decomposition has already been expressed in terms of single-qubit rotations
        and CNOTs. For each term in the decomposition we need to construct the appropriate
        four-qubit tensor product matrix and then multiply them together.
        """
        decomp = qml.DoubleExcitation.decomposition(phi, wires=[0, 1, 2, 3])

        from functools import reduce

        # To compute the matrix for CX on an arbitrary number of qubits, use the fact that
        # CU  = |0><0| \otimes I + |1><1| \otimes U
        def cnot_four_qubits(wires):
            proj_0_term = [StateZeroProjector if idx == wires[0] else np.eye(2) for idx in range(4)]

            proj_1_term = [np.eye(2) for idx in range(4)]
            proj_1_term[wires[0]] = StateOneProjector
            proj_1_term[wires[1]] = X

            proj_0_kron = reduce(np.kron, proj_0_term)
            proj_1_kron = reduce(np.kron, proj_1_term)

            return proj_0_kron + proj_1_kron

        # Inserts a single-qubit matrix into a four-qubit matrix at the right place
        def single_mat_four_qubits(mat, wire):
            individual_mats = [mat if idx == wire else np.eye(2) for idx in range(4)]
            return reduce(np.kron, individual_mats)

        mats = []
        for i in reversed(decomp):
            # Single-qubit gate
            if len(i.wires.tolist()) == 1:
                mat = single_mat_four_qubits(i.matrix, i.wires.tolist()[0])
                mats.append(mat)
            # Two-qubit gate
            else:
                mat = cnot_four_qubits(i.wires.tolist())
                mats.append(mat)

        decomposed_matrix = np.linalg.multi_dot(mats)
        exp = DoubleExcitation(phi)

        assert np.allclose(decomposed_matrix, exp)

    @pytest.mark.parametrize("phi", [-0.1, 0.2, np.pi / 4])
    def test_double_excitation_plus_matrix(self, phi):
        """Tests that the DoubleExcitationPlus operation calculates the correct matrix"""
        op = qml.DoubleExcitationPlus(phi, wires=[0, 1, 2, 3])
        res = op.matrix
        exp = DoubleExcitationPlus(phi)
        assert np.allclose(res, exp)

    @pytest.mark.parametrize("phi", [-0.1, 0.2, np.pi / 4])
    def test_double_excitation_plus_generator(self, phi):
        """Tests that the DoubleExcitationPlus operation calculates the correct generator"""
        op = qml.DoubleExcitationPlus(phi, wires=[0, 1, 2, 3])
        g, a = op.generator

        res = expm(1j * a * g * phi)
        exp = DoubleExcitationPlus(phi)

        assert np.allclose(res, exp)

    @pytest.mark.parametrize("phi", [-0.1, 0.2, np.pi / 4])
    def test_double_excitation_minus_matrix(self, phi):
        """Tests that the DoubleExcitationMinus operation calculates the correct matrix"""
        op = qml.DoubleExcitationMinus(phi, wires=[0, 1, 2, 3])
        res = op.matrix
        exp = DoubleExcitationMinus(phi)
        assert np.allclose(res, exp)

    @pytest.mark.parametrize("phi", [-0.1, 0.2, np.pi / 4])
    def test_double_excitation_minus_generator(self, phi):
        """Tests that the DoubleExcitationMinus operation calculates the correct generator"""
        op = qml.DoubleExcitationMinus(phi, wires=[0, 1, 2, 3])
        g, a = op.generator

        res = expm(1j * a * g * phi)
        exp = DoubleExcitationMinus(phi)

        assert np.allclose(res, exp)

    @pytest.mark.parametrize(
        "excitation", [qml.DoubleExcitation, qml.DoubleExcitationPlus, qml.DoubleExcitationMinus]
    )
    def test_autograd(self, excitation):
        """Tests that operations are computed correctly using the
        autograd interface"""

        pytest.importorskip("autograd")

        dev = qml.device("default.qubit.autograd", wires=4)
        state = np.array(
            [0, 0, 0, -1 / np.sqrt(2), 0, 0, 0, 0, 0, 0, 0, 0, 1 / np.sqrt(2), 0, 0, 0]
        )

        @qml.qnode(dev)
        def circuit(phi):
            qml.PauliX(wires=0)
            qml.PauliX(wires=1)
            excitation(phi, wires=[0, 1, 2, 3])

            return qml.state()

        assert np.allclose(state, circuit(np.pi / 2))

    @pytest.mark.parametrize(
        "excitation", [qml.DoubleExcitation, qml.DoubleExcitationPlus, qml.DoubleExcitationMinus]
    )
    def test_tf(self, excitation):
        """Tests that operations are computed correctly using the
        tensorflow interface"""

        pytest.importorskip("tensorflow")

        dev = qml.device("default.qubit.tf", wires=4)
        state = np.array(
            [0, 0, 0, -1 / np.sqrt(2), 0, 0, 0, 0, 0, 0, 0, 0, 1 / np.sqrt(2), 0, 0, 0]
        )

        @qml.qnode(dev)
        def circuit(phi):
            qml.PauliX(wires=0)
            qml.PauliX(wires=1)
            excitation(phi, wires=[0, 1, 2, 3])

            return qml.state()

        assert np.allclose(state, circuit(np.pi / 2))

    @pytest.mark.parametrize(
        "excitation", [qml.DoubleExcitation, qml.DoubleExcitationPlus, qml.DoubleExcitationMinus]
    )
    def test_jax(self, excitation):
        """Tests that operations are computed correctly using the
        jax interface"""

        pytest.importorskip("jax")

        dev = qml.device("default.qubit.jax", wires=4)
        state = np.array(
            [0, 0, 0, -1 / np.sqrt(2), 0, 0, 0, 0, 0, 0, 0, 0, 1 / np.sqrt(2), 0, 0, 0]
        )

        @qml.qnode(dev)
        def circuit(phi):
            qml.PauliX(wires=0)
            qml.PauliX(wires=1)
            excitation(phi, wires=[0, 1, 2, 3])

            return qml.state()

        assert np.allclose(state, circuit(np.pi / 2))

    @pytest.mark.parametrize(
        ("excitation", "phi"),
        [
            (qml.DoubleExcitation, -0.1),
            (qml.DoubleExcitationPlus, 0.2),
            (qml.DoubleExcitationMinus, np.pi / 4),
        ],
    )
    def test_autograd_grad(self, excitation, phi):
        """Tests that gradients are computed correctly using the
        autograd interface"""

        pytest.importorskip("autograd")

        dev = qml.device("default.qubit.autograd", wires=4)

        @qml.qnode(dev)
        def circuit(phi):
            qml.PauliX(wires=0)
            qml.PauliX(wires=1)
            excitation(phi, wires=[0, 1, 2, 3])

            return qml.expval(qml.PauliZ(0))

        assert np.allclose(qml.grad(circuit)(phi), np.sin(phi))

    @pytest.mark.parametrize("diff_method", ["parameter-shift", "backprop"])
    @pytest.mark.parametrize(
        ("excitation", "phi"),
        [
            (qml.DoubleExcitation, -0.1),
            (qml.DoubleExcitationPlus, 0.2),
            (qml.DoubleExcitationMinus, np.pi / 4),
        ],
    )
    def test_tf_grad(self, excitation, phi, diff_method):
        """Tests that gradients are computed correctly using the
        tensorflow interface"""

        tf = pytest.importorskip("tensorflow")
        dev = qml.device("default.qubit.tf", wires=4)

        @qml.qnode(dev, interface="tf", diff_method=diff_method)
        def circuit(phi):
            qml.PauliX(wires=0)
            qml.PauliX(wires=1)
            excitation(phi, wires=[0, 1, 2, 3])
            return qml.expval(qml.PauliZ(0))

        phi_t = tf.Variable(phi, dtype=tf.float64)
        with tf.GradientTape() as tape:
            res = circuit(phi_t)

        grad = tape.gradient(res, phi_t)
        assert np.allclose(grad, np.sin(phi))

    @pytest.mark.parametrize("diff_method", ["parameter-shift", "backprop"])
    @pytest.mark.parametrize(
        ("excitation", "phi"),
        [
            (qml.DoubleExcitation, -0.1),
            (qml.DoubleExcitationPlus, 0.2),
            (qml.DoubleExcitationMinus, np.pi / 4),
        ],
    )
    def test_jax_grad(self, excitation, phi, diff_method):
        """Tests that gradients and operations are computed correctly using the
        jax interface"""

        if diff_method == "parameter-shift":
            pytest.skip("JAX support for the parameter-shift method is still TBD")

        jax = pytest.importorskip("jax")

        dev = qml.device("default.qubit.jax", wires=4)

        @qml.qnode(dev, interface="jax", diff_method=diff_method)
        def circuit(phi):
            qml.PauliX(wires=0)
            qml.PauliX(wires=1)
            excitation(phi, wires=[0, 1, 2, 3])
            return qml.expval(qml.PauliZ(0))

        assert np.allclose(jax.grad(circuit)(phi), np.sin(phi))


class TestPauliRot:
    """Test the PauliRot operation."""

    @pytest.mark.parametrize("theta", np.linspace(0, 2 * np.pi, 7))
    @pytest.mark.parametrize(
        "pauli_word,expected_matrix",
        PAULI_ROT_PARAMETRIC_MATRIX_TEST_DATA,
    )
    def test_PauliRot_matrix_parametric(self, theta, pauli_word, expected_matrix, tol):
        """Test parametrically that the PauliRot matrix is correct."""

        res = qml.PauliRot._matrix(theta, pauli_word)
        expected = expected_matrix(theta)

        assert np.allclose(res, expected, atol=tol, rtol=0)

    @pytest.mark.parametrize(
        "theta,pauli_word,expected_matrix",
        PAULI_ROT_MATRIX_TEST_DATA,
    )
    def test_PauliRot_matrix(self, theta, pauli_word, expected_matrix, tol):
        """Test non-parametrically that the PauliRot matrix is correct."""

        res = qml.PauliRot._matrix(theta, pauli_word)
        expected = expected_matrix

        assert np.allclose(res, expected, atol=tol, rtol=0)

    @pytest.mark.parametrize(
        "theta,pauli_word,compressed_pauli_word,wires,compressed_wires",
        [
            (np.pi, "XIZ", "XZ", [0, 1, 2], [0, 2]),
            (np.pi / 3, "XIYIZI", "XYZ", [0, 1, 2, 3, 4, 5], [0, 2, 4]),
            (np.pi / 7, "IXI", "X", [0, 1, 2], [1]),
            (np.pi / 9, "IIIIIZI", "Z", [0, 1, 2, 3, 4, 5, 6], [5]),
            (np.pi / 11, "XYZIII", "XYZ", [0, 1, 2, 3, 4, 5], [0, 1, 2]),
            (np.pi / 11, "IIIXYZ", "XYZ", [0, 1, 2, 3, 4, 5], [3, 4, 5]),
        ],
    )
    def test_PauliRot_matrix_identity(
        self, theta, pauli_word, compressed_pauli_word, wires, compressed_wires, tol
    ):
        """Test PauliRot matrix correctly accounts for identities."""

        res = qml.PauliRot._matrix(theta, pauli_word)
        expected = qml.utils.expand(
            qml.PauliRot._matrix(theta, compressed_pauli_word), compressed_wires, wires
        )

        assert np.allclose(res, expected, atol=tol, rtol=0)

    def test_PauliRot_wire_as_int(self):
        """Test that passing a single wire as an integer works."""

        theta = 0.4
        op = qml.PauliRot(theta, "Z", wires=0)
        decomp_ops = op.decomposition(theta, "Z", wires=0)

        assert np.allclose(op.eigvals, np.array([np.exp(-1j * theta / 2), np.exp(1j * theta / 2)]))
        assert np.allclose(op.matrix, np.diag([np.exp(-1j * theta / 2), np.exp(1j * theta / 2)]))

        assert len(decomp_ops) == 1

        assert decomp_ops[0].name == "MultiRZ"

        assert decomp_ops[0].wires == Wires([0])
        assert decomp_ops[0].data[0] == theta

    def test_PauliRot_all_Identity(self):
        """Test handling of the all-identity Pauli."""

        theta = 0.4
        op = qml.PauliRot(theta, "II", wires=[0, 1])
        decomp_ops = op.decomposition(theta, "II", wires=[0, 1])

        assert np.allclose(op.eigvals, np.exp(-1j * theta / 2) * np.ones(4))
        assert np.allclose(op.matrix / op.matrix[0, 0], np.eye(4))

        assert len(decomp_ops) == 0

    def test_PauliRot_decomposition_Identity(self):
        """Test that decomposing the all-identity Pauli has no effect."""

        theta = 0.4
        op = qml.PauliRot(theta, "II", wires=[0, 1])
        decomp_ops = op.decomposition(theta, "II", wires=[0, 1])

        assert len(decomp_ops) == 0

    def test_PauliRot_decomposition_ZZ(self):
        """Test that the decomposition for a ZZ rotation is correct."""

        theta = 0.4
        op = qml.PauliRot(theta, "ZZ", wires=[0, 1])
        decomp_ops = op.decomposition(theta, "ZZ", wires=[0, 1])

        assert len(decomp_ops) == 1

        assert decomp_ops[0].name == "MultiRZ"

        assert decomp_ops[0].wires == Wires([0, 1])
        assert decomp_ops[0].data[0] == theta

    def test_PauliRot_decomposition_XY(self):
        """Test that the decomposition for a XY rotation is correct."""

        theta = 0.4
        op = qml.PauliRot(theta, "XY", wires=[0, 1])
        decomp_ops = op.decomposition(theta, "XY", wires=[0, 1])

        assert len(decomp_ops) == 5

        assert decomp_ops[0].name == "Hadamard"
        assert decomp_ops[0].wires == Wires([0])

        assert decomp_ops[1].name == "RX"

        assert decomp_ops[1].wires == Wires([1])
        assert decomp_ops[1].data[0] == np.pi / 2

        assert decomp_ops[2].name == "MultiRZ"
        assert decomp_ops[2].wires == Wires([0, 1])
        assert decomp_ops[2].data[0] == theta

        assert decomp_ops[3].name == "Hadamard"
        assert decomp_ops[3].wires == Wires([0])

        assert decomp_ops[4].name == "RX"

        assert decomp_ops[4].wires == Wires([1])
        assert decomp_ops[4].data[0] == -np.pi / 2

    def test_PauliRot_decomposition_XIYZ(self):
        """Test that the decomposition for a XIYZ rotation is correct."""

        theta = 0.4
        op = qml.PauliRot(theta, "XIYZ", wires=[0, 1, 2, 3])
        decomp_ops = op.decomposition(theta, "XIYZ", wires=[0, 1, 2, 3])

        assert len(decomp_ops) == 5

        assert decomp_ops[0].name == "Hadamard"
        assert decomp_ops[0].wires == Wires([0])

        assert decomp_ops[1].name == "RX"

        assert decomp_ops[1].wires == Wires([2])
        assert decomp_ops[1].data[0] == np.pi / 2

        assert decomp_ops[2].name == "MultiRZ"
        assert decomp_ops[2].wires == Wires([0, 2, 3])
        assert decomp_ops[2].data[0] == theta

        assert decomp_ops[3].name == "Hadamard"
        assert decomp_ops[3].wires == Wires([0])

        assert decomp_ops[4].name == "RX"

        assert decomp_ops[4].wires == Wires([2])
        assert decomp_ops[4].data[0] == -np.pi / 2

    @pytest.mark.parametrize("angle", np.linspace(0, 2 * np.pi, 7))
    @pytest.mark.parametrize("pauli_word", ["XX", "ZZ"])
    def test_differentiability(self, angle, pauli_word, tol):
        """Test that differentiation of PauliRot works."""

        dev = qml.device("default.qubit", wires=2)

        @qml.qnode(dev)
        def circuit(theta):
            qml.PauliRot(theta, pauli_word, wires=[0, 1])

            return qml.expval(qml.PauliZ(0))

        res = circuit(angle)
        gradient = np.squeeze(qml.grad(circuit)(angle))

        assert gradient == pytest.approx(
            0.5 * (circuit(angle + np.pi / 2) - circuit(angle - np.pi / 2)), abs=tol
        )

    @pytest.mark.parametrize("angle", np.linspace(0, 2 * np.pi, 7))
    def test_decomposition_integration(self, angle, tol):
        """Test that the decompositon of PauliRot yields the same results."""

        dev = qml.device("default.qubit", wires=2)

        @qml.qnode(dev)
        def circuit(theta):
            qml.PauliRot(theta, "XX", wires=[0, 1])

            return qml.expval(qml.PauliZ(0))

        @qml.qnode(dev)
        def decomp_circuit(theta):
            qml.PauliRot.decomposition(theta, "XX", wires=[0, 1])

            return qml.expval(qml.PauliZ(0))

        assert circuit(angle) == pytest.approx(decomp_circuit(angle), abs=tol)
        assert np.squeeze(qml.grad(circuit)(angle)) == pytest.approx(
            np.squeeze(qml.grad(decomp_circuit)(angle)), abs=tol
        )

    def test_matrix_incorrect_pauli_word_error(self):
        """Test that _matrix throws an error if a wrong Pauli word is supplied."""

        with pytest.raises(
            ValueError,
            match='The given Pauli word ".*" contains characters that are not allowed.'
            " Allowed characters are I, X, Y and Z",
        ):
            qml.PauliRot._matrix(0.3, "IXYZV")

    def test_init_incorrect_pauli_word_error(self):
        """Test that __init__ throws an error if a wrong Pauli word is supplied."""

        with pytest.raises(
            ValueError,
            match='The given Pauli word ".*" contains characters that are not allowed.'
            " Allowed characters are I, X, Y and Z",
        ):
            qml.PauliRot(0.3, "IXYZV", wires=[0, 1, 2, 3, 4])

    @pytest.mark.parametrize(
        "pauli_word,wires",
        [
            ("XYZ", [0, 1]),
            ("XYZ", [0, 1, 2, 3]),
        ],
    )
    def test_init_incorrect_pauli_word_length_error(self, pauli_word, wires):
        """Test that __init__ throws an error if a Pauli word of wrong length is supplied."""

        with pytest.raises(
            ValueError,
            match="The given Pauli word has length .*, length .* was expected for wires .*",
        ):
            qml.PauliRot(0.3, pauli_word, wires=wires)

    @pytest.mark.parametrize(
        "pauli_word",
        [
            ("XIZ"),
            ("IIII"),
            ("XIYIZI"),
            ("IXI"),
            ("IIIIIZI"),
            ("XYZIII"),
            ("IIIXYZ"),
        ],
    )
    def test_multirz_generator(self, pauli_word):
        """Test that the generator of the MultiRZ gate is correct."""
        op = qml.PauliRot(0.3, pauli_word, wires=range(len(pauli_word)))
        gen = op.generator

        if pauli_word[0] == "I":
            # this is the identity
            expected_gen = qml.Identity(wires=0)
        else:
            expected_gen = getattr(qml, "Pauli{}".format(pauli_word[0]))(wires=0)

        for i, pauli in enumerate(pauli_word[1:]):
            i += 1
            if pauli == "I":
                expected_gen = expected_gen @ qml.Identity(wires=i)
            else:
                expected_gen = expected_gen @ getattr(qml, "Pauli{}".format(pauli))(wires=i)

        expected_gen_mat = expected_gen.matrix

        assert np.allclose(gen[0], expected_gen_mat)
        assert gen[1] == -0.5


class TestMultiRZ:
    """Test the MultiRZ operation."""

    @pytest.mark.parametrize("theta", np.linspace(0, 2 * np.pi, 7))
    @pytest.mark.parametrize(
        "wires,expected_matrix",
        [
            ([0], qml.RZ._matrix),
            (
                [0, 1],
                lambda theta: np.diag(
                    np.exp(1j * np.array([-1, 1, 1, -1]) * theta / 2),
                ),
            ),
            (
                [0, 1, 2],
                lambda theta: np.diag(
                    np.exp(1j * np.array([-1, 1, 1, -1, 1, -1, -1, 1]) * theta / 2),
                ),
            ),
        ],
    )
    def test_MultiRZ_matrix_parametric(self, theta, wires, expected_matrix, tol):
        """Test parametrically that the MultiRZ matrix is correct."""

        res = qml.MultiRZ._matrix(theta, len(wires))
        expected = expected_matrix(theta)

        assert np.allclose(res, expected, atol=tol, rtol=0)

    def test_MultiRZ_decomposition_ZZ(self):
        """Test that the decomposition for a ZZ rotation is correct."""

        theta = 0.4
        op = qml.MultiRZ(theta, wires=[0, 1])
        decomp_ops = op.decomposition(theta, wires=[0, 1])

        assert decomp_ops[0].name == "CNOT"
        assert decomp_ops[0].wires == Wires([1, 0])

        assert decomp_ops[1].name == "RZ"

        assert decomp_ops[1].wires == Wires([0])
        assert decomp_ops[1].data[0] == theta

        assert decomp_ops[2].name == "CNOT"
        assert decomp_ops[2].wires == Wires([1, 0])

    def test_MultiRZ_decomposition_ZZZ(self):
        """Test that the decomposition for a ZZZ rotation is correct."""

        theta = 0.4
        op = qml.MultiRZ(theta, wires=[0, 2, 3])
        decomp_ops = op.decomposition(theta, wires=[0, 2, 3])

        assert decomp_ops[0].name == "CNOT"
        assert decomp_ops[0].wires == Wires([3, 2])

        assert decomp_ops[1].name == "CNOT"
        assert decomp_ops[1].wires == Wires([2, 0])

        assert decomp_ops[2].name == "RZ"

        assert decomp_ops[2].wires == Wires([0])
        assert decomp_ops[2].data[0] == theta

        assert decomp_ops[3].name == "CNOT"
        assert decomp_ops[3].wires == Wires([2, 0])

        assert decomp_ops[4].name == "CNOT"
        assert decomp_ops[4].wires == Wires([3, 2])

    @pytest.mark.parametrize("angle", np.linspace(0, 2 * np.pi, 7))
    def test_differentiability(self, angle, tol):
        """Test that differentiation of MultiRZ works."""

        dev = qml.device("default.qubit", wires=2)

        @qml.qnode(dev)
        def circuit(theta):
            qml.Hadamard(0)
            qml.MultiRZ(theta, wires=[0, 1])

            return qml.expval(qml.PauliX(0))

        res = circuit(angle)
        gradient = np.squeeze(qml.grad(circuit)(angle))

        assert gradient == pytest.approx(
            0.5 * (circuit(angle + np.pi / 2) - circuit(angle - np.pi / 2)), abs=tol
        )

    @pytest.mark.parametrize("angle", np.linspace(0, 2 * np.pi, 7))
    def test_decomposition_integration(self, angle, tol):
        """Test that the decompositon of MultiRZ yields the same results."""

        dev = qml.device("default.qubit", wires=2)

        @qml.qnode(dev)
        def circuit(theta):
            qml.Hadamard(0)
            qml.MultiRZ(theta, wires=[0, 1])

            return qml.expval(qml.PauliX(0))

        @qml.qnode(dev)
        def decomp_circuit(theta):
            qml.Hadamard(0)
            qml.MultiRZ.decomposition(theta, wires=[0, 1])

            return qml.expval(qml.PauliX(0))

        assert circuit(angle) == pytest.approx(decomp_circuit(angle), abs=tol)
        assert np.squeeze(qml.jacobian(circuit)(angle)) == pytest.approx(
            np.squeeze(qml.jacobian(decomp_circuit)(angle)), abs=tol
        )

    @pytest.mark.parametrize("qubits", range(3, 6))
    def test_multirz_generator(self, qubits, mocker):
        """Test that the generator of the MultiRZ gate is correct."""
        op = qml.MultiRZ(0.3, wires=range(qubits))
        gen = op.generator

        expected_gen = qml.PauliZ(wires=0)
        for i in range(1, qubits):
            expected_gen = expected_gen @ qml.PauliZ(wires=i)

        expected_gen_mat = expected_gen.matrix

        assert np.allclose(gen[0], expected_gen_mat)
        assert gen[1] == -0.5

        spy = mocker.spy(qml.utils, "pauli_eigs")

        op.generator
        spy.assert_not_called()


class TestDiagonalQubitUnitary:
    """Test the DiagonalQubitUnitary operation."""

    def test_decomposition(self):
        """Test that DiagonalQubitUnitary falls back to QubitUnitary."""
        D = np.array([1j, 1, 1, -1, -1j, 1j, 1, -1])

        decomp = qml.DiagonalQubitUnitary.decomposition(D, [0, 1, 2])

        assert decomp[0].name == "QubitUnitary"
        assert decomp[0].wires == Wires([0, 1, 2])
        assert np.allclose(decomp[0].data[0], np.diag(D))


def test_identity_eigvals(tol):
    """Test identity eigenvalues are correct"""
    res = qml.Identity._eigvals()
    expected = np.array([1, 1])
    assert np.allclose(res, expected, atol=tol, rtol=0)


class TestControlledQubitUnitary:
    """Tests for the ControlledQubitUnitary operation"""

    X = np.array([[0, 1], [1, 0]])

    def test_matrix(self):
        """Test if ControlledQubitUnitary returns the correct matrix for a control-control-X
        (Toffoli) gate"""
        mat = qml.ControlledQubitUnitary(X, control_wires=[0, 1], wires=2).matrix
        mat2 = qml.Toffoli(wires=[0, 1, 2]).matrix
        assert np.allclose(mat, mat2)

    def test_no_control(self):
        """Test if ControlledQubitUnitary raises an error if control wires are not specified"""
        with pytest.raises(ValueError, match="Must specify control wires"):
            qml.ControlledQubitUnitary(X, wires=2)

    def test_shared_control(self):
        """Test if ControlledQubitUnitary raises an error if control wires are shared with wires"""
        with pytest.raises(ValueError, match="The control wires must be different from the wires"):
            qml.ControlledQubitUnitary(X, control_wires=[0, 2], wires=2)

    def test_wrong_shape(self):
        """Test if ControlledQubitUnitary raises a ValueError if a unitary of shape inconsistent
        with wires is provided"""
        with pytest.raises(ValueError, match=r"Input unitary must be of shape \(2, 2\)"):
            qml.ControlledQubitUnitary(np.eye(4), control_wires=[0, 1], wires=2)

    @pytest.mark.parametrize("target_wire", range(3))
    def test_toffoli(self, target_wire):
        """Test if ControlledQubitUnitary acts like a Toffoli gate when the input unitary is a
        single-qubit X. This test allows the target wire to be any of the three wires."""
        control_wires = list(range(3))
        del control_wires[target_wire]

        # pick some random unitaries (with a fixed seed) to make the circuit less trivial
        U1 = unitary_group.rvs(8, random_state=1)
        U2 = unitary_group.rvs(8, random_state=2)

        dev = qml.device("default.qubit", wires=3)

        @qml.qnode(dev)
        def f1():
            qml.QubitUnitary(U1, wires=range(3))
            qml.ControlledQubitUnitary(X, control_wires=control_wires, wires=target_wire)
            qml.QubitUnitary(U2, wires=range(3))
            return qml.state()

        @qml.qnode(dev)
        def f2():
            qml.QubitUnitary(U1, wires=range(3))
            qml.Toffoli(wires=control_wires + [target_wire])
            qml.QubitUnitary(U2, wires=range(3))
            return qml.state()

        state_1 = f1()
        state_2 = f2()

        assert np.allclose(state_1, state_2)

    def test_arbitrary_multiqubit(self):
        """Test if ControlledQubitUnitary applies correctly for a 2-qubit unitary with 2-qubit
        control, where the control and target wires are not ordered."""
        control_wires = [1, 3]
        target_wires = [2, 0]

        # pick some random unitaries (with a fixed seed) to make the circuit less trivial
        U1 = unitary_group.rvs(16, random_state=1)
        U2 = unitary_group.rvs(16, random_state=2)

        # the two-qubit unitary
        U = unitary_group.rvs(4, random_state=3)

        # the 4-qubit representation of the unitary if the control wires were [0, 1] and the target
        # wires were [2, 3]
        U_matrix = np.eye(16, dtype=np.complex128)
        U_matrix[12:16, 12:16] = U

        # We now need to swap wires so that the control wires are [1, 3] and the target wires are
        # [2, 0]
        swap = qml.SWAP.matrix

        # initial wire permutation: 0123
        # target wire permutation: 1302
        swap1 = np.kron(swap, np.eye(4))  # -> 1023
        swap2 = np.kron(np.eye(4), swap)  # -> 1032
        swap3 = np.kron(np.kron(np.eye(2), swap), np.eye(2))  # -> 1302
        swap4 = np.kron(np.eye(4), swap)  # -> 1320

        all_swap = swap4 @ swap3 @ swap2 @ swap1
        U_matrix = all_swap.T @ U_matrix @ all_swap

        dev = qml.device("default.qubit", wires=4)

        @qml.qnode(dev)
        def f1():
            qml.QubitUnitary(U1, wires=range(4))
            qml.ControlledQubitUnitary(U, control_wires=control_wires, wires=target_wires)
            qml.QubitUnitary(U2, wires=range(4))
            return qml.state()

        @qml.qnode(dev)
        def f2():
            qml.QubitUnitary(U1, wires=range(4))
            qml.QubitUnitary(U_matrix, wires=range(4))
            qml.QubitUnitary(U2, wires=range(4))
            return qml.state()

        state_1 = f1()
        state_2 = f2()

        assert np.allclose(state_1, state_2)

    @pytest.mark.parametrize(
        "control_wires,wires,control_values,expected_error_message",
        [
            ([0, 1], 2, "ab", "String of control values can contain only '0' or '1'."),
            ([0, 1], 2, "011", "Length of control bit string must equal number of control wires."),
            ([0, 1], 2, [0, 1], "Alternative control values must be passed as a binary string."),
        ],
    )
    def test_invalid_mixed_polarity_controls(
        self, control_wires, wires, control_values, expected_error_message
    ):
        """Test if ControlledQubitUnitary properly handles invalid mixed-polarity
        control values."""
        target_wires = Wires(wires)

        with pytest.raises(ValueError, match=expected_error_message):
            qml.ControlledQubitUnitary(
                X, control_wires=control_wires, wires=target_wires, control_values=control_values
            )

    @pytest.mark.parametrize(
        "control_wires,wires,control_values",
        [
            ([0], 1, "0"),
            ([0, 1], 2, "00"),
            ([0, 1], 2, "10"),
            ([0, 1], 2, "11"),
            ([1, 0], 2, "01"),
            ([0, 1], [2, 3], "11"),
            ([0, 2], [3, 1], "10"),
            ([1, 2, 0], [3, 4], "100"),
            ([1, 0, 2], [4, 3], "110"),
        ],
    )
    def test_mixed_polarity_controls(self, control_wires, wires, control_values):
        """Test if ControlledQubitUnitary properly applies mixed-polarity
        control values."""
        target_wires = Wires(wires)

        dev = qml.device("default.qubit", wires=len(control_wires + target_wires))

        # Pick a random unitary
        U = unitary_group.rvs(2 ** len(target_wires), random_state=1967)

        # Pick random starting state for the control and target qubits
        control_state_weights = np.random.normal(size=(2 ** (len(control_wires) + 1) - 2))
        target_state_weights = np.random.normal(size=(2 ** (len(target_wires) + 1) - 2))

        @qml.qnode(dev)
        def circuit_mixed_polarity():
            qml.templates.ArbitraryStatePreparation(control_state_weights, wires=control_wires)
            qml.templates.ArbitraryStatePreparation(target_state_weights, wires=target_wires)

            qml.ControlledQubitUnitary(
                U, control_wires=control_wires, wires=target_wires, control_values=control_values
            )
            return qml.state()

        # The result of applying the mixed-polarity gate should be the same as
        # if we conjugated the specified control wires with Pauli X and applied the
        # "regular" ControlledQubitUnitary in between.

        x_locations = [x for x in range(len(control_values)) if control_values[x] == "0"]

        @qml.qnode(dev)
        def circuit_pauli_x():
            qml.templates.ArbitraryStatePreparation(control_state_weights, wires=control_wires)
            qml.templates.ArbitraryStatePreparation(target_state_weights, wires=target_wires)

            for wire in x_locations:
                qml.PauliX(wires=control_wires[wire])

            qml.ControlledQubitUnitary(U, control_wires=control_wires, wires=wires)

            for wire in x_locations:
                qml.PauliX(wires=control_wires[wire])

            return qml.state()

        mixed_polarity_state = circuit_mixed_polarity()
        pauli_x_state = circuit_pauli_x()

        assert np.allclose(mixed_polarity_state, pauli_x_state)


class TestMultiControlledX:
    """Tests for the MultiControlledX"""

    X = np.array([[0, 1], [1, 0]])

    @pytest.mark.parametrize(
        "control_wires,wires,control_values,expected_error_message",
        [
            ([0, 1], 2, "ab", "String of control values can contain only '0' or '1'."),
            ([0, 1], 2, "011", "Length of control bit string must equal number of control wires."),
            ([0, 1], 2, [0, 1], "Alternative control values must be passed as a binary string."),
            (
                [0, 1],
                [2, 3],
                "10",
                "MultiControlledX accepts a single target wire.",
            ),
        ],
    )
    def test_invalid_mixed_polarity_controls(
        self, control_wires, wires, control_values, expected_error_message
    ):
        """Test if MultiControlledX properly handles invalid mixed-polarity
        control values."""
        target_wires = Wires(wires)

        with pytest.raises(ValueError, match=expected_error_message):
            qml.MultiControlledX(
                control_wires=control_wires, wires=target_wires, control_values=control_values
            )

    @pytest.mark.parametrize(
        "control_wires,wires,control_values",
        [
            ([0], 1, "0"),
            ([0, 1], 2, "00"),
            ([0, 1], 2, "10"),
            ([1, 0], 2, "10"),
            ([0, 1], 2, "11"),
            ([0, 2], 1, "10"),
            ([1, 2, 0], 3, "100"),
            ([1, 0, 2, 4], 3, "1001"),
            ([0, 1, 2, 5, 3, 6], 4, "100001"),
        ],
    )
    def test_mixed_polarity_controls(self, control_wires, wires, control_values):
        """Test if MultiControlledX properly applies mixed-polarity
        control values."""
        target_wires = Wires(wires)

        dev = qml.device("default.qubit", wires=len(control_wires + target_wires))

        # Pick random starting state for the control and target qubits
        control_state_weights = np.random.normal(size=(2 ** (len(control_wires) + 1) - 2))
        target_state_weights = np.random.normal(size=(2 ** (len(target_wires) + 1) - 2))

        @qml.qnode(dev)
        def circuit_mpmct():
            qml.templates.ArbitraryStatePreparation(control_state_weights, wires=control_wires)
            qml.templates.ArbitraryStatePreparation(target_state_weights, wires=target_wires)

            qml.MultiControlledX(
                control_wires=control_wires, wires=target_wires, control_values=control_values
            )
            return qml.state()

        # The result of applying the mixed-polarity gate should be the same as
        # if we conjugated the specified control wires with Pauli X and applied the
        # "regular" ControlledQubitUnitary in between.

        x_locations = [x for x in range(len(control_values)) if control_values[x] == "0"]

        @qml.qnode(dev)
        def circuit_pauli_x():
            qml.templates.ArbitraryStatePreparation(control_state_weights, wires=control_wires)
            qml.templates.ArbitraryStatePreparation(target_state_weights, wires=target_wires)

            for wire in x_locations:
                qml.PauliX(wires=control_wires[wire])

            qml.ControlledQubitUnitary(X, control_wires=control_wires, wires=target_wires)

            for wire in x_locations:
                qml.PauliX(wires=control_wires[wire])

            return qml.state()

        mpmct_state = circuit_mpmct()
        pauli_x_state = circuit_pauli_x()

        assert np.allclose(mpmct_state, pauli_x_state)

    @pytest.mark.parametrize("n_ctrl_wires", range(3, 6))
    def test_decomposition_with_many_workers(self, n_ctrl_wires):
        """Test that the decomposed MultiControlledX gate performs the same unitary as the
        matrix-based version by checking if U^dagger U applies the identity to each basis
        state. This test focuses on the case where there are many work wires."""
        control_wires = range(n_ctrl_wires)
        target_wire = n_ctrl_wires
        work_wires = range(n_ctrl_wires + 1, 2 * n_ctrl_wires + 1)

        dev = qml.device("default.qubit", wires=2 * n_ctrl_wires + 1)

        with qml.tape.QuantumTape() as tape:
            qml.MultiControlledX._decomposition_with_many_workers(
                control_wires, target_wire, work_wires
            )
        assert all(isinstance(op, qml.Toffoli) for op in tape.operations)

        @qml.qnode(dev)
        def f(bitstring):
            qml.BasisState(bitstring, wires=range(n_ctrl_wires + 1))
            qml.MultiControlledX(control_wires=control_wires, wires=target_wire).inv()
            for op in tape.operations:
                op.queue()
            return qml.probs(wires=range(n_ctrl_wires + 1))

        u = np.array([f(b) for b in itertools.product(range(2), repeat=n_ctrl_wires + 1)]).T
        assert np.allclose(u, np.eye(2 ** (n_ctrl_wires + 1)))

    @pytest.mark.parametrize("n_ctrl_wires", range(3, 6))
    def test_decomposition_with_one_worker(self, n_ctrl_wires):
        """Test that the decomposed MultiControlledX gate performs the same unitary as the
        matrix-based version by checking if U^dagger U applies the identity to each basis
        state. This test focuses on the case where there is one work wire."""
        control_wires = Wires(range(n_ctrl_wires))
        target_wire = n_ctrl_wires
        work_wires = n_ctrl_wires + 1

        dev = qml.device("default.qubit", wires=n_ctrl_wires + 2)

        with qml.tape.QuantumTape() as tape:
            qml.MultiControlledX._decomposition_with_one_worker(
                control_wires, target_wire, work_wires
            )
        tape = tape.expand(depth=1)
        assert all(
            isinstance(op, qml.Toffoli) or isinstance(op, qml.CNOT) for op in tape.operations
        )

        @qml.qnode(dev)
        def f(bitstring):
            qml.BasisState(bitstring, wires=range(n_ctrl_wires + 1))
            qml.MultiControlledX(control_wires=control_wires, wires=target_wire).inv()
            for op in tape.operations:
                op.queue()
            return qml.probs(wires=range(n_ctrl_wires + 1))

        u = np.array([f(b) for b in itertools.product(range(2), repeat=n_ctrl_wires + 1)]).T
        assert np.allclose(u, np.eye(2 ** (n_ctrl_wires + 1)))

    def test_not_enough_workers(self):
        """Test that a ValueError is raised when more than 2 control wires are to be decomposed with
        no work wires supplied"""
        control_wires = range(3)
        target_wire = 4
        op = qml.MultiControlledX(control_wires=control_wires, wires=target_wire)

        match = (
            f"At least one work wire is required to decompose operation: {re.escape(op.__repr__())}"
        )
        with pytest.raises(ValueError, match=match):
            op.decomposition()

    def test_not_unique_wires(self):
        """Test that a ValueError is raised when work_wires is not complementary to control_wires"""
        control_wires = range(3)
        target_wire = 4
        work_wires = range(2)
        with pytest.raises(ValueError, match="The work wires must be different from the control"):
            qml.MultiControlledX(
                control_wires=control_wires, wires=target_wire, work_wires=work_wires
            )

    @pytest.mark.parametrize("control_val", ["0", "1"])
    @pytest.mark.parametrize("n_ctrl_wires", range(1, 6))
    def test_decomposition_with_flips(self, n_ctrl_wires, control_val, mocker):
        """Test that the decomposed MultiControlledX gate performs the same unitary as the
        matrix-based version by checking if U^dagger U applies the identity to each basis
        state. This test focuses on varying the control values."""
        control_values = control_val * n_ctrl_wires
        control_wires = range(n_ctrl_wires)
        target_wire = n_ctrl_wires
        work_wires = range(n_ctrl_wires + 1, 2 * n_ctrl_wires + 1)

        spy = mocker.spy(qml.MultiControlledX, "decomposition")
        dev = qml.device("default.qubit", wires=2 * n_ctrl_wires + 1)

        with qml.tape.QuantumTape() as tape:
            qml.MultiControlledX(
                control_wires=control_wires,
                wires=target_wire,
                work_wires=work_wires,
                control_values=control_values,
            )
        tape = tape.expand(depth=1)
        assert all(not isinstance(op, qml.MultiControlledX) for op in tape.operations)

        @qml.qnode(dev)
        def f(bitstring):
            qml.BasisState(bitstring, wires=range(n_ctrl_wires + 1))
            qml.MultiControlledX(
                control_wires=control_wires, wires=target_wire, control_values=control_values
            ).inv()
            for op in tape.operations:
                op.queue()
            return qml.probs(wires=range(n_ctrl_wires + 1))

        u = np.array([f(b) for b in itertools.product(range(2), repeat=n_ctrl_wires + 1)]).T
        spy.assert_called()
        assert np.allclose(u, np.eye(2 ** (n_ctrl_wires + 1)))

    def test_decomposition_with_custom_wire_labels(self, mocker):
        """Test that the decomposed MultiControlledX gate performs the same unitary as the
        matrix-based version by checking if U^dagger U applies the identity to each basis
        state. This test focuses on using custom wire labels."""
        n_ctrl_wires = 4
        control_wires = [-1, "alice", 42, 3.14]
        target_wire = ["bob"]
        work_wires = ["charlie"]
        all_wires = control_wires + target_wire + work_wires

        spy = mocker.spy(qml.MultiControlledX, "decomposition")
        dev = qml.device("default.qubit", wires=all_wires)

        with qml.tape.QuantumTape() as tape:
            qml.MultiControlledX(
                control_wires=control_wires, wires=target_wire, work_wires=work_wires
            )
        tape = tape.expand(depth=2)
        assert all(not isinstance(op, qml.MultiControlledX) for op in tape.operations)

        @qml.qnode(dev)
        def f(bitstring):
            qml.BasisState(bitstring, wires=control_wires + target_wire)
            qml.MultiControlledX(control_wires=control_wires, wires=target_wire).inv()
            for op in tape.operations:
                op.queue()
            return qml.probs(wires=control_wires + target_wire)

        u = np.array([f(b) for b in itertools.product(range(2), repeat=n_ctrl_wires + 1)]).T
        spy.assert_called()
        assert np.allclose(u, np.eye(2 ** (n_ctrl_wires + 1)))

    def test_worker_state_unperturbed(self, mocker):
        """Test that the state of the worker wires is unperturbed after the decomposition has used
        them. To do this, a random state over all the qubits (control, target and workers) is
        loaded and U^dagger U(decomposed) is applied. If the workers are uncomputed, the output
        state will be the same as the input."""
        control_wires = range(4)
        target_wire = 4
        worker_wires = [5, 6]
        n_all_wires = 7

        rnd_state = unitary_group.rvs(2 ** n_all_wires, random_state=1)[0]
        spy = mocker.spy(qml.MultiControlledX, "decomposition")
        dev = qml.device("default.qubit", wires=n_all_wires)

        with qml.tape.QuantumTape() as tape:
            qml.MultiControlledX(
                control_wires=control_wires, wires=target_wire, work_wires=worker_wires
            )
        tape = tape.expand(depth=1)
        assert all(not isinstance(op, qml.MultiControlledX) for op in tape.operations)

        @qml.qnode(dev)
        def f():
            qml.QubitStateVector(rnd_state, wires=range(n_all_wires))
            qml.MultiControlledX(control_wires=control_wires, wires=target_wire).inv()
            for op in tape.operations:
                op.queue()
            return qml.state()

        assert np.allclose(f(), rnd_state)
        spy.assert_called()


class TestArithmetic:
    """Tests the arithmetic operations."""

    @pytest.mark.parametrize(
        "wires,input_string,output_string,expand",
        [
            ([0, 1, 2, 3], "0000", "0000", True),
            ([0, 1, 2, 3], "0001", "0001", True),
            ([0, 1, 2, 3], "0010", "0010", True),
            ([0, 1, 2, 3], "0011", "0011", True),
            ([0, 1, 2, 3], "0100", "0110", True),
            ([0, 1, 2, 3], "0101", "0111", True),
            ([0, 1, 2, 3], "0110", "0101", True),
            ([0, 1, 2, 3], "0111", "0100", True),
            ([0, 1, 2, 3], "1000", "1000", True),
            ([0, 1, 2, 3], "1001", "1001", True),
            ([0, 1, 2, 3], "1010", "1011", True),
            ([0, 1, 2, 3], "1011", "1010", True),
            ([0, 1, 2, 3], "1100", "1111", True),
            ([0, 1, 2, 3], "1101", "1110", True),
            ([0, 1, 2, 3], "1110", "1101", True),
            ([0, 1, 2, 3], "1111", "1100", True),
            ([3, 1, 2, 0], "0110", "1100", True),
            ([3, 2, 0, 1], "1010", "0110", True),
            ([0, 1, 2, 3], "0000", "0000", False),
            ([0, 1, 2, 3], "0001", "0001", False),
            ([0, 1, 2, 3], "0010", "0010", False),
            ([0, 1, 2, 3], "0011", "0011", False),
            ([0, 1, 2, 3], "0100", "0110", False),
            ([0, 1, 2, 3], "0101", "0111", False),
            ([0, 1, 2, 3], "0110", "0101", False),
            ([0, 1, 2, 3], "0111", "0100", False),
            ([0, 1, 2, 3], "1000", "1000", False),
            ([0, 1, 2, 3], "1001", "1001", False),
            ([0, 1, 2, 3], "1010", "1011", False),
            ([0, 1, 2, 3], "1011", "1010", False),
            ([0, 1, 2, 3], "1100", "1111", False),
            ([0, 1, 2, 3], "1101", "1110", False),
            ([0, 1, 2, 3], "1110", "1101", False),
            ([0, 1, 2, 3], "1111", "1100", False),
            ([3, 1, 2, 0], "0110", "1100", False),
            ([3, 2, 0, 1], "1010", "0110", False),
        ],
    )
    def test_QubitCarry(self, wires, input_string, output_string, expand, mocker):
        """Test if ``QubitCarry`` produces the right output and is expandable."""
        dev = qml.device("default.qubit", wires=4)
        spy = mocker.spy(qml.QubitCarry, "decomposition")

        with qml.tape.QuantumTape() as tape:
            for i in range(len(input_string)):
                if input_string[i] == "1":
                    qml.PauliX(i)
            qml.QubitCarry(wires=wires)
            qml.probs(wires=[0, 1, 2, 3])

        if expand:
            tape = tape.expand()
        result = dev.execute(tape)
        result = np.argmax(result)
        result = format(result, "04b")
        assert result == output_string

        # checks that decomposition is only used when intended
        assert expand is (len(spy.call_args_list) != 0)

    def test_QubitCarry_superposition(self):
        """Test if ``QubitCarry`` works for superposition input states."""
        dev = qml.device("default.qubit", wires=4)

        @qml.qnode(dev)
        def circuit():
            qml.PauliX(wires=1)
            qml.Hadamard(wires=2)
            qml.QubitCarry(wires=[0, 1, 2, 3])
            return qml.probs(wires=3)

        result = circuit()
        assert np.allclose(result, 0.5)

    # fmt: off
    @pytest.mark.parametrize(
        "wires,input_state,output_state,expand",
        [
            ([0, 1, 2], [1, 0, 0, 0, 0, 0, 0, 0], [1, 0, 0, 0, 0, 0, 0, 0], True),
            ([0, 1, 2], [0, 1, 0, 0, 0, 0, 0, 0], [0, 1, 0, 0, 0, 0, 0, 0], True),
            ([0, 1, 2], [0, 0, 1, 0, 0, 0, 0, 0], [0, 0, 0, 1, 0, 0, 0, 0], True),
            ([0, 1, 2], [0, 0, 0, 1, 0, 0, 0, 0], [0, 0, 1, 0, 0, 0, 0, 0], True),
            ([0, 1, 2], [0, 0, 0, 0, 1, 0, 0, 0], [0, 0, 0, 0, 0, 1, 0, 0], True),
            ([0, 1, 2], [0, 0, 0, 0, 0, 1, 0, 0], [0, 0, 0, 0, 1, 0, 0, 0], True),
            ([0, 1, 2], [0, 0, 0, 0, 0, 0, 1, 0], [0, 0, 0, 0, 0, 0, 1, 0], True),
            ([0, 1, 2], [0, 0, 0, 0, 0, 0, 0, 1], [0, 0, 0, 0, 0, 0, 0, 1], True),
            ([2, 0, 1], [0, 0, 0, 1, 0, 0, 0, 0], [0, 1, 0, 0, 0, 0, 0, 0], True),
            ([1, 2, 0], [0, 0, 0, 1, 0, 0, 0, 0], [0, 0, 0, 1, 0, 0, 0, 0], True),
            ([0, 1, 2], [0.5, 0, 0.5, 0, 0.5, 0, 0.5, 0], [0.5, 0, 0, 0.5, 0, 0.5, 0.5, 0], True),
            ([0, 1, 2], [np.sqrt(1/8), np.sqrt(1/8), np.sqrt(1/8), np.sqrt(1/8), np.sqrt(1/8), np.sqrt(1/8), np.sqrt(1/8), np.sqrt(1/8)],
            [np.sqrt(1/8), np.sqrt(1/8), np.sqrt(1/8), np.sqrt(1/8), np.sqrt(1/8), np.sqrt(1/8), np.sqrt(1/8), np.sqrt(1/8)], True),
            ([0, 1, 2], [1, 0, 0, 0, 0, 0, 0, 0], [1, 0, 0, 0, 0, 0, 0, 0], False),
            ([0, 1, 2], [0, 1, 0, 0, 0, 0, 0, 0], [0, 1, 0, 0, 0, 0, 0, 0], False),
            ([0, 1, 2], [0, 0, 1, 0, 0, 0, 0, 0], [0, 0, 0, 1, 0, 0, 0, 0], False),
            ([0, 1, 2], [0, 0, 0, 1, 0, 0, 0, 0], [0, 0, 1, 0, 0, 0, 0, 0], False),
            ([0, 1, 2], [0, 0, 0, 0, 1, 0, 0, 0], [0, 0, 0, 0, 0, 1, 0, 0], False),
            ([0, 1, 2], [0, 0, 0, 0, 0, 1, 0, 0], [0, 0, 0, 0, 1, 0, 0, 0], False),
            ([0, 1, 2], [0, 0, 0, 0, 0, 0, 1, 0], [0, 0, 0, 0, 0, 0, 1, 0], False),
            ([0, 1, 2], [0, 0, 0, 0, 0, 0, 0, 1], [0, 0, 0, 0, 0, 0, 0, 1], False),
            ([2, 0, 1], [0, 0, 0, 1, 0, 0, 0, 0], [0, 1, 0, 0, 0, 0, 0, 0], False),
            ([1, 2, 0], [0, 0, 0, 1, 0, 0, 0, 0], [0, 0, 0, 1, 0, 0, 0, 0], False),
            ([0, 1, 2], [0.5, 0, 0.5, 0, 0.5, 0, 0.5, 0], [0.5, 0, 0, 0.5, 0, 0.5, 0.5, 0], False),
            ([0, 1, 2], [np.sqrt(1/8), np.sqrt(1/8), np.sqrt(1/8), np.sqrt(1/8), np.sqrt(1/8), np.sqrt(1/8), np.sqrt(1/8), np.sqrt(1/8)],
            [np.sqrt(1/8), np.sqrt(1/8), np.sqrt(1/8), np.sqrt(1/8), np.sqrt(1/8), np.sqrt(1/8), np.sqrt(1/8), np.sqrt(1/8)], False),
        ],
    )
    # fmt: on
    def test_QubitSum(self, wires, input_state, output_state, expand, mocker):
        """Test if ``QubitSum`` produces the correct output"""
        dev = qml.device("default.qubit", wires=3)
        spy = mocker.spy(qml.QubitSum, "decomposition")

        with qml.tape.QuantumTape() as tape:
            qml.QubitStateVector(input_state, wires=[0, 1, 2])

            if expand:
                qml.QubitSum(wires=wires).expand()
            else:
                qml.QubitSum(wires=wires)

            qml.state()

        result = dev.execute(tape)
        assert np.allclose(result, output_state)

        # checks that decomposition is only used when intended
        assert expand is (len(spy.call_args_list) != 0)

    def test_qubit_sum_adjoint(self):
        """Test the adjoint method of QubitSum by reconstructing the unitary matrix and checking
        if it is equal to qml.QubitSum.matrix (recall that the operation is self-adjoint)"""
        dev = qml.device("default.qubit", wires=3)

        @qml.qnode(dev)
        def f(state):
            qml.QubitStateVector(state, wires=range(3))
            qml.adjoint(qml.QubitSum)(wires=range(3))
            return qml.probs(wires=range(3))

        u = np.array([f(state) for state in np.eye(2 ** 3)]).T
        assert np.allclose(u, qml.QubitSum._matrix())<|MERGE_RESOLUTION|>--- conflicted
+++ resolved
@@ -372,11 +372,8 @@
             qml.ISWAP(wires=[0, 1]),
             qml.CSWAP(wires=[0, 1, 2]),
             qml.PauliRot(0.123, "Y", wires=0),
-<<<<<<< HEAD
+            qml.IsingXX(0.123, wires=[0, 1]),
             qml.IsingZZ(0.123, wires=[0, 1]),
-=======
-            qml.IsingXX(0.123, wires=[0, 1]),
->>>>>>> 012704f3
             qml.Rot(0.123, 0.456, 0.789, wires=0),
             qml.Toffoli(wires=[0, 1, 2]),
             qml.PhaseShift(2.133, wires=0),
