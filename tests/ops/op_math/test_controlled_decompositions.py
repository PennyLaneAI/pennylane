# Copyright 2018-2021 Xanadu Quantum Technologies Inc.

# Licensed under the Apache License, Version 2.0 (the "License");
# you may not use this file except in compliance with the License.
# You may obtain a copy of the License at

#     http://www.apache.org/licenses/LICENSE-2.0

# Unless required by applicable law or agreed to in writing, software
# distributed under the License is distributed on an "AS IS" BASIS,
# WITHOUT WARRANTIES OR CONDITIONS OF ANY KIND, either express or implied.
# See the License for the specific language governing permissions and
# limitations under the License.
"""
Tests for the controlled decompositions.
"""

import itertools
from collections import defaultdict

import numpy as np
import pytest
from scipy import sparse

import pennylane as qml
from pennylane import math
from pennylane.ops import ctrl_decomp_bisect, ctrl_decomp_zyz
<<<<<<< HEAD
from pennylane.ops.functions.assert_valid import _test_decomposition_rule
from pennylane.ops.op_math.controlled import _is_single_qubit_special_unitary
from pennylane.ops.op_math.controlled_decompositions import (
    _decompose_mcx_with_many_workers_old,
=======
from pennylane.ops.op_math.controlled import _is_single_qubit_special_unitary
from pennylane.ops.op_math.controlled_decompositions import (
    _decompose_mcx_with_many_workers,
>>>>>>> 4138d18d
    _decompose_mcx_with_one_worker_b95,
    _decompose_mcx_with_one_worker_kg24,
    _decompose_mcx_with_two_workers_old,
    _decompose_multicontrolled_unitary,
    _decompose_recursive,
    decompose_mcx,
)
from pennylane.ops.op_math.decompositions.controlled_decompositions import (
    _bisect_compute_a,
    _bisect_compute_b,
    _ctrl_decomp_bisect_md,
    _ctrl_decomp_bisect_od,
<<<<<<< HEAD
    _decompose_mcx_with_no_worker,
    _decompose_mcx_with_two_workers,
    decompose_mcx_with_many_workers,
    decompose_mcx_with_one_worker,
=======
>>>>>>> 4138d18d
)
from pennylane.wires import Wires

cw5 = tuple(list(range(1, 1 + n)) for n in range(2, 6))


def _matrix_adjoint(matrix: np.ndarray):
    return math.transpose(math.conj(matrix))


def _tape_to_matrix(tape, wire_order):
    """Convert a tape to a sparse matrix representation."""
    result = sparse.eye(2 ** len(wire_order))
    for op in tape.operations:
        op_matrix = (
            op.sparse_matrix(wire_order=wire_order)
            if op.has_sparse_matrix
            else sparse.csr_matrix(op.matrix(wire_order=wire_order))
        )
        result = op_matrix @ result
    return result


def record_from_list(func):
    """
    Decorates a function to
    - not record any operators instantiated during the function
    - record the operators returned by the function, in order
    - not return the return value

    Not returning the return value is intentional, as the contexts where this is used
    (qnode, matrix) only care about recorded operators and not the return value.
    """

    def irecord_from_list(*args, **kwargs):
        with qml.QueuingManager.stop_recording():
            decomposition = func(*args, **kwargs)

        if qml.QueuingManager.recording():
            for iop in decomposition:
                qml.apply(iop)

    return irecord_from_list


def assert_equal_list(lhs, rhs):
    if not isinstance(lhs, list):
        lhs = [lhs]
    if not isinstance(rhs, list):
        rhs = [rhs]
    assert len(lhs) == len(rhs)
    for l, r in zip(lhs, rhs):
        qml.assert_equal(l, r)


class TestControlledDecompositionZYZ:
    """tests for qml.ops.ctrl_decomp_zyz"""

    @pytest.mark.unit
    def test_invalid_op_error(self):
        """Tests that an error is raised when an invalid operation is passed"""
        with pytest.raises(
            ValueError, match="The target operation must be a single-qubit operation"
        ):
            _ = ctrl_decomp_zyz(qml.CNOT([0, 1]), [2])

    su2_ops = [
        qml.RX(0.123, wires=0),
        qml.RY(0.123, wires=0),
        qml.RZ(0.123, wires=0),
        qml.Rot(0.123, 0.456, 0.789, wires=0),
    ]

    non_su2_ops = [
        qml.QubitUnitary(
            np.array(
                [
                    [-0.28829348 - 0.78829734j, 0.30364367 + 0.45085995j],
                    [0.53396245 - 0.10177564j, 0.76279558 - 0.35024096j],
                ]
            ),
            wires=0,
        ),
        qml.DiagonalQubitUnitary(np.array([1, -1]), wires=0),
        qml.Hadamard(0),
        qml.PauliZ(0),
        qml.S(0),
        qml.PhaseShift(1.5, wires=0),
    ]

    @pytest.mark.unit
    @pytest.mark.parametrize("op", su2_ops + non_su2_ops)
    @pytest.mark.parametrize("control_wires", ([1], [1, 2], [1, 2, 3]))
    def test_decomposition_zyz(self, op, control_wires):
        """Tests that the controlled decomposition of a single-qubit operation is correct."""

        with qml.queuing.AnnotatedQueue() as q:
            decomp = ctrl_decomp_zyz(op, control_wires)

        queued_ops = q.queue
        assert_equal_list(queued_ops, decomp)

        all_wires = control_wires + op.wires
        decomp_matrix = qml.matrix(qml.tape.QuantumScript(decomp), wire_order=all_wires)
        expected_matrix = qml.matrix(qml.ctrl(op, control=control_wires), wire_order=all_wires)

        assert qml.math.allclose(decomp_matrix, expected_matrix)

    @pytest.mark.system
    @pytest.mark.parametrize("control_wires", ([1], [1, 2], [1, 2, 3]))
    def test_decomposition_circuit_gradient(self, control_wires):
        """Tests that the controlled decomposition of a single-qubit operation
        behaves as expected in a quantum circuit"""

        dev = qml.device("default.qubit", wires=4)

        def circuit(p):
            U = qml.Rot.compute_matrix(*p)
            ctrl_decomp_zyz(qml.QubitUnitary(U, wires=[0]), control_wires=control_wires)
            return qml.probs(wires=0)

        circ_ad = qml.QNode(circuit, dev, diff_method="adjoint")
        circ_bp = qml.QNode(circuit, dev, diff_method="backprop")
        par = qml.numpy.array([0.123, 0.234, 0.345])
        jac_ad = qml.jacobian(circ_ad)(par)
        jac_bp = qml.jacobian(circ_bp)(par)

        # different methods must agree
        assert math.allclose(jac_ad, jac_bp)

    @pytest.mark.unit
    def test_trivial_ops_in_decomposition(self):
        """Test that an operator decomposition doesn't have trivial rotations."""

        op = qml.RZ(np.pi, wires=0)
        decomp = ctrl_decomp_zyz(op, [1])
        expected = [
            qml.RZ(np.pi, wires=0),
            # an RY should be omitted here.
            qml.CNOT(wires=[1, 0]),
            # an RY should be omitted here.
            qml.RZ(-np.pi / 2, wires=0),
            qml.CNOT(wires=[1, 0]),
            qml.RZ(-np.pi / 2, wires=0),
        ]
        assert len(decomp) == 5
        assert decomp == expected

    @pytest.mark.parametrize(
        "composite_op, want_decomp",
        [
            (
                qml.ops.Prod(qml.PauliX(0), qml.PauliX(0)),  # type: ignore
                [
                    qml.CNOT(wires=[1, 0]),
                    qml.CNOT(wires=[1, 0]),
                ],
            ),
            (
                qml.s_prod(1j, qml.PauliX(0)),
                [
                    qml.RZ(7 * np.pi / 2, wires=0),
                    qml.RY(np.pi / 2, wires=0),
                    qml.CNOT(wires=[1, 0]),
                    qml.RY(-np.pi / 2, wires=0),
                    qml.RZ(-2 * np.pi, wires=0),
                    qml.CNOT(wires=[1, 0]),
                    qml.RZ(-3 * np.pi / 2, wires=0),
                ],
            ),
            (
                (
                    qml.s_prod(1 / np.sqrt(2), qml.PauliX(0))
                    + qml.s_prod(1 / np.sqrt(2), qml.PauliX(0))
                ),
                [
                    qml.RZ(np.pi / 2, wires=0),
                    qml.RY(np.pi / 2, wires=0),
                    qml.CNOT(wires=[1, 0]),
                    qml.RY(-np.pi / 2, wires=0),
                    qml.RZ(-2 * np.pi, wires=0),
                    qml.CNOT(wires=[1, 0]),
                    qml.RZ(3 * np.pi / 2, wires=0),
                    qml.ctrl(qml.GlobalPhase(phi=-np.pi / 2), control=1),
                ],
            ),
        ],
    )
    def test_composite_ops(self, composite_op, want_decomp):
        """Test that ZYZ decomposition is used for composite operators."""
        have_decomp = ctrl_decomp_zyz(composite_op, 1)
<<<<<<< HEAD
        assert len(have_decomp) == len(want_decomp)
        for actual, expected in zip(have_decomp, want_decomp):
=======
        for actual, expected in zip(have_decomp, want_decomp, strict=True):
>>>>>>> 4138d18d
            qml.assert_equal(actual, expected)

    @pytest.mark.torch
    def test_zyz_decomp_with_torch_params(self):
        """Tests that the ZYZ decomposition runs when the target operation parameters
        are of type torch.Tensor"""

        import torch

        target_op1 = qml.RY(torch.Tensor([1.2]), 0)
        target_op2 = qml.RY(1.2, 0)

        torch_decomp = ctrl_decomp_zyz(target_op1, 1)
        decomp = ctrl_decomp_zyz(target_op2, 1)

        for op1, op2 in zip(torch_decomp, decomp):
            qml.assert_equal(op1, op2, check_interface=False)


class TestControlledDecompBisect:
    """tests for ctrl_decomp_bisect"""

    su2_od_ops = [
        qml.QubitUnitary(
            np.array(
                [
                    [0, 1],
                    [-1, 0],
                ]
            ),
            wires=0,
        ),
        qml.QubitUnitary(
            np.array(
                [
                    [1, 1],
                    [-1, 1],
                ]
            )
            * 2**-0.5,
            wires=0,
        ),
        qml.QubitUnitary(
            np.array(
                [
                    [1j, 0],
                    [0, -1j],
                ]
            ),
            wires=0,
        ),
        qml.QubitUnitary(
            np.array(
                [
                    [1, 0],
                    [0, 1],
                ]
            ),
            wires=0,
        ),
        qml.QubitUnitary(
            np.array(
                [
                    [-1, 0],
                    [0, -1],
                ]
            ),
            wires=0,
        ),
    ]

    @pytest.mark.unit
    @pytest.mark.parametrize("op", su2_od_ops)
    @pytest.mark.parametrize("control_wires", cw5)
    def test_decomposition_matrix_od(self, op, control_wires):
        """Tests that the controlled decomposition produces an equivalent matrix."""

        with qml.queuing.AnnotatedQueue() as q:
            _ctrl_decomp_bisect_od(op.matrix(), control_wires + op.wires)

        all_wires = control_wires + op.wires
        decomp_matrix = qml.matrix(qml.tape.QuantumScript.from_queue(q), wire_order=all_wires)
        expected_matrix = qml.matrix(qml.ctrl(op, control=control_wires), wire_order=all_wires)

        assert qml.math.allclose(decomp_matrix, expected_matrix)

    @pytest.mark.unit
    @pytest.mark.parametrize("op", su2_od_ops)
    def test_decomposed_operators(self, op, tol):
        """Tests that the operators in the decomposition match expectations."""

        control_wires = [1, 2, 3, 4, 5]

        su = op.matrix()
        sx = qml.PauliX.compute_matrix()

        with qml.queuing.AnnotatedQueue() as q:
            _ctrl_decomp_bisect_od(op.matrix(), control_wires + op.wires)
        op_seq = q.queue

        assert len(op_seq) == 8

        mcx1 = qml.MultiControlledX(wires=Wires([1, 2, 3, 0]), work_wires=Wires([4, 5]))
        qml.assert_equal(mcx1, op_seq[0])
        qml.assert_equal(mcx1, op_seq[4])

        mcx2 = qml.Toffoli(wires=[4, 5, 0])
        qml.assert_equal(mcx2, op_seq[2])
        qml.assert_equal(mcx2, op_seq[6])

        a = op_seq[1].matrix()
        at = op_seq[3].matrix()
        a2 = op_seq[5].matrix()
        at2 = op_seq[7].matrix()
        assert np.array_equal(a, a2)
        assert np.array_equal(at, at2)

        i2 = np.identity(2)
        assert np.allclose(a @ at, i2, atol=tol, rtol=tol)
        assert np.allclose(at @ a, i2, atol=tol, rtol=tol)

        assert np.allclose(at @ sx @ a @ sx @ at @ sx @ a @ sx, su, atol=tol, rtol=tol)

    @pytest.mark.unit
    @pytest.mark.parametrize("op", su2_od_ops)
    def test_a_matrix(self, op, tol):
        """Tests that the A matrix subroutine returns a correct A matrix."""
        su = op.matrix()
        sx = qml.PauliX.compute_matrix()
        a = _bisect_compute_a(su)
        at = _matrix_adjoint(a)
        assert np.allclose(at @ sx @ a @ sx @ at @ sx @ a @ sx, su, atol=tol, rtol=tol)

    su2_md_ops = [
        qml.QubitUnitary(
            np.array(
                [
                    [0, 1j],
                    [1j, 0],
                ]
            ),
            wires=0,
        ),
        qml.QubitUnitary(
            np.array(
                [
                    [0, 1],
                    [-1, 0],
                ]
            ),
            wires=0,
        ),
        qml.QubitUnitary(
            np.array(
                [
                    [1, 1],
                    [-1, 1],
                ]
            )
            * 2**-0.5,
            wires=0,
        ),
        qml.QubitUnitary(
            np.array(
                [
                    [-1, 0],
                    [0, -1],
                ]
            ),
            wires=0,
        ),
    ]

    @pytest.mark.unit
    @pytest.mark.parametrize("op", su2_md_ops)
    @pytest.mark.parametrize("control_wires", cw5)
    def test_decomposition_matrix_md(self, op, control_wires):
        """Tests that the controlled decomposition produces an equivalent matrix."""

        with qml.queuing.AnnotatedQueue() as q:
            _ctrl_decomp_bisect_md(op.matrix(), control_wires + op.wires)

        all_wires = control_wires + op.wires
        decomp_matrix = qml.matrix(qml.tape.QuantumScript.from_queue(q), wire_order=all_wires)
        expected_matrix = qml.matrix(qml.ctrl(op, control=control_wires), wire_order=all_wires)

        assert qml.math.allclose(decomp_matrix, expected_matrix)

    @pytest.mark.unit
    @pytest.mark.parametrize("op", su2_md_ops)
    def test_b_matrix(self, op, tol):
        """Tests that the B matrix subroutine returns a correct A matrix."""
        su = op.matrix()
        sx = qml.PauliX.compute_matrix()
        sh = qml.Hadamard.compute_matrix()
        b = _bisect_compute_b(su)
        bt = _matrix_adjoint(b)
        assert np.allclose(sh @ bt @ sx @ b @ sx @ sh, su, atol=tol, rtol=tol)

    @pytest.mark.unit
    def test_invalid_op_error(self):
        """Tests that an error is raised when an invalid operation is passed"""
        with pytest.raises(
            ValueError, match="The target operation must be a single-qubit operation"
        ):
            _ = ctrl_decomp_bisect(qml.CNOT([0, 1]), [2])

    su2_gen_ops = [
        qml.QubitUnitary(
            np.array(
                [
                    [0, 1],
                    [-1, 0],
                ]
            ),
            wires=0,
        ),
        qml.QubitUnitary(
            np.array(
                [
                    [0, 1j],
                    [1j, 0],
                ]
            ),
            wires=0,
        ),
        qml.QubitUnitary(
            np.array(
                [
                    [1j, 1j],
                    [1j, -1j],
                ]
            )
            * 2**-0.5,
            wires=0,
        ),
        qml.QubitUnitary(
            np.array(
                [
                    [1, 1],
                    [-1, 1],
                ]
            )
            * 2**-0.5,
            wires=0,
        ),
        qml.QubitUnitary(
            np.array(
                [
                    [1 + 2j, -3 + 4j],
                    [3 + 4j, 1 - 2j],
                ]
            )
            * 30**-0.5,
            wires=0,
        ),
    ]

    gen_ops = [
        qml.PauliX(0),
        qml.PauliY(0),
        qml.PauliZ(0),
        qml.Hadamard(0),
        qml.Rot(0.123, 0.456, 0.789, wires=0),
    ]

    gen_ops_best = [
        "_ctrl_decomp_bisect_md",
        "_ctrl_decomp_bisect_od",
        "_ctrl_decomp_bisect_od",
        "_ctrl_decomp_bisect_general",
        "_ctrl_decomp_bisect_general",
    ]

    @pytest.mark.unit
    @pytest.mark.parametrize("op", su2_gen_ops + gen_ops)
    @pytest.mark.parametrize("control_wires", cw5)
    def test_decomposition_matrix_general(self, op, control_wires):
        """Tests that the controlled decomposition produces an equivalent matrix."""

        with qml.queuing.AnnotatedQueue() as q:
            decomp = ctrl_decomp_bisect(op, control_wires)

        queued_ops = q.queue
        assert_equal_list(queued_ops, decomp)

        all_wires = control_wires + op.wires
        decomp_matrix = qml.matrix(qml.tape.QuantumScript(decomp), wire_order=all_wires)
        expected_matrix = qml.matrix(qml.ctrl(op, control=control_wires), wire_order=all_wires)

        assert qml.math.allclose(decomp_matrix, expected_matrix)
<<<<<<< HEAD

    @pytest.mark.unit
    @pytest.mark.parametrize("op", zip(gen_ops, gen_ops_best))
    @pytest.mark.parametrize("control_wires", cw5)
    def test_auto_select(self, op, control_wires, mocker):
        """Tests that the correct shortcut is chosen if possible."""

=======

    @pytest.mark.unit
    @pytest.mark.parametrize("op", zip(gen_ops, gen_ops_best))
    @pytest.mark.parametrize("control_wires", cw5)
    def test_auto_select(self, op, control_wires, mocker):
        """Tests that the correct shortcut is chosen if possible."""

>>>>>>> 4138d18d
        op, best_rule = op
        spy = mocker.spy(qml.ops.op_math.decompositions.controlled_decompositions, best_rule)
        ctrl_decomp_bisect(op, control_wires)
        spy.assert_called_once()


class TestMultiControlledUnitary:
    """tests for qml.ops._ops_math.controlled_decompositions._decompose_multicontrolled_unitary"""

    def test_invalid_op_size_error(self):
        """Tests that an error is raised when op acts on more than one wire"""
        with pytest.raises(
            ValueError, match="The target operation must be a single-qubit operation"
        ):
            _ = _decompose_multicontrolled_unitary(qml.CNOT([0, 1]), [2])

    def test_invalid_op_matrix(self):
        """Tests that an error is raised when op does not define a matrix"""

        # pylint: disable=too-few-public-methods
        class MyOp(qml.operation.Operator):
            num_wires = 1

        with pytest.raises(
            ValueError, match="The target operation must be a single-qubit operation"
        ):
            _ = _decompose_multicontrolled_unitary(MyOp, [1])

    su2_gen_ops = [
        qml.QubitUnitary(
            np.array(
                [
                    [0, 1],
                    [-1, 0],
                ]
            ),
            wires=0,
        ),
        qml.QubitUnitary(
            np.array(
                [
                    [0, 1j],
                    [1j, 0],
                ]
            ),
            wires=0,
        ),
        qml.QubitUnitary(
            np.array(
                [
                    [1j, 1j],
                    [1j, -1j],
                ]
            )
            * 2**-0.5,
            wires=0,
        ),
        qml.QubitUnitary(
            np.array(
                [
                    [1, 1],
                    [-1, 1],
                ]
            )
            * 2**-0.5,
            wires=0,
        ),
        qml.QubitUnitary(
            np.array(
                [
                    [1 + 2j, -3 + 4j],
                    [3 + 4j, 1 - 2j],
                ]
            )
            * 30**-0.5,
            wires=0,
        ),
    ]

    gen_ops = [
        qml.PauliX(0),
        qml.PauliZ(0),
        qml.Hadamard(0),
        qml.Rot(0.123, 0.456, 0.789, wires=0),
    ]

    @pytest.mark.parametrize("op", gen_ops + su2_gen_ops)
    @pytest.mark.parametrize("control_wires", cw5)
    def test_decomposition_circuit(self, op, control_wires, tol):
        """Tests that the controlled decomposition of a single-qubit operation
        behaves as expected in a quantum circuit"""
        dev = qml.device("default.qubit", wires=max(control_wires) + 1)

        @qml.qnode(dev)
        def decomp_circuit():
            for wire in control_wires:
                qml.Hadamard(wire)
            _decompose_multicontrolled_unitary(op, Wires(control_wires))
            return qml.probs()

        @qml.qnode(dev)
        def expected_circuit():
            for wire in control_wires:
                qml.Hadamard(wire)
            qml.ctrl(op, control_wires)
            return qml.probs()

        res = decomp_circuit()
        expected = expected_circuit()
        assert np.allclose(res, expected, atol=tol, rtol=tol)

    controlled_wires = tuple(list(range(1, 1 + n)) for n in range(0, 2))

    @pytest.mark.parametrize("op", gen_ops + su2_gen_ops)
    @pytest.mark.parametrize("control_wires", controlled_wires)
    def test_auto_select_wires(self, op, control_wires):
        """
        Test that the auto selection is correct and optimal.
        """
        if len(control_wires) == 0:
            expected = [op]
        else:  # we only have zero or one control wires
            expected = ctrl_decomp_zyz(op, Wires(control_wires))

        res = _decompose_multicontrolled_unitary(op, Wires(control_wires))
        assert_equal_list(res, expected)

    @pytest.mark.parametrize(
        "op, controlled_wires, work_wires",
        [
            (qml.RX(0.123, wires=1), [0, 2], [3, 4, 5]),
            (qml.Rot(0.123, 0.456, 0.789, wires=0), [1, 2, 3], [4, 5]),
        ],
    )
    def test_with_many_workers(self, op, controlled_wires, work_wires):
        """Tests ctrl_decomp_zyz with multiple workers"""

        dev = qml.device("default.qubit", wires=6)

        @qml.qnode(dev)
        def decomp_circuit(op):
            ctrl_decomp_zyz(op, controlled_wires, work_wires=work_wires)
            return qml.probs()

        @qml.qnode(dev)
        def expected_circuit(op):
            qml.ctrl(op, controlled_wires, work_wires=work_wires)
            return qml.probs()

        assert np.allclose(decomp_circuit(op), expected_circuit(op))

    controlled_wires = tuple(list(range(2, 1 + n)) for n in range(3, 7))

    @pytest.mark.parametrize("op", gen_ops + su2_gen_ops)
    @pytest.mark.parametrize("control_wires", controlled_wires)
    def test_auto_select_su2(self, op, control_wires):
        """
        Test that the auto selection is correct and optimal.
        """
        if _is_single_qubit_special_unitary(op):
            expected = ctrl_decomp_bisect(op, Wires(control_wires))
        else:
            target_wire = op.wires
            expected = _decompose_recursive(op, 1.0, Wires(control_wires), target_wire, Wires([]))

        res = _decompose_multicontrolled_unitary(op, Wires(control_wires))
        assert_equal_list(res, expected)

    @pytest.mark.parametrize("op", gen_ops + su2_gen_ops)
    @pytest.mark.parametrize("control_wires", cw5)
    def test_decomposition_matrix_multicontrolled(self, op, control_wires, tol):
        """Tests that the matrix representation of the controlled decomposition
        of a single-qubit operation is correct"""

        actual_ops = _decompose_multicontrolled_unitary(op, control_wires)
        expected_op = qml.ctrl(op, control_wires)
        res = qml.matrix(
            qml.tape.QuantumScript(actual_ops),
            wire_order=control_wires + [0],
        )
        expected = expected_op.matrix()

        assert np.allclose(res, expected, atol=tol, rtol=tol)


class TestControlledUnitaryRecursive:
    """tests for qml.ops._decompose_recursive"""

    gen_ops = [
        qml.PauliX(0),
        qml.PauliZ(0),
        qml.Hadamard(0),
    ]
    controlled_wires = tuple(list(range(1, 1 + n)) for n in range(1, 6))

    @pytest.mark.parametrize("op", gen_ops)
    @pytest.mark.parametrize("control_wires", controlled_wires)
    def test_decomposition_circuit(self, op, control_wires, tol):
        """Tests that the controlled decomposition of a single-qubit operation
        behaves as expected in a quantum circuit"""
        dev = qml.device("default.qubit", wires=max(control_wires) + 1)

        @qml.qnode(dev)
        def decomp_circuit():
            for wire in control_wires:
                qml.Hadamard(wire)
            record_from_list(_decompose_recursive)(
                op, 1.0, Wires(control_wires), op.wires, Wires([])
            )
            return qml.probs()

        @qml.qnode(dev)
        def expected_circuit():
            for wire in control_wires:
                qml.Hadamard(wire)
            qml.ctrl(op, control_wires)
            return qml.probs()

        res = decomp_circuit()
        expected = expected_circuit()
        assert np.allclose(res, expected, atol=tol, rtol=tol)

    @pytest.mark.parametrize("op", gen_ops)
    @pytest.mark.parametrize("control_wires", controlled_wires)
    def test_decomposition_matrix_recursive(self, op, control_wires, tol):
        """Tests that the matrix representation of the controlled decomposition
        of a single-qubit operation is correct"""

        expected_op = qml.ctrl(op, control_wires)
        res = qml.matrix(record_from_list(_decompose_recursive), wire_order=control_wires + [0])(
            op, 1.0, Wires(control_wires), op.wires, Wires([])
        )
        expected = expected_op.matrix()

        assert np.allclose(res, expected, atol=tol, rtol=tol)


class TestMCXDecomposition:

    def test_wrong_work_wire_type(self):
        """Test that an error is raised if the work wire type is not 'clean' or 'dirty'."""

        # pylint: disable=protected-access
        control_wires = [0, 1]
        target_wire = 2

        # one worker:
        work_wires = 3
        with pytest.raises(ValueError, match="work_wire_type must be either 'clean' or 'dirty'"):
            qml.MultiControlledX(
                wires=control_wires + [target_wire],
                work_wires=work_wires,
                work_wire_type="blah",
            )

        with pytest.raises(ValueError, match="work_wire_type must be either 'clean' or 'dirty'"):
            qml.MultiControlledX.compute_decomposition(
                wires=control_wires + [target_wire],
                work_wires=work_wires,
                work_wire_type="blah",
            )

    @pytest.mark.unit
    @pytest.mark.parametrize("n_ctrl_wires", [3, 4, 5])
    def test_decomposition_with_many_workers(self, n_ctrl_wires):
        """Test that the decomposed MultiControlledX gate produces the correct matrix."""

        control_wires = list(range(1, n_ctrl_wires + 1))
        target_wire = 0
        num_work_wires = n_ctrl_wires - 2
        work_wires = list(range(n_ctrl_wires + 1, n_ctrl_wires + 1 + num_work_wires))

        mcx = qml.MultiControlledX(wires=control_wires + [target_wire], work_wires=work_wires)
        with qml.queuing.AnnotatedQueue() as q:
            decompose_mcx_with_many_workers(wires=mcx.wires, **mcx.hyperparameters)

        # Verify that the resource estimate is correct.
        resource = decompose_mcx_with_many_workers.compute_resources(**mcx.resource_params)
        expected_gate_counts = {k: v for k, v in resource.gate_counts.items() if v > 0}
        actual_gate_counts = defaultdict(int)
        for _op in q.queue:
            resource_rep = qml.resource_rep(type(_op), **_op.resource_params)
            actual_gate_counts[resource_rep] += 1
        assert actual_gate_counts == expected_gate_counts

        tape = qml.tape.QuantumScript.from_queue(q)
        matrix = _tape_to_matrix(tape, wire_order=control_wires + work_wires + [target_wire])
        expected_matrix = mcx.sparse_matrix(wire_order=control_wires + work_wires + [target_wire])

        assert qml.math.allclose(matrix, expected_matrix)

    @pytest.mark.parametrize("n_ctrl_wires", range(3, 6))
    def test_decomposition_with_one_worker_b95(self, n_ctrl_wires):
        """Test that the decomposed MultiControlledX gate performs the same unitary as the
        matrix-based version by checking if U^dagger U applies the identity to each basis
        state. This test focuses on the case where there is one work wire."""

        # pylint: disable=protected-access
        control_wires = Wires(range(n_ctrl_wires))
        target_wire = n_ctrl_wires
        work_wires = n_ctrl_wires + 1

        dev = qml.device("default.qubit", wires=n_ctrl_wires + 2)

        with qml.queuing.AnnotatedQueue() as q:
            _decompose_mcx_with_one_worker_b95(control_wires, target_wire, work_wires)
        tape = qml.tape.QuantumScript.from_queue(q)
        tape = tape.expand(depth=1)

        @qml.qnode(dev)
        def f(bitstring):
            qml.BasisState(bitstring, wires=range(n_ctrl_wires + 1))
            qml.MultiControlledX(wires=list(control_wires) + [target_wire])
            for op in tape.operations:
                op.queue()
            return qml.probs(wires=range(n_ctrl_wires + 1))

        u = np.array(
            [f(np.array(b)) for b in itertools.product(range(2), repeat=n_ctrl_wires + 1)]
        ).T
        assert np.allclose(u, np.eye(2 ** (n_ctrl_wires + 1)))

    @pytest.mark.parametrize("work_wire_type", ["clean", "dirty"])
    @pytest.mark.parametrize("n_ctrl_wires", [3, 4, 5, 6, 7, 8, 9])
    def test_decomposition_with_one_worker(self, n_ctrl_wires, work_wire_type):
        """Test that the decompose_mcx_with_one_worker is correct."""

        control_wires = list(range(1, n_ctrl_wires + 1))
        target_wire = 0
        work_wire = n_ctrl_wires + 1

        # The MultiControlledX instance to test.
        mcx = qml.MultiControlledX(
            wires=control_wires + [target_wire],
            work_wires=work_wire,
            work_wire_type=work_wire_type,
        )

        with qml.queuing.AnnotatedQueue() as q:
            if work_wire_type == "clean":
                qml.Projector([0], wires=work_wire)
            decompose_mcx_with_one_worker(wires=mcx.wires, **mcx.hyperparameters)

        # Verify that the resource estimate is correct.
        resource = decompose_mcx_with_one_worker.compute_resources(**mcx.resource_params)
        expected_gate_counts = {k: v for k, v in resource.gate_counts.items() if v > 0}
        actual_gate_counts = defaultdict(int)
        for _op in q.queue:
            if isinstance(_op, qml.Projector):
                continue
            resource_rep = qml.resource_rep(type(_op), **_op.resource_params)
            actual_gate_counts[resource_rep] += 1
        assert actual_gate_counts == expected_gate_counts

        # Verify that the decomposition produces an equivalent matrix.
        tape = qml.tape.QuantumScript.from_queue(q)
        all_wires = mcx.wires + [work_wire]
        matrix = _tape_to_matrix(tape, wire_order=all_wires)

        equivalent_op = mcx
        if work_wire_type == "clean":
            equivalent_op @= qml.Projector([0], wires=work_wire)
        expected_matrix = equivalent_op.sparse_matrix(wire_order=all_wires)

        assert qml.math.allclose(matrix, expected_matrix)

    @pytest.mark.parametrize("work_wire_type", ["clean", "dirty"])
    @pytest.mark.parametrize("n_ctrl_wires", [3, 4, 5, 6, 7, 8, 9, 10])
    def test_decomposition_with_two_workers(self, n_ctrl_wires, work_wire_type):
        """Test that the decomposed MCX gate using 2 work wires produce the correct matrix."""

        control_wires = list(range(1, n_ctrl_wires + 1))
        target_wire = 0
        work_wires = [n_ctrl_wires + 1, n_ctrl_wires + 2]

        # The MultiControlledX instance to test.
        mcx = qml.MultiControlledX(
            wires=control_wires + [target_wire],
            work_wires=work_wires,
            work_wire_type=work_wire_type,
        )

        with qml.queuing.AnnotatedQueue() as q:
            if work_wire_type == "clean":
                qml.Projector([0, 0], wires=work_wires)
            _decompose_mcx_with_two_workers(mcx.wires, work_wires, work_wire_type)

        # Verify that the resource estimate is correct.
        resource = _decompose_mcx_with_two_workers.compute_resources(**mcx.resource_params)
        expected_gate_counts = {k: v for k, v in resource.gate_counts.items() if v > 0}
        actual_gate_counts = defaultdict(int)
        for _op in q.queue:
            if isinstance(_op, qml.Projector):
                continue
            resource_rep = qml.resource_rep(type(_op), **_op.resource_params)
            actual_gate_counts[resource_rep] += 1
        assert actual_gate_counts == expected_gate_counts

        # Verify that the decomposition produces an equivalent matrix.
        tape = qml.tape.QuantumScript.from_queue(q)
        all_wires = mcx.wires + work_wires
        matrix = _tape_to_matrix(tape, wire_order=all_wires)

        equivalent_op = mcx
        if work_wire_type == "clean":
            equivalent_op @= qml.Projector([0, 0], wires=work_wires)
        expected_matrix = equivalent_op.sparse_matrix(wire_order=all_wires)

        assert qml.math.allclose(matrix, expected_matrix)

    @pytest.mark.parametrize("n_ctrl_wires", [3, 4, 5, 6, 7, 8, 9, 10])
    def test_decomposition_with_no_workers(self, n_ctrl_wires):
        """Test that the decomposed MCX gate using 2 work wires produce the correct matrix."""

        control_wires = list(range(1, n_ctrl_wires + 1))
        target_wire = 0

        # The MultiControlledX instance to test.
        mcx = qml.MultiControlledX(wires=control_wires + [target_wire])

        with qml.queuing.AnnotatedQueue() as q:
            _decompose_mcx_with_no_worker(mcx.wires)

        # Verify that the resource estimate is correct.
        resource = _decompose_mcx_with_no_worker.compute_resources(**mcx.resource_params)
        expected_gate_counts = {k: v for k, v in resource.gate_counts.items() if v > 0}
        actual_gate_counts = defaultdict(int)
        for _op in q.queue:
            resource_rep = qml.resource_rep(type(_op), **_op.resource_params)
            actual_gate_counts[resource_rep] += 1
        assert actual_gate_counts == expected_gate_counts

        # Verify that the decomposition produces an equivalent matrix.
        tape = qml.tape.QuantumScript.from_queue(q)
        matrix = _tape_to_matrix(tape, wire_order=mcx.wires)

        expected_matrix = mcx.sparse_matrix()

        assert qml.math.allclose(matrix, expected_matrix)

    @pytest.mark.parametrize("n_ctrl_wires", [3, 4, 5, 6, 7])
    def test_decompose_mcx_old(self, n_ctrl_wires):
        """Test that the decompose_mcx produces the correct decomposition."""

        control_wires = list(range(1, n_ctrl_wires + 1))
        target_wire = 0

        # The MultiControlledX instance to test.
        mcx = qml.MultiControlledX(wires=control_wires + [target_wire])

        decomp = decompose_mcx(control_wires, target_wire, [])

        # Verify that the decomposition produces an equivalent matrix.
        tape = qml.tape.QuantumScript(decomp)
        matrix = _tape_to_matrix(tape, wire_order=mcx.wires)
        expected_matrix = mcx.sparse_matrix()

        assert qml.math.allclose(matrix, expected_matrix)

    @pytest.mark.parametrize(
        "test_mcx",
        [
            qml.MultiControlledX(wires=[1, 0]),
            qml.MultiControlledX(wires=[1, 0], control_values=[0]),
            qml.MultiControlledX(wires=[2, 1, 0]),
            qml.MultiControlledX(wires=[2, 1, 0], control_values=[0, 1]),
        ],
    )
    def test_mcx_decompositions(self, test_mcx):
        """Tests that MCX can be resolved into CNOT and Toffoli properly."""

        for rule in qml.list_decomps(qml.MultiControlledX):
            _test_decomposition_rule(test_mcx, rule)

    @pytest.mark.parametrize("work_wire_type", ["clean", "dirty"])
    @pytest.mark.parametrize("n_ctrl_wires", range(3, 10))
    def test_integration_multi_controlled_x(self, n_ctrl_wires, work_wire_type):
        """Test that the new decompositions are integrated with the operation."""

        # pylint: disable=protected-access
        control_wires = list(range(n_ctrl_wires))
        target_wire = n_ctrl_wires

        # one worker:
        work_wires = n_ctrl_wires + 1
        op = qml.MultiControlledX(
            wires=control_wires + [target_wire],
            work_wires=work_wires,
            work_wire_type=work_wire_type,
        )
        computed_decomp = op.decomposition()

        if n_ctrl_wires > 3:
            expected_decomp = _decompose_mcx_with_one_worker_kg24(
                Wires(control_wires),
                target_wire,
                work_wires,
                work_wire_type,
            )
        else:
            expected_decomp = _decompose_mcx_with_many_workers_old(
                Wires(control_wires),
                target_wire,
                Wires(work_wires),
            )

        assert computed_decomp == expected_decomp

        # two worker:
        work_wires = [n_ctrl_wires + 1, n_ctrl_wires + 2]
        op = qml.MultiControlledX(
            wires=control_wires + [target_wire],
            work_wires=work_wires,
            work_wire_type=work_wire_type,
        )
        computed_decomp = op.decomposition()

        if n_ctrl_wires > 4:
            expected_decomp = _decompose_mcx_with_two_workers_old(
                Wires(control_wires),
                target_wire,
                Wires(work_wires),
                work_wire_type,
            )
        else:
            expected_decomp = _decompose_mcx_with_many_workers_old(
                Wires(control_wires),
                target_wire,
                Wires(work_wires),
            )

        assert computed_decomp == expected_decomp

    def test_private_mcx_decomposition_raises_error(self):
        """Test that an error is raised if not enough work wires are provided"""

        # pylint: disable=protected-access
        control_wires = Wires(range(5))
        target_wire = 5
        work_wires = Wires([6])

        with pytest.raises(ValueError, match="At least 2 work wires are needed"):
            _ = _decompose_mcx_with_two_workers_old(
                control_wires, target_wire, work_wires, work_wire_type="clean"
            )


def test_ControlledQubitUnitary_has_decomposition_correct():
    """Test that ControlledQubitUnitary reports has_decomposition=False if it is False"""
    U = qml.Toffoli(wires=[0, 1, 2]).matrix()
    op = qml.ControlledQubitUnitary(U, wires=[0, 1, 2, 3])

    assert not op.has_decomposition
    with pytest.raises(qml.operation.DecompositionUndefinedError):
        op.decomposition()


def test_ControlledQubitUnitary_has_decomposition_super_False(mocker):
    """Test that has_decomposition returns False if super() returns False"""
    spy = mocker.spy(qml.QueuingManager, "stop_recording")
    op = qml.ControlledQubitUnitary(np.diag((1.0,) * 8), wires=[0, 1, 2, 3, 4])
    assert not op.has_decomposition
    spy.assert_not_called()<|MERGE_RESOLUTION|>--- conflicted
+++ resolved
@@ -25,16 +25,10 @@
 import pennylane as qml
 from pennylane import math
 from pennylane.ops import ctrl_decomp_bisect, ctrl_decomp_zyz
-<<<<<<< HEAD
 from pennylane.ops.functions.assert_valid import _test_decomposition_rule
 from pennylane.ops.op_math.controlled import _is_single_qubit_special_unitary
 from pennylane.ops.op_math.controlled_decompositions import (
     _decompose_mcx_with_many_workers_old,
-=======
-from pennylane.ops.op_math.controlled import _is_single_qubit_special_unitary
-from pennylane.ops.op_math.controlled_decompositions import (
-    _decompose_mcx_with_many_workers,
->>>>>>> 4138d18d
     _decompose_mcx_with_one_worker_b95,
     _decompose_mcx_with_one_worker_kg24,
     _decompose_mcx_with_two_workers_old,
@@ -47,13 +41,10 @@
     _bisect_compute_b,
     _ctrl_decomp_bisect_md,
     _ctrl_decomp_bisect_od,
-<<<<<<< HEAD
     _decompose_mcx_with_no_worker,
     _decompose_mcx_with_two_workers,
     decompose_mcx_with_many_workers,
     decompose_mcx_with_one_worker,
-=======
->>>>>>> 4138d18d
 )
 from pennylane.wires import Wires
 
@@ -245,12 +236,7 @@
     def test_composite_ops(self, composite_op, want_decomp):
         """Test that ZYZ decomposition is used for composite operators."""
         have_decomp = ctrl_decomp_zyz(composite_op, 1)
-<<<<<<< HEAD
-        assert len(have_decomp) == len(want_decomp)
-        for actual, expected in zip(have_decomp, want_decomp):
-=======
         for actual, expected in zip(have_decomp, want_decomp, strict=True):
->>>>>>> 4138d18d
             qml.assert_equal(actual, expected)
 
     @pytest.mark.torch
@@ -542,7 +528,6 @@
         expected_matrix = qml.matrix(qml.ctrl(op, control=control_wires), wire_order=all_wires)
 
         assert qml.math.allclose(decomp_matrix, expected_matrix)
-<<<<<<< HEAD
 
     @pytest.mark.unit
     @pytest.mark.parametrize("op", zip(gen_ops, gen_ops_best))
@@ -550,15 +535,6 @@
     def test_auto_select(self, op, control_wires, mocker):
         """Tests that the correct shortcut is chosen if possible."""
 
-=======
-
-    @pytest.mark.unit
-    @pytest.mark.parametrize("op", zip(gen_ops, gen_ops_best))
-    @pytest.mark.parametrize("control_wires", cw5)
-    def test_auto_select(self, op, control_wires, mocker):
-        """Tests that the correct shortcut is chosen if possible."""
-
->>>>>>> 4138d18d
         op, best_rule = op
         spy = mocker.spy(qml.ops.op_math.decompositions.controlled_decompositions, best_rule)
         ctrl_decomp_bisect(op, control_wires)
