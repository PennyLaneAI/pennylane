--- conflicted
+++ resolved
@@ -216,12 +216,7 @@
     def test_composite_ops(self, composite_op, want_decomp):
         """Test that ZYZ decomposition is used for composite operators."""
         have_decomp = ctrl_decomp_zyz(composite_op, 1)
-<<<<<<< HEAD
-        assert len(have_decomp) == len(want_decomp)
-        for actual, expected in zip(have_decomp, want_decomp):
-=======
         for actual, expected in zip(have_decomp, want_decomp, strict=True):
->>>>>>> 4138d18d
             qml.assert_equal(actual, expected)
 
     @pytest.mark.torch
