--- conflicted
+++ resolved
@@ -868,26 +868,8 @@
         assert len(q) == 1
         assert q.queue[0] is out
 
-<<<<<<< HEAD
-    def test_correct_queued_operators(self):
-        """Test that args and kwargs do not add operators to the queue."""
-
-        dev = qml.device("default.qubit")
-
-        @qml.qnode(dev)
-        def circuit():
-            qml.adjoint(qml.QSVT)(qml.X(1), [qml.Z(1)])
-            qml.adjoint(qml.QSVT(qml.X(1), [qml.Z(1)]))
-            return qml.state()
-
-        circuit()
-        for op in circuit.tape.operations:
-            assert op.name == "Adjoint(QSVT)"
-
-    @pytest.mark.usefixtures("use_legacy_opmath")
-=======
+
     @pytest.mark.usefixtures("legacy_opmath_only")
->>>>>>> ce0ab852
     def test_single_observable(self):
         """Test passing a single preconstructed observable in a queuing context."""
 
