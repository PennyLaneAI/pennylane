--- conflicted
+++ resolved
@@ -549,20 +549,11 @@
         """Test the pauli rep is produced as expected."""
         assert op._pauli_rep == rep
 
-<<<<<<< HEAD
-    def test_pauli_rep_error_in_base(self):
-        """Test that an error is produced if the base op does not have a pauli rep"""
-        base = qml.RX(1.23, wires=0)
-        with pytest.raises(NotImplementedError, match="Pauli rep not defined for scalar product"):
-            op = qml.s_prod(2, base)
-            _ = op._pauli_rep
-=======
     def test_pauli_rep_none_if_base_pauli_rep_none(self):
         """Test that None is produced if the base op does not have a pauli rep"""
         base = qml.RX(1.23, wires=0)
         op = qml.s_prod(2, base)
         assert op._pauli_rep is None
->>>>>>> 5d6d8381
 
 
 class TestSimplify:
