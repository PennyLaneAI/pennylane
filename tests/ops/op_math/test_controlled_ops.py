--- conflicted
+++ resolved
@@ -693,218 +693,6 @@
         )
 
 
-<<<<<<< HEAD
-def _dot_broadcasted(a, b):
-    return np.einsum("...ij,...jk->...ik", a, b)
-
-
-def _multi_dot_broadcasted(matrices):
-    return functools.reduce(_dot_broadcasted, matrices)
-
-
-class TestDecompositions:
-    @pytest.mark.parametrize("phi", [0.432, np.array([0.1, 2.1])])
-    def test_CRX(self, phi):
-        """Test the decomposition for CRX."""
-
-        ops1 = qml.CRX.compute_decomposition(phi, wires=[0, 1])
-        ops2 = qml.CRX(phi, wires=(0, 1)).decomposition()
-
-        expected_ops = [
-            qml.RZ(np.pi / 2, 1),
-            qml.RY(phi / 2, 1),
-            qml.CNOT(wires=(0, 1)),
-            qml.RY(-phi / 2, 1),
-            qml.CNOT(wires=(0, 1)),
-            qml.RZ(-np.pi / 2, 1),
-        ]
-
-        assert ops1 == expected_ops
-        assert ops2 == expected_ops
-
-    @pytest.mark.parametrize("phi", [0.432, np.array([2.1, 0.2])])
-    def test_CRY(self, phi):
-        """Test the decomposition for CRY."""
-
-        ops1 = qml.CRY.compute_decomposition(phi, wires=[0, 1])
-        ops2 = qml.CRY(phi, wires=(0, 1)).decomposition()
-
-        expected_ops = [
-            qml.RY(phi / 2, 1),
-            qml.CNOT(wires=(0, 1)),
-            qml.RY(-phi / 2, 1),
-            qml.CNOT(wires=(0, 1)),
-        ]
-
-        assert ops1 == expected_ops
-        assert ops2 == expected_ops
-
-    @pytest.mark.parametrize("phi", [0.321, np.array([0.6, 2.1])])
-    def test_CRZ(self, phi):
-        """Test the decomposition for CRZ."""
-
-        ops1 = qml.CRZ.compute_decomposition(phi, wires=[1, 0])
-        ops2 = qml.CRZ(phi, wires=(1, 0)).decomposition()
-
-        expected_ops = [
-            qml.PhaseShift(phi / 2, wires=0),
-            qml.CNOT(wires=[1, 0]),
-            qml.PhaseShift(-phi / 2, wires=0),
-            qml.CNOT(wires=[1, 0]),
-        ]
-
-        assert ops1 == expected_ops
-        assert ops2 == expected_ops
-
-    @pytest.mark.parametrize("phi, theta, omega", [[0.5, 0.6, 0.7], [0.1, -0.4, 0.7], [-10, 5, -1]])
-    def test_CRot(self, tol, phi, theta, omega):
-        """Tests that the decomposition of the CRot gate is correct"""
-
-        op = qml.CRot(phi, theta, omega, wires=[0, 1])
-        res = op.decomposition()
-
-        mats = []
-        for i in reversed(res):
-            if len(i.wires) == 1:
-                mats.append(np.kron(np.eye(2), i.matrix()))
-            else:
-                mats.append(i.matrix())
-
-        decomposed_matrix = np.linalg.multi_dot(mats)
-        assert np.allclose(decomposed_matrix, op.matrix(), atol=tol, rtol=0)
-
-    @pytest.mark.parametrize(
-        "phi, theta, omega",
-        [
-            [np.array([0.1, 0.2]), np.array([-0.4, 2.19]), np.array([0.7, -0.7])],
-            [np.array([0.1, 0.2, 0.9]), -0.4, np.array([0.7, 0.0, -0.7])],
-        ],
-    )
-    def test_CRot_broadcasted(self, tol, phi, theta, omega):
-        """Tests that the decomposition of the broadcasted CRot gate is correct"""
-
-        op = qml.CRot(phi, theta, omega, wires=[0, 1])
-        res = op.decomposition()
-
-        mats = []
-        for i in reversed(res):
-            mat = i.matrix()
-            if len(i.wires) == 1:
-                I = np.eye(2)[np.newaxis] if qml.math.ndim(mat) == 3 else np.eye(2)
-                mats.append(np.kron(I, mat))
-            else:
-                mats.append(mat)
-
-        decomposed_matrix = _multi_dot_broadcasted(mats)
-        assert np.allclose(decomposed_matrix, op.matrix(), atol=tol, rtol=0)
-
-    @pytest.mark.parametrize("phi", [-0.1, 0.2, 0.5])
-    def test_controlled_phase_shift(self, phi):
-        """Tests that the ControlledPhaseShift calculates the correct decomposition"""
-
-        op = qml.ControlledPhaseShift(phi, wires=[0, 2])
-        decomp = op.decomposition()
-
-        mats = []
-        for i in reversed(decomp):
-            if i.wires.tolist() == [0]:
-                mats.append(np.kron(i.matrix(), np.eye(4)))
-            elif i.wires.tolist() == [1]:
-                mats.append(np.kron(np.eye(2), np.kron(i.matrix(), np.eye(2))))
-            elif i.wires.tolist() == [2]:
-                mats.append(np.kron(np.eye(4), i.matrix()))
-            elif isinstance(i, qml.CNOT) and i.wires.tolist() == [0, 1]:
-                mats.append(np.kron(i.matrix(), np.eye(2)))
-            elif isinstance(i, qml.CNOT) and i.wires.tolist() == [0, 2]:
-                mats.append(
-                    np.array(
-                        [
-                            [1, 0, 0, 0, 0, 0, 0, 0],
-                            [0, 1, 0, 0, 0, 0, 0, 0],
-                            [0, 0, 1, 0, 0, 0, 0, 0],
-                            [0, 0, 0, 1, 0, 0, 0, 0],
-                            [0, 0, 0, 0, 0, 1, 0, 0],
-                            [0, 0, 0, 0, 1, 0, 0, 0],
-                            [0, 0, 0, 0, 0, 0, 0, 1],
-                            [0, 0, 0, 0, 0, 0, 1, 0],
-                        ]
-                    )
-                )
-
-        decomposed_matrix = np.linalg.multi_dot(mats)
-        lam = np.exp(1j * phi)
-        exp = np.array(
-            [
-                [1, 0, 0, 0, 0, 0, 0, 0],
-                [0, 1, 0, 0, 0, 0, 0, 0],
-                [0, 0, 1, 0, 0, 0, 0, 0],
-                [0, 0, 0, 1, 0, 0, 0, 0],
-                [0, 0, 0, 0, 1, 0, 0, 0],
-                [0, 0, 0, 0, 0, lam, 0, 0],
-                [0, 0, 0, 0, 0, 0, 1, 0],
-                [0, 0, 0, 0, 0, 0, 0, lam],
-            ]
-        )
-
-        assert np.allclose(decomposed_matrix, exp)
-
-    def test_controlled_phase_shift_broadcasted(self):
-        """Tests that the ControlledPhaseShift calculates the correct decomposition"""
-
-        phi = np.array([-0.2, 4.2, 1.8])
-        op = qml.ControlledPhaseShift(phi, wires=[0, 2])
-        decomp = op.decomposition()
-
-        mats = []
-        for i in reversed(decomp):
-            mat = i.matrix()
-            eye = np.eye(2)[np.newaxis] if np.ndim(mat) == 3 else np.eye(2)
-            if i.wires.tolist() == [0]:
-                mats.append(np.kron(mat, np.kron(eye, eye)))
-            elif i.wires.tolist() == [1]:
-                mats.append(np.kron(eye, np.kron(mat, eye)))
-            elif i.wires.tolist() == [2]:
-                mats.append(np.kron(np.kron(eye, eye), mat))
-            elif isinstance(i, qml.CNOT) and i.wires.tolist() == [0, 1]:
-                mats.append(np.kron(mat, eye))
-            elif isinstance(i, qml.CNOT) and i.wires.tolist() == [0, 2]:
-                mats.append(
-                    np.array(
-                        [
-                            [1, 0, 0, 0, 0, 0, 0, 0],
-                            [0, 1, 0, 0, 0, 0, 0, 0],
-                            [0, 0, 1, 0, 0, 0, 0, 0],
-                            [0, 0, 0, 1, 0, 0, 0, 0],
-                            [0, 0, 0, 0, 0, 1, 0, 0],
-                            [0, 0, 0, 0, 1, 0, 0, 0],
-                            [0, 0, 0, 0, 0, 0, 0, 1],
-                            [0, 0, 0, 0, 0, 0, 1, 0],
-                        ]
-                    )
-                )
-
-        decomposed_matrix = _multi_dot_broadcasted(mats)
-        lam = np.exp(1j * phi)
-        exp = np.array([np.diag([1, 1, 1, 1, 1, el, 1, el]) for el in lam])
-
-        assert np.allclose(decomposed_matrix, exp)
-
-    @pytest.mark.parametrize("ops, expected_ops", NON_PARAMETRIC_OPS_DECOMPOSITIONS)
-    def test_non_parametric_op_decompositions(self, ops, expected_ops, tol):
-        """Tests that decompositions of non-parametrized operations are correct"""
-
-        op = ops(wires=[0, 1])
-        decomps = op.decomposition()
-        decomposed_matrix = qml.matrix(op.decomposition, wire_order=[0, 1])()
-
-        for gate, expected in zip(decomps, expected_ops):
-            assert qml.equal(gate, expected, atol=tol, rtol=0)
-
-        assert np.allclose(decomposed_matrix, op.matrix(), atol=tol, rtol=0)
-
-
-=======
->>>>>>> d0c435d1
 def test_simplify_crot():
     """Simplify CRot operations with different parameters."""
 
