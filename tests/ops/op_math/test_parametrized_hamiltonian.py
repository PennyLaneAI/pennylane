--- conflicted
+++ resolved
@@ -16,21 +16,12 @@
 Unit tests for the ParametrizedHamiltonian class
 """
 
-<<<<<<< HEAD
-from inspect import isfunction
-
-=======
->>>>>>> 9a6a74a2
 import pytest
 
 import pennylane as qml
 from pennylane import numpy as np
 from pennylane.ops.op_math import ParametrizedHamiltonian
 
-<<<<<<< HEAD
-f1 = lambda param, t: param[0] * np.sin(t) * (t - 1)
-f2 = lambda param, t: param[1] * np.cos(t**2)
-=======
 
 def f1(p, t):
     return p[0] * np.sin(t) * (t - 1)
@@ -40,7 +31,6 @@
     return p[1] * np.cos(t**2)
 
 
->>>>>>> 9a6a74a2
 param = [1.2, 2.3]
 
 test_example = ParametrizedHamiltonian(
@@ -53,17 +43,12 @@
 
     def test_initialization_via_dot(self):
         """Test that using qml.ops.dot initializes a ParametrizedHamiltonian"""
-<<<<<<< HEAD
-        fa = lambda param, t: param[0] * np.sin(t) * (t - 1)
-        fb = lambda param, t: param[1] * np.cos(t**2)
-=======
->>>>>>> 9a6a74a2
 
         XX = qml.PauliX(0) @ qml.PauliX(1)
         YY = qml.PauliY(0) @ qml.PauliY(1)
         ZZ = qml.PauliZ(0) @ qml.PauliZ(1)
 
-        coeffs = [2, fa, fb]
+        coeffs = [2, f1, f2]
         ops = [XX, YY, ZZ]
 
         H = qml.ops.dot(coeffs, ops)
@@ -173,17 +158,10 @@
         assert qml.equal(H_parametrized, expected_H_parametrized)
 
     def test_call_with_qutrit_operators(self):
-<<<<<<< HEAD
-        def fa(x, t):
-            return x + 2 * t
-
-        coeffs = [fa, 2]
-=======
         def f(x, t):
             return x + 2 * t
 
         coeffs = [f, 2]
->>>>>>> 9a6a74a2
         obs = [qml.GellMann(wires=0, index=1), qml.GellMann(wires=0, index=2)]
 
         H = ParametrizedHamiltonian(coeffs, obs)
