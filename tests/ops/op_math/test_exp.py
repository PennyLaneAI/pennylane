# Copyright 2018-2023 Xanadu Quantum Technologies Inc.

# Licensed under the Apache License, Version 2.0 (the "License");
# you may not use this file except in compliance with the License.
# You may obtain a copy of the License at

#     http://www.apache.org/licenses/LICENSE-2.0

# Unless required by applicable law or agreed to in writing, software
# distributed under the License is distributed on an "AS IS" BASIS,
# WITHOUT WARRANTIES OR CONDITIONS OF ANY KIND, either express or implied.
# See the License for the specific language governing permissions and
# limitations under the License.
"""Unit tests of the ``Exp`` class."""
<<<<<<< HEAD
=======
import copy

>>>>>>> 8ff5440b
import pytest

import pennylane as qml
from pennylane import numpy as np
from pennylane.operation import (
    DecompositionUndefinedError,
    GeneratorUndefinedError,
    ParameterFrequenciesUndefinedError,
)
from pennylane.ops.op_math import Evolution, Exp


@pytest.mark.parametrize("constructor", (qml.exp, Exp))
class TestInitialization:
    """Test the initialization process and standard properties."""

    def test_pauli_base(self, constructor):
        """Test initialization with no coeff and a simple base."""
        base = qml.PauliX("a")

        op = constructor(base, id="something")

        assert op.base is base
        assert op.coeff == 1
        assert op.name == "Exp"
        assert op.id == "something"

        assert op.num_params == 1
        assert op.parameters == [[1], []]
        assert op.data == [[1], []]

        assert op.wires == qml.wires.Wires("a")

        assert op.control_wires == qml.wires.Wires([])

    def test_provided_coeff(self, constructor):
        """Test initialization with a provided coefficient and a Tensor base."""
        base = qml.PauliZ("b") @ qml.PauliZ("c")
        coeff = np.array(1.234)

        op = constructor(base, coeff)

        assert op.base is base
        assert op.coeff is coeff
        assert op.name == "Exp"

        assert op.num_params == 1
        assert op.parameters == [[coeff], []]
        assert op.data == [[coeff], []]

        assert op.wires == qml.wires.Wires(("b", "c"))

    def test_parametric_base(self, constructor):
        """Test initialization with a coefficient and a parametric operation base."""

        base_coeff = 1.23
        base = qml.RX(base_coeff, wires=5)
        coeff = np.array(-2.0)

        op = constructor(base, coeff)

        assert op.base is base
        assert op.coeff is coeff
        assert op.name == "Exp"

        assert op.num_params == 2
        assert op.data == [coeff, [base_coeff]]

        assert op.wires == qml.wires.Wires(5)

    @pytest.mark.parametrize("value", (True, False))
    def test_has_diagonalizing_gates(self, value, constructor):
        """Test that Exp defers has_diagonalizing_gates to base operator."""

        # pylint: disable=too-few-public-methods
        class DummyOp(qml.operation.Operator):
            num_wires = 1
            has_diagonalizing_gates = value

        op = constructor(DummyOp(1), 2.312)
        assert op.has_diagonalizing_gates is value


class TestProperties:
    """Test of the properties of the Exp class."""

    def test_data(self):
        """Test intializaing and accessing the data property."""

        phi = np.array(1.234)
        coeff = np.array(2.345)

        base = qml.RX(phi, wires=0)
        op = Exp(base, coeff)

        assert op.data == [[coeff], [phi]]

    # pylint: disable=protected-access
    def test_queue_category_ops(self):
        """Test the _queue_category property."""
        assert Exp(qml.PauliX(0), -1.234j)._queue_category == "_ops"

        assert Exp(qml.PauliX(0), 1 + 2j)._queue_category is None

        assert Exp(qml.RX(1.2, 0), -1.2j)._queue_category is None

    def test_is_hermitian(self):
        """Test that the op is hermitian if the base is hermitian and the coeff is real."""
        assert Exp(qml.PauliX(0), -1.0).is_hermitian

        assert not Exp(qml.PauliX(0), 1.0 + 2j).is_hermitian

        assert not Exp(qml.RX(1.2, wires=0)).is_hermitian


class TestMatrix:
    """Test the matrix method."""

    def test_tensor_base_isingxx(self):
        """Test that isingxx can be created with a tensor base."""
        phi = -0.46
        base = qml.PauliX(0) @ qml.PauliX(1)
        op = Exp(base, -0.5j * phi)
        isingxx = qml.IsingXX(phi, wires=(0, 1))

        assert qml.math.allclose(op.matrix(), isingxx.matrix())

    def test_prod_base_isingyy(self):
        """Test that IsingYY can be created with a `Prod` base."""
        phi = -0.46
        base = qml.prod(qml.PauliY(0), qml.PauliY(1))
        op = Exp(base, -0.5j * phi)
        isingxx = qml.IsingYY(phi, wires=(0, 1))

        assert qml.math.allclose(op.matrix(), isingxx.matrix())

    @pytest.mark.autograd
    @pytest.mark.parametrize("requires_grad", (True, False))
    def test_matrix_autograd_rx(self, requires_grad):
        """Test the matrix comparing to the rx gate."""
        phi = np.array(1.234, requires_grad=requires_grad)
        exp_rx = Exp(qml.PauliX(0), -0.5j * phi)
        rx = qml.RX(phi, 0)

        assert qml.math.allclose(exp_rx.matrix(), rx.matrix())

    @pytest.mark.autograd
    @pytest.mark.parametrize("requires_grad", (True, False))
    def test_matrix_autograd_rz(self, requires_grad):
        """Test the matrix comparing to the rz gate. This is a gate with an
        autograd coefficient but empty diagonalizing gates."""
        phi = np.array(1.234, requires_grad=requires_grad)
        exp_rz = Exp(qml.PauliZ(0), -0.5j * phi)
        rz = qml.RZ(phi, 0)

        assert qml.math.allclose(exp_rz.matrix(), rz.matrix())

    @pytest.mark.autograd
    @pytest.mark.parametrize("requires_grad", (True, False))
    def test_tensor_with_pauliz_autograd(self, requires_grad):
        """Test the matrix for the case when the coefficient is autograd and
        the diagonalizing gates don't act on every wire for the matrix."""
        phi = qml.numpy.array(-0.345, requires_grad=requires_grad)
        base = qml.PauliZ(0) @ qml.PauliY(1)
        autograd_op = Exp(base, phi)
        mat = qml.math.expm(phi * qml.matrix(base))

        assert qml.math.allclose(autograd_op.matrix(), mat)

    @pytest.mark.autograd
    def test_base_no_diagonalizing_gates_autograd_coeff(self):
        """Test the matrix when the base matrix doesn't define the diagonalizing gates."""
        coeff = np.array(0.4)
        base = qml.RX(2.0, wires=0)
        op = Exp(base, coeff)

        with pytest.warns(UserWarning, match="The autograd matrix for "):
            mat = op.matrix()
        expected = qml.math.expm(coeff * base.matrix())
        assert qml.math.allclose(mat, expected)

    @pytest.mark.torch
    def test_torch_matrix_rx(self):
        """Test the matrix with torch."""
        import torch

        phi = torch.tensor(0.4, dtype=torch.complex128)

        base = qml.PauliX(0)
        op = Exp(base, -0.5j * phi)
        compare = qml.RX(phi, 0)

        assert qml.math.allclose(op.matrix(), compare.matrix())

    @pytest.mark.tf
    def test_tf_matrix_rx(self):
        """Test the matrix with tensorflow."""

        import tensorflow as tf

        phi = tf.Variable(0.4, dtype=tf.complex128)
        base = qml.PauliX(0)
        op = Exp(base, -0.5j * phi)
        compare = qml.RX(phi, wires=0)
        assert qml.math.allclose(op.matrix(), compare.matrix())

    @pytest.mark.jax
    def test_jax_matrix_rx(self):
        """Test the matrix with jax."""
        import jax

        phi = jax.numpy.array(0.4 + 0j)

        base = qml.PauliX(0)
        op = Exp(base, -0.5j * phi)
        compare = qml.RX(phi, 0)

        assert qml.math.allclose(op.matrix(), compare.matrix())

        def exp_mat(x):
            return qml.exp(base, -0.5j * x).matrix()

        def rx_mat(x):
            return qml.RX(x, wires=0).matrix()

        exp_mat_grad = jax.jacobian(exp_mat, holomorphic=True)(phi)
        rx_mat_grad = jax.jacobian(rx_mat, holomorphic=True)(phi)

        assert qml.math.allclose(exp_mat_grad, rx_mat_grad)

    def test_sparse_matrix(self):
        """Test the sparse matrix function."""
        from scipy.sparse import csr_matrix

        H = np.array([[6 + 0j, 1 - 2j], [1 + 2j, -1]])
        H = csr_matrix(H)
        base = qml.SparseHamiltonian(H, wires=0)

        op = Exp(base, 3)

        sp_format = "lil"
        sparse_mat = op.sparse_matrix(format=sp_format)
        assert sparse_mat.format == sp_format

        dense_mat = qml.matrix(op)

        assert qml.math.allclose(sparse_mat.toarray(), dense_mat)

    def test_sparse_matrix_wire_order_error(self):
        """Test that sparse_matrix raises an error if wire_order provided."""
        from scipy.sparse import csr_matrix

        H = np.array([[6 + 0j, 1 - 2j], [1 + 2j, -1]])
        H = csr_matrix(H)
        base = qml.SparseHamiltonian(H, wires=0)

        op = Exp(base, 3)

        with pytest.raises(NotImplementedError):
            op.sparse_matrix(wire_order=[0, 1])


class TestDecomposition:
    @pytest.mark.parametrize("coeff", (1, 1 + 0.5j))
    def test_non_imag_no_decomposition(self, coeff):
        """Tests that the decomposition doesn't exist if the coefficient has a real component."""
        op = Exp(qml.PauliX(0), coeff)
        assert not op.has_decomposition
        with pytest.raises(DecompositionUndefinedError):
            op.decomposition()

    def test_non_pauli_word_base_no_decomposition(self):
        """Tests that the decomposition doesn't exist if the base is not a pauli word."""
        op = Exp(qml.S(0), -0.5j)
        assert not op.has_decomposition
        with pytest.raises(DecompositionUndefinedError):
            op.decomposition()

    def test_nontensor_tensor_raises_error(self):
        """Checks that accessing the decomposition throws an error if the base is a Tensor
        object that is not a mathematical tensor"""
        base_op = qml.PauliX(0) @ qml.PauliZ(0)
        op = Exp(base_op, 1j)

        with pytest.raises(NotImplementedError):
            op.has_decomposition()

        with pytest.raises(NotImplementedError):
            op.decomposition()

    @pytest.mark.parametrize(
        "base, base_string",
        (
            (qml.PauliX(0), "X"),
            (qml.PauliZ(0) @ qml.PauliY(1), "ZY"),
            (qml.PauliY(0) @ qml.Identity(1) @ qml.PauliZ(2), "YIZ"),
        ),
    )
    def test_pauli_word_decompositioni(self, base, base_string):
        """Check that Exp decomposes into PauliRot if possible."""
        theta = 3.21
        op = Exp(base, -0.5j * theta)

        assert op.has_decomposition
        pr = op.decomposition()[0]
        assert qml.equal(pr, qml.PauliRot(3.21, base_string, base.wires))


class TestMiscMethods:
    """Test other representation methods."""

    def test_repr_paulix(self):
        """Test the __repr__ method when the base is a simple observable."""
        op = Exp(qml.PauliX(0), 3)
        assert repr(op) == "Exp(3 PauliX)"

    def test_repr_tensor(self):
        """Test the __repr__ method when the base is a tensor."""
        t = qml.PauliX(0) @ qml.PauliX(1)
        isingxx = Exp(t, 0.25j)

        assert repr(isingxx) == "Exp(0.25j PauliX(wires=[0]) @ PauliX(wires=[1]))"

    def test_repr_deep_operator(self):
        """Test the __repr__ method when the base is any operator with arithmetic depth > 0."""
        base = qml.S(0) @ qml.PauliX(0)
        op = qml.ops.Exp(base, 3)

        assert repr(op) == "Exp(3 S(wires=[0]) @ PauliX(wires=[0]))"

    def test_diagonalizing_gates(self):
        """Test that the diagonalizing gates are the same as the base diagonalizing gates."""
        base = qml.PauliX(0)
        op = Exp(base, 1 + 2j)
        for op1, op2 in zip(base.diagonalizing_gates(), op.diagonalizing_gates()):
            assert qml.equal(op1, op2)

    def test_pow(self):
        """Test the pow decomposition method."""
        base = qml.PauliX(0)
        coeff = 2j
        z = 0.3

        op = Exp(base, coeff)
        pow_op = op.pow(z)

        assert isinstance(pow_op, Exp)
        assert pow_op.base is base
        assert pow_op.coeff == coeff * z

    @pytest.mark.parametrize(
        "op,decimals,expected",
        [
            (Exp(qml.PauliZ(0), 2 + 3j), None, "Exp((2+3j) Z)"),
            (Exp(qml.PauliZ(0), 2 + 3j), 2, "Exp(2.00+3.00j Z)"),
            (Exp(qml.prod(qml.PauliZ(0), qml.PauliY(1)), 2 + 3j), None, "Exp((2+3j) Z@Y)"),
            (Exp(qml.prod(qml.PauliZ(0), qml.PauliY(1)), 2 + 3j), 2, "Exp(2.00+3.00j Z@Y)"),
            (Exp(qml.RZ(1.234, wires=[0]), 5.678), None, "Exp(5.678 RZ)"),
            (Exp(qml.RZ(1.234, wires=[0]), 5.678), 2, "Exp(5.68 RZ\n(1.23))"),
        ],
    )
    def test_label(self, op, decimals, expected):
        """Test that the label is informative and uses decimals."""
        assert op.label(decimals=decimals) == expected

    def test_simplify_sprod(self):
        """Test that simplify merges SProd into the coefficent."""
        base = qml.adjoint(qml.PauliX(0))
        s_op = qml.s_prod(2.0, base)

        op = Exp(s_op, 3j)
        new_op = op.simplify()
        assert qml.equal(new_op.base, qml.PauliX(0))
        assert new_op.coeff == 6.0j

    def test_simplify(self):
        """Test that the simplify method simplifies the base."""
        orig_base = qml.adjoint(qml.adjoint(qml.PauliX(0)))

        op = Exp(orig_base, coeff=0.2)
        new_op = op.simplify()
        assert qml.equal(new_op.base, qml.PauliX(0))
        assert new_op.coeff == 0.2

    def test_simplify_s_prod(self):
        """Tests that when simplification of the base results in an SProd,
        the scalar is included in the coeff rather than the base"""
        base = qml.s_prod(2, qml.sum(qml.PauliX(0), qml.PauliX(0)))
        op = Exp(base, 3)
        new_op = op.simplify()

        assert qml.equal(new_op.base, qml.PauliX(0))
        assert new_op.coeff == 12
        assert new_op is not op

    def test_copy(self):
        """Tests making a copy."""
        op = Exp(qml.CNOT([0, 1]), 2)
        copied_op = copy.copy(op)

        assert qml.equal(op.base, copied_op.base)
        assert op.data == copied_op.data
        assert op.hyperparameters.keys() == copied_op.hyperparameters.keys()

        for attr, value in vars(copied_op).items():
            if (
                not attr == "_hyperparameters"
            ):  # hyperparameters contains base, which can't be compared via ==
                assert vars(op)[attr] == value

        assert len(vars(op).items()) == len(vars(copied_op).items())


class TestIntegration:
    """Test Exp with gradients in qnodes."""

    @pytest.mark.jax
    def test_jax_qnode(self):
        """Test the execution and gradient of a jax qnode."""

        import jax
        from jax import numpy as jnp

        phi = jnp.array(1.234)

        @qml.qnode(qml.device("default.qubit.jax", wires=1), interface="jax")
        def circ(phi):
            Exp(qml.PauliX(0), -0.5j * phi)
            return qml.expval(qml.PauliZ(0))

        res = circ(phi)
        assert qml.math.allclose(res, jnp.cos(phi))
        grad = jax.grad(circ)(phi)
        assert qml.math.allclose(grad, -jnp.sin(phi))

    @pytest.mark.tf
    def test_tensorflow_qnode(self):
        """test the execution of a tensorflow qnode."""
        import tensorflow as tf

        phi = tf.Variable(1.2, dtype=tf.complex128)

        dev = qml.device("default.qubit.tf", wires=1)

        @qml.qnode(dev, interface="tensorflow")
        def circ(phi):
            Exp(qml.PauliX(0), -0.5j * phi)
            return qml.expval(qml.PauliZ(0))

        with tf.GradientTape() as tape:
            res = circ(phi)

        phi_grad = tape.gradient(res, phi)

        assert qml.math.allclose(res, tf.cos(phi))
        assert qml.math.allclose(
            phi_grad, -tf.sin(phi)  # pylint: disable=invalid-unary-operand-type
        )

    @pytest.mark.torch
    def test_torch_qnode(self):
        """Test execution with torch."""
        import torch

        phi = torch.tensor(1.2, dtype=torch.float64, requires_grad=True)

        dev = qml.device("default.qubit", wires=1)

        @qml.qnode(dev, interface="torch")
        def circuit(phi):
            Exp(qml.PauliX(0), -0.5j * phi)
            return qml.expval(qml.PauliZ(0))

        res = circuit(phi)
        assert qml.math.allclose(res, torch.cos(phi))

        res.backward()
        assert qml.math.allclose(phi.grad, -torch.sin(phi))

    @pytest.mark.autograd
    def test_autograd_qnode(self):
        """Test execution and gradient with pennylane numpy array."""
        phi = qml.numpy.array(1.2)

        dev = qml.device("default.qubit", wires=1)

        @qml.qnode(dev)
        def circuit(phi):
            Exp(qml.PauliX(0), -0.5j * phi)
            return qml.expval(qml.PauliZ(0))

        res = circuit(phi)
        assert qml.math.allclose(res, qml.numpy.cos(phi))

        grad = qml.grad(circuit)(phi)
        assert qml.math.allclose(grad, -qml.numpy.sin(phi))

    @pytest.mark.autograd
    def test_autograd_param_shift_qnode(self):
        """Test execution and gradient with pennylane numpy array."""
        phi = qml.numpy.array(1.2)

        dev = qml.device("default.qubit", wires=1)

        @qml.qnode(dev, gradient_fn=qml.gradients.param_shift)
        def circuit(phi):
            Exp(qml.PauliX(0), -0.5j * phi)
            return qml.expval(qml.PauliZ(0))

        res = circuit(phi)
        assert qml.math.allclose(res, qml.numpy.cos(phi))

        grad = qml.grad(circuit)(phi)
        assert qml.math.allclose(grad, -qml.numpy.sin(phi))

    @pytest.mark.autograd
    def test_autograd_measurement(self):
        """Test exp in a measurement with gradient and autograd."""

        x = qml.numpy.array(2)

        @qml.qnode(qml.device("default.qubit", wires=1))
        def circuit(x):
            qml.Hadamard(0)
            return qml.expval(Exp(qml.PauliZ(0), x))

        res = circuit(x)
        expected = 0.5 * (np.exp(x) + np.exp(-x))
        assert qml.math.allclose(res, expected)

        grad = qml.grad(circuit)(x)
        expected_grad = 0.5 * (np.exp(x) - np.exp(-x))
        assert qml.math.allclose(grad, expected_grad)

    @pytest.mark.torch
    def test_torch_measurement(self):
        """Test Exp in a measurement with gradient and torch."""

        import torch

        x = torch.tensor(2.0, requires_grad=True, dtype=float)

        @qml.qnode(qml.device("default.qubit", wires=1), interface="torch")
        def circuit(x):
            qml.Hadamard(0)
            return qml.expval(Exp(qml.PauliZ(0), x))

        res = circuit(x)
        expected = 0.5 * (torch.exp(x) + torch.exp(-x))
        assert qml.math.allclose(res, expected)

        res.backward()
        expected_grad = 0.5 * (torch.exp(x) - torch.exp(-x))
        assert qml.math.allclose(x.grad, expected_grad)

    @pytest.mark.jax
    def test_jax_measurement(self):
        """Test Exp in a measurement with gradient and jax."""

        import jax
        from jax import numpy as jnp

        x = jnp.array(2.0)

        @qml.qnode(qml.device("default.qubit", wires=1), interface="jax")
        def circuit(x):
            qml.Hadamard(0)
            return qml.expval(Exp(qml.PauliZ(0), x))

        res = circuit(x)
        expected = 0.5 * (jnp.exp(x) + jnp.exp(-x))
        assert qml.math.allclose(res, expected)

        grad = jax.grad(circuit)(x)
        expected_grad = 0.5 * (jnp.exp(x) - jnp.exp(-x))
        assert qml.math.allclose(grad, expected_grad)

    @pytest.mark.tf
    def test_tf_measurement(self):
        """Test Exp in a measurement with gradient and tensorflow."""
        import tensorflow as tf

        x = tf.Variable(2.0)

        @qml.qnode(qml.device("default.qubit", wires=1), interface="tensorflow")
        def circuit(x):
            qml.Hadamard(0)
            return qml.expval(Exp(qml.PauliZ(0), x))

        with tf.GradientTape() as tape:
            res = circuit(x)

        expected = 0.5 * (tf.exp(x) + tf.exp(-x))
        assert qml.math.allclose(res, expected)

        x_grad = tape.gradient(res, x)
        expected_grad = 0.5 * (tf.exp(x) - tf.exp(-x))
        assert qml.math.allclose(x_grad, expected_grad)

    def test_draw_integration(self):
        """Test that Exp integrates with drawing."""

        phi = qml.numpy.array(1.2)

        with qml.queuing.AnnotatedQueue() as q:
            Exp(qml.PauliX(0), -0.5j * phi)

        tape = qml.tape.QuantumScript.from_queue(q)

        assert qml.drawer.tape_text(tape) == "0: ──Exp(-0.6j X)─┤  "


class TestDifferentiation:
    """Test generator and parameter_frequency for differentiation"""

    def test_base_not_hermitian_generator_undefined(self):
        """That that imaginary coefficient but non-Hermitian base operator raises GeneratorUndefinedError"""
        op = Exp(qml.RX(1.23, 0), 1j)
        with pytest.raises(GeneratorUndefinedError):
            op.generator()

    def test_real_component_coefficient_generator_undefined(self):
        """Test that Hermitian base operator but real coefficient raises GeneratorUndefinedError"""
        op = Exp(qml.PauliX(0), 1)
        with pytest.raises(GeneratorUndefinedError):
            op.generator()

    def test_generator_is_base_operator(self):
        """Test that generator is base operator"""
        base_op = qml.PauliX(0)
        op = Exp(base_op, 1j)
        assert op.base == op.generator()

    def test_parameter_frequencies(self):
        """Test parameter_frequencies property"""
        op = Exp(qml.PauliZ(1), 1j)
        assert op.parameter_frequencies == [(2,)]

    def test_parameter_frequencies_raises_error(self):
        """Test that parameter_frequencies raises an error if the op.generator() is undefined"""
        op = Exp(qml.PauliX(0), 1)
        with pytest.raises(GeneratorUndefinedError):
            _ = op.generator()
        with pytest.raises(ParameterFrequenciesUndefinedError):
            _ = op.parameter_frequencies

    def test_parameter_frequency_with_parameters_in_base_operator(self):
        """Test that parameter_frequency raises an error for the Exp class, but not the
        Evolution class, if there are additional parameters in the base operator"""

        base_op = 2 * qml.PauliX(0)
        op1 = Exp(base_op, 1j)
        op2 = Evolution(base_op, 1)

        with pytest.raises(ParameterFrequenciesUndefinedError):
            op1.parameter_frequencies()

        assert op2.parameter_frequencies == [(4.0,)]<|MERGE_RESOLUTION|>--- conflicted
+++ resolved
@@ -12,11 +12,8 @@
 # See the License for the specific language governing permissions and
 # limitations under the License.
 """Unit tests of the ``Exp`` class."""
-<<<<<<< HEAD
-=======
 import copy
 
->>>>>>> 8ff5440b
 import pytest
 
 import pennylane as qml
