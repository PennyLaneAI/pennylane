--- conflicted
+++ resolved
@@ -550,11 +550,7 @@
         ]
         assert len(dec) == len(expected_decomp)
         for op1, op2 in zip(dec, expected_decomp):
-<<<<<<< HEAD
             qml.assert_equal(op1, op2)
-=======
-            assert qml.equal(op1, op2)
->>>>>>> 4aa0c0f5
 
     @pytest.mark.parametrize(
         ("time", "hamiltonian", "steps", "expected_queue"),
