# Copyright 2018-2023 Xanadu Quantum Technologies Inc.

# Licensed under the Apache License, Version 2.0 (the "License");
# you may not use this file except in compliance with the License.
# You may obtain a copy of the License at

#     http://www.apache.org/licenses/LICENSE-2.0

# Unless required by applicable law or agreed to in writing, software
# distributed under the License is distributed on an "AS IS" BASIS,
# WITHOUT WARRANTIES OR CONDITIONS OF ANY KIND, either express or implied.
# See the License for the specific language governing permissions and
# limitations under the License.
"""Unit tests for the ``Exp`` class"""
import copy
import re

import pytest

import pennylane as qml
from pennylane import numpy as np
from pennylane.operation import (
    AnyWires,
    AllWires,
    DecompositionUndefinedError,
    GeneratorUndefinedError,
    ParameterFrequenciesUndefinedError,
)
from pennylane.ops.op_math import Evolution, Exp


@pytest.mark.parametrize("constructor", (qml.exp, Exp))
class TestInitialization:
    """Test the initialization process and standard properties."""

    @pytest.mark.usefixtures("use_legacy_and_new_opmath")
    def test_pauli_base(self, constructor):
        """Test initialization with no coeff and a simple base."""
        base = qml.PauliX("a")

        op = constructor(base, id="something")

        assert op.base is base
        assert op.coeff == 1
        assert op.name == "Exp"
        assert op.id == "something"

        assert op.num_params == 1
        assert op.parameters == [1]
        assert op.data == (1,)

        assert op.wires == qml.wires.Wires("a")

        assert op.control_wires == qml.wires.Wires([])

    def test_provided_coeff(self, constructor):
        """Test initialization with a provided coefficient and a Tensor base."""
        base = qml.PauliZ("b") @ qml.PauliZ("c")
        coeff = np.array(1.234)

        op = constructor(base, coeff)

        assert op.base is base
        assert op.coeff is coeff
        assert op.name == "Exp"

        assert op.num_params == 1
        assert op.parameters == [coeff]
        assert op.data == (coeff,)

        assert op.wires == qml.wires.Wires(("b", "c"))

    def test_parametric_base(self, constructor):
        """Test initialization with a coefficient and a parametric operation base."""

        base_coeff = 1.23
        base = qml.RX(base_coeff, wires=5)
        coeff = np.array(-2.0)

        op = constructor(base, coeff)

        assert op.base is base
        assert op.coeff is coeff
        assert op.name == "Exp"

        assert op.num_params == 2
        assert op.data == (coeff, base_coeff)

        assert op.wires == qml.wires.Wires(5)

    @pytest.mark.parametrize("value", (True, False))
    def test_has_diagonalizing_gates(self, value, constructor):
        """Test that Exp defers has_diagonalizing_gates to base operator."""

        # pylint: disable=too-few-public-methods
        class DummyOp(qml.operation.Operator):
            num_wires = 1
            has_diagonalizing_gates = value

        op = constructor(DummyOp(1), 2.312)
        assert op.has_diagonalizing_gates is value

    def test_base_is_not_operator_error(self, constructor):
        """Test that Exp raises an error if a base is provided that is not an Operator"""

        with pytest.raises(TypeError, match="base is expected to be of type Operator"):
            constructor(2, qml.PauliX(0))


class TestProperties:
    """Test of the properties of the Exp class."""

    def test_data(self):
        """Test intializaing and accessing the data property."""

        phi = np.array(1.234)
        coeff = np.array(2.345)

        base = qml.RX(phi, wires=0)
        op = Exp(base, coeff)

        assert op.data == (coeff, phi)

        new_phi = np.array(0.1234)
        new_coeff = np.array(3.456)
        op.data = (new_coeff, new_phi)

        assert op.data == (new_coeff, new_phi)
        assert op.base.data == (new_phi,)
        assert op.scalar == new_coeff

    # pylint: disable=protected-access
    def test_queue_category_ops(self):
        """Test the _queue_category property."""
        assert Exp(qml.PauliX(0), -1.234j)._queue_category == "_ops"

        assert Exp(qml.PauliX(0), 1 + 2j)._queue_category == "_ops"

        assert Exp(qml.RX(1.2, 0), -1.2j)._queue_category == "_ops"

    def test_is_hermitian(self):
        """Test that the op is hermitian if the base is hermitian and the coeff is real."""
        assert Exp(qml.PauliX(0), -1.0).is_hermitian

        assert not Exp(qml.PauliX(0), 1.0 + 2j).is_hermitian

        assert not Exp(qml.RX(1.2, wires=0)).is_hermitian

    def test_batching_properties(self):
        """Test the batching properties and methods."""

        # base is batched
        base = qml.RX(np.array([1.2, 2.3, 3.4]), 0)
        op = Exp(base)
        assert op.batch_size == 3

        # coeff is batched
        base = qml.RX(1, 0)
        op = Exp(base, coeff=np.array([1.2, 2.3, 3.4]))
        assert op.batch_size == 3

        # both are batched
        base = qml.RX(np.array([1.2, 2.3, 3.4]), 0)
        op = Exp(base, coeff=np.array([1.2, 2.3, 3.4]))
        assert op.batch_size == 3

    def test_different_batch_sizes_raises_error(self):
        """Test that using different batch sizes for base and scalar raises an error."""
        base = qml.RX(np.array([1.2, 2.3, 3.4]), 0)
        op = Exp(base, np.array([0.1, 1.2, 2.3, 3.4]))
        with pytest.raises(
            ValueError, match="Broadcasting was attempted but the broadcasted dimensions"
        ):
            _ = op.batch_size


class TestMatrix:
    """Test the matrix method."""

    def test_base_batching_support(self):
        """Test that Exp matrix has base batching support."""
        x = np.array([-1, -2, -3])
        op = Exp(qml.RX(x, 0), 3)
        mat = op.matrix()
        true_mat = qml.math.stack([Exp(qml.RX(i, 0), 3).matrix() for i in x])
        assert qml.math.allclose(mat, true_mat)
        assert mat.shape == (3, 2, 2)

    def test_coeff_batching_support(self):
        """Test that Exp matrix has coeff batching support."""
        x = np.array([-1, -2, -3])
        op = Exp(qml.PauliX(0), x)
        mat = op.matrix()
        true_mat = qml.math.stack([Exp(qml.PauliX(0), i).matrix() for i in x])
        assert qml.math.allclose(mat, true_mat)
        assert mat.shape == (3, 2, 2)

    def test_base_and_coeff_batching_support(self):
        """Test that Exp matrix has base and coeff batching support."""
        x = np.array([-1, -2, -3])
        y = np.array([1, 2, 3])
        op = Exp(qml.RX(x, 0), y)
        mat = op.matrix()
        true_mat = qml.math.stack([Exp(qml.RX(i, 0), j).matrix() for i, j in zip(x, y)])
        assert qml.math.allclose(mat, true_mat)
        assert mat.shape == (3, 2, 2)

    @pytest.mark.jax
    def test_batching_jax(self):
        """Test that Exp matrix has batching support with the jax interface."""
        import jax.numpy as jnp

        x = jnp.array([-1, -2, -3])
        y = jnp.array([1, 2, 3])
        op = Exp(qml.RX(x, 0), y)
        mat = op.matrix()
        true_mat = qml.math.stack([Exp(qml.RX(i, 0), j).matrix() for i, j in zip(x, y)])
        assert qml.math.allclose(mat, true_mat)
        assert mat.shape == (3, 2, 2)
        assert isinstance(mat, jnp.ndarray)

    @pytest.mark.torch
    def test_batching_torch(self):
        """Test that Exp matrix has batching support with the torch interface."""
        import torch

        x = torch.tensor([-1, -2, -3])
        y = torch.tensor([1, 2, 3])
        op = Exp(qml.RX(x, 0), y)
        mat = op.matrix()
        true_mat = qml.math.stack([Exp(qml.RX(i, 0), j).matrix() for i, j in zip(x, y)])
        assert qml.math.allclose(mat, true_mat)
        assert mat.shape == (3, 2, 2)
        assert isinstance(mat, torch.Tensor)

    @pytest.mark.tf
    def test_batching_tf(self):
        """Test that Exp matrix has batching support with the tensorflow interface."""
        import tensorflow as tf

        x = tf.constant([-1.0, -2.0, -3.0])
        y = tf.constant([1.0, 2.0, 3.0])
        op = Exp(qml.RX(x, 0), y)
        mat = op.matrix()
        true_mat = qml.math.stack([Exp(qml.RX(i, 0), j).matrix() for i, j in zip(x, y)])
        assert qml.math.allclose(mat, true_mat)
        assert mat.shape == (3, 2, 2)
        assert isinstance(mat, tf.Tensor)

    def test_tensor_base_isingxx(self):
        """Test that isingxx can be created with a tensor base."""
        phi = -0.46
        base = qml.PauliX(0) @ qml.PauliX(1)
        op = Exp(base, -0.5j * phi)
        isingxx = qml.IsingXX(phi, wires=(0, 1))

        assert qml.math.allclose(op.matrix(), isingxx.matrix())

    def test_prod_base_isingyy(self):
        """Test that IsingYY can be created with a `Prod` base."""
        phi = -0.46
        base = qml.prod(qml.PauliY(0), qml.PauliY(1))
        op = Exp(base, -0.5j * phi)
        isingxx = qml.IsingYY(phi, wires=(0, 1))

        assert qml.math.allclose(op.matrix(), isingxx.matrix())

    @pytest.mark.autograd
    @pytest.mark.parametrize("requires_grad", (True, False))
    def test_matrix_autograd_rx(self, requires_grad):
        """Test the matrix comparing to the rx gate."""
        phi = np.array(1.234, requires_grad=requires_grad)
        exp_rx = Exp(qml.PauliX(0), -0.5j * phi)
        rx = qml.RX(phi, 0)

        assert qml.math.allclose(exp_rx.matrix(), rx.matrix())

    @pytest.mark.autograd
    @pytest.mark.parametrize("requires_grad", (True, False))
    def test_matrix_autograd_rz(self, requires_grad):
        """Test the matrix comparing to the rz gate. This is a gate with an
        autograd coefficient but empty diagonalizing gates."""
        phi = np.array(1.234, requires_grad=requires_grad)
        exp_rz = Exp(qml.PauliZ(0), -0.5j * phi)
        rz = qml.RZ(phi, 0)

        assert qml.math.allclose(exp_rz.matrix(), rz.matrix())

    @pytest.mark.autograd
    @pytest.mark.parametrize("requires_grad", (True, False))
    def test_tensor_with_pauliz_autograd(self, requires_grad):
        """Test the matrix for the case when the coefficient is autograd and
        the diagonalizing gates don't act on every wire for the matrix."""
        phi = qml.numpy.array(-0.345, requires_grad=requires_grad)
        base = qml.PauliZ(0) @ qml.PauliY(1)
        autograd_op = Exp(base, phi)
        mat = qml.math.expm(phi * qml.matrix(base))

        assert qml.math.allclose(autograd_op.matrix(), mat)

    @pytest.mark.autograd
    def test_base_no_diagonalizing_gates_autograd_coeff(self):
        """Test the matrix when the base matrix doesn't define the diagonalizing gates."""
        coeff = np.array(0.4)
        base = qml.RX(2.0, wires=0)
        op = Exp(base, coeff)

        with pytest.warns(UserWarning, match="The autograd matrix for "):
            mat = op.matrix()
        expected = qml.math.expm(coeff * base.matrix())
        assert qml.math.allclose(mat, expected)

    @pytest.mark.torch
    def test_torch_matrix_rx(self):
        """Test the matrix with torch."""
        import torch

        phi = torch.tensor(0.4, dtype=torch.complex128)

        base = qml.PauliX(0)
        op = Exp(base, -0.5j * phi)
        compare = qml.RX(phi, 0)

        assert qml.math.allclose(op.matrix(), compare.matrix())

    @pytest.mark.tf
    def test_tf_matrix_rx(self):
        """Test the matrix with tensorflow."""

        import tensorflow as tf

        phi = tf.Variable(0.4, dtype=tf.complex128)
        base = qml.PauliX(0)
        op = Exp(base, -0.5j * phi)
        compare = qml.RX(phi, wires=0)
        assert qml.math.allclose(op.matrix(), compare.matrix())

    @pytest.mark.jax
    def test_jax_matrix_rx(self):
        """Test the matrix with jax."""
        import jax

        phi = jax.numpy.array(0.4 + 0j)

        base = qml.PauliX(0)
        op = Exp(base, -0.5j * phi)
        compare = qml.RX(phi, 0)

        assert qml.math.allclose(op.matrix(), compare.matrix())

        def exp_mat(x):
            return qml.exp(base, -0.5j * x).matrix()

        def rx_mat(x):
            return qml.RX(x, wires=0).matrix()

        exp_mat_grad = jax.jacobian(exp_mat, holomorphic=True)(phi)
        rx_mat_grad = jax.jacobian(rx_mat, holomorphic=True)(phi)

        assert qml.math.allclose(exp_mat_grad, rx_mat_grad)

    def test_sparse_matrix(self):
        """Test the sparse matrix function."""
        from scipy.sparse import csr_matrix

        H = np.array([[6 + 0j, 1 - 2j], [1 + 2j, -1]])
        H = csr_matrix(H)
        base = qml.SparseHamiltonian(H, wires=0)

        op = Exp(base, 3)

        sp_format = "lil"
        sparse_mat = op.sparse_matrix(format=sp_format)
        assert sparse_mat.format == sp_format

        dense_mat = qml.matrix(op)

        assert qml.math.allclose(sparse_mat.toarray(), dense_mat)

    def test_sparse_matrix_wire_order_error(self):
        """Test that sparse_matrix raises an error if wire_order provided."""
        from scipy.sparse import csr_matrix

        H = np.array([[6 + 0j, 1 - 2j], [1 + 2j, -1]])
        H = csr_matrix(H)
        base = qml.SparseHamiltonian(H, wires=0)

        op = Exp(base, 3)

        with pytest.raises(NotImplementedError):
            op.sparse_matrix(wire_order=[0, 1])


class TestDecomposition:
    """Test the decomposition of the `Exp` gate."""

    # Order of `qml.ops.qubit.__all__` is not reliable, so
    # must sort for consistent order in testing with multiple
    # workers
    all_qubit_operators = sorted(qml.ops.qubit.__all__)  # pylint: disable=no-member

    def test_sprod_decomposition(self):
        """Test that the exp of an SProd has a decomposition."""
        op = Exp(qml.s_prod(3, qml.PauliX(0)), 1j)
        assert op.has_decomposition

    @pytest.mark.parametrize("coeff", (1, 1 + 0.5j))
    def test_non_imag_no_decomposition(self, coeff):
        """Tests that the decomposition doesn't exist if the coefficient has a real component."""
        op = Exp(qml.PauliX(0), coeff)
        assert not op.has_decomposition
        with pytest.raises(
            DecompositionUndefinedError,
            match="Decomposition is not defined for real coefficients of hermitian operators.",
        ):
            op.decomposition()

    def test_non_pauli_word_base_no_decomposition(self):
        """Tests that the decomposition doesn't exist if the base is not a pauli word."""
        op = Exp(qml.S(0), -0.5j, num_steps=100)
        assert not op.has_decomposition
        with pytest.raises(
            DecompositionUndefinedError,
            match=re.escape(f"The decomposition of the {op} operator is not defined. "),
        ):
            op.decomposition()

        op = Exp(2 * qml.S(0) + qml.PauliZ(1), -0.5j, num_steps=100)
        assert not op.has_decomposition
        with pytest.raises(
            DecompositionUndefinedError,
            match=re.escape(f"The decomposition of the {op} operator is not defined. "),
        ):
            op.decomposition()

    @pytest.mark.usefixtures("use_legacy_opmath")
    def test_nontensor_tensor_no_decomposition(self):
        """Checks that accessing the decomposition throws an error if the base is a Tensor
        object that is not a mathematical tensor"""
        base_op = qml.PauliX(0) @ qml.PauliZ(0)
        op = Exp(base_op, 1j)
        assert not op.has_decomposition
        with pytest.raises(DecompositionUndefinedError):
            _ = op.decomposition()

    @pytest.mark.parametrize(
        "base, base_string",
        (
            (qml.prod(qml.PauliZ(0), qml.PauliY(1)), "ZY"),
            (qml.prod(qml.PauliY(0), qml.Identity(1), qml.PauliZ(2)), "YIZ"),
        ),
    )
    def test_decomposition_into_pauli_rot(self, base, base_string):
        """Check that Exp decomposes into PauliRot if base is a pauli word with more than one term."""
        theta = 3.21
        op = Exp(base, -0.5j * theta)

        assert op.has_decomposition
        pr = op.decomposition()[0]
        assert qml.equal(pr, qml.PauliRot(3.21, base_string, base.wires))

<<<<<<< HEAD
    # TODO: currently fail, related to generators, waiting for
=======
    @pytest.mark.parametrize(
        "base, base_string",
        (
            (qml.operation.Tensor(qml.PauliZ(0), qml.PauliY(1)), "ZY"),
            (qml.operation.Tensor(qml.PauliY(0), qml.Identity(1), qml.PauliZ(2)), "YIZ"),
        ),
    )
    def test_decomposition_tensor_into_pauli_rot(self, base, base_string):
        """Check that Exp decomposes into PauliRot if base is a pauli word with more than one term."""
        theta = 3.21
        op = Exp(base, -0.5j * theta)

        assert op.has_decomposition
        pr = op.decomposition()[0]
        assert qml.equal(pr, qml.PauliRot(3.21, base_string, base.wires))

>>>>>>> 04be3174
    @pytest.mark.parametrize("op_name", all_qubit_operators)
    @pytest.mark.parametrize("str_wires", (True, False))
    @pytest.mark.usefixtures("use_legacy_and_new_opmath")
    def test_generator_decomposition(self, op_name, str_wires):
        """Check that Exp decomposes into a specific operator if ``base`` corresponds to the
        generator of that operator."""
<<<<<<< HEAD
        assert qml.operation.active_new_opmath()
=======

>>>>>>> 04be3174
        op_class = getattr(qml.ops.qubit, op_name)  # pylint:disable=no-member

        if not op_class.has_generator:
            pytest.skip("Operator does not have a generator.")

        if op_class in {qml.DoubleExcitationMinus, qml.DoubleExcitationPlus}:
            pytest.skip("qml.equal doesn't work for `SparseHamiltonian` generators.")

        if op_class is qml.PCPhase:
            pytest.skip(
                "`PCPhase` decompositions not currently possible due to different signature."
            )

        phi = 1.23

        wires = (
            [0, 1, 2]
            if op_class.num_wires in {AnyWires, AllWires}
            else list(range(op_class.num_wires))
        )
        if str_wires:
            alphabet = ("a", "b", "c", "d", "e", "f", "g")
            wires = [alphabet[w] for w in wires]

        # PauliRot and PCPhase each have an extra required arg
        if op_class is qml.PauliRot:
            op = op_class(phi, pauli_word="XYZ", wires=wires)
        else:
            op = op_class(phi, wires=wires)

        exp = qml.evolve(op.generator(), coeff=-phi)
        dec = exp.decomposition()
        assert len(dec) == 1
        if op_class in {qml.PhaseShift, qml.U1}:
            # These operators have the same generator so when reconstructing from
            # the generator, cannot predict which will be returned
            assert (
                isinstance(dec[0], (qml.PhaseShift, qml.U1))
                and qml.math.isclose(dec[0].data[0], phi)
                and dec[0].wires == op.wires
            )
        elif op_class is qml.GlobalPhase:
            # exp(qml.GlobalPhase.generator(), phi) decomposes to PauliRot
            # cannot compare GlobalPhase and PauliRot with qml.equal
            assert np.allclose(op.matrix(wire_order=op.wires), dec[0].matrix(wire_order=op.wires))
        else:
            assert qml.equal(op, dec[0])

    def test_trotter_is_used_if_num_steps_is_defined(self):
        """Test that the Suzuki-Trotter decomposition is used when ``num_steps`` is defined."""
        phi = 1.23
        op = qml.IsingXY(phi, wires=[0, 1])
        exp = qml.evolve(op.generator(), coeff=-phi, num_steps=3)
        dec = exp.decomposition()
        expected_decomp = [
            qml.IsingXX(phi / 3, wires=[0, 1]),
            qml.IsingYY(phi / 3, wires=[0, 1]),
            qml.IsingXX(phi / 3, wires=[0, 1]),
            qml.IsingYY(phi / 3, wires=[0, 1]),
            qml.IsingXX(phi / 3, wires=[0, 1]),
            qml.IsingYY(phi / 3, wires=[0, 1]),
        ]
        assert len(dec) == len(expected_decomp)
        for op1, op2 in zip(dec, expected_decomp):
            qml.equal(op1, op2)

    @pytest.mark.parametrize(
        ("time", "hamiltonian", "steps", "expected_queue"),
        [
            (
                2,
                qml.Hamiltonian([1, 1], [qml.PauliX(0) @ qml.PauliX(1), qml.PauliX(1)]),
                2,
                [
                    qml.IsingXX(2.0, wires=[0, 1]),
                    qml.PauliRot(2.0, "X", wires=[1]),
                    qml.IsingXX(2.0, wires=[0, 1]),
                    qml.PauliRot(2.0, "X", wires=[1]),
                ],
            ),
            (
                2,
                qml.sum(
                    qml.s_prod(2, qml.PauliX(0)),
                    qml.s_prod(0.5, qml.PauliZ(1) @ qml.PauliZ(0)),
                ),
                4,
                [
                    qml.PauliRot(2.0, "X", wires=[0]),
                    qml.IsingZZ(0.5, wires=[1, 0]),
                    qml.PauliRot(2.0, "X", wires=[0]),
                    qml.IsingZZ(0.5, wires=[1, 0]),
                    qml.PauliRot(2.0, "X", wires=[0]),
                    qml.IsingZZ(0.5, wires=[1, 0]),
                    qml.PauliRot(2.0, "X", wires=[0]),
                    qml.IsingZZ(0.5, wires=[1, 0]),
                ],
            ),
            (
                2,
                qml.Hamiltonian([1, 1], [qml.PauliX(0), qml.Identity(0) @ qml.Identity(1)]),
                2,
                [qml.PauliRot(2.0, "X", wires=[0]), qml.PauliRot(2.0, "X", wires=[0])],
            ),
        ],
    )
    def test_trotter_decomposition(self, time, hamiltonian, steps, expected_queue):
        """Tests that the sequence of gates implemented in the trotter decomposition is correct"""

        op = qml.exp(hamiltonian, coeff=-1j * time, num_steps=steps)
        queue = op.expand().operations

        for expected_gate, gate in zip(expected_queue, queue):
            prep = [gate.parameters, gate.wires]
            target = [expected_gate.parameters, expected_gate.wires]

            assert prep == target

    def test_trotter_decomposition_raises_error(self):
        """Test that the trotter decomposition raises an error when no ``num_steps`` is specified."""
        op = qml.evolve(qml.sum(qml.PauliX(0), qml.PauliY(1)))
        with pytest.raises(
            DecompositionUndefinedError,
            match="Please set a value to ``num_steps`` when instantiating the ``Exp`` operator",
        ):
            op.decomposition()

    def test_real_coeff_and_none_num_steps_error(self):
        """Test that the decomposition raises an error if ``num_steps`` is None and
        the coefficient has non-zero real part"""
        op = qml.exp(qml.sum(qml.PauliX(0), qml.PauliY(1)), 1.23 + 0.5j)
        msg = (
            "Please set a value to ``num_steps`` when instantiating the ``Exp`` operator "
            "if a Suzuki-Trotter decomposition is required. "
            "Decomposition is not defined for real coefficients of hermitian operators."
        )
        with pytest.raises(DecompositionUndefinedError, match=msg):
            op.decomposition()

    @pytest.mark.parametrize(
        "coeff, hamiltonian",
        [
            (3j, qml.Hamiltonian([1, 2, 3], [qml.PauliX(0), qml.PauliY(1), qml.PauliZ(2)])),
            (3, qml.Hamiltonian([1j, 2j, 3j], [qml.PauliX(0), qml.PauliY(1), qml.PauliZ(2)])),
            (-1j, qml.sum(qml.PauliY(1), 3 * qml.prod(qml.PauliX(0), qml.PauliZ(2)))),
            (
                -1,
                qml.sum(
                    qml.s_prod(1j, qml.PauliY(1)), qml.s_prod(3j, qml.PauliX(0) @ qml.PauliZ(2))
                ),
            ),
        ],
    )
    def test_decomposition_matrices(self, coeff, hamiltonian):
        """Test that the matrix of the decomposed gates is the same as the exponentiated matrix."""
        op = qml.exp(hamiltonian, coeff, num_steps=100)
        matrix = qml.prod(*op.decomposition()).matrix()
        assert qml.math.allclose(matrix, op.matrix())


class TestMiscMethods:
    """Test other representation methods."""

    def test_repr_paulix(self):
        """Test the __repr__ method when the base is a simple observable."""
        op = Exp(qml.PauliX(0), 3)
        assert repr(op) == "Exp(3 PauliX)"

    # pylint: disable=protected-access
    @pytest.mark.parametrize("exp_type", (Exp, Evolution))
    def test_flatten_unflatten(self, exp_type):
        """Tests the _unflatten and _flatten methods."""
        base = qml.RX(1.2, wires=0)
        op = exp_type(base, 2.5, num_steps=5)

        data, metadata = op._flatten()
        assert data[0] is base
        assert data[1] == 2.5

        assert metadata == (5,)

        assert hash(metadata)

        new_op = type(op)._unflatten(*op._flatten())
        assert qml.equal(new_op, op)

    def test_repr_tensor(self):
        """Test the __repr__ method when the base is a tensor."""
        t = qml.PauliX(0) @ qml.PauliX(1)
        isingxx = Exp(t, 0.25j)

        assert repr(isingxx) == "Exp(0.25j X(0) @ X(1))"

    def test_repr_deep_operator(self):
        """Test the __repr__ method when the base is any operator with arithmetic depth > 0."""
        base = qml.S(0) @ qml.PauliX(0)
        op = qml.ops.Exp(base, 3)  # pylint:disable=no-member

        assert repr(op) == "Exp(3 S(wires=[0]) @ X(0))"

    def test_diagonalizing_gates(self):
        """Test that the diagonalizing gates are the same as the base diagonalizing gates."""
        base = qml.PauliX(0)
        op = Exp(base, 1 + 2j)
        for op1, op2 in zip(base.diagonalizing_gates(), op.diagonalizing_gates()):
            assert qml.equal(op1, op2)

    def test_pow(self):
        """Test the pow decomposition method."""
        base = qml.PauliX(0)
        coeff = 2j
        z = 0.3

        op = Exp(base, coeff)
        pow_op = op.pow(z)

        assert isinstance(pow_op, Exp)
        assert pow_op.base is base
        assert pow_op.coeff == coeff * z

    @pytest.mark.parametrize(
        "op,decimals,expected",
        [
            (Exp(qml.PauliZ(0), 2 + 3j), None, "Exp((2+3j) Z)"),
            (Exp(qml.PauliZ(0), 2 + 3j), 2, "Exp(2.00+3.00j Z)"),
            (Exp(qml.prod(qml.PauliZ(0), qml.PauliY(1)), 2 + 3j), None, "Exp((2+3j) Z@Y)"),
            (Exp(qml.prod(qml.PauliZ(0), qml.PauliY(1)), 2 + 3j), 2, "Exp(2.00+3.00j Z@Y)"),
            (Exp(qml.RZ(1.234, wires=[0]), 5.678), None, "Exp(5.678 RZ)"),
            (Exp(qml.RZ(1.234, wires=[0]), 5.678), 2, "Exp(5.68 RZ\n(1.23))"),
        ],
    )
    def test_label(self, op, decimals, expected):
        """Test that the label is informative and uses decimals."""
        assert op.label(decimals=decimals) == expected

    def test_simplify_sprod(self):
        """Test that simplify merges SProd into the coefficent."""
        base = qml.adjoint(qml.PauliX(0))
        s_op = qml.s_prod(2.0, base)

        op = Exp(s_op, 3j)
        new_op = op.simplify()
        assert qml.equal(new_op.base, qml.PauliX(0))
        assert new_op.coeff == 6.0j

    def test_simplify(self):
        """Test that the simplify method simplifies the base."""
        orig_base = qml.adjoint(qml.adjoint(qml.PauliX(0)))

        op = Exp(orig_base, coeff=0.2)
        new_op = op.simplify()
        assert qml.equal(new_op.base, qml.PauliX(0))
        assert new_op.coeff == 0.2

    def test_simplify_s_prod(self):
        """Tests that when simplification of the base results in an SProd,
        the scalar is included in the coeff rather than the base"""
        base = qml.s_prod(2, qml.sum(qml.PauliX(0), qml.PauliX(0)))
        op = Exp(base, 3)
        new_op = op.simplify()

        assert qml.equal(new_op.base, qml.PauliX(0))
        assert new_op.coeff == 12
        assert new_op is not op

    def test_copy(self):
        """Tests making a copy."""
        op = Exp(qml.CNOT([0, 1]), 2)
        copied_op = copy.copy(op)

        assert qml.equal(op.base, copied_op.base)
        assert op.data == copied_op.data
        assert op.hyperparameters.keys() == copied_op.hyperparameters.keys()

        for attr, value in vars(copied_op).items():
            if (
                attr != "_hyperparameters"
            ):  # hyperparameters contains base, which can't be compared via ==
                assert vars(op)[attr] == value

        assert len(vars(op).items()) == len(vars(copied_op).items())


class TestIntegration:
    """Test Exp with gradients in qnodes."""

    @pytest.mark.jax
    def test_jax_qnode(self):
        """Test the execution and gradient of a jax qnode."""

        import jax
        from jax import numpy as jnp

        phi = jnp.array(1.234)

        @qml.qnode(qml.device("default.qubit", wires=1))
        def circ(phi):
            Exp(qml.PauliX(0), -0.5j * phi)
            return qml.expval(qml.PauliZ(0))

        res = circ(phi)
        assert qml.math.allclose(res, jnp.cos(phi))
        grad = jax.grad(circ)(phi)
        assert qml.math.allclose(grad, -jnp.sin(phi))

    @pytest.mark.tf
    def test_tensorflow_qnode(self):
        """test the execution of a tensorflow qnode."""
        import tensorflow as tf

        phi = tf.Variable(1.2, dtype=tf.complex128)

        dev = qml.device("default.qubit", wires=1)

        @qml.qnode(dev)
        def circ(phi):
            Exp(qml.PauliX(0), -0.5j * phi)
            return qml.expval(qml.PauliZ(0))

        with tf.GradientTape() as tape:
            res = circ(phi)

        phi_grad = tape.gradient(res, phi)

        assert qml.math.allclose(res, tf.cos(phi))
        assert qml.math.allclose(
            phi_grad, -tf.sin(phi)  # pylint: disable=invalid-unary-operand-type
        )

    @pytest.mark.torch
    def test_torch_qnode(self):
        """Test execution with torch."""
        import torch

        phi = torch.tensor(1.2, dtype=torch.float64, requires_grad=True)

        dev = qml.device("default.qubit", wires=1)

        @qml.qnode(dev)
        def circuit(phi):
            Exp(qml.PauliX(0), -0.5j * phi)
            return qml.expval(qml.PauliZ(0))

        res = circuit(phi)
        assert qml.math.allclose(res, torch.cos(phi))

        res.backward()  # pylint:disable=no-member
        assert qml.math.allclose(phi.grad, -torch.sin(phi))

    @pytest.mark.autograd
    def test_autograd_qnode(self):
        """Test execution and gradient with pennylane numpy array."""
        phi = qml.numpy.array(1.2)

        dev = qml.device("default.qubit", wires=1)

        @qml.qnode(dev)
        def circuit(phi):
            Exp(qml.PauliX(0), -0.5j * phi)
            return qml.expval(qml.PauliZ(0))

        res = circuit(phi)
        assert qml.math.allclose(res, qml.numpy.cos(phi))

        grad = qml.grad(circuit)(phi)
        assert qml.math.allclose(grad, -qml.numpy.sin(phi))

    @pytest.mark.autograd
    def test_autograd_param_shift_qnode(self):
        """Test execution and gradient with pennylane numpy array."""
        phi = qml.numpy.array(1.2)

        dev = qml.device("default.qubit", wires=1)

        @qml.qnode(dev, gradient_fn=qml.gradients.param_shift)
        def circuit(phi):
            Exp(qml.PauliX(0), -0.5j * phi)
            return qml.expval(qml.PauliZ(0))

        res = circuit(phi)
        assert qml.math.allclose(res, qml.numpy.cos(phi))

        grad = qml.grad(circuit)(phi)
        assert qml.math.allclose(grad, -qml.numpy.sin(phi))

    @pytest.mark.autograd
    def test_autograd_measurement(self):
        """Test exp in a measurement with gradient and autograd."""

        x = qml.numpy.array(2.0)

        @qml.qnode(qml.device("default.qubit", wires=1))
        def circuit(x):
            qml.Hadamard(0)
            return qml.expval(Exp(qml.PauliZ(0), x))

        res = circuit(x)
        expected = 0.5 * (np.exp(x) + np.exp(-x))
        assert qml.math.allclose(res, expected)

        grad = qml.grad(circuit)(x)
        expected_grad = 0.5 * (np.exp(x) - np.exp(-x))
        assert qml.math.allclose(grad, expected_grad)

    @pytest.mark.torch
    def test_torch_measurement(self):
        """Test Exp in a measurement with gradient and torch."""

        import torch

        x = torch.tensor(2.0, requires_grad=True, dtype=float)

        @qml.qnode(qml.device("default.qubit", wires=1))
        def circuit(x):
            qml.Hadamard(0)
            return qml.expval(Exp(qml.PauliZ(0), x))

        res = circuit(x)
        expected = 0.5 * (torch.exp(x) + torch.exp(-x))
        assert qml.math.allclose(res, expected)

        res.backward()  # pylint:disable=no-member
        expected_grad = 0.5 * (torch.exp(x) - torch.exp(-x))
        assert qml.math.allclose(x.grad, expected_grad)

    @pytest.mark.jax
    def test_jax_measurement(self):
        """Test Exp in a measurement with gradient and jax."""

        import jax
        from jax import numpy as jnp

        x = jnp.array(2.0)

        @qml.qnode(qml.device("default.qubit", wires=1))
        def circuit(x):
            qml.Hadamard(0)
            return qml.expval(Exp(qml.PauliZ(0), x))

        res = circuit(x)
        expected = 0.5 * (jnp.exp(x) + jnp.exp(-x))
        assert qml.math.allclose(res, expected)

        grad = jax.grad(circuit)(x)
        expected_grad = 0.5 * (jnp.exp(x) - jnp.exp(-x))
        assert qml.math.allclose(grad, expected_grad)

    @pytest.mark.tf
    def test_tf_measurement(self):
        """Test Exp in a measurement with gradient and tensorflow."""
        # pylint:disable=invalid-unary-operand-type
        import tensorflow as tf

        x = tf.Variable(2.0, dtype=tf.float64)

        @qml.qnode(qml.device("default.qubit", wires=1))
        def circuit(x):
            qml.Hadamard(0)
            return qml.expval(Exp(qml.PauliZ(0), x))

        with tf.GradientTape() as tape:
            res = circuit(x)

        expected = 0.5 * (tf.exp(x) + tf.exp(-x))
        assert qml.math.allclose(res, expected)

        x_grad = tape.gradient(res, x)
        expected_grad = 0.5 * (tf.exp(x) - tf.exp(-x))
        assert qml.math.allclose(x_grad, expected_grad)

    def test_draw_integration(self):
        """Test that Exp integrates with drawing."""

        phi = qml.numpy.array(1.2)

        with qml.queuing.AnnotatedQueue() as q:
            Exp(qml.PauliX(0), -0.5j * phi)

        tape = qml.tape.QuantumScript.from_queue(q)

        assert qml.drawer.tape_text(tape) == "0: ──Exp(-0.6j X)─┤  "

    def test_exp_batching(self):
        """Test execution of a batched Exp operator."""
        dev = qml.device("default.qubit", wires=1)

        @qml.qnode(dev)
        def circuit(x):
            Exp(qml.PauliX(0), 0.5j * x)
            return qml.expval(qml.PauliY(0))

        x = qml.numpy.array([1.234, 2.34, 3.456])
        res = circuit(x)

        expected = np.sin(x)
        assert qml.math.allclose(res, expected)


class TestDifferentiation:
    """Test generator and parameter_frequency for differentiation"""

    def test_base_not_hermitian_generator_undefined(self):
        """That that imaginary coefficient but non-Hermitian base operator raises GeneratorUndefinedError"""
        op = Exp(qml.RX(1.23, 0), 1j)
        with pytest.raises(GeneratorUndefinedError):
            op.generator()

    def test_has_generator_true(self):
        """Test that has_generator returns True if the coefficient is
        purely imaginary and the base is Hermitian."""
        op = Exp(qml.PauliX(0), 1j)
        assert op.has_generator is True

    def test_base_not_hermitian_has_generator_false(self):
        """Test that has_generator returns False if the coefficient is
        purely imaginary but the base is not Hermitian."""
        op = Exp(qml.RX(1.23, 0), 1j)
        assert op.has_generator is False

    def test_real_component_has_generator_false(self):
        """Test that has_generator returns False if the coefficient is not purely imaginary."""
        op = Exp(qml.PauliX(0), 3)
        assert op.has_generator is False

        op = Exp(qml.PauliX(0), 0.01 + 2j)
        assert op.has_generator is False

    def test_real_component_coefficient_generator_undefined(self):
        """Test that Hermitian base operator but real coefficient raises GeneratorUndefinedError"""
        op = Exp(qml.PauliX(0), 1)
        with pytest.raises(GeneratorUndefinedError):
            op.generator()

    def test_generator_is_base_operator(self):
        """Test that generator is base operator"""
        base_op = qml.PauliX(0)
        op = Exp(base_op, 1j)
        assert op.base == op.generator()

    def test_parameter_frequencies(self):
        """Test parameter_frequencies property"""
        op = Exp(qml.PauliZ(1), 1j)
        assert op.parameter_frequencies == [(2,)]

    def test_parameter_frequencies_raises_error(self):
        """Test that parameter_frequencies raises an error if the op.generator() is undefined"""
        op = Exp(qml.PauliX(0), 1)
        with pytest.raises(GeneratorUndefinedError):
            _ = op.generator()
        with pytest.raises(ParameterFrequenciesUndefinedError):
            _ = op.parameter_frequencies

    def test_parameter_frequency_with_parameters_in_base_operator(self):
        """Test that parameter_frequency raises an error for the Exp class, but not the
        Evolution class, if there are additional parameters in the base operator"""

        base_op = 2 * qml.PauliX(0)
        op1 = Exp(base_op, 1j)
        op2 = Evolution(base_op, 1)

        with pytest.raises(ParameterFrequenciesUndefinedError):
            _ = op1.parameter_frequencies

        assert op2.parameter_frequencies == [(4.0,)]

    def test_params_can_be_considered_trainable(self):
        """Tests that the parameters of an Exp are considered trainable."""
        dev = qml.device("default.qubit", wires=1)

        @qml.qnode(dev)
        def circuit(x, coeff):
            Exp(qml.RX(x, 0), coeff)
            return qml.expval(qml.PauliZ(0))

        with pytest.warns(UserWarning):
            circuit(np.array(2.0), np.array(0.5))
        assert circuit.tape.trainable_params == [0, 1]<|MERGE_RESOLUTION|>--- conflicted
+++ resolved
@@ -459,9 +459,6 @@
         pr = op.decomposition()[0]
         assert qml.equal(pr, qml.PauliRot(3.21, base_string, base.wires))
 
-<<<<<<< HEAD
-    # TODO: currently fail, related to generators, waiting for
-=======
     @pytest.mark.parametrize(
         "base, base_string",
         (
@@ -478,18 +475,13 @@
         pr = op.decomposition()[0]
         assert qml.equal(pr, qml.PauliRot(3.21, base_string, base.wires))
 
->>>>>>> 04be3174
     @pytest.mark.parametrize("op_name", all_qubit_operators)
     @pytest.mark.parametrize("str_wires", (True, False))
     @pytest.mark.usefixtures("use_legacy_and_new_opmath")
     def test_generator_decomposition(self, op_name, str_wires):
         """Check that Exp decomposes into a specific operator if ``base`` corresponds to the
         generator of that operator."""
-<<<<<<< HEAD
-        assert qml.operation.active_new_opmath()
-=======
-
->>>>>>> 04be3174
+
         op_class = getattr(qml.ops.qubit, op_name)  # pylint:disable=no-member
 
         if not op_class.has_generator:
