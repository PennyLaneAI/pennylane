# Copyright 2018-2023 Xanadu Quantum Technologies Inc.

# Licensed under the Apache License, Version 2.0 (the "License");
# you may not use this file except in compliance with the License.
# You may obtain a copy of the License at

#     http://www.apache.org/licenses/LICENSE-2.0

# Unless required by applicable law or agreed to in writing, software
# distributed under the License is distributed on an "AS IS" BASIS,
# WITHOUT WARRANTIES OR CONDITIONS OF ANY KIND, either express or implied.
# See the License for the specific language governing permissions and
# limitations under the License.
<<<<<<< HEAD
"""Unit tests of the ``Exp`` class."""
=======
"""Unit tests for the ``Exp`` class"""
>>>>>>> 2000e8d4
import copy

import pytest

import pennylane as qml
from pennylane import numpy as np
from pennylane.operation import (
    DecompositionUndefinedError,
    GeneratorUndefinedError,
    ParameterFrequenciesUndefinedError,
)
from pennylane.ops.op_math import Evolution, Exp


@pytest.mark.parametrize("constructor", (qml.exp, Exp))
class TestInitialization:
    """Test the initialization process and standard properties."""

    def test_pauli_base(self, constructor):
        """Test initialization with no coeff and a simple base."""
        base = qml.PauliX("a")

        op = constructor(base, id="something")

        assert op.base is base
        assert op.coeff == 1
        assert op.name == "Exp"
        assert op.id == "something"

        assert op.num_params == 1
        assert op.parameters == [[1], []]
        assert op.data == [[1], []]

        assert op.wires == qml.wires.Wires("a")

        assert op.control_wires == qml.wires.Wires([])

    def test_provided_coeff(self, constructor):
        """Test initialization with a provided coefficient and a Tensor base."""
        base = qml.PauliZ("b") @ qml.PauliZ("c")
        coeff = np.array(1.234)

        op = constructor(base, coeff)

        assert op.base is base
        assert op.coeff is coeff
        assert op.name == "Exp"

        assert op.num_params == 1
        assert op.parameters == [[coeff], []]
        assert op.data == [[coeff], []]

        assert op.wires == qml.wires.Wires(("b", "c"))

    def test_parametric_base(self, constructor):
        """Test initialization with a coefficient and a parametric operation base."""

        base_coeff = 1.23
        base = qml.RX(base_coeff, wires=5)
        coeff = np.array(-2.0)

        op = constructor(base, coeff)

        assert op.base is base
        assert op.coeff is coeff
        assert op.name == "Exp"

        assert op.num_params == 2
        assert op.data == [coeff, [base_coeff]]

        assert op.wires == qml.wires.Wires(5)

    @pytest.mark.parametrize("value", (True, False))
    def test_has_diagonalizing_gates(self, value, constructor):
        """Test that Exp defers has_diagonalizing_gates to base operator."""

        # pylint: disable=too-few-public-methods
        class DummyOp(qml.operation.Operator):
            num_wires = 1
            has_diagonalizing_gates = value

        op = constructor(DummyOp(1), 2.312)
        assert op.has_diagonalizing_gates is value


class TestProperties:
    """Test of the properties of the Exp class."""

    def test_data(self):
        """Test intializaing and accessing the data property."""

        phi = np.array(1.234)
        coeff = np.array(2.345)

        base = qml.RX(phi, wires=0)
        op = Exp(base, coeff)

        assert op.data == [[coeff], [phi]]

    # pylint: disable=protected-access
    def test_queue_category_ops(self):
        """Test the _queue_category property."""
        assert Exp(qml.PauliX(0), -1.234j)._queue_category == "_ops"

        assert Exp(qml.PauliX(0), 1 + 2j)._queue_category is None

        assert Exp(qml.RX(1.2, 0), -1.2j)._queue_category is None

    def test_is_hermitian(self):
        """Test that the op is hermitian if the base is hermitian and the coeff is real."""
        assert Exp(qml.PauliX(0), -1.0).is_hermitian

        assert not Exp(qml.PauliX(0), 1.0 + 2j).is_hermitian

        assert not Exp(qml.RX(1.2, wires=0)).is_hermitian

    def test_batching_properties(self):
        """Test the batching properties and methods."""

        # base is batched
        base = qml.RX(np.array([1.2, 2.3, 3.4]), 0)
        op = Exp(base)
        assert op.batch_size == 3

        # coeff is batched
        base = qml.RX(1, 0)
        op = Exp(base, coeff=np.array([1.2, 2.3, 3.4]))
        assert op.batch_size == 3

        # both are batched
        base = qml.RX(np.array([1.2, 2.3, 3.4]), 0)
        op = Exp(base, coeff=np.array([1.2, 2.3, 3.4]))
        assert op.batch_size == 3

    def test_different_batch_sizes_raises_error(self):
        """Test that using different batch sizes for base and scalar raises an error."""
        base = qml.RX(np.array([1.2, 2.3, 3.4]), 0)
        with pytest.raises(
            ValueError, match="Broadcasting was attempted but the broadcasted dimensions"
        ):
            _ = Exp(base, np.array([0.1, 1.2, 2.3, 3.4]))


class TestMatrix:
    """Test the matrix method."""

    def test_base_batching_support(self):
        """Test that Exp matrix has base batching support."""
        x = np.array([-1, -2, -3])
        op = Exp(qml.RX(x, 0), 3)
        mat = op.matrix()
        true_mat = qml.math.stack([Exp(qml.RX(i, 0), 3).matrix() for i in x])
        assert qml.math.allclose(mat, true_mat)
        assert mat.shape == (3, 2, 2)

    def test_coeff_batching_support(self):
        """Test that Exp matrix has coeff batching support."""
        x = np.array([-1, -2, -3])
        op = Exp(qml.PauliX(0), x)
        mat = op.matrix()
        true_mat = qml.math.stack([Exp(qml.PauliX(0), i).matrix() for i in x])
        assert qml.math.allclose(mat, true_mat)
        assert mat.shape == (3, 2, 2)

    def test_base_and_coeff_batching_support(self):
        """Test that Exp matrix has base and coeff batching support."""
        x = np.array([-1, -2, -3])
        y = np.array([1, 2, 3])
        op = Exp(qml.RX(x, 0), y)
        mat = op.matrix()
        true_mat = qml.math.stack([Exp(qml.RX(i, 0), j).matrix() for i, j in zip(x, y)])
        assert qml.math.allclose(mat, true_mat)
        assert mat.shape == (3, 2, 2)

    @pytest.mark.jax
    def test_batching_jax(self):
        """Test that Exp matrix has batching support with the jax interface."""
        import jax.numpy as jnp

        x = jnp.array([-1, -2, -3])
        y = jnp.array([1, 2, 3])
        op = Exp(qml.RX(x, 0), y)
        mat = op.matrix()
        true_mat = qml.math.stack([Exp(qml.RX(i, 0), j).matrix() for i, j in zip(x, y)])
        assert qml.math.allclose(mat, true_mat)
        assert mat.shape == (3, 2, 2)
        assert isinstance(mat, jnp.ndarray)

    @pytest.mark.torch
    def test_batching_torch(self):
        """Test that Exp matrix has batching support with the torch interface."""
        import torch

        x = torch.tensor([-1, -2, -3])
        y = torch.tensor([1, 2, 3])
        op = Exp(qml.RX(x, 0), y)
        mat = op.matrix()
        true_mat = qml.math.stack([Exp(qml.RX(i, 0), j).matrix() for i, j in zip(x, y)])
        assert qml.math.allclose(mat, true_mat)
        assert mat.shape == (3, 2, 2)
        assert isinstance(mat, torch.Tensor)

    @pytest.mark.tf
    def test_batching_tf(self):
        """Test that Exp matrix has batching support with the tensorflow interface."""
        import tensorflow as tf

        x = tf.constant([-1.0, -2.0, -3.0])
        y = tf.constant([1.0, 2.0, 3.0])
        op = Exp(qml.RX(x, 0), y)
        mat = op.matrix()
        true_mat = qml.math.stack([Exp(qml.RX(i, 0), j).matrix() for i, j in zip(x, y)])
        assert qml.math.allclose(mat, true_mat)
        assert mat.shape == (3, 2, 2)
        assert isinstance(mat, tf.Tensor)

    def test_tensor_base_isingxx(self):
        """Test that isingxx can be created with a tensor base."""
        phi = -0.46
        base = qml.PauliX(0) @ qml.PauliX(1)
        op = Exp(base, -0.5j * phi)
        isingxx = qml.IsingXX(phi, wires=(0, 1))

        assert qml.math.allclose(op.matrix(), isingxx.matrix())

    def test_prod_base_isingyy(self):
        """Test that IsingYY can be created with a `Prod` base."""
        phi = -0.46
        base = qml.prod(qml.PauliY(0), qml.PauliY(1))
        op = Exp(base, -0.5j * phi)
        isingxx = qml.IsingYY(phi, wires=(0, 1))

        assert qml.math.allclose(op.matrix(), isingxx.matrix())

    @pytest.mark.autograd
    @pytest.mark.parametrize("requires_grad", (True, False))
    def test_matrix_autograd_rx(self, requires_grad):
        """Test the matrix comparing to the rx gate."""
        phi = np.array(1.234, requires_grad=requires_grad)
        exp_rx = Exp(qml.PauliX(0), -0.5j * phi)
        rx = qml.RX(phi, 0)

        assert qml.math.allclose(exp_rx.matrix(), rx.matrix())

    @pytest.mark.autograd
    @pytest.mark.parametrize("requires_grad", (True, False))
    def test_matrix_autograd_rz(self, requires_grad):
        """Test the matrix comparing to the rz gate. This is a gate with an
        autograd coefficient but empty diagonalizing gates."""
        phi = np.array(1.234, requires_grad=requires_grad)
        exp_rz = Exp(qml.PauliZ(0), -0.5j * phi)
        rz = qml.RZ(phi, 0)

        assert qml.math.allclose(exp_rz.matrix(), rz.matrix())

    @pytest.mark.autograd
    @pytest.mark.parametrize("requires_grad", (True, False))
    def test_tensor_with_pauliz_autograd(self, requires_grad):
        """Test the matrix for the case when the coefficient is autograd and
        the diagonalizing gates don't act on every wire for the matrix."""
        phi = qml.numpy.array(-0.345, requires_grad=requires_grad)
        base = qml.PauliZ(0) @ qml.PauliY(1)
        autograd_op = Exp(base, phi)
        mat = qml.math.expm(phi * qml.matrix(base))

        assert qml.math.allclose(autograd_op.matrix(), mat)

    @pytest.mark.autograd
    def test_base_no_diagonalizing_gates_autograd_coeff(self):
        """Test the matrix when the base matrix doesn't define the diagonalizing gates."""
        coeff = np.array(0.4)
        base = qml.RX(2.0, wires=0)
        op = Exp(base, coeff)

        with pytest.warns(UserWarning, match="The autograd matrix for "):
            mat = op.matrix()
        expected = qml.math.expm(coeff * base.matrix())
        assert qml.math.allclose(mat, expected)

    @pytest.mark.torch
    def test_torch_matrix_rx(self):
        """Test the matrix with torch."""
        import torch

        phi = torch.tensor(0.4, dtype=torch.complex128)

        base = qml.PauliX(0)
        op = Exp(base, -0.5j * phi)
        compare = qml.RX(phi, 0)

        assert qml.math.allclose(op.matrix(), compare.matrix())

    @pytest.mark.tf
    def test_tf_matrix_rx(self):
        """Test the matrix with tensorflow."""

        import tensorflow as tf

        phi = tf.Variable(0.4, dtype=tf.complex128)
        base = qml.PauliX(0)
        op = Exp(base, -0.5j * phi)
        compare = qml.RX(phi, wires=0)
        assert qml.math.allclose(op.matrix(), compare.matrix())

    @pytest.mark.jax
    def test_jax_matrix_rx(self):
        """Test the matrix with jax."""
        import jax

        phi = jax.numpy.array(0.4 + 0j)

        base = qml.PauliX(0)
        op = Exp(base, -0.5j * phi)
        compare = qml.RX(phi, 0)

        assert qml.math.allclose(op.matrix(), compare.matrix())

        def exp_mat(x):
            return qml.exp(base, -0.5j * x).matrix()

        def rx_mat(x):
            return qml.RX(x, wires=0).matrix()

        exp_mat_grad = jax.jacobian(exp_mat, holomorphic=True)(phi)
        rx_mat_grad = jax.jacobian(rx_mat, holomorphic=True)(phi)

        assert qml.math.allclose(exp_mat_grad, rx_mat_grad)

    def test_sparse_matrix(self):
        """Test the sparse matrix function."""
        from scipy.sparse import csr_matrix

        H = np.array([[6 + 0j, 1 - 2j], [1 + 2j, -1]])
        H = csr_matrix(H)
        base = qml.SparseHamiltonian(H, wires=0)

        op = Exp(base, 3)

        sp_format = "lil"
        sparse_mat = op.sparse_matrix(format=sp_format)
        assert sparse_mat.format == sp_format

        dense_mat = qml.matrix(op)

        assert qml.math.allclose(sparse_mat.toarray(), dense_mat)

    def test_sparse_matrix_wire_order_error(self):
        """Test that sparse_matrix raises an error if wire_order provided."""
        from scipy.sparse import csr_matrix

        H = np.array([[6 + 0j, 1 - 2j], [1 + 2j, -1]])
        H = csr_matrix(H)
        base = qml.SparseHamiltonian(H, wires=0)

        op = Exp(base, 3)

        with pytest.raises(NotImplementedError):
            op.sparse_matrix(wire_order=[0, 1])


class TestDecomposition:
    @pytest.mark.parametrize("coeff", (1, 1 + 0.5j))
    def test_non_imag_no_decomposition(self, coeff):
        """Tests that the decomposition doesn't exist if the coefficient has a real component."""
        op = Exp(qml.PauliX(0), coeff)
        assert not op.has_decomposition
        with pytest.raises(DecompositionUndefinedError):
            op.decomposition()

    def test_non_pauli_word_base_no_decomposition(self):
        """Tests that the decomposition doesn't exist if the base is not a pauli word."""
        op = Exp(qml.S(0), -0.5j)
        assert not op.has_decomposition
        with pytest.raises(DecompositionUndefinedError):
            op.decomposition()

    def test_nontensor_tensor_raises_error(self):
        """Checks that accessing the decomposition throws an error if the base is a Tensor
        object that is not a mathematical tensor"""
        base_op = qml.PauliX(0) @ qml.PauliZ(0)
        op = Exp(base_op, 1j)

        with pytest.raises(NotImplementedError):
            op.has_decomposition()

        with pytest.raises(NotImplementedError):
            op.decomposition()

    @pytest.mark.parametrize(
        "base, base_string",
        (
            (qml.PauliX(0), "X"),
            (qml.PauliZ(0) @ qml.PauliY(1), "ZY"),
            (qml.PauliY(0) @ qml.Identity(1) @ qml.PauliZ(2), "YIZ"),
        ),
    )
    def test_pauli_word_decompositioni(self, base, base_string):
        """Check that Exp decomposes into PauliRot if possible."""
        theta = 3.21
        op = Exp(base, -0.5j * theta)

        assert op.has_decomposition
        pr = op.decomposition()[0]
        assert qml.equal(pr, qml.PauliRot(3.21, base_string, base.wires))


class TestMiscMethods:
    """Test other representation methods."""

    def test_repr_paulix(self):
        """Test the __repr__ method when the base is a simple observable."""
        op = Exp(qml.PauliX(0), 3)
        assert repr(op) == "Exp(3 PauliX)"

    def test_repr_tensor(self):
        """Test the __repr__ method when the base is a tensor."""
        t = qml.PauliX(0) @ qml.PauliX(1)
        isingxx = Exp(t, 0.25j)

        assert repr(isingxx) == "Exp(0.25j PauliX(wires=[0]) @ PauliX(wires=[1]))"

    def test_repr_deep_operator(self):
        """Test the __repr__ method when the base is any operator with arithmetic depth > 0."""
        base = qml.S(0) @ qml.PauliX(0)
        op = qml.ops.Exp(base, 3)

        assert repr(op) == "Exp(3 S(wires=[0]) @ PauliX(wires=[0]))"

    def test_diagonalizing_gates(self):
        """Test that the diagonalizing gates are the same as the base diagonalizing gates."""
        base = qml.PauliX(0)
        op = Exp(base, 1 + 2j)
        for op1, op2 in zip(base.diagonalizing_gates(), op.diagonalizing_gates()):
            assert qml.equal(op1, op2)

    def test_pow(self):
        """Test the pow decomposition method."""
        base = qml.PauliX(0)
        coeff = 2j
        z = 0.3

        op = Exp(base, coeff)
        pow_op = op.pow(z)

        assert isinstance(pow_op, Exp)
        assert pow_op.base is base
        assert pow_op.coeff == coeff * z

    @pytest.mark.parametrize(
        "op,decimals,expected",
        [
            (Exp(qml.PauliZ(0), 2 + 3j), None, "Exp((2+3j) Z)"),
            (Exp(qml.PauliZ(0), 2 + 3j), 2, "Exp(2.00+3.00j Z)"),
            (Exp(qml.prod(qml.PauliZ(0), qml.PauliY(1)), 2 + 3j), None, "Exp((2+3j) Z@Y)"),
            (Exp(qml.prod(qml.PauliZ(0), qml.PauliY(1)), 2 + 3j), 2, "Exp(2.00+3.00j Z@Y)"),
            (Exp(qml.RZ(1.234, wires=[0]), 5.678), None, "Exp(5.678 RZ)"),
            (Exp(qml.RZ(1.234, wires=[0]), 5.678), 2, "Exp(5.68 RZ\n(1.23))"),
        ],
    )
    def test_label(self, op, decimals, expected):
        """Test that the label is informative and uses decimals."""
        assert op.label(decimals=decimals) == expected

    def test_simplify_sprod(self):
        """Test that simplify merges SProd into the coefficent."""
        base = qml.adjoint(qml.PauliX(0))
        s_op = qml.s_prod(2.0, base)

        op = Exp(s_op, 3j)
        new_op = op.simplify()
        assert qml.equal(new_op.base, qml.PauliX(0))
        assert new_op.coeff == 6.0j

    def test_simplify(self):
        """Test that the simplify method simplifies the base."""
        orig_base = qml.adjoint(qml.adjoint(qml.PauliX(0)))

        op = Exp(orig_base, coeff=0.2)
        new_op = op.simplify()
        assert qml.equal(new_op.base, qml.PauliX(0))
        assert new_op.coeff == 0.2

    def test_simplify_s_prod(self):
        """Tests that when simplification of the base results in an SProd,
        the scalar is included in the coeff rather than the base"""
        base = qml.s_prod(2, qml.sum(qml.PauliX(0), qml.PauliX(0)))
        op = Exp(base, 3)
        new_op = op.simplify()

        assert qml.equal(new_op.base, qml.PauliX(0))
        assert new_op.coeff == 12
        assert new_op is not op

    def test_copy(self):
        """Tests making a copy."""
        op = Exp(qml.CNOT([0, 1]), 2)
        copied_op = copy.copy(op)

        assert qml.equal(op.base, copied_op.base)
        assert op.data == copied_op.data
        assert op.hyperparameters.keys() == copied_op.hyperparameters.keys()

        for attr, value in vars(copied_op).items():
            if (
                attr != "_hyperparameters"
            ):  # hyperparameters contains base, which can't be compared via ==
                assert vars(op)[attr] == value

        assert len(vars(op).items()) == len(vars(copied_op).items())


class TestIntegration:
    """Test Exp with gradients in qnodes."""

    @pytest.mark.jax
    def test_jax_qnode(self):
        """Test the execution and gradient of a jax qnode."""

        import jax
        from jax import numpy as jnp

        phi = jnp.array(1.234)

        @qml.qnode(qml.device("default.qubit.jax", wires=1), interface="jax")
        def circ(phi):
            Exp(qml.PauliX(0), -0.5j * phi)
            return qml.expval(qml.PauliZ(0))

        res = circ(phi)
        assert qml.math.allclose(res, jnp.cos(phi))
        grad = jax.grad(circ)(phi)
        assert qml.math.allclose(grad, -jnp.sin(phi))

    @pytest.mark.tf
    def test_tensorflow_qnode(self):
        """test the execution of a tensorflow qnode."""
        import tensorflow as tf

        phi = tf.Variable(1.2, dtype=tf.complex128)

        dev = qml.device("default.qubit.tf", wires=1)

        @qml.qnode(dev, interface="tensorflow")
        def circ(phi):
            Exp(qml.PauliX(0), -0.5j * phi)
            return qml.expval(qml.PauliZ(0))

        with tf.GradientTape() as tape:
            res = circ(phi)

        phi_grad = tape.gradient(res, phi)

        assert qml.math.allclose(res, tf.cos(phi))
        assert qml.math.allclose(
            phi_grad, -tf.sin(phi)  # pylint: disable=invalid-unary-operand-type
        )

    @pytest.mark.torch
    def test_torch_qnode(self):
        """Test execution with torch."""
        import torch

        phi = torch.tensor(1.2, dtype=torch.float64, requires_grad=True)

        dev = qml.device("default.qubit", wires=1)

        @qml.qnode(dev, interface="torch")
        def circuit(phi):
            Exp(qml.PauliX(0), -0.5j * phi)
            return qml.expval(qml.PauliZ(0))

        res = circuit(phi)
        assert qml.math.allclose(res, torch.cos(phi))

        res.backward()
        assert qml.math.allclose(phi.grad, -torch.sin(phi))

    @pytest.mark.autograd
    def test_autograd_qnode(self):
        """Test execution and gradient with pennylane numpy array."""
        phi = qml.numpy.array(1.2)

        dev = qml.device("default.qubit", wires=1)

        @qml.qnode(dev)
        def circuit(phi):
            Exp(qml.PauliX(0), -0.5j * phi)
            return qml.expval(qml.PauliZ(0))

        res = circuit(phi)
        assert qml.math.allclose(res, qml.numpy.cos(phi))

        grad = qml.grad(circuit)(phi)
        assert qml.math.allclose(grad, -qml.numpy.sin(phi))

    @pytest.mark.autograd
    def test_autograd_param_shift_qnode(self):
        """Test execution and gradient with pennylane numpy array."""
        phi = qml.numpy.array(1.2)

        dev = qml.device("default.qubit", wires=1)

        @qml.qnode(dev, gradient_fn=qml.gradients.param_shift)
        def circuit(phi):
            Exp(qml.PauliX(0), -0.5j * phi)
            return qml.expval(qml.PauliZ(0))

        res = circuit(phi)
        assert qml.math.allclose(res, qml.numpy.cos(phi))

        grad = qml.grad(circuit)(phi)
        assert qml.math.allclose(grad, -qml.numpy.sin(phi))

    @pytest.mark.autograd
    def test_autograd_measurement(self):
        """Test exp in a measurement with gradient and autograd."""

        x = qml.numpy.array(2)

        @qml.qnode(qml.device("default.qubit", wires=1))
        def circuit(x):
            qml.Hadamard(0)
            return qml.expval(Exp(qml.PauliZ(0), x))

        res = circuit(x)
        expected = 0.5 * (np.exp(x) + np.exp(-x))
        assert qml.math.allclose(res, expected)

        grad = qml.grad(circuit)(x)
        expected_grad = 0.5 * (np.exp(x) - np.exp(-x))
        assert qml.math.allclose(grad, expected_grad)

    @pytest.mark.torch
    def test_torch_measurement(self):
        """Test Exp in a measurement with gradient and torch."""

        import torch

        x = torch.tensor(2.0, requires_grad=True, dtype=float)

        @qml.qnode(qml.device("default.qubit", wires=1), interface="torch")
        def circuit(x):
            qml.Hadamard(0)
            return qml.expval(Exp(qml.PauliZ(0), x))

        res = circuit(x)
        expected = 0.5 * (torch.exp(x) + torch.exp(-x))
        assert qml.math.allclose(res, expected)

        res.backward()
        expected_grad = 0.5 * (torch.exp(x) - torch.exp(-x))
        assert qml.math.allclose(x.grad, expected_grad)

    @pytest.mark.jax
    def test_jax_measurement(self):
        """Test Exp in a measurement with gradient and jax."""

        import jax
        from jax import numpy as jnp

        x = jnp.array(2.0)

        @qml.qnode(qml.device("default.qubit", wires=1), interface="jax")
        def circuit(x):
            qml.Hadamard(0)
            return qml.expval(Exp(qml.PauliZ(0), x))

        res = circuit(x)
        expected = 0.5 * (jnp.exp(x) + jnp.exp(-x))
        assert qml.math.allclose(res, expected)

        grad = jax.grad(circuit)(x)
        expected_grad = 0.5 * (jnp.exp(x) - jnp.exp(-x))
        assert qml.math.allclose(grad, expected_grad)

    @pytest.mark.tf
    def test_tf_measurement(self):
        """Test Exp in a measurement with gradient and tensorflow."""
        import tensorflow as tf

        x = tf.Variable(2.0)

        @qml.qnode(qml.device("default.qubit", wires=1), interface="tensorflow")
        def circuit(x):
            qml.Hadamard(0)
            return qml.expval(Exp(qml.PauliZ(0), x))

        with tf.GradientTape() as tape:
            res = circuit(x)

        expected = 0.5 * (tf.exp(x) + tf.exp(-x))
        assert qml.math.allclose(res, expected)

        x_grad = tape.gradient(res, x)
        expected_grad = 0.5 * (tf.exp(x) - tf.exp(-x))
        assert qml.math.allclose(x_grad, expected_grad)

    def test_draw_integration(self):
        """Test that Exp integrates with drawing."""

        phi = qml.numpy.array(1.2)

        with qml.queuing.AnnotatedQueue() as q:
            Exp(qml.PauliX(0), -0.5j * phi)

        tape = qml.tape.QuantumScript.from_queue(q)

        assert qml.drawer.tape_text(tape) == "0: ──Exp(-0.6j X)─┤  "
<<<<<<< HEAD
=======

    def test_exp_batching(self):
        """Test execution of a batched Exp operator."""
        dev = qml.device("default.qubit", wires=1)

        @qml.qnode(dev)
        def circuit(x):
            Exp(qml.PauliX(0), 0.5j * x)
            return qml.expval(qml.PauliY(0))

        x = qml.numpy.array([1.234, 2.34, 3.456])
        res = circuit(x)

        expected = np.sin(x)
        assert qml.math.allclose(res, expected)
>>>>>>> 2000e8d4


class TestDifferentiation:
    """Test generator and parameter_frequency for differentiation"""

    def test_base_not_hermitian_generator_undefined(self):
        """That that imaginary coefficient but non-Hermitian base operator raises GeneratorUndefinedError"""
        op = Exp(qml.RX(1.23, 0), 1j)
        with pytest.raises(GeneratorUndefinedError):
            op.generator()

    def test_real_component_coefficient_generator_undefined(self):
        """Test that Hermitian base operator but real coefficient raises GeneratorUndefinedError"""
        op = Exp(qml.PauliX(0), 1)
        with pytest.raises(GeneratorUndefinedError):
            op.generator()

    def test_generator_is_base_operator(self):
        """Test that generator is base operator"""
        base_op = qml.PauliX(0)
        op = Exp(base_op, 1j)
        assert op.base == op.generator()

    def test_parameter_frequencies(self):
        """Test parameter_frequencies property"""
        op = Exp(qml.PauliZ(1), 1j)
        assert op.parameter_frequencies == [(2,)]

    def test_parameter_frequencies_raises_error(self):
        """Test that parameter_frequencies raises an error if the op.generator() is undefined"""
        op = Exp(qml.PauliX(0), 1)
        with pytest.raises(GeneratorUndefinedError):
            _ = op.generator()
        with pytest.raises(ParameterFrequenciesUndefinedError):
            _ = op.parameter_frequencies

    def test_parameter_frequency_with_parameters_in_base_operator(self):
        """Test that parameter_frequency raises an error for the Exp class, but not the
        Evolution class, if there are additional parameters in the base operator"""

        base_op = 2 * qml.PauliX(0)
        op1 = Exp(base_op, 1j)
        op2 = Evolution(base_op, 1)

        with pytest.raises(ParameterFrequenciesUndefinedError):
            op1.parameter_frequencies()

        assert op2.parameter_frequencies == [(4.0,)]<|MERGE_RESOLUTION|>--- conflicted
+++ resolved
@@ -11,11 +11,7 @@
 # WITHOUT WARRANTIES OR CONDITIONS OF ANY KIND, either express or implied.
 # See the License for the specific language governing permissions and
 # limitations under the License.
-<<<<<<< HEAD
-"""Unit tests of the ``Exp`` class."""
-=======
 """Unit tests for the ``Exp`` class"""
->>>>>>> 2000e8d4
 import copy
 
 import pytest
@@ -412,7 +408,7 @@
             (qml.PauliY(0) @ qml.Identity(1) @ qml.PauliZ(2), "YIZ"),
         ),
     )
-    def test_pauli_word_decompositioni(self, base, base_string):
+    def test_pauli_word_decompositions(self, base, base_string):
         """Check that Exp decomposes into PauliRot if possible."""
         theta = 3.21
         op = Exp(base, -0.5j * theta)
@@ -724,8 +720,6 @@
         tape = qml.tape.QuantumScript.from_queue(q)
 
         assert qml.drawer.tape_text(tape) == "0: ──Exp(-0.6j X)─┤  "
-<<<<<<< HEAD
-=======
 
     def test_exp_batching(self):
         """Test execution of a batched Exp operator."""
@@ -741,7 +735,6 @@
 
         expected = np.sin(x)
         assert qml.math.allclose(res, expected)
->>>>>>> 2000e8d4
 
 
 class TestDifferentiation:
