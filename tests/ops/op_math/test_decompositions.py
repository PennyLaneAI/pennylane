--- conflicted
+++ resolved
@@ -1020,11 +1020,7 @@
         assert _compute_num_cnots(U) == 2
 
         obtained_decomposition = two_qubit_decomposition(U, wires=wires)
-<<<<<<< HEAD
-        assert len(obtained_decomposition) == 11  #  9
-=======
-        assert len(obtained_decomposition) == 8
->>>>>>> ddcfa36e
+        assert len(obtained_decomposition) == 10  # 8 # 8 would be the count with 2-CNOT circuit
 
         tape = qml.tape.QuantumScript(obtained_decomposition)
         obtained_matrix = qml.matrix(tape, wire_order=wires)
