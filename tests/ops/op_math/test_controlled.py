# Copyright 2018-2022 Xanadu Quantum Technologies Inc.

# Licensed under the Apache License, Version 2.0 (the "License");
# you may not use this file except in compliance with the License.
# You may obtain a copy of the License at

#     http://www.apache.org/licenses/LICENSE-2.0

# Unless required by applicable law or agreed to in writing, software
# distributed under the License is distributed on an "AS IS" BASIS,
# WITHOUT WARRANTIES OR CONDITIONS OF ANY KIND, either express or implied.
# See the License for the specific language governing permissions and
# limitations under the License.
"""Unit tests for Controlled"""

from copy import copy
from functools import partial

import numpy as np
import pytest
import scipy as sp
from gate_data import (
    CCZ,
    CH,
    CNOT,
    CSWAP,
    CY,
    CZ,
    ControlledPhaseShift,
    CRot3,
    CRotx,
    CRoty,
    CRotz,
    Toffoli,
)
from scipy import sparse

import pennylane as qml
from pennylane import numpy as pnp
from pennylane.operation import DecompositionUndefinedError, Operation, Operator
from pennylane.ops.op_math.controlled import Controlled, ControlledOp, ctrl
from pennylane.tape import QuantumScript
from pennylane.tape.tape import expand_tape
from pennylane.wires import Wires

# pylint: disable=too-few-public-methods
# pylint: disable=protected-access
# pylint: disable=pointless-statement
# pylint: disable=expression-not-assigned
# pylint: disable=too-many-arguments


def equal_list(lhs, rhs):
    if not isinstance(lhs, list):
        lhs = [lhs]
    if not isinstance(rhs, list):
        rhs = [rhs]
    return len(lhs) == len(rhs) and all(qml.equal(l, r) for l, r in zip(lhs, rhs))


class TempOperator(Operator):
    num_wires = 1


class TempOperation(Operation):
    num_wires = 1


class OpWithDecomposition(Operation):
    @staticmethod
    def compute_decomposition(*params, wires=None, **_):
        return [
            qml.Hadamard(wires=wires[0]),
            qml.S(wires=wires[1]),
            qml.RX(params[0], wires=wires[0]),
        ]


class TestControlledInheritance:
    """Test the inheritance structure modified through dynamic __new__ method."""

    def test_plain_operator(self):
        """Test when base directly inherits from Operator only inherits from Operator."""

        base = TempOperator(1.234, wires=0)
        op = Controlled(base, 1.2)

        assert isinstance(op, Controlled)
        assert isinstance(op, Operator)
        assert not isinstance(op, Operation)
        assert not isinstance(op, ControlledOp)

    def test_operation(self):
        """When the operation inherits from `Operation`, then a `ControlledOp` should
        be created instead and the Controlled should now have Operation functionality."""

        class CustomOp(Operation):
            num_wires = 1
            num_params = 1

        base = CustomOp(1.234, wires=0)
        op = Controlled(base, 6.5)

        assert type(op) is ControlledOp  # pylint: disable=unidiomatic-typecheck

        assert isinstance(op, Controlled)
        assert isinstance(op, Operator)
        assert isinstance(op, Operation)
        assert isinstance(op, ControlledOp)

    def test_controlledop_new(self):
        """Test that if a `ControlledOp` is directly requested, it is created
        even if the base isn't an operation."""

        base = TempOperator(1.234, wires="a")
        op = ControlledOp(base, "b")

        assert type(op) is ControlledOp  # pylint: disable=unidiomatic-typecheck


class TestControlledInit:
    """Test the initialization process and standard properties."""

    temp_op = TempOperator("a")

    def test_nonparametric_ops(self):
        """Test pow initialization for a non parameteric operation."""

        op = Controlled(
            self.temp_op, (0, 1), control_values=[True, False], work_wires="aux", id="something"
        )

        assert op.base is self.temp_op
        assert op.hyperparameters["base"] is self.temp_op

        assert op.wires == Wires((0, 1, "a"))

        assert op.control_wires == Wires((0, 1))
        assert op.hyperparameters["control_wires"] == Wires((0, 1))

        assert op.target_wires == Wires("a")

        assert op.control_values == [True, False]
        assert op.hyperparameters["control_values"] == [True, False]

        assert op.work_wires == Wires(("aux"))

        assert op.name == "C(TempOperator)"
        assert op.id == "something"

        assert op.num_params == 0
        assert op.parameters == []  # pylint: disable=use-implicit-booleaness-not-comparison
        assert op.data == ()

        assert op.num_wires == 3

    def test_default_control_values(self):
        """Test assignment of default control_values."""
        op = Controlled(self.temp_op, (0, 1))
        assert op.control_values == [True, True]

    def test_zero_one_control_values(self):
        """Test assignment of provided control_values."""
        op = Controlled(self.temp_op, (0, 1), control_values=[0, 1])
        assert op.control_values == [False, True]

    @pytest.mark.parametrize("control_values", [True, False, 0, 1])
    def test_scalar_control_values(self, control_values):
        """Test assignment of provided control_values."""
        op = Controlled(self.temp_op, 0, control_values=control_values)
        assert op.control_values == [control_values]

    def test_tuple_control_values(self):
        """Test assignment of provided control_values."""
        op = Controlled(self.temp_op, (0, 1), control_values=(0, 1))
        assert op.control_values == [False, True]

    def test_non_boolean_control_values(self):
        """Test control values are converted to booleans."""
        op = Controlled(self.temp_op, (0, 1, 2), control_values=["", None, 5])
        assert op.control_values == [False, False, True]

    def test_control_values_wrong_length(self):
        """Test checking control_values length error."""
        with pytest.raises(ValueError, match="control_values should be the same length"):
            Controlled(self.temp_op, (0, 1), [True])

    def test_target_control_wires_overlap(self):
        """Test checking overlap of target wires and control_wires"""
        with pytest.raises(ValueError, match="The control wires must be different"):
            Controlled(self.temp_op, "a")

    def test_work_wires_overlap_target(self):
        """Test checking work wires are not in target wires."""
        with pytest.raises(ValueError, match="Work wires must be different"):
            Controlled(self.temp_op, "b", work_wires="a")

    def test_work_wires_overlap_control(self):
        """Test checking work wires are not in contorl wires."""
        with pytest.raises(ValueError, match="Work wires must be different."):
            Controlled(self.temp_op, control_wires="b", work_wires="b")


class TestControlledProperties:
    """Test the properties of the ``Controlled`` symbolic operator."""

    def test_resource_params(self):
        """Tests that a controlled op has the correct resource params."""

        op = Controlled(
            qml.MultiRZ(0.5, wires=[0, 1, 2]),
            control_wires=[3, 4],
            control_values=[True, False],
            work_wires=[5],
        )
        assert op.resource_params == {
            "base_class": qml.MultiRZ,
            "base_params": {"num_wires": 3},
            "num_control_wires": 2,
            "num_zero_control_values": 1,
            "num_work_wires": 1,
<<<<<<< HEAD
=======
            "work_wire_type": "dirty",
>>>>>>> 94cbb951
        }

    def test_data(self):
        """Test that the base data can be get and set through Controlled class."""

        x = pnp.array(1.234)

        base = qml.RX(x, wires="a")
        op = Controlled(base, (0, 1))

        assert op.data == (x,)

        x_new = (pnp.array(2.3454),)
        op.data = x_new
        assert op.data == (x_new,)
        assert base.data == (x_new,)

        x_new2 = (pnp.array(3.456),)
        base.data = x_new2
        assert op.data == (x_new2,)
        assert op.parameters == [x_new2]

    @pytest.mark.parametrize(
        "val, arr", ((4, [1, 0, 0]), (6, [1, 1, 0]), (1, [0, 0, 1]), (5, [1, 0, 1]))
    )
    def test_control_int(self, val, arr):
        """Test private `_control_int` property converts control_values to integer representation."""
        op = Controlled(TempOperator(5), (0, 1, 2), control_values=arr)
        assert op._control_int == val

    @pytest.mark.parametrize("value", (True, False))
    def test_has_matrix(self, value):
        """Test that Controlled defers has_matrix to base operator."""

        class DummyOp(Operator):
            num_wires = 1
            has_matrix = value

        op = Controlled(DummyOp(1), 0)
        assert op.has_matrix is value

    @pytest.mark.parametrize(
        "base", (qml.RX(1.23, 0), qml.Rot(1.2, 2.3, 3.4, 0), qml.QubitUnitary([[0, 1], [1, 0]], 0))
    )
    def test_ndim_params(self, base):
        """Test that Controlled defers to base ndim_params"""

        op = Controlled(base, 1)
        assert op.ndim_params == base.ndim_params

    @pytest.mark.parametrize("cwires, cvalues", [(0, [0]), ([3, 0, 2], [1, 1, 0])])
    def test_has_decomposition_true_via_control_values(self, cwires, cvalues):
        """Test that Controlled claims `has_decomposition` to be true if there are
        any negated control values."""

        op = Controlled(TempOperation(0.2, wires=1), cwires, cvalues)
        assert op.has_decomposition is True

    def test_has_decomposition_true_via_base_has_ctrl_single_cwire(self):
        """Test that Controlled claims `has_decomposition` to be true if
        only one control wire is used and the base has a `_controlled` method."""

        op = Controlled(qml.RX(0.2, wires=1), 4)
        assert op.has_decomposition is True

    def test_has_decomposition_true_via_pauli_x(self):
        """Test that Controlled claims `has_decomposition` to be true if
        the base is a `PauliX` operator"""

        op = Controlled(qml.PauliX(3), [0, 4])
        assert op.has_decomposition is True

    def test_has_decomposition_multicontrolled_special_unitary(self):
        """Test that a one qubit special unitary with any number of control
        wires has a decomposition."""
        op = Controlled(qml.RX(1.234, wires=0), (1, 2, 3, 4, 5))
        assert op.has_decomposition

    def test_has_decomposition_true_via_base_has_decomp(self):
        """Test that Controlled claims `has_decomposition` to be true if
        the base has a decomposition and indicates this via `has_decomposition`."""

        op = Controlled(qml.IsingXX(0.6, [1, 3]), [0, 4])
        assert op.has_decomposition is True

    def test_has_decomposition_false_single_cwire(self):
        """Test that Controlled claims `has_decomposition` to be false if
        no path of decomposition would work, here we use a single control wire."""

        # all control values are 1, there is only one control wire but TempOperator does
        # not have `_controlled`, is not `PauliX`, doesn't have a ZYZ decomposition,
        # and reports `has_decomposition=False`
        op = Controlled(TempOperator(0.5, 1), 0)
        assert op.has_decomposition is False

    def test_has_decomposition_false_multi_cwire(self):
        """Test that Controlled claims `has_decomposition` to be false if
        no path of decomposition would work, here we use multiple control wires."""

        # all control values are 1, there are multiple control wires,
        # `TempOperator` is not `PauliX`, and reports `has_decomposition=False`
        op = Controlled(TempOperator(0.5, 1), [0, 5])
        assert op.has_decomposition is False

    @pytest.mark.parametrize("value", (True, False))
    def test_has_adjoint(self, value):
        """Test that Controlled defers has_adjoint to base operator."""

        class DummyOp(Operator):
            num_wires = 1
            has_adjoint = value

        op = Controlled(DummyOp(1), 0)
        assert op.has_adjoint is value

    @pytest.mark.parametrize("value", (True, False))
    def test_has_diagonalizing_gates(self, value):
        """Test that Controlled defers has_diagonalizing_gates to base operator."""

        class DummyOp(Operator):
            num_wires = 1
            has_diagonalizing_gates = value

        op = Controlled(DummyOp(1), 0)
        assert op.has_diagonalizing_gates is value

    @pytest.mark.parametrize("value", ("_ops", None))
    def test_queue_cateogry(self, value):
        """Test that Controlled defers `_queue_category` to base operator."""

        class DummyOp(Operator):
            num_wires = 1
            _queue_category = value

        op = Controlled(DummyOp(1), 0)
        assert op._queue_category == value

    @pytest.mark.parametrize("value", (True, False))
    def test_is_hermitian(self, value):
        """Test that Controlled defers `is_hermitian` to base operator."""

        class DummyOp(Operator):
            num_wires = 1
            is_hermitian = value

        op = Controlled(DummyOp(1), 0)
        assert op.is_hermitian is value

    def test_map_wires(self):
        """Test that we can get and set private wires."""

        base = qml.IsingXX(1.234, wires=(0, 1))
        op = Controlled(base, (3, 4), work_wires="aux")

        assert op.wires == Wires((3, 4, 0, 1))

        op = op.map_wires(wire_map={3: "a", 4: "b", 0: "c", 1: "d", "aux": "extra"})

        assert op.base.wires == Wires(("c", "d"))
        assert op.control_wires == Wires(("a", "b"))
        assert op.work_wires == Wires(("extra"))


class TestControlledMiscMethods:
    """Test miscellaneous minor Controlled methods."""

    def test_repr(self):
        """Test __repr__ method."""
        assert repr(Controlled(qml.S(0), [1])) == "Controlled(S(0), control_wires=[1])"

        base = qml.S(0) + qml.T(1)
        op = Controlled(base, [2])
        assert repr(op) == "Controlled(S(0) + T(1), control_wires=[2])"

        op = Controlled(base, [2, 3], control_values=[True, False], work_wires=[4])
        assert (
            repr(op)
            == "Controlled(S(0) + T(1), control_wires=[2, 3], work_wires=[4], control_values=[True, False])"
        )

    def test_flatten_unflatten(self):
        """Tests the _flatten and _unflatten methods."""
        target = qml.S(0)
        control_wires = qml.wires.Wires((1, 2))
        control_values = (0, 0)
        work_wires = qml.wires.Wires(3)

        op = Controlled(target, control_wires, control_values=control_values, work_wires=work_wires)

        data, metadata = op._flatten()
        assert data[0] is target
        assert len(data) == 1

        assert metadata == (control_wires, control_values, work_wires, "dirty")

        # make sure metadata is hashable
        assert hash(metadata)

        new_op = type(op)._unflatten(*op._flatten())
        qml.assert_equal(op, new_op)
        assert new_op._name == "C(S)"  # make sure initialization was called

    def test_copy(self):
        """Test that a copy of a controlled oeprator can have its parameters updated
        independently of the original operator."""

        param1 = 1.234
        base_wire = "a"
        control_wires = [0, 1]
        base = qml.RX(param1, base_wire)
        op = Controlled(base, control_wires, control_values=[0, 1])

        copied_op = copy(op)

        assert copied_op.__class__ is op.__class__
        assert copied_op.control_wires == op.control_wires
        assert copied_op.control_values == op.control_values
        assert copied_op.data == (param1,)

        copied_op.data = (6.54,)
        assert op.data == (param1,)

    def test_label(self):
        """Test that the label method defers to the label of the base."""
        base = qml.U1(1.23, wires=0)
        op = Controlled(base, "a")

        assert op.label() == base.label()
        assert op.label(decimals=2) == base.label(decimals=2)
        assert op.label(base_label="hi") == base.label(base_label="hi")

    def test_label_matrix_param(self):
        """Test that the label method simply returns the label of the base and updates the cache."""
        U = pnp.eye(2)
        base = qml.QubitUnitary(U, wires=0)
        op = Controlled(base, ["a", "b"])

        cache = {"matrices": []}
        assert op.label(cache=cache) == base.label(cache=cache)
        assert cache["matrices"] == [U]

    def test_eigvals(self):
        """Test the eigenvalues against the matrix eigenvalues."""
        base = qml.IsingXX(1.234, wires=(0, 1))
        op = Controlled(base, (2, 3))

        mat = op.matrix()
        mat_eigvals = pnp.sort(qml.math.linalg.eigvals(mat))

        eigs = op.eigvals()
        sort_eigs = pnp.sort(eigs)

        assert qml.math.allclose(mat_eigvals, sort_eigs)

    def test_has_generator_true(self):
        """Test `has_generator` property carries over when base op defines generator."""
        base = qml.RX(0.5, 0)
        op = Controlled(base, ("b", "c"))

        assert op.has_generator is True

    def test_has_generator_false(self):
        """Test `has_generator` property carries over when base op does not define a generator."""
        base = qml.PauliX(0)
        op = Controlled(base, ("b", "c"))

        assert op.has_generator is False

    def test_generator(self):
        """Test that the generator is a tensor product of projectors and the base's generator."""

        base = qml.RZ(-0.123, wires="a")
        control_values = [0, 1]
        op = Controlled(base, ("b", "c"), control_values=control_values)

        base_gen, base_gen_coeff = qml.generator(base, format="prefactor")
        gen_tensor, gen_coeff = qml.generator(op, format="prefactor")

        assert base_gen_coeff == gen_coeff

        for wire, val in zip(op.control_wires, control_values):
            ob = list(op for op in gen_tensor.operands if op.wires == qml.wires.Wires(wire))
            assert len(ob) == 1
            assert ob[0].data == ([val],)

        ob = list(op for op in gen_tensor.operands if op.wires == base.wires)
        assert len(ob) == 1
        assert ob[0].__class__ is base_gen.__class__

        expected = qml.exp(op.generator(), 1j * op.data[0])
        assert qml.math.allclose(
            expected.matrix(wire_order=["a", "b", "c"]), op.matrix(wire_order=["a", "b", "c"])
        )

    def test_diagonalizing_gates(self):
        """Test that the Controlled diagonalizing gates is the same as the base diagonalizing gates."""
        base = qml.PauliX(0)
        op = Controlled(base, (1, 2))

        op_gates = op.diagonalizing_gates()
        base_gates = base.diagonalizing_gates()

        assert len(op_gates) == len(base_gates)

        for op1, op2 in zip(op_gates, base_gates):
            assert op1.__class__ is op2.__class__
            assert op1.wires == op2.wires

    def test_hash(self):
        """Test that op.hash uniquely describes an op up to work wires."""

        base = qml.RY(1.2, wires=0)
        # different control wires
        op1 = Controlled(base, (1, 2), [0, 1])
        op2 = Controlled(base, (2, 1), [0, 1])
        assert op1.hash != op2.hash

        # different control values
        op3 = Controlled(base, (1, 2), [1, 0])
        assert op1.hash != op3.hash
        assert op2.hash != op3.hash

        # all variations on default control_values
        op4 = Controlled(base, (1, 2))
        op5 = Controlled(base, (1, 2), [True, True])
        op6 = Controlled(base, (1, 2), [1, 1])
        assert op4.hash == op5.hash
        assert op4.hash == op6.hash

        # work wires
        op7 = Controlled(base, (1, 2), [0, 1], work_wires="aux")
        assert op7.hash != op1.hash


class TestControlledOperationProperties:
    """Test ControlledOp specific properties."""

    # pylint:disable=no-member

    @pytest.mark.parametrize("gm", (None, "A", "F"))
    def test_grad_method(self, gm):
        """Check grad_method defers to that of the base operation."""

        class DummyOp(Operation):
            num_wires = 1
            grad_method = gm

        base = DummyOp(1)
        op = Controlled(base, 2)
        assert op.grad_method == gm

    def test_basis(self):
        """Test that controlled mimics the basis attribute of the base op."""

        class DummyOp(Operation):
            num_wires = 1
            basis = "Z"

        base = DummyOp(1)
        op = Controlled(base, 2)
        assert op.basis == "Z"

    @pytest.mark.parametrize(
        "base, expected",
        [
            (qml.RX(1.23, wires=0), [(0.5, 1.0)]),
            (qml.PhaseShift(-2.4, wires=0), [(1,)]),
            (qml.IsingZZ(-9.87, (0, 1)), [(0.5, 1.0)]),
            (qml.DoubleExcitationMinus(0.7, [0, 1, 2, 3]), [(0.5, 1.0)]),
        ],
    )
    def test_parameter_frequencies(self, base, expected):
        """Test parameter-frequencies against expected values."""

        op = Controlled(base, (4, 5))
        assert op.parameter_frequencies == expected

    def test_parameter_frequencies_no_generator_error(self):
        """An error should be raised if the base doesn't have a generator."""
        base = TempOperation(1.234, 1)
        op = Controlled(base, 2)

        with pytest.raises(
            qml.operation.ParameterFrequenciesUndefinedError,
            match=r"does not have parameter frequencies",
        ):
            op.parameter_frequencies

    def test_parameter_frequencies_multiple_params_error(self):
        """An error should be raised if the base has more than one parameter."""
        base = TempOperation(1.23, 2.234, 1)
        op = Controlled(base, (2, 3))

        with pytest.raises(
            qml.operation.ParameterFrequenciesUndefinedError,
            match=r"does not have parameter frequencies",
        ):
            op.parameter_frequencies


class TestControlledSimplify:
    """Test qml.sum simplify method and depth property."""

    def test_depth_property(self):
        """Test depth property."""
        controlled_op = Controlled(qml.RZ(1.32, wires=0) + qml.Identity(wires=0), control_wires=1)
        assert controlled_op.arithmetic_depth == 2

    def test_simplify_method(self):
        """Test that the simplify method reduces complexity to the minimum."""
        controlled_op = Controlled(
            qml.RZ(1.32, wires=0) + qml.Identity(wires=0) + qml.RX(1.9, wires=1), control_wires=2
        )
        final_op = Controlled(
            qml.sum(qml.RZ(1.32, wires=0), qml.Identity(wires=0), qml.RX(1.9, wires=1)),
            control_wires=2,
        )
        simplified_op = controlled_op.simplify()

        assert isinstance(simplified_op, Controlled)
        for s1, s2 in zip(final_op.base.operands, simplified_op.base.operands):
            qml.assert_equal(s1, s2)

    def test_simplify_nested_controlled_ops(self):
        """Test the simplify method with nested control operations on different wires."""
        controlled_op = Controlled(Controlled(qml.Hadamard(0), 1), 2)
        final_op = Controlled(qml.Hadamard(0), [2, 1])
        simplified_op = controlled_op.simplify()
        qml.assert_equal(simplified_op, final_op)


class TestControlledQueuing:
    """Test that Controlled operators queue and update base metadata."""

    def test_queuing(self):
        """Test that `Controlled` is queued upon initialization and updates base metadata."""
        with qml.queuing.AnnotatedQueue() as q:
            base = qml.Rot(1.234, 2.345, 3.456, wires=2)
            op = Controlled(base, (0, 1))

        assert base not in q
        qml.assert_equal(q.queue[0], op)

    def test_queuing_base_defined_outside(self):
        """Test that base isn't added to queue if its defined outside the recording context."""

        base = qml.IsingXX(1.234, wires=(0, 1))
        with qml.queuing.AnnotatedQueue() as q:
            op = Controlled(base, ("a", "b"))

        assert len(q) == 1
        assert q.queue[0] is op


base_num_control_mats = [
    (qml.PauliX("a"), 1, CNOT),
    (qml.PauliX("a"), 2, Toffoli),
    (qml.CNOT(["a", "b"]), 1, Toffoli),
    (qml.PauliY("a"), 1, CY),
    (qml.PauliZ("a"), 1, CZ),
    (qml.PauliZ("a"), 2, CCZ),
    (qml.SWAP(("a", "b")), 1, CSWAP),
    (qml.Hadamard("a"), 1, CH),
    (qml.RX(1.234, "b"), 1, CRotx(1.234)),
    (qml.RY(-0.432, "a"), 1, CRoty(-0.432)),
    (qml.RZ(6.78, "a"), 1, CRotz(6.78)),
    (qml.Rot(1.234, -0.432, 9.0, "a"), 1, CRot3(1.234, -0.432, 9.0)),
    (qml.PhaseShift(1.234, wires="a"), 1, ControlledPhaseShift(1.234)),
]


class TestMatrix:
    """Tests of Controlled.matrix and Controlled.sparse_matrix"""

    def test_correct_matrix_dimensions_with_batching(self):
        """Test batching returns a matrix of the correct dimensions"""

        x = pnp.array([1.0, 2.0, 3.0])
        base = qml.RX(x, 0)
        op = Controlled(base, 1)
        matrix = op.matrix()
        assert matrix.shape == (3, 4, 4)

    @pytest.mark.parametrize("base, num_control, mat", base_num_control_mats)
    def test_matrix_compare_with_gate_data(self, base, num_control, mat):
        """Test the matrix against matrices provided by `gate_data` file."""
        op = Controlled(base, list(range(num_control)))
        assert qml.math.allclose(op.matrix(), mat)

    def test_aux_wires_included(self):
        """Test that matrix expands to have identity on work wires."""

        base = qml.PauliX(1)
        op = Controlled(
            base,
            0,
            work_wires="aux",
        )
        mat = op.matrix()
        assert mat.shape == (4, 4)

    def test_wire_order(self):
        """Test that the ``wire_order`` keyword argument alters the matrix as expected."""
        base = qml.RX(-4.432, wires=1)
        op = Controlled(base, 0)

        method_order = op.matrix(wire_order=(1, 0))
        function_order = qml.math.expand_matrix(op.matrix(), op.wires, (1, 0))

        assert qml.math.allclose(method_order, function_order)

    @pytest.mark.parametrize("control_values", ([0, 0, 0], [0, 1, 0], [0, 0, 1], [1, 1, 0]))
    def test_control_values(self, control_values):
        """Test that the matrix with specified control_values is the same as using PauliX flips
        to reverse the control values."""
        control_wires = (0, 1, 2)

        base = qml.RX(3.456, wires=3)
        op = Controlled(base, control_wires, control_values=control_values)

        mat = op.matrix()
        with qml.queuing.AnnotatedQueue() as q:
            [qml.PauliX(w) for w, val in zip(control_wires, control_values) if not val]
            Controlled(base, control_wires, control_values=[1, 1, 1])
            [qml.PauliX(w) for w, val in zip(control_wires, control_values) if not val]
        tape = qml.tape.QuantumScript.from_queue(q)
        decomp_mat = qml.matrix(tape, wire_order=op.wires)

        assert qml.math.allclose(mat, decomp_mat)

    def test_sparse_matrix_base_defines(self):
        """Check that an op that defines a sparse matrix has it used in the controlled
        sparse matrix."""

        Hmat = (1.0 * qml.PauliX(0)).sparse_matrix()
        H_sparse = qml.SparseHamiltonian(Hmat, wires="0")
        op = Controlled(H_sparse, "a")

        sparse_mat = op.sparse_matrix()
        assert isinstance(sparse_mat, sparse.csr_matrix)
        assert qml.math.allclose(sparse_mat.toarray(), op.matrix())
        assert op.has_sparse_matrix

    @pytest.mark.parametrize("control_values", ([0, 0, 0], [0, 1, 0], [0, 1, 1], [1, 1, 1]))
    def test_sparse_matrix_only_matrix_defined(self, control_values):
        """Check that an base doesn't define a sparse matrix but defines a dense matrix
        still provides a controlled sparse matrix."""
        control_wires = (0, 1, 2)
        base = qml.U2(1.234, -3.2, wires=3)
        op = Controlled(base, control_wires, control_values=control_values)

        sparse_mat = op.sparse_matrix()
        assert isinstance(sparse_mat, sparse.csr_matrix)
        assert qml.math.allclose(op.sparse_matrix().toarray(), op.matrix())
        assert op.has_sparse_matrix

    def test_sparse_matrix_wire_order(self):
        """Check if the user requests specific wire order, sparse_matrix() returns the same as matrix()."""
        control_wires = (0, 1, 2)
        base = qml.U2(1.234, -3.2, wires=3)
        op = Controlled(base, control_wires)

        op_sparse = op.sparse_matrix(wire_order=[3, 2, 1, 0])
        op_dense = op.matrix(wire_order=[3, 2, 1, 0])

        assert qml.math.allclose(op_sparse.toarray(), op_dense)

    def test_no_matrix_defined_sparse_matrix_error(self):
        """Check that if the base gate defines neither a sparse matrix nor a dense matrix, a
        SparseMatrixUndefined error is raised."""

        base = TempOperator(1)
        op = Controlled(base, 2)
        assert not op.has_sparse_matrix

        with pytest.raises(qml.operation.SparseMatrixUndefinedError):
            op.sparse_matrix()

    def test_sparse_matrix_format(self):
        """Test format keyword determines output type of sparse matrix."""
        base = qml.PauliX(0)
        op = Controlled(base, 1)

        lil_mat = op.sparse_matrix(format="lil")
        assert isinstance(lil_mat, sparse.lil_matrix)


special_non_par_op_decomps = [
    (qml.PauliY, [], [0], [1], qml.CY, [qml.CRY(np.pi, wires=[1, 0]), qml.S(1)]),
    (qml.PauliZ, [], [1], [0], qml.CZ, [qml.ControlledPhaseShift(np.pi, wires=[0, 1])]),
    (
        qml.Hadamard,
        [],
        [1],
        [0],
        qml.CH,
        [qml.RY(-np.pi / 4, wires=1), qml.CZ(wires=[0, 1]), qml.RY(np.pi / 4, wires=1)],
    ),
    (
        qml.PauliZ,
        [],
        [0],
        [2, 1],
        qml.CCZ,
        [
            qml.CNOT(wires=[1, 0]),
            qml.adjoint(qml.T(wires=0)),
            qml.CNOT(wires=[2, 0]),
            qml.T(wires=0),
            qml.CNOT(wires=[1, 0]),
            qml.adjoint(qml.T(wires=0)),
            qml.CNOT(wires=[2, 0]),
            qml.T(wires=0),
            qml.T(wires=1),
            qml.CNOT(wires=[2, 1]),
            qml.Hadamard(wires=0),
            qml.T(wires=2),
            qml.adjoint(qml.T(wires=1)),
            qml.CNOT(wires=[2, 1]),
            qml.Hadamard(wires=0),
        ],
    ),
    (
        qml.CZ,
        [],
        [1, 2],
        [0],
        qml.CCZ,
        [
            qml.CNOT(wires=[1, 2]),
            qml.adjoint(qml.T(wires=2)),
            qml.CNOT(wires=[0, 2]),
            qml.T(wires=2),
            qml.CNOT(wires=[1, 2]),
            qml.adjoint(qml.T(wires=2)),
            qml.CNOT(wires=[0, 2]),
            qml.T(wires=2),
            qml.T(wires=1),
            qml.CNOT(wires=[0, 1]),
            qml.Hadamard(wires=2),
            qml.T(wires=0),
            qml.adjoint(qml.T(wires=1)),
            qml.CNOT(wires=[0, 1]),
            qml.Hadamard(wires=[2]),
        ],
    ),
    (
        qml.SWAP,
        [],
        [1, 2],
        [0],
        qml.CSWAP,
        [qml.Toffoli(wires=[0, 2, 1]), qml.Toffoli(wires=[0, 1, 2]), qml.Toffoli(wires=[0, 2, 1])],
    ),
]

special_par_op_decomps = [
    (
        qml.RX,
        [0.123],
        [1],
        [0],
        qml.CRX,
        [
            qml.RZ(np.pi / 2, wires=1),
            qml.RY(0.123 / 2, wires=1),
            qml.CNOT(wires=[0, 1]),
            qml.RY(-0.123 / 2, wires=1),
            qml.CNOT(wires=[0, 1]),
            qml.RZ(-np.pi / 2, wires=1),
        ],
    ),
    (
        qml.RY,
        [0.123],
        [1],
        [0],
        qml.CRY,
        [
            qml.RY(0.123 / 2, 1),
            qml.CNOT(wires=(0, 1)),
            qml.RY(-0.123 / 2, 1),
            qml.CNOT(wires=(0, 1)),
        ],
    ),
    (
        qml.RZ,
        [0.123],
        [0],
        [1],
        qml.CRZ,
        [
            qml.PhaseShift(0.123 / 2, wires=0),
            qml.CNOT(wires=[1, 0]),
            qml.PhaseShift(-0.123 / 2, wires=0),
            qml.CNOT(wires=[1, 0]),
        ],
    ),
    (
        qml.Rot,
        [0.1, 0.2, 0.3],
        [1],
        [0],
        qml.CRot,
        [
            qml.RZ((0.1 - 0.3) / 2, wires=1),
            qml.CNOT(wires=[0, 1]),
            qml.RZ(-(0.1 + 0.3) / 2, wires=1),
            qml.RY(-0.2 / 2, wires=1),
            qml.CNOT(wires=[0, 1]),
            qml.RY(0.2 / 2, wires=1),
            qml.RZ(0.3, wires=1),
        ],
    ),
    (
        qml.PhaseShift,
        [0.123],
        [1],
        [0],
        qml.ControlledPhaseShift,
        [
            qml.PhaseShift(0.123 / 2, wires=0),
            qml.CNOT(wires=[0, 1]),
            qml.PhaseShift(-0.123 / 2, wires=1),
            qml.CNOT(wires=[0, 1]),
            qml.PhaseShift(0.123 / 2, wires=1),
        ],
    ),
    (
        qml.GlobalPhase,
        [0.123],
        [1],
        [0],
        (lambda x, wires: qml.ctrl(qml.GlobalPhase(x, wires[-1]), control=wires[:-1])),
        [qml.PhaseShift(-0.123, wires=0)],
    ),
    (
        qml.GlobalPhase,
        [0.123],
        [3],
        [0, 1, 2],
        (lambda x, wires: qml.ctrl(qml.GlobalPhase(x, wires[-1]), control=wires[:-1])),
        [qml.ctrl(qml.PhaseShift(-0.123, wires=2), control=[0, 1])],
    ),
]

custom_ctrl_op_decomps = special_non_par_op_decomps + special_par_op_decomps

pauli_x_based_op_decomps = [
    (qml.PauliX, [0], [1], [qml.CNOT([1, 0])]),
    (
        qml.PauliX,
        [2],
        [0, 1],
        qml.Toffoli.compute_decomposition(wires=[0, 1, 2]),
    ),
    (
        qml.CNOT,
        [1, 2],
        [0],
        qml.Toffoli.compute_decomposition(wires=[0, 1, 2]),
    ),
    (
        qml.PauliX,
        [3],
        [0, 1, 2],
        qml.MultiControlledX.compute_decomposition(wires=[0, 1, 2, 3], work_wires=Wires("aux")),
    ),
    (
        qml.CNOT,
        [2, 3],
        [0, 1],
        qml.MultiControlledX.compute_decomposition(wires=[0, 1, 2, 3], work_wires=Wires("aux")),
    ),
    (
        qml.Toffoli,
        [1, 2, 3],
        [0],
        qml.MultiControlledX.compute_decomposition(wires=[0, 1, 2, 3], work_wires=Wires("aux")),
    ),
]


class TestDecomposition:
    """Test decomposition of Controlled."""

    @pytest.mark.parametrize(
        "target, decomp",
        [
            (
                OpWithDecomposition(0.123, wires=[0, 1]),
                [
                    qml.CH(wires=[2, 0]),
                    Controlled(qml.S(wires=1), control_wires=2),
                    qml.CRX(0.123, wires=[2, 0]),
                ],
            ),
            (
                qml.IsingXX(0.123, wires=[0, 1]),
                [
                    qml.Toffoli(wires=[2, 0, 1]),
                    qml.CRX(0.123, wires=[2, 0]),
                    qml.Toffoli(wires=[2, 0, 1]),
                ],
            ),
        ],
    )
    def test_decomposition(self, target, decomp):
        """Test that we decompose a normal controlled operation"""
        op = Controlled(target, 2)
        assert op.decomposition() == decomp

    def test_non_differentiable_one_qubit_special_unitary(self):
        """Assert that a non-differentiable on qubit special unitary uses the bisect decomposition."""

        op = qml.ctrl(qml.RZ(1.2, wires=0), (1, 2, 3, 4))
        decomp = op.decomposition()

        qml.assert_equal(decomp[0], qml.Toffoli(wires=(1, 2, 0)))
        assert isinstance(decomp[1], qml.QubitUnitary)
        qml.assert_equal(decomp[2], qml.Toffoli(wires=(3, 4, 0)))
        assert isinstance(decomp[3].base, qml.QubitUnitary)
        qml.assert_equal(decomp[4], qml.Toffoli(wires=(1, 2, 0)))
        assert isinstance(decomp[5], qml.QubitUnitary)
        qml.assert_equal(decomp[6], qml.Toffoli(wires=(3, 4, 0)))
        assert isinstance(decomp[7].base, qml.QubitUnitary)

        decomp_mat = qml.matrix(op.decomposition, wire_order=op.wires)()
        assert qml.math.allclose(op.matrix(), decomp_mat)

    def test_differentiable_one_qubit_special_unitary_single_ctrl(self):
        """
        Assert that a differentiable qubit special unitary uses the zyz decomposition with a single controlled wire.
        """

        theta = 1.2
        op = qml.ctrl(qml.RZ(qml.numpy.array(theta), 0), (1))
        decomp = op.decomposition()

        qml.assert_equal(decomp[0], qml.PhaseShift(qml.numpy.array(theta / 2), 0))
        qml.assert_equal(decomp[1], qml.CNOT(wires=(1, 0)))
        qml.assert_equal(decomp[2], qml.PhaseShift(qml.numpy.array(-theta / 2), 0))
        qml.assert_equal(decomp[3], qml.CNOT(wires=(1, 0)))

        decomp_mat = qml.matrix(op.decomposition, wire_order=op.wires)()
        assert qml.math.allclose(op.matrix(), decomp_mat)

    def test_differentiable_one_qubit_special_unitary_multiple_ctrl(self):
        """Assert that a differentiable qubit special unitary uses the zyz decomposition with multiple controlled wires."""

        theta = 1.2
        op = qml.ctrl(qml.RZ(qml.numpy.array(theta), 0), (1, 2, 3, 4))
        decomp = op.decomposition()

        qml.assert_equal(decomp[0], qml.CRZ(qml.numpy.array(theta), [4, 0]))
        qml.assert_equal(decomp[1], qml.MultiControlledX(wires=[1, 2, 3, 0]))
        qml.assert_equal(decomp[2], qml.CRZ(qml.numpy.array(-theta / 2), wires=[4, 0]))
        qml.assert_equal(decomp[3], qml.MultiControlledX(wires=[1, 2, 3, 0]))
        qml.assert_equal(decomp[4], qml.CRZ(qml.numpy.array(-theta / 2), wires=[4, 0]))

        decomp_mat = qml.matrix(op.decomposition, wire_order=op.wires)()
        assert qml.math.allclose(op.matrix(), decomp_mat)

    # pylint: disable=too-many-positional-arguments
    @pytest.mark.parametrize(
        "base_cls, params, base_wires, ctrl_wires, custom_ctrl_cls, expected",
        custom_ctrl_op_decomps,
    )
    def test_decomposition_custom_ops(
        self,
        base_cls,
        params,
        base_wires,
        ctrl_wires,
        custom_ctrl_cls,
        expected,
        tol,
    ):
        """Tests decompositions of custom operations"""

        active_wires = ctrl_wires + base_wires
        base_op = base_cls(*params, wires=base_wires)
        ctrl_op = Controlled(base_op, control_wires=ctrl_wires)
        custom_ctrl_op = custom_ctrl_cls(*params, active_wires)

        assert ctrl_op.decomposition() == expected
        assert qml.tape.QuantumScript(ctrl_op.decomposition()).circuit == expected
        assert custom_ctrl_op.decomposition() == expected
        # There is not custom ctrl class for GlobalPhase (yet), so no `compute_decomposition`
        # to test, just the controlled decompositions logic.
        if base_cls != qml.GlobalPhase:
            assert custom_ctrl_cls.compute_decomposition(*params, active_wires) == expected

        mat = qml.matrix(ctrl_op.decomposition, wire_order=active_wires)()
        assert np.allclose(mat, custom_ctrl_op.matrix(), atol=tol, rtol=0)

    @pytest.mark.parametrize(
        "base_cls, params, base_wires, ctrl_wires, custom_ctrl_cls, expected",
        special_par_op_decomps,
    )
    def test_decomposition_custom_par_ops_broadcasted(
        self,
        base_cls,
        params,
        base_wires,
        ctrl_wires,
        custom_ctrl_cls,
        expected,
        tol,
    ):
        """Tests broadcasted decompositions of custom controlled ops"""
        broad_casted_params = [np.array([p, p]) for p in params]
        self.test_decomposition_custom_ops(
            base_cls,
            broad_casted_params,
            base_wires,
            ctrl_wires,
            custom_ctrl_cls,
            expected,
            tol,
        )

    @pytest.mark.parametrize(
        "base_cls, base_wires, ctrl_wires, expected",
        pauli_x_based_op_decomps,
    )
    def test_decomposition_pauli_x(self, base_cls, base_wires, ctrl_wires, expected):
        """Tests decompositions where the base is PauliX"""

        base_op = base_cls(wires=base_wires)
        ctrl_op = Controlled(base_op, control_wires=ctrl_wires, work_wires=Wires("aux"))

        assert ctrl_op.decomposition() == expected
        assert qml.tape.QuantumScript(ctrl_op.decomposition()).circuit == expected

    def test_decomposition_nested(self):
        """Tests decompositions of nested controlled operations"""

        ctrl_op = Controlled(Controlled(qml.RZ(0.123, wires=0), control_wires=1), control_wires=2)
        expected = [
            qml.ControlledPhaseShift(0.123 / 2, wires=[2, 0]),
            qml.Toffoli(wires=[2, 1, 0]),
            qml.ControlledPhaseShift(-0.123 / 2, wires=[2, 0]),
            qml.Toffoli(wires=[2, 1, 0]),
        ]
        assert ctrl_op.decomposition() == expected
        assert qml.tape.QuantumScript(ctrl_op.decomposition()).circuit == expected

    def test_decomposition_undefined(self):
        """Tests error raised when decomposition is undefined"""
        op = Controlled(TempOperator(0), (1, 2))
        with pytest.raises(DecompositionUndefinedError):
            op.decomposition()

    def test_control_on_zero(self):
        """Test decomposition applies PauliX gates to flip any control-on-zero wires."""

        control_wires = (0, 1, 2)
        control_values = [True, False, False]

        base = TempOperator("a")
        op = Controlled(base, control_wires, control_values)

        decomp1 = op.decomposition()
        decomp2 = qml.tape.QuantumScript(op.decomposition()).circuit

        for decomp in [decomp1, decomp2]:
            qml.assert_equal(decomp[0], qml.PauliX(1))
            qml.assert_equal(decomp[1], qml.PauliX(2))

            assert isinstance(decomp[2], Controlled)
            assert decomp[2].control_values == [True, True, True]

            qml.assert_equal(decomp[3], qml.PauliX(1))
            qml.assert_equal(decomp[4], qml.PauliX(2))

    @pytest.mark.parametrize(
        "base_cls, params, base_wires, ctrl_wires, _, expected",
        custom_ctrl_op_decomps,
    )
    def test_control_on_zero_custom_ops(
        self, base_cls, params, base_wires, ctrl_wires, _, expected
    ):
        """Tests that custom ops are not converted when wires are control-on-zero."""

        base_op = base_cls(*params, wires=base_wires)
        op = Controlled(base_op, control_wires=ctrl_wires, control_values=[False] * len(ctrl_wires))

        decomp = op.decomposition()

        i = 0
        for ctrl_wire in ctrl_wires:
            assert decomp[i] == qml.PauliX(wires=ctrl_wire)
            i += 1

        for exp in expected:
            assert decomp[i] == exp
            i += 1

        for ctrl_wire in ctrl_wires:
            assert decomp[i] == qml.PauliX(wires=ctrl_wire)
            i += 1


class TestArithmetic:
    """Test arithmetic decomposition methods."""

    control_wires = qml.wires.Wires((3, 4))
    work_wires = qml.wires.Wires("aux")
    control_values = [True, False]

    def test_adjoint(self):
        """Test the adjoint method for Controlled Operators."""

        class DummyOp(Operator):
            num_wires = 1

            def adjoint(self):
                return DummyOp("adjointed", self.wires)

        base = DummyOp("basic", 2)
        op = Controlled(base, self.control_wires, self.control_values, self.work_wires)

        adj_op = op.adjoint()
        assert isinstance(adj_op, Controlled)
        assert adj_op.base.parameters == ["adjointed"]

        assert adj_op.control_wires == self.control_wires
        assert adj_op.control_values == self.control_values
        assert adj_op.work_wires == self.work_wires

    @pytest.mark.parametrize("z", (2, -1, 0.5))
    def test_pow(self, z):
        """Test the pow method for Controlled Operators."""

        class DummyOp(Operator):
            num_wires = 1

            def pow(self, z):
                return [DummyOp(z, self.wires)]

        base = DummyOp(wires=0)
        op = Controlled(base, self.control_wires, self.control_values, self.work_wires)

        pow_op = op.pow(z)[0]
        assert isinstance(pow_op, Controlled)
        assert pow_op.base.parameters == [z]

        assert pow_op.control_wires == self.control_wires
        assert pow_op.control_values == self.control_values
        assert pow_op.work_wires == self.work_wires


@pytest.mark.parametrize("diff_method", ["backprop", "parameter-shift", "finite-diff"])
class TestDifferentiation:
    """Tests for differentiation"""

    @pytest.mark.autograd
    def test_autograd(self, diff_method):
        """Test differentiation using autograd"""

        dev = qml.device("default.qubit", wires=2)
        init_state = pnp.array([1.0, -1.0], requires_grad=False) / pnp.sqrt(2)

        @qml.qnode(dev, diff_method=diff_method)
        def circuit(b):
            qml.StatePrep(init_state, wires=0)
            Controlled(qml.RY(b, wires=1), control_wires=0)
            return qml.expval(qml.PauliX(0))

        b = pnp.array(0.123, requires_grad=True)
        res = qml.grad(circuit)(b)
        expected = pnp.sin(b / 2) / 2

        assert pnp.allclose(res, expected)

    @pytest.mark.torch
    def test_torch(self, diff_method):
        """Test differentiation using torch"""
        import torch

        dev = qml.device("default.qubit", wires=2)
        init_state = torch.tensor(
            [1.0, -1.0], requires_grad=False, dtype=torch.complex128
        ) / pnp.sqrt(2)

        @qml.qnode(dev, diff_method=diff_method)
        def circuit(b):
            qml.StatePrep(init_state, wires=0)
            Controlled(qml.RY(b, wires=1), control_wires=0)
            return qml.expval(qml.PauliX(0))

        b = torch.tensor(0.123, requires_grad=True, dtype=torch.float64)
        loss = circuit(b)
        loss.backward()  # pylint:disable=no-member

        res = b.grad.detach()
        expected = pnp.sin(b.detach() / 2) / 2

        assert pnp.allclose(res, expected)

    @pytest.mark.jax
    @pytest.mark.parametrize("jax_interface", ["auto", "jax", "jax-python"])
    def test_jax(self, diff_method, jax_interface):
        """Test differentiation using JAX"""

        import jax

        jax.config.update("jax_enable_x64", True)

        jnp = jax.numpy

        dev = qml.device("default.qubit", wires=2)

        @qml.qnode(dev, diff_method=diff_method, interface=jax_interface)
        def circuit(b):
            init_state = np.array([1.0, -1.0]) / pnp.sqrt(2)
            qml.StatePrep(init_state, wires=0)
            Controlled(qml.RY(b, wires=1), control_wires=0)
            return qml.expval(qml.PauliX(0))

        b = jnp.array(0.123)
        res = jax.grad(circuit)(b)
        expected = pnp.sin(b / 2) / 2

        assert pnp.allclose(res, expected)

    @pytest.mark.tf
    def test_tf(self, diff_method):
        """Test differentiation using TF"""
        import tensorflow as tf

        dev = qml.device("default.qubit", wires=2)
        init_state = tf.constant([1.0, -1.0], dtype=tf.complex128) / pnp.sqrt(2)

        @qml.qnode(dev, diff_method=diff_method)
        def circuit(b):
            qml.StatePrep(init_state, wires=0)
            Controlled(qml.RY(b, wires=1), control_wires=0)
            return qml.expval(qml.PauliX(0))

        b = tf.Variable(0.123, dtype=tf.float64)

        with tf.GradientTape() as tape:
            loss = circuit(b)

        res = tape.gradient(loss, b)
        expected = pnp.sin(b / 2) / 2

        assert pnp.allclose(res, expected)


class TestControlledSupportsBroadcasting:
    """Test that the Controlled version of qubit operations with the ``supports_broadcasting`` attribute
    actually support broadcasting."""

    single_scalar_single_wire_ops = [
        "RX",
        "RY",
        "RZ",
        "PhaseShift",
        "U1",
    ]

    single_scalar_multi_wire_ops = [
        "ControlledPhaseShift",
        "CRX",
        "CRY",
        "CRZ",
        "IsingXX",
        "IsingYY",
        "IsingZZ",
        "IsingXY",
        "SingleExcitation",
        "SingleExcitationPlus",
        "SingleExcitationMinus",
        "DoubleExcitation",
        "DoubleExcitationPlus",
        "DoubleExcitationMinus",
        "OrbitalRotation",
        "FermionicSWAP",
    ]

    two_scalar_single_wire_ops = [
        "U2",
    ]

    three_scalar_single_wire_ops = [
        "Rot",
        "U3",
    ]

    three_scalar_multi_wire_ops = [
        "CRot",
    ]

    # When adding an operation to the following list, you
    # actually need to write a new test!
    separately_tested_ops = [
        "QubitUnitary",
        "ControlledQubitUnitary",
        "DiagonalQubitUnitary",
        "PauliRot",
        "MultiRZ",
        "StatePrep",
        "AmplitudeEmbedding",
        "AngleEmbedding",
        "IQPEmbedding",
        "QAOAEmbedding",
    ]

    @pytest.mark.parametrize("name", single_scalar_single_wire_ops)
    def test_controlled_of_single_scalar_single_wire_ops(self, name):
        """Test that a Controlled operation whose base is a single-scalar-parameter operations
        on a single wire marked as supporting parameter broadcasting actually do support broadcasting.
        """
        par = pnp.array([0.25, 2.1, -0.42])
        wires = ["wire0"]

        cls = getattr(qml, name)
        base = cls(par, wires=wires)
        op = Controlled(base, "wire1")

        mat = op.matrix()
        single_mats = [Controlled(cls(p, wires=wires), "wire1").matrix() for p in par]

        assert qml.math.allclose(mat, single_mats)

    @pytest.mark.parametrize("name", single_scalar_multi_wire_ops)
    def test_controlled_single_scalar_multi_wire_ops(self, name):
        """Test that a Controlled operation whose base is a single-scalar-parameter operations
        on multiple wires marked as supporting parameter broadcasting actually do support broadcasting.
        """
        par = pnp.array([0.25, 2.1, -0.42])
        cls = getattr(qml, name)

        # Provide up to 6 wires and take as many as the class requires
        # This assumes that the class does *not* have `num_wires=None`
        wires = ["wire0", 5, 41, "aux_wire", -1, 9][: cls.num_wires]
        base = cls(par, wires=wires)
        op = Controlled(base, "wire1")

        mat = op.matrix()
        single_mats = [Controlled(cls(p, wires=wires), "wire1").matrix() for p in par]

        assert qml.math.allclose(mat, single_mats)

    @pytest.mark.parametrize("name", two_scalar_single_wire_ops)
    def test_controlled_two_scalar_single_wire_ops(self, name):
        """Test that a Controlled operation whose base is a two-scalar-parameter operations
        on a single wire marked as supporting parameter broadcasting actually do support broadcasting.
        """
        par = (pnp.array([0.25, 2.1, -0.42]), pnp.array([-6.2, 0.12, 0.421]))
        wires = ["wire0"]

        cls = getattr(qml, name)
        base = cls(*par, wires=wires)
        op = Controlled(base, "wire1")

        mat = op.matrix()
        single_pars = [tuple(p[i] for p in par) for i in range(3)]
        single_mats = [Controlled(cls(*p, wires=wires), "wire1").matrix() for p in single_pars]

        assert qml.math.allclose(mat, single_mats)

    @pytest.mark.parametrize("name", three_scalar_single_wire_ops)
    def test_controlled_three_scalar_single_wire_ops(self, name):
        """Test that a Controlled operation whose base is a three-scalar-parameter operations
        on a single wire marked as supporting parameter broadcasting actually do support broadcasting.
        """
        par = (
            pnp.array([0.25, 2.1, -0.42]),
            pnp.array([-6.2, 0.12, 0.421]),
            pnp.array([0.2, 1.1, -5.2]),
        )
        wires = ["wire0"]

        cls = getattr(qml, name)
        base = cls(*par, wires=wires)
        op = Controlled(base, "wire1")

        mat = op.matrix()
        single_pars = [tuple(p[i] for p in par) for i in range(3)]
        single_mats = [Controlled(cls(*p, wires=wires), "wire1").matrix() for p in single_pars]

        assert qml.math.allclose(mat, single_mats)

    @pytest.mark.parametrize("name", three_scalar_multi_wire_ops)
    def test_controlled_three_scalar_multi_wire_ops(self, name):
        """Test that a Controlled operation whose base is a three-scalar-parameter operations
        on multiple wires marked as supporting parameter broadcasting actually do support broadcasting.
        """
        par = (
            pnp.array([0.25, 2.1, -0.42]),
            pnp.array([-6.2, 0.12, 0.421]),
            pnp.array([0.2, 1.1, -5.2]),
        )
        wires = ["wire0", 214]

        cls = getattr(qml, name)
        base = cls(*par, wires=wires)
        op = Controlled(base, "wire1")

        mat = op.matrix()
        single_pars = [tuple(p[i] for p in par) for i in range(3)]
        single_mats = [Controlled(cls(*p, wires=wires), "wire1").matrix() for p in single_pars]

        assert qml.math.allclose(mat, single_mats)

    def test_controlled_diagonal_qubit_unitary(self):
        """Test that a Controlled operation whose base is a DiagonalQubitUnitary, which is marked
        as supporting parameter broadcasting, actually does support broadcasting."""
        diag = pnp.array([[1j, 1, 1, -1j], [-1j, 1j, 1, -1], [1j, -1j, 1.0, -1]])
        wires = ["a", 5]

        base = qml.DiagonalQubitUnitary(diag, wires=wires)
        op = Controlled(base, "wire1")

        mat = op.matrix()
        single_mats = [
            Controlled(qml.DiagonalQubitUnitary(d, wires=wires), "wire1").matrix() for d in diag
        ]

        assert qml.math.allclose(mat, single_mats)

    @pytest.mark.parametrize(
        "pauli_word, wires", [("XYZ", [0, "4", 1]), ("II", [1, 5]), ("X", [7])]
    )
    def test_controlled_pauli_rot(self, pauli_word, wires):
        """Test that a Controlled operation whose base is PauliRot, which is marked as supporting
        parameter broadcasting, actually does support broadcasting."""
        par = pnp.array([0.25, 2.1, -0.42])

        base = qml.PauliRot(par, pauli_word, wires=wires)
        op = Controlled(base, "wire1")

        mat = op.matrix()
        single_mats = [
            Controlled(qml.PauliRot(p, pauli_word, wires=wires), "wire1").matrix() for p in par
        ]

        assert qml.math.allclose(mat, single_mats)

    @pytest.mark.parametrize("wires", [[0, "4", 1], [1, 5], [7]])
    def test_controlled_multi_rz(self, wires):
        """Test that a Controlled operation whose base is MultiRZ, which is marked as supporting
        parameter broadcasting, actually does support broadcasting."""
        par = pnp.array([0.25, 2.1, -0.42])

        base = qml.MultiRZ(par, wires=wires)
        op = Controlled(base, "wire1")

        mat = op.matrix()
        single_mats = [Controlled(qml.MultiRZ(p, wires=wires), "wire1").matrix() for p in par]

        assert qml.math.allclose(mat, single_mats)

    @pytest.mark.parametrize(
        "state_, num_wires",
        [([1.0, 0.0], 1), ([0.5, -0.5j, 0.5, -0.5], 2), (pnp.ones(8) / pnp.sqrt(8), 3)],
    )
    def test_controlled_qubit_state_vector(self, state_, num_wires):
        """Test that StatePrep, which is marked as supporting parameter broadcasting,
        actually does support broadcasting."""

        state = pnp.array([state_])
        base = qml.StatePrep(state, wires=list(range(num_wires)))
        op = Controlled(base, "wire1")

        assert op.batch_size == 1
        qml.StatePrep.compute_decomposition(state, list(range(num_wires)))
        op.decomposition()

        state = pnp.array([state_] * 3)
        base = qml.StatePrep(state, wires=list(range(num_wires)))
        op = Controlled(base, "wire1")
        assert op.batch_size == 3
        qml.StatePrep.compute_decomposition(state, list(range(num_wires)))
        op.decomposition()

    @pytest.mark.parametrize(
        "state, num_wires",
        [([1.0, 0.0], 1), ([0.5, -0.5j, 0.5, -0.5], 2), (pnp.ones(8) / pnp.sqrt(8), 3)],
    )
    def test_controlled_amplitude_embedding(self, state, num_wires):
        """Test that AmplitudeEmbedding, which is marked as supporting parameter broadcasting,
        actually does support broadcasting."""

        features = pnp.array([state])
        base = qml.AmplitudeEmbedding(features, wires=list(range(num_wires)))
        op = Controlled(base, "wire1")
        assert op.batch_size == 1
        qml.AmplitudeEmbedding.compute_decomposition(features, list(range(num_wires)))
        op.decomposition()

        features = pnp.array([state] * 3)
        base = qml.AmplitudeEmbedding(features, wires=list(range(num_wires)))
        op = Controlled(base, "wire1")
        assert op.batch_size == 3
        qml.AmplitudeEmbedding.compute_decomposition(features, list(range(num_wires)))
        op.decomposition()

    @pytest.mark.parametrize(
        "angles, num_wires",
        [
            (pnp.array([[0.5], [2.1]]), 1),
            (pnp.array([[0.5, -0.5], [0.2, 1.5]]), 2),
            (pnp.ones((2, 5)), 5),
        ],
    )
    def test_controlled_angle_embedding(self, angles, num_wires):
        """Test that AngleEmbedding, which is marked as supporting parameter broadcasting,
        actually does support broadcasting."""

        base = qml.AngleEmbedding(angles, wires=list(range(num_wires)))
        op = Controlled(base, "wire1")
        assert op.batch_size == 2
        qml.AngleEmbedding.compute_decomposition(angles, list(range(num_wires)), rotation=qml.RX)
        op.decomposition()

    @pytest.mark.parametrize(
        "features, num_wires",
        [
            (pnp.array([[0.5], [2.1]]), 1),
            (pnp.array([[0.5, -0.5], [0.2, 1.5]]), 2),
            (pnp.ones((2, 5)), 5),
        ],
    )
    def test_controlled_iqp_embedding(self, features, num_wires):
        """Test that IQPEmbedding, which is marked as supporting parameter broadcasting,
        actually does support broadcasting."""

        base = qml.IQPEmbedding(features, wires=list(range(num_wires)))
        op = Controlled(base, "wire1")
        assert op.batch_size == 2
        qml.IQPEmbedding.compute_decomposition(
            features,
            list(range(num_wires)),
            n_repeats=2,
            pattern=op.base.hyperparameters["pattern"],
        )
        op.decomposition()

    @pytest.mark.parametrize(
        "features, weights, num_wires, batch_size",
        [
            (pnp.array([[0.5], [2.1]]), pnp.array([[0.61], [0.3]]), 1, 2),
            (pnp.array([[0.5, -0.5], [0.2, 1.5]]), pnp.ones((2, 4, 3)), 2, 2),
            (pnp.array([0.5, -0.5, 0.2]), pnp.ones((3, 2, 6)), 3, 3),
        ],
    )
    def test_controlled_qaoa_embedding(self, features, weights, num_wires, batch_size):
        """Test that QAOAEmbedding, which is marked as supporting parameter broadcasting,
        actually does support broadcasting."""

        base = qml.QAOAEmbedding(features, weights, wires=list(range(num_wires)))
        op = Controlled(base, "wire1")
        assert op.batch_size == batch_size
        qml.QAOAEmbedding.compute_decomposition(
            features, weights, wires=list(range(num_wires)), local_field=qml.RY
        )
        op.decomposition()


custom_ctrl_ops = [
    (qml.PauliY(wires=0), [1], qml.CY(wires=[1, 0])),
    (qml.PauliZ(wires=0), [1], qml.CZ(wires=[1, 0])),
    (qml.RX(0.123, wires=0), [1], qml.CRX(0.123, wires=[1, 0])),
    (qml.RY(0.123, wires=0), [1], qml.CRY(0.123, wires=[1, 0])),
    (qml.RZ(0.123, wires=0), [1], qml.CRZ(0.123, wires=[1, 0])),
    (
        qml.Rot(0.123, 0.234, 0.456, wires=0),
        [1],
        qml.CRot(0.123, 0.234, 0.456, wires=[1, 0]),
    ),
    (qml.PhaseShift(0.123, wires=0), [1], qml.ControlledPhaseShift(0.123, wires=[1, 0])),
    (
        qml.QubitUnitary(np.array([[0, 1], [1, 0]]), wires=0),
        [1, 2],
        qml.ControlledQubitUnitary(np.array([[0, 1], [1, 0]]), wires=[1, 2, 0]),
    ),
]


class TestCtrl:
    """Tests for the ctrl transform."""

    def test_sparse_qubit_unitary(self):
        """Test that the controlled sparse QubitUnitary works correctly"""
        data = sp.sparse.eye(2)
        op = qml.QubitUnitary(data, wires=2)
        c_op = qml.ctrl(op, 3)

        data_dense = data.toarray()
        op_dense = qml.QubitUnitary(data_dense, wires=2)
        c_op_dense = qml.ctrl(op_dense, 3)

        assert qml.math.allclose(c_op.sparse_matrix(), c_op_dense.matrix())

    def test_no_redundant_queue(self):
        """Test that the ctrl transform does not add redundant operations to the queue. https://github.com/PennyLaneAI/pennylane/pull/6926"""
        with qml.queuing.AnnotatedQueue() as q:
            qml.ctrl(qml.QubitUnitary(np.eye(2), 0), 1)

        assert len(q.queue) == 1

    def test_invalid_input_error(self):
        """Test that a ValueError is raised upon invalid inputs."""
        with pytest.raises(ValueError, match=r"<class 'int'> is not an Operator or callable."):
            qml.ctrl(1, control=2)

    @pytest.mark.parametrize("op, ctrl_wires, expected_op", custom_ctrl_ops)
    def test_custom_controlled_ops(self, op, ctrl_wires, expected_op):
        """Tests custom controlled operations are handled correctly."""
        assert qml.ctrl(op, control=ctrl_wires) == expected_op

    @pytest.mark.parametrize("op, ctrl_wires, _", custom_ctrl_ops)
    def test_custom_controlled_ops_ctrl_on_zero(self, op, ctrl_wires, _):
        """Tests custom controlled ops with control on zero are handled correctly."""

        if isinstance(op, qml.QubitUnitary):
            pytest.skip("ControlledQubitUnitary can accept any control values.")

        ctrl_values = [False] * len(ctrl_wires)

        if isinstance(op, Controlled):
            expected = Controlled(
                op.base,
                control_wires=ctrl_wires + op.control_wires,
                control_values=ctrl_values + op.control_values,
            )
        else:
            expected = Controlled(op, control_wires=ctrl_wires, control_values=ctrl_values)

        assert qml.ctrl(op, control=ctrl_wires, control_values=ctrl_values) == expected

    @pytest.mark.parametrize("op, ctrl_wires, _", custom_ctrl_ops)
    def test_custom_controlled_ops_wrong_wires(self, op, ctrl_wires, _):
        """Tests custom controlled ops with wrong number of wires are handled correctly."""
        # pylint: disable=possibly-used-before-assignment

        ctrl_wires = ctrl_wires + ["a", "b", "c"]

        if isinstance(op, qml.QubitUnitary):
            pytest.skip("ControlledQubitUnitary can accept any number of control wires.")
        elif isinstance(op, Controlled):
            expected = Controlled(
                op.base,
                control_wires=ctrl_wires + op.control_wires,
            )
        else:
            expected = Controlled(op, control_wires=ctrl_wires)

        assert qml.ctrl(op, control=ctrl_wires) == expected

    def test_nested_controls(self):
        """Tests that nested controls are flattened correctly."""

        with qml.queuing.AnnotatedQueue() as q:
            op = qml.ctrl(
                Controlled(
                    Controlled(qml.S(wires=[0]), control_wires=[1]),
                    control_wires=[2],
                    control_values=[0],
                ),
                control=[3],
            )

        assert len(q) == 1
        assert q.queue[0] is op
        expected = Controlled(
            qml.S(wires=[0]),
            control_wires=[3, 2, 1],
            control_values=[1, 0, 1],
        )
        assert op == expected

    @pytest.mark.parametrize("op, ctrl_wires, ctrl_op", custom_ctrl_ops)
    def test_nested_custom_controls(self, op, ctrl_wires, ctrl_op):
        """Tests that nested controls of custom controlled ops are flattened correctly."""

        if isinstance(ctrl_op, qml.ControlledQubitUnitary):
            pytest.skip("ControlledQubitUnitary has its own logic")

        expected_base = op.base if isinstance(op, Controlled) else op
        base_ctrl_wires = (
            ctrl_wires + op.control_wires if isinstance(op, Controlled) else ctrl_wires
        )
        ctrl_values = [1] * len(ctrl_wires)
        base_ctrl_values = (
            ctrl_values + op.control_values if isinstance(op, Controlled) else ctrl_values
        )

        op = qml.ctrl(
            Controlled(
                ctrl_op,
                control_wires=["b"],
                control_values=[0],
            ),
            control=["a"],
        )
        expected = Controlled(
            expected_base,
            control_wires=["a", "b"] + base_ctrl_wires,
            control_values=[1, 0] + base_ctrl_values,
        )
        assert op == expected

    def test_nested_ctrl_qubit_unitaries(self):
        """Tests that nested controlled qubit unitaries are flattened correctly."""

        op = qml.ctrl(
            Controlled(
                qml.ControlledQubitUnitary(np.array([[0, 1], [1, 0]]), wires=[1, 0]),
                control_wires=[2],
                control_values=[0],
            ),
            control=[3],
        )
        expected = qml.ControlledQubitUnitary(
            np.array([[0, 1], [1, 0]]), wires=[3, 2, 1, 0], control_values=[1, 0, 1]
        )
        assert op == expected

    @pytest.mark.parametrize(
        "op, ctrl_wires, ctrl_values, expected_op",
        [
            (qml.PauliX(wires=[0]), [1], [1], qml.CNOT([1, 0])),
            (
                qml.PauliX(wires=[2]),
                [0, 1],
                [1, 1],
                qml.Toffoli(wires=[0, 1, 2]),
            ),
            (
                qml.CNOT(wires=[1, 2]),
                [0],
                [1],
                qml.Toffoli(wires=[0, 1, 2]),
            ),
            (
                qml.PauliX(wires=[0]),
                [1],
                [0],
                qml.MultiControlledX(wires=[1, 0], control_values=[0], work_wires=["aux"]),
            ),
            (
                qml.PauliX(wires=[2]),
                [0, 1],
                [1, 0],
                qml.MultiControlledX(wires=[0, 1, 2], control_values=[1, 0], work_wires=["aux"]),
            ),
            (
                qml.CNOT(wires=[1, 2]),
                [0],
                [0],
                qml.MultiControlledX(wires=[0, 1, 2], control_values=[0, 1], work_wires=["aux"]),
            ),
            (
                qml.PauliX(wires=[3]),
                [0, 1, 2],
                [1, 1, 1],
                qml.MultiControlledX(wires=[0, 1, 2, 3], work_wires=Wires("aux")),
            ),
            (
                qml.CNOT(wires=[2, 3]),
                [0, 1],
                [1, 1],
                qml.MultiControlledX(wires=[0, 1, 2, 3], work_wires=Wires("aux")),
            ),
            (
                qml.Toffoli(wires=[1, 2, 3]),
                [0],
                [1],
                qml.MultiControlledX(wires=[0, 1, 2, 3], work_wires=Wires("aux")),
            ),
        ],
    )
    def test_pauli_x_based_ctrl_ops(self, op, ctrl_wires, ctrl_values, expected_op):
        """Tests that PauliX-based ops are handled correctly."""
        op = qml.ctrl(op, control=ctrl_wires, control_values=ctrl_values, work_wires=["aux"])
        assert op == expected_op

    def test_nested_pauli_x_based_ctrl_ops(self):
        """Tests that nested PauliX-based ops are handled correctly."""

        op = qml.ctrl(
            Controlled(
                qml.CNOT(wires=[1, 0]),
                control_wires=[2],
                control_values=[0],
            ),
            control=[3],
        )
        expected = qml.MultiControlledX(wires=[3, 2, 1, 0], control_values=[1, 0, 1])
        assert op == expected

    def test_correct_queued_operators(self):
        """Test that args and kwargs do not add operators to the queue."""

        with qml.queuing.AnnotatedQueue() as q:
            qml.ctrl(qml.QSVT, control=0)(qml.X(1), [qml.Z(1)])
            qml.ctrl(qml.QSVT(qml.X(1), [qml.Z(1)]), control=0)
        for op in q.queue:
            assert op.name == "C(QSVT)"

        assert len(q.queue) == 2


class _Rot(Operation):
    """A rotation operation that is not an instance of Rot

    Used to test the default behaviour of expanding tapes without custom handling
    of custom controlled operators (bypass automatic simplification of controlled
    Rot to CRot gates in decompositions).

    """

    @staticmethod
    def compute_decomposition(*params, wires=None):
        return qml.Rot.compute_decomposition(*params, wires=wires)

    def decomposition(self):
        return self.compute_decomposition(*self.parameters, wires=self.wires)


unitaries = (
    [
        qml.PauliX.compute_matrix(),
        qml.PauliY.compute_matrix(),
        qml.PauliZ.compute_matrix(),
        qml.Hadamard.compute_matrix(),
        pnp.array(
            [
                [1 + 2j, -3 + 4j],
                [3 + 4j, 1 - 2j],
            ]
        )
        * 30**-0.5,
    ],
)


class TestTapeExpansionWithControlled:
    """Tests expansion of tapes containing Controlled operations"""

    def test_ctrl_values_sanity_check(self):
        """Test that control works with control values on a very standard usecase."""

        def make_ops():
            qml.RX(0.123, wires=0)
            qml.RY(0.456, wires=2)
            qml.RX(0.789, wires=0)
            qml.Rot(0.111, 0.222, 0.333, wires=2)
            qml.PauliX(wires=2)
            qml.PauliY(wires=4)
            qml.PauliZ(wires=0)

        with qml.queuing.AnnotatedQueue() as q_tape:
            ctrl(make_ops, control=1, control_values=0)()

        tape = QuantumScript.from_queue(q_tape)
        expected = [
            qml.PauliX(wires=1),
            *qml.CRX(0.123, wires=[1, 0]).decomposition(),
            *qml.CRY(0.456, wires=[1, 2]).decomposition(),
            *qml.CRX(0.789, wires=[1, 0]).decomposition(),
            *qml.CRot(0.111, 0.222, 0.333, wires=[1, 2]).decomposition(),
            qml.CNOT(wires=[1, 2]),
            *qml.CY(wires=[1, 4]).decomposition(),
            *qml.CZ(wires=[1, 0]).decomposition(),
            qml.PauliX(wires=1),
        ]
        assert len(tape) == 9
        expanded = tape.expand(stop_at=lambda obj: not isinstance(obj, Controlled))
        assert expanded.circuit == expected

    @pytest.mark.parametrize(
        "op",
        [
            qml.ctrl(qml.ctrl(_Rot, 7), 3),  # nested control
            qml.ctrl(_Rot, [3, 7]),  # multi-wire control
        ],
    )
    def test_nested_ctrl(self, op, tol):
        """Tests that nested controlled ops are expanded correctly"""

        with qml.queuing.AnnotatedQueue() as q_tape:
            op(0.1, 0.2, 0.3, wires=0)

        tape = QuantumScript.from_queue(q_tape)
        assert tape.expand(depth=1).circuit == [
            Controlled(qml.RZ(0.1, 0), control_wires=[3, 7]),
            Controlled(qml.RY(0.2, 0), control_wires=[3, 7]),
            Controlled(qml.RZ(0.3, 0), control_wires=[3, 7]),
        ]

        # Tests that the decomposition of the nested controlled _Rot gate is ultimately
        # equivalent to the decomposition of the controlled CRot
        with qml.queuing.AnnotatedQueue() as q_tape:
            for op_ in qml.CRot.compute_decomposition(0.1, 0.2, 0.3, wires=[7, 0]):
                qml.ctrl(op_, control=3)
        tape_expected = QuantumScript.from_queue(q_tape)

        def stopping_condition(o):
            return not isinstance(o, Controlled) or not o.has_decomposition

        actual = tape.expand(depth=10, stop_at=stopping_condition)
        expected = tape_expected.expand(depth=10, stop_at=stopping_condition)
        actual_mat = qml.matrix(actual, wire_order=[3, 7, 0])
        expected_mat = qml.matrix(expected, wire_order=[3, 7, 0])
        assert qml.math.allclose(actual_mat, expected_mat, atol=tol, rtol=0)

    @pytest.mark.parametrize(
        "op",
        [
            qml.ctrl(qml.ctrl(qml.S, 7), 3),  # nested control
            qml.ctrl(qml.S, [3, 7]),  # multi-wire control
        ],
    )
    def test_nested_ctrl_containing_phase_shift(self, op):
        """Test that nested controlled ops are expanded correctly when phase shift is involved

        The decomposition of S gate contains a PhaseShift. In the nested case, we do not want
        to apply control to the expanded PhaseShift like how it is typically done for other
        operations, because the decomposition of PhaseShift contains a GlobalPhase, the controlled
        version of which we do not have handling for.

        TODO: remove this special case once ControlledGlobalPhase is implemented.

        """

        with qml.queuing.AnnotatedQueue() as q_tape:
            op(wires=0)

        tape = QuantumScript.from_queue(q_tape)
        assert tape.expand(depth=1).circuit == [
            Controlled(qml.PhaseShift(np.pi / 2, wires=[0]), control_wires=[3, 7])
        ]

        assert tape.expand(depth=2).circuit == [
            Controlled(qml.RZ(np.pi / 2, wires=[0]), control_wires=[3, 7]),
            Controlled(qml.GlobalPhase(-np.pi / 4, wires=[]), control_wires=[3, 7]),
        ]

    def test_adjoint_of_ctrl(self):
        """Tests that adjoint(ctrl(fn)) and ctrl(adjoint(fn)) are equivalent"""

        def my_op(a, b, c):
            qml.RX(a, wires=2)
            qml.RY(b, wires=3)
            qml.RZ(c, wires=0)

        with qml.queuing.AnnotatedQueue() as q1:
            # Execute controlled and adjoint version of my_op.
            cmy_op_dagger = qml.simplify(qml.adjoint(ctrl(my_op, 5)))
            cmy_op_dagger(0.789, 0.123, c=0.456)
        tape1 = QuantumScript.from_queue(q1)

        with qml.queuing.AnnotatedQueue() as q2:
            # Execute adjoint and controlled version of my_op.
            cmy_op_dagger = qml.simplify(ctrl(qml.adjoint(my_op), 5))
            cmy_op_dagger(0.789, 0.123, c=0.456)
        tape2 = QuantumScript.from_queue(q2)

        expected = [
            *qml.CRZ(4 * np.pi - 0.456, wires=[5, 0]).decomposition(),
            *qml.CRY(4 * np.pi - 0.123, wires=[5, 3]).decomposition(),
            *qml.CRX(4 * np.pi - 0.789, wires=[5, 2]).decomposition(),
        ]
        assert tape1.expand(depth=1).circuit == expected
        assert tape2.expand(depth=1).circuit == expected

    def test_ctrl_with_qnode(self):
        """Test ctrl works when in a qnode cotext."""
        dev = qml.device("default.qubit", wires=3)

        def my_ansatz(params):
            qml.RY(params[0], wires=0)
            qml.RY(params[1], wires=1)
            qml.CNOT(wires=[0, 1])
            qml.RX(params[2], wires=1)
            qml.RX(params[3], wires=0)
            qml.CNOT(wires=[1, 0])

        def controlled_ansatz(params):
            qml.CRY(params[0], wires=[2, 0])
            qml.CRY(params[1], wires=[2, 1])
            qml.Toffoli(wires=[2, 0, 1])
            qml.CRX(params[2], wires=[2, 1])
            qml.CRX(params[3], wires=[2, 0])
            qml.Toffoli(wires=[2, 1, 0])

        def circuit(ansatz, params):
            qml.RX(pnp.pi / 4.0, wires=2)
            ansatz(params)
            return qml.state()

        params = [0.123, 0.456, 0.789, 1.345]
        circuit1 = qml.qnode(dev)(partial(circuit, ansatz=ctrl(my_ansatz, 2)))
        circuit2 = qml.qnode(dev)(partial(circuit, ansatz=controlled_ansatz))
        res1 = circuit1(params=params)
        res2 = circuit2(params=params)
        assert qml.math.allclose(res1, res2)

    def test_ctrl_within_ctrl(self):
        """Test using ctrl on a method that uses ctrl."""

        def ansatz(params):
            qml.RX(params[0], wires=0)
            ctrl(qml.PauliX, control=0)(wires=1)
            qml.RX(params[1], wires=0)

        controlled_ansatz = ctrl(ansatz, 2)

        with qml.queuing.AnnotatedQueue() as q_tape:
            controlled_ansatz([0.123, 0.456])

        tape = QuantumScript.from_queue(q_tape)
        assert tape.expand(1).circuit == [
            *qml.CRX(0.123, wires=[2, 0]).decomposition(),
            *qml.Toffoli(wires=[2, 0, 1]).decomposition(),
            *qml.CRX(0.456, wires=[2, 0]).decomposition(),
        ]

    @pytest.mark.parametrize("ctrl_values", [[0, 0], [0, 1], [1, 0], [1, 1]])
    def test_multi_ctrl_values(self, ctrl_values):
        """Test control with a list of wires and control values."""

        def expected_ops(ctrl_val):
            exp_op = []
            ctrl_wires = [3, 7]
            for i, j in enumerate(ctrl_val):
                if not bool(j):
                    exp_op.append(qml.PauliX(ctrl_wires[i]))
            exp_op.append(Controlled(qml.PhaseShift(pnp.pi / 2, [0]), [3, 7]))
            for i, j in enumerate(ctrl_val):
                if not bool(j):
                    exp_op.append(qml.PauliX(ctrl_wires[i]))

            return exp_op

        with qml.queuing.AnnotatedQueue() as q_tape:
            ctrl(qml.S, control=[3, 7], control_values=ctrl_values)(wires=0)
        tape = QuantumScript.from_queue(q_tape)
        assert len(tape.operations) == 1
        op = tape.operations[0]
        assert isinstance(op, Controlled)
        new_tape = expand_tape(tape, 1)
        assert equal_list(list(new_tape), expected_ops(ctrl_values))

    def test_diagonal_ctrl(self):
        """Test ctrl on diagonal gates."""
        with qml.queuing.AnnotatedQueue() as q_tape:
            qml.ctrl(qml.DiagonalQubitUnitary, 1)(np.array([-1.0, 1.0j]), wires=0)
        tape = QuantumScript.from_queue(q_tape)
        tape = tape.expand(3, stop_at=lambda op: not isinstance(op, Controlled))
        assert tape[0] == qml.DiagonalQubitUnitary(np.array([1.0, 1.0, -1.0, 1.0j]), wires=[1, 0])

    @pytest.mark.parametrize("M", unitaries)
    def test_qubit_unitary(self, M):
        """Test ctrl on QubitUnitary"""
        with qml.queuing.AnnotatedQueue() as q_tape:
            ctrl(qml.QubitUnitary, 1)(M, wires=0)

        tape = QuantumScript.from_queue(q_tape)
        expected = qml.ControlledQubitUnitary(M, wires=[1, 0])
        assert equal_list(list(tape), expected)

        # causes decomposition into more basic operators
        tape = tape.expand(3, stop_at=lambda op: not isinstance(op, Controlled))
        assert not equal_list(list(tape), expected)

    @pytest.mark.parametrize("M", unitaries)
    def test_controlled_qubit_unitary(self, M):
        """Test ctrl on ControlledQubitUnitary."""

        with qml.queuing.AnnotatedQueue() as q_tape:
            ctrl(qml.ControlledQubitUnitary, 1)(M, wires=[2, 0])

        tape = QuantumScript.from_queue(q_tape)
        # will immediately decompose according to selected decomposition algorithm
        tape = tape.expand(1, stop_at=lambda op: not isinstance(op, Controlled))

        expected = qml.ControlledQubitUnitary(M, wires=[1, 2, 0]).decomposition()
        assert tape.circuit == expected

    @pytest.mark.parametrize(
        "op, params, depth, expected",
        [
            (qml.templates.QFT, [], 2, 11),
            (qml.templates.BasicEntanglerLayers, [pnp.ones([3, 2])], 1, 9),
        ],
    )
    def test_ctrl_templates(self, op, params, depth, expected):
        """Test ctrl on two different templates."""

        with qml.queuing.AnnotatedQueue() as q_tape:
            ctrl(op, 2)(*params, wires=[0, 1])
        tape = QuantumScript.from_queue(q_tape)
        expanded_tape = tape.expand(depth=depth)
        assert len(expanded_tape.operations) == expected

    def test_ctrl_template_and_operations(self):
        """Test that a combination of controlled templates and operations correctly expands
        on a device that doesn't support it"""

        weights = pnp.ones([3, 2])

        def ansatz(weights, wires):
            qml.PauliX(wires=wires[0])
            qml.templates.BasicEntanglerLayers(weights, wires=wires)

        with qml.queuing.AnnotatedQueue() as q_tape:
            ctrl(ansatz, 0)(weights, wires=[1, 2])

        tape = QuantumScript.from_queue(q_tape)
        tape = tape.expand(depth=1, stop_at=lambda obj: not isinstance(obj, Controlled))
        assert len(tape.operations) == 10
        assert all(o.name in {"CNOT", "CRX", "Toffoli"} for o in tape.operations)


@pytest.mark.parametrize("diff_method", ["backprop", "parameter-shift", "finite-diff"])
class TestCtrlTransformDifferentiation:
    """Tests for differentiation"""

    @pytest.mark.autograd
    def test_autograd(self, diff_method):
        """Test differentiation using autograd"""

        dev = qml.device("default.qubit", wires=2)
        init_state = pnp.array([1.0, -1.0], requires_grad=False) / pnp.sqrt(2)

        @qml.qnode(dev, diff_method=diff_method)
        def circuit(b):
            qml.StatePrep(init_state, wires=0)
            qml.ctrl(qml.RY, control=0)(b, wires=[1])
            return qml.expval(qml.PauliX(0))

        b = pnp.array(0.123, requires_grad=True)
        res = qml.grad(circuit)(b)
        expected = pnp.sin(b / 2) / 2

        assert pnp.allclose(res, expected)

    @pytest.mark.torch
    def test_torch(self, diff_method):
        """Test differentiation using torch"""
        import torch

        dev = qml.device("default.qubit", wires=2)
        init_state = torch.tensor(
            [1.0, -1.0], requires_grad=False, dtype=torch.complex128
        ) / pnp.sqrt(2)

        @qml.qnode(dev, diff_method=diff_method)
        def circuit(b):
            qml.StatePrep(init_state, wires=0)
            qml.ctrl(qml.RY, control=0)(b, wires=[1])
            return qml.expval(qml.PauliX(0))

        b = torch.tensor(0.123, requires_grad=True, dtype=torch.float64)
        loss = circuit(b)
        loss.backward()  # pylint:disable=no-member

        res = b.grad.detach()
        expected = pnp.sin(b.detach() / 2) / 2

        assert pnp.allclose(res, expected)

    @pytest.mark.jax
    @pytest.mark.parametrize("jax_interface", ["auto", "jax", "jax-python"])
    def test_jax(self, diff_method, jax_interface):
        """Test differentiation using JAX"""

        import jax

        jax.config.update("jax_enable_x64", True)

        jnp = jax.numpy

        dev = qml.device("default.qubit", wires=2)

        @qml.qnode(dev, diff_method=diff_method, interface=jax_interface)
        def circuit(b):
            init_state = np.array([1.0, -1.0]) / np.sqrt(2)
            qml.StatePrep(init_state, wires=0)
            qml.ctrl(qml.RY, control=0)(b, wires=[1])
            return qml.expval(qml.PauliX(0))

        b = jnp.array(0.123)
        res = jax.grad(circuit)(b)
        expected = pnp.sin(b / 2) / 2

        assert pnp.allclose(res, expected)

    @pytest.mark.tf
    def test_tf(self, diff_method):
        """Test differentiation using TF"""
        import tensorflow as tf

        dev = qml.device("default.qubit", wires=2)
        init_state = tf.constant([1.0, -1.0], dtype=tf.complex128) / pnp.sqrt(2)

        @qml.qnode(dev, diff_method=diff_method)
        def circuit(b):
            qml.StatePrep(init_state, wires=0)
            qml.ctrl(qml.RY, control=0)(b, wires=[1])
            return qml.expval(qml.PauliX(0))

        b = tf.Variable(0.123, dtype=tf.float64)

        with tf.GradientTape() as tape:
            loss = circuit(b)

        res = tape.gradient(loss, b)
        expected = pnp.sin(b / 2) / 2

        assert pnp.allclose(res, expected)<|MERGE_RESOLUTION|>--- conflicted
+++ resolved
@@ -219,10 +219,7 @@
             "num_control_wires": 2,
             "num_zero_control_values": 1,
             "num_work_wires": 1,
-<<<<<<< HEAD
-=======
             "work_wire_type": "dirty",
->>>>>>> 94cbb951
         }
 
     def test_data(self):
