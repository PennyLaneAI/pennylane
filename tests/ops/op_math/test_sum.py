# Copyright 2018-2022 Xanadu Quantum Technologies Inc.

# Licensed under the Apache License, Version 2.0 (the "License");
# you may not use this file except in compliance with the License.
# You may obtain a copy of the License at

#     http://www.apache.org/licenses/LICENSE-2.0

# Unless required by applicable law or agreed to in writing, software
# distributed under the License is distributed on an "AS IS" BASIS,
# WITHOUT WARRANTIES OR CONDITIONS OF ANY KIND, either express or implied.
# See the License for the specific language governing permissions and
# limitations under the License.
"""
Unit tests for the Sum arithmetic class of qubit operations
"""
from copy import copy
from typing import Tuple

import gate_data as gd  # a file containing matrix rep of each gate
import numpy as np
import pytest

import pennylane as qml
import pennylane.numpy as qnp
from pennylane import QuantumFunctionError, math
from pennylane.operation import DecompositionUndefinedError, MatrixUndefinedError, Operator
from pennylane.ops.op_math import Sum, op_sum
from pennylane.ops.op_math.sum import _sum  # pylint: disable=protected-access
from pennylane.wires import Wires

no_mat_ops = (
    qml.Barrier,
    qml.WireCut,
)

non_param_ops = (
    (qml.Identity, gd.I),
    (qml.Hadamard, gd.H),
    (qml.PauliX, gd.X),
    (qml.PauliY, gd.Y),
    (qml.PauliZ, gd.Z),
    (qml.S, gd.S),
    (qml.T, gd.T),
    (qml.SX, gd.SX),
    (qml.CNOT, gd.CNOT),
    (qml.CZ, gd.CZ),
    (qml.CY, gd.CY),
    (qml.SWAP, gd.SWAP),
    (qml.ISWAP, gd.ISWAP),
    (qml.SISWAP, gd.SISWAP),
    (qml.CSWAP, gd.CSWAP),
    (qml.Toffoli, gd.Toffoli),
)

param_ops = (
    (qml.RX, gd.Rotx),
    (qml.RY, gd.Roty),
    (qml.RZ, gd.Rotz),
    (qml.PhaseShift, gd.Rphi),
    (qml.Rot, gd.Rot3),
    (qml.U1, gd.U1),
    (qml.U2, gd.U2),
    (qml.U3, gd.U3),
    (qml.CRX, gd.CRotx),
    (qml.CRY, gd.CRoty),
    (qml.CRZ, gd.CRotz),
    (qml.CRot, gd.CRot3),
    (qml.IsingXX, gd.IsingXX),
    (qml.IsingYY, gd.IsingYY),
    (qml.IsingZZ, gd.IsingZZ),
)

ops = (
    (qml.PauliX(wires=0), qml.PauliZ(wires=0), qml.Hadamard(wires=0)),
    (qml.CNOT(wires=[0, 1]), qml.RX(1.23, wires=1), qml.Identity(wires=0)),
    (
        qml.IsingXX(4.56, wires=[2, 3]),
        qml.Toffoli(wires=[1, 2, 3]),
        qml.Rot(0.34, 1.0, 0, wires=0),
    ),
)

ops_rep = (
    "PauliX(wires=[0]) + PauliZ(wires=[0]) + Hadamard(wires=[0])",
    "CNOT(wires=[0, 1]) + RX(1.23, wires=[1]) + Identity(wires=[0])",
    "IsingXX(4.56, wires=[2, 3]) + Toffoli(wires=[1, 2, 3]) + Rot(0.34, 1.0, 0, wires=[0])",
)


def sum_using_dunder_method(*summands, do_queue=True, id=None):
    """Helper function which computes the sum of all the summands to invoke the
    __add__ dunder method."""
    return sum(summands)


def compare_and_expand_mat(mat1, mat2):
    """Helper function which takes two square matrices (of potentially different sizes)
    and expands the smaller matrix until their shapes match."""

    if mat1.size == mat2.size:
        return mat1, mat2

    (smaller_mat, larger_mat, flip_order) = (
        (mat1, mat2, 0) if mat1.size < mat2.size else (mat2, mat1, 1)
    )

    while smaller_mat.size < larger_mat.size:
        smaller_mat = math.cast_like(math.kron(smaller_mat, math.eye(2)), smaller_mat)

    if flip_order:
        return larger_mat, smaller_mat

    return smaller_mat, larger_mat


class TestInitialization:
    """Test the initialization."""

    @pytest.mark.parametrize("sum_method", [sum_using_dunder_method, op_sum])
    @pytest.mark.parametrize("id", ("foo", "bar"))
    def test_init_sum_op(self, id, sum_method):
        """Test the initialization of a Sum operator."""
        sum_op = sum_method(qml.PauliX(wires=0), qml.RZ(0.23, wires="a"), do_queue=True, id=id)

        assert sum_op.wires == Wires((0, "a"))
        assert sum_op.num_wires == 2
        assert sum_op.name == "Sum"
        if sum_method.__name__ == op_sum.__name__:
            assert sum_op.id == id

        assert sum_op.data == [[], [0.23]]
        assert sum_op.parameters == [[], [0.23]]
        assert sum_op.num_params == 1

    @pytest.mark.parametrize("sum_method", [sum_using_dunder_method, op_sum])
    def test_init_sum_op_with_sum_summands(self, sum_method):
        """Test the initialization of a Sum operator which contains a summand that is another
        Sum operator."""
        sum_op = sum_method(
            Sum(qml.PauliX(wires=0), qml.RZ(0.23, wires="a")), qml.RX(9.87, wires=0)
        )
        assert sum_op.wires == Wires((0, "a"))
        assert sum_op.num_wires == 2
        assert sum_op.name == "Sum"
        assert sum_op.id is None

        assert sum_op.data == [[[], [0.23]], [9.87]]
        assert sum_op.parameters == [[[], [0.23]], [9.87]]
        assert sum_op.num_params == 2

    def test_raise_error_fewer_then_2_summands(self):
        """Test that initializing a Sum operator with less than 2 summands raises a ValueError."""
        with pytest.raises(ValueError, match="Require at least two operators to sum;"):
            op_sum(qml.PauliX(0))

    @pytest.mark.parametrize("sum_method", [sum_using_dunder_method, op_sum])
    def test_queue_idx(self, sum_method):
        """Test that queue_idx is None."""
        sum_op = sum_method(qml.PauliX(0), qml.Identity(1))
        assert sum_op.queue_idx is None

    @pytest.mark.parametrize("sum_method", [sum_using_dunder_method, op_sum])
    def test_parameters(self, sum_method):
        """Test that parameters are initialized correctly."""
        sum_op = sum_method(qml.RX(9.87, wires=0), qml.Rot(1.23, 4.0, 5.67, wires=1))
        assert sum_op.parameters == [[9.87], [1.23, 4.0, 5.67]]

    @pytest.mark.parametrize("sum_method", [sum_using_dunder_method, op_sum])
    def test_data(self, sum_method):
        """Test that data is initialized correctly."""
        sum_op = sum_method(qml.RX(9.87, wires=0), qml.Rot(1.23, 4.0, 5.67, wires=1))
        assert sum_op.data == [[9.87], [1.23, 4.0, 5.67]]

    @pytest.mark.parametrize("sum_method", [sum_using_dunder_method, op_sum])
    def test_data_setter(self, sum_method):
        """Test the setter method for data"""
        sum_op = sum_method(qml.RX(9.87, wires=0), qml.Rot(1.23, 4.0, 5.67, wires=1))
        assert sum_op.data == [[9.87], [1.23, 4.0, 5.67]]

        new_data = [[1.23], [0.0, -1.0, -2.0]]
        sum_op.data = new_data
        assert sum_op.data == new_data

        for op, new_entry in zip(sum_op.summands, new_data):
            assert op.data == new_entry

    @pytest.mark.parametrize("ops_lst", ops)
    def test_terms(self, ops_lst):
        """Test that terms are initialized correctly."""
        sum_op = Sum(*ops_lst)
        coeff, sum_ops = sum_op.terms()

        assert coeff == [1.0, 1.0, 1.0]

        for op1, op2 in zip(sum_ops, ops_lst):
            assert op1.name == op2.name
            assert op1.wires == op2.wires
            assert op1.data == op2.data

    def test_ndim_params_raises_error(self):
        """Test that calling ndim_params raises a ValueError."""
        sum_op = Sum(qml.PauliX(0), qml.Identity(1))

        with pytest.raises(AttributeError):
            _ = sum_op.ndim_params

    def test_batch_size_raises_error(self):
        """Test that calling batch_size raises a ValueError."""
        sum_op = Sum(qml.PauliX(0), qml.Identity(1))

        with pytest.raises(AttributeError):
            _ = sum_op.batch_size

    def test_decomposition_raises_error(self):
        """Test that calling decomposition() raises a ValueError."""
        sum_op = Sum(qml.PauliX(0), qml.Identity(1))

        with pytest.raises(DecompositionUndefinedError):
            sum_op.decomposition()

    def test_eigen_caching(self):
        """Test that the eigendecomposition is stored in cache."""
        diag_sum_op = Sum(qml.PauliZ(wires=0), qml.Identity(wires=1))
        eig_decomp = diag_sum_op.eigendecomposition

        eig_vecs = eig_decomp["eigvec"]
        eig_vals = eig_decomp["eigval"]

        eigs_cache = diag_sum_op._eigs[
            (2.0, 0.0, 0.0, 0.0, 0.0, 2.0, 0.0, 0.0, 0.0, 0.0, 0.0, 0.0, 0.0, 0.0, 0.0, 0.0)
        ]
        cached_vecs = eigs_cache["eigvec"]
        cached_vals = eigs_cache["eigval"]

        assert np.allclose(eig_vals, cached_vals)
        assert np.allclose(eig_vecs, cached_vecs)

    def test_diagonalizing_gates(self):
        """Test that the diagonalizing gates are correct."""
        diag_sum_op = Sum(qml.PauliZ(wires=0), qml.Identity(wires=1))
        diagonalizing_gates = diag_sum_op.diagonalizing_gates()[0].matrix()
        true_diagonalizing_gates = qnp.array(
            (
                [
                    [0.0, 0.0, 1.0, 0.0],
                    [0.0, 0.0, 0.0, 1.0],
                    [1.0, 0.0, 0.0, 0.0],
                    [0.0, 1.0, 0.0, 0.0],
                ]
            )
        )

        assert np.allclose(diagonalizing_gates, true_diagonalizing_gates)


class TestMscMethods:
    """Test dunder methods."""

    @pytest.mark.parametrize("ops_lst, ops_rep", tuple((i, j) for i, j in zip(ops, ops_rep)))
    def test_repr(self, ops_lst, ops_rep):
        """Test __repr__ method."""
        sum_op = Sum(*ops_lst)
        assert ops_rep == repr(sum_op)

    @pytest.mark.parametrize("ops_lst", ops)
    def test_copy(self, ops_lst):
        """Test __copy__ method."""
        sum_op = Sum(*ops_lst)
        copied_op = copy(sum_op)

        assert sum_op.id == copied_op.id
        assert sum_op.data == copied_op.data
        assert sum_op.wires == copied_op.wires

        for s1, s2 in zip(sum_op.summands, copied_op.summands):
            assert s1.name == s2.name
            assert s1.wires == s2.wires
            assert s1.data == s2.data


class TestMatrix:
    """Test matrix-related methods."""

    @pytest.mark.parametrize("op_and_mat1", non_param_ops)
    @pytest.mark.parametrize("op_and_mat2", non_param_ops)
    def test_non_parametric_ops_two_terms(
        self,
        op_and_mat1: Tuple[Operator, np.ndarray],
        op_and_mat2: Tuple[Operator, np.ndarray],
    ):
        """Test matrix method for a sum of non_parametric ops"""
        op1, mat1 = op_and_mat1
        op2, mat2 = op_and_mat2
        mat1, mat2 = compare_and_expand_mat(mat1, mat2)
        true_mat = mat1 + mat2

        sum_op = Sum(op1(wires=range(op1.num_wires)), op2(wires=range(op2.num_wires)))
        sum_mat = sum_op.matrix()

        assert np.allclose(sum_mat, true_mat)

    @pytest.mark.parametrize("op_mat1", param_ops)
    @pytest.mark.parametrize("op_mat2", param_ops)
    def test_parametric_ops_two_terms(
        self, op_mat1: Tuple[Operator, np.ndarray], op_mat2: Tuple[Operator, np.ndarray]
    ):
        """Test matrix method for a sum of parametric ops"""
        op1, mat1 = op_mat1
        op2, mat2 = op_mat2

        par1 = tuple(range(op1.num_params))
        par2 = tuple(range(op2.num_params))
        mat1, mat2 = compare_and_expand_mat(mat1(*par1), mat2(*par2))

        sum_op = Sum(op1(*par1, wires=range(op1.num_wires)), op2(*par2, wires=range(op2.num_wires)))
        sum_mat = sum_op.matrix()
        true_mat = mat1 + mat2
        assert np.allclose(sum_mat, true_mat)

    @pytest.mark.parametrize("op", no_mat_ops)
    def test_error_no_mat(self, op: Operator):
        """Test that an error is raised if one of the summands doesn't
        have its matrix method defined."""
        sum_op = Sum(op(wires=0), qml.PauliX(wires=2), qml.PauliZ(wires=1))
        with pytest.raises(MatrixUndefinedError):
            sum_op.matrix()

    def test_sum_ops_multi_terms(self):
        """Test matrix is correct for a sum of more than two terms."""
        sum_op = Sum(qml.PauliX(wires=0), qml.Hadamard(wires=0), qml.PauliZ(wires=0))
        mat = sum_op.matrix()

        true_mat = math.array(
            [
                [1 / math.sqrt(2) + 1, 1 / math.sqrt(2) + 1],
                [1 / math.sqrt(2) + 1, -1 / math.sqrt(2) - 1],
            ]
        )
        assert np.allclose(mat, true_mat)

    def test_sum_ops_multi_wires(self):
        """Test matrix is correct when multiple wires are used in the sum."""
        sum_op = Sum(qml.PauliX(wires=0), qml.Hadamard(wires=1), qml.PauliZ(wires=2))
        mat = sum_op.matrix()

        x = math.array([[0, 1], [1, 0]])
        h = 1 / math.sqrt(2) * math.array([[1, 1], [1, -1]])
        z = math.array([[1, 0], [0, -1]])

        true_mat = (
            math.kron(x, math.eye(4))
            + math.kron(math.kron(math.eye(2), h), math.eye(2))
            + math.kron(math.eye(4), z)
        )

        assert np.allclose(mat, true_mat)

    def test_sum_ops_wire_order(self):
        """Test correct matrix is returned when the wire_order arg is provided."""
        sum_op = Sum(qml.PauliZ(wires=2), qml.PauliX(wires=0), qml.Hadamard(wires=1))
        wire_order = [0, 1, 2]
        mat = sum_op.matrix(wire_order=wire_order)

        x = math.array([[0, 1], [1, 0]])
        h = 1 / math.sqrt(2) * math.array([[1, 1], [1, -1]])
        z = math.array([[1, 0], [0, -1]])

        true_mat = (
            math.kron(x, math.eye(4))
            + math.kron(math.kron(math.eye(2), h), math.eye(2))
            + math.kron(math.eye(4), z)
        )

        assert np.allclose(mat, true_mat)

    @staticmethod
    def get_qft_mat(num_wires):
        """Helper function to generate the matrix of a qft protocol."""
        omega = math.exp(np.pi * 1.0j / 2 ** (num_wires - 1))
        mat = math.zeros((2**num_wires, 2**num_wires), dtype="complex128")

        for m in range(2**num_wires):
            for n in range(2**num_wires):
                mat[m, n] = omega ** (m * n)

        return 1 / math.sqrt(2**num_wires) * mat

    def test_sum_templates(self):
        """Test that we can sum templates and generated matrix is correct."""
        wires = [0, 1, 2]
        sum_op = Sum(qml.QFT(wires=wires), qml.GroverOperator(wires=wires), qml.PauliX(wires=0))
        mat = sum_op.matrix()

        grov_mat = (1 / 4) * math.ones((8, 8), dtype="complex128") - math.eye(8, dtype="complex128")
        qft_mat = self.get_qft_mat(3)
        x = math.array([[0.0 + 0j, 1.0 + 0j], [1.0 + 0j, 0.0 + 0j]])
        x_mat = math.kron(x, math.eye(4, dtype="complex128"))

        true_mat = grov_mat + qft_mat + x_mat
        assert np.allclose(mat, true_mat)

    def test_sum_qchem_ops(self):
        """Test that qchem operations can be summed and the generated matrix is correct."""
        wires = [0, 1, 2, 3]
        sum_op = Sum(
            qml.OrbitalRotation(4.56, wires=wires),
            qml.SingleExcitation(1.23, wires=[0, 1]),
            qml.Identity(3),
        )
        mat = sum_op.matrix()

        or_mat = gd.OrbitalRotation(4.56)
        se_mat = math.kron(gd.SingleExcitation(1.23), math.eye(4, dtype="complex128"))
        i_mat = math.eye(16)

        true_mat = or_mat + se_mat + i_mat
        assert np.allclose(mat, true_mat)

    def test_sum_observables(self):
        """Test that observable objects can also be summed with correct matrix representation."""
        wires = [0, 1]
        sum_op = Sum(
            qml.Hermitian(qnp.array([[0.0, 1.0], [1.0, 0.0]]), wires=0),
            qml.Projector(basis_state=qnp.array([0, 1]), wires=wires),
        )
        mat = sum_op.matrix()

        her_mat = qnp.kron(qnp.array([[0.0, 1.0], [1.0, 0.0]]), qnp.eye(2))
        proj_mat = qnp.array(
            [[0.0, 0.0, 0.0, 0.0], [0.0, 1.0, 0.0, 0.0], [0.0, 0.0, 0.0, 0.0], [0.0, 0.0, 0.0, 0.0]]
        )

        true_mat = her_mat + proj_mat
        assert np.allclose(mat, true_mat)

    def test_sum_qubit_unitary(self):
        """Test that an arbitrary QubitUnitary can be summed with correct matrix representation."""
        U = 1 / qnp.sqrt(2) * qnp.array([[1, 1], [1, -1]])  # Hadamard
        U_op = qml.QubitUnitary(U, wires=0)

        sum_op = Sum(U_op, qml.Identity(wires=1))
        mat = sum_op.matrix()

        true_mat = qnp.kron(U, qnp.eye(2)) + qnp.eye(4)
        assert np.allclose(mat, true_mat)

    def test_sum_hamiltonian(self):
        """Test that a hamiltonian object can be summed."""
        U = 0.5 * (qml.PauliX(wires=0) @ qml.PauliZ(wires=1))
        sum_op = Sum(U, qml.PauliX(wires=0))
        mat = sum_op.matrix()

        true_mat = [[0, 0, 1.5, 0], [0, 0, 0, 0.5], [1.5, 0, 0, 0], [0, 0.5, 0, 0]]

        assert np.allclose(mat, true_mat)

    # Add interface tests for each interface !

    @pytest.mark.jax
    def test_sum_jax(self):
        """Test matrix is cast correctly using jax parameters."""
        import jax.numpy as jnp

        theta = jnp.array(1.23)
        rot_params = jnp.array([0.12, 3.45, 6.78])

        sum_op = Sum(
            qml.Rot(rot_params[0], rot_params[1], rot_params[2], wires=0),
            qml.RX(theta, wires=1),
            qml.Identity(wires=0),
        )
        mat = sum_op.matrix()

        true_mat = (
            jnp.kron(gd.Rot3(rot_params[0], rot_params[1], rot_params[2]), qnp.eye(2))
            + jnp.kron(qnp.eye(2), gd.Rotx(theta))
            + qnp.eye(4)
        )
        true_mat = jnp.array(true_mat)

        assert jnp.allclose(mat, true_mat)

    @pytest.mark.torch
    def test_sum_torch(self):
        """Test matrix is cast correctly using torch parameters."""
        import torch

        theta = torch.tensor(1.23)
        rot_params = torch.tensor([0.12, 3.45, 6.78])

        sum_op = Sum(
            qml.Rot(rot_params[0], rot_params[1], rot_params[2], wires=0),
            qml.RX(theta, wires=1),
            qml.Identity(wires=0),
        )
        mat = sum_op.matrix()

        true_mat = (
            qnp.kron(gd.Rot3(rot_params[0], rot_params[1], rot_params[2]), qnp.eye(2))
            + qnp.kron(qnp.eye(2), gd.Rotx(theta))
            + qnp.eye(4)
        )
        true_mat = torch.tensor(true_mat)

        assert torch.allclose(mat, true_mat)

    @pytest.mark.tf
    def test_sum_tf(self):
        """Test matrix is cast correctly using tf parameters."""
        import tensorflow as tf

        theta = tf.Variable(1.23)
        rot_params = tf.Variable([0.12, 3.45, 6.78])

        sum_op = Sum(
            qml.Rot(rot_params[0], rot_params[1], rot_params[2], wires=0),
            qml.RX(theta, wires=1),
            qml.Identity(wires=0),
        )
        mat = sum_op.matrix()

        true_mat = (
            qnp.kron(gd.Rot3(0.12, 3.45, 6.78), qnp.eye(2))
            + qnp.kron(qnp.eye(2), gd.Rotx(1.23))
            + qnp.eye(4)
        )
        true_mat = tf.Variable(true_mat)

        assert isinstance(mat, tf.Tensor)
        assert mat.dtype == true_mat.dtype
        assert np.allclose(mat, true_mat)


class TestProperties:
    """Test class properties."""

    @pytest.mark.parametrize("ops_lst", ops)
    def test_num_params(self, ops_lst):
        """Test num_params property updates correctly."""
        sum_op = Sum(*ops_lst)
        true_num_params = sum(op.num_params for op in ops_lst)

        assert sum_op.num_params == true_num_params

    @pytest.mark.parametrize("ops_lst", ops)
    def test_num_wires(self, ops_lst):
        """Test num_wires property updates correctly."""
        sum_op = Sum(*ops_lst)
        true_wires = set()

        for op in ops_lst:
            true_wires = true_wires.union(op.wires.toset())

        assert sum_op.num_wires == len(true_wires)

    @pytest.mark.parametrize("sum_method", [sum_using_dunder_method, op_sum])
    @pytest.mark.parametrize("ops_lst", ops)
    def test_is_hermitian(self, ops_lst, sum_method):
        """Test is_hermitian property updates correctly."""
        sum_op = sum_method(*ops_lst)
        true_hermitian_state = True

        for op in ops_lst:
            true_hermitian_state = true_hermitian_state and op.is_hermitian

        assert sum_op.is_hermitian == true_hermitian_state

    @pytest.mark.parametrize("sum_method", [sum_using_dunder_method, op_sum])
    @pytest.mark.parametrize("ops_lst", ops)
    def test_queue_catagory(self, ops_lst, sum_method):
        """Test queue_catagory property is always None."""  # currently not supporting queuing Sum
        sum_op = sum_method(*ops_lst)
        assert sum_op._queue_category is None

    def test_eigendecompostion(self):
        """Test that the computed Eigenvalues and Eigenvectors are correct."""
        diag_sum_op = Sum(qml.PauliZ(wires=0), qml.Identity(wires=1))
        eig_decomp = diag_sum_op.eigendecomposition
        eig_vecs = eig_decomp["eigvec"]
        eig_vals = eig_decomp["eigval"]

        true_eigvecs = qnp.tensor(
            [
                [0.0, 0.0, 1.0, 0.0],
                [0.0, 0.0, 0.0, 1.0],
                [1.0, 0.0, 0.0, 0.0],
                [0.0, 1.0, 0.0, 0.0],
            ]
        )

        true_eigvals = qnp.tensor([0.0, 0.0, 2.0, 2.0])

        assert np.allclose(eig_vals, true_eigvals)
        assert np.allclose(eig_vecs, true_eigvecs)


class TestSimplify:
    """Test Sum simplify method and depth property."""

    def test_depth_property(self):
        """Test depth property."""
        sum_op = (
            qml.RZ(1.32, wires=0) + qml.Identity(wires=0) + qml.RX(1.9, wires=1) + qml.PauliX(0)
        )
        assert sum_op.arithmetic_depth == 3

    def test_simplify_method(self):
        """Test that the simplify method reduces complexity to the minimum."""
        sum_op = qml.RZ(1.32, wires=0) + qml.Identity(wires=0) + qml.RX(1.9, wires=1)
        final_op = Sum(qml.RZ(1.32, wires=0), qml.Identity(wires=0), qml.RX(1.9, wires=1))
        simplified_op = sum_op.simplify()

        # TODO: Use qml.equal when supported for nested operators

        assert isinstance(simplified_op, Sum)
        for s1, s2 in zip(final_op.summands, simplified_op.summands):
            assert s1.name == s2.name
            assert s1.wires == s2.wires
            assert s1.data == s2.data
            assert s1.arithmetic_depth == s2.arithmetic_depth


class TestWrapperFunc:
    """Test wrapper function."""

    def test_op_sum_top_level(self):
        """Test that the top level function constructs an identical instance to one
        created using the class."""

        summands = (qml.PauliX(wires=1), qml.RX(1.23, wires=0), qml.CNOT(wires=[0, 1]))
        op_id = "sum_op"
        do_queue = False

        sum_func_op = op_sum(*summands, id=op_id, do_queue=do_queue)
        sum_class_op = Sum(*summands, id=op_id, do_queue=do_queue)

        assert sum_class_op.summands == sum_func_op.summands
        assert np.allclose(sum_class_op.matrix(), sum_func_op.matrix())
        assert sum_class_op.id == sum_func_op.id
        assert sum_class_op.wires == sum_func_op.wires
        assert sum_class_op.parameters == sum_func_op.parameters


class TestPrivateSum:
    """Test private _sum() method."""

    def test_sum_private(self):
        """Test the sum private method generates expected matrices."""
        mats_gen = (qnp.eye(2) for _ in range(3))

        sum_mat = _sum(mats_gen)
        expected_sum_mat = 3 * qnp.eye(2)
        assert qnp.allclose(sum_mat, expected_sum_mat)

    def test_dtype(self):
        """Test dtype keyword arg casts matrix correctly"""
        dtype = "complex128"
        mats_gen = (qnp.eye(2) for _ in range(3))

        sum_mat = _sum(mats_gen, dtype=dtype)
        expected_sum_mat = 3 * qnp.eye(2, dtype=dtype)

        assert sum_mat.dtype == "complex128"
        assert qnp.allclose(sum_mat, expected_sum_mat)

    def test_cast_like(self):
        """Test cast_like keyword arg casts matrix correctly"""
        cast_like = qnp.array(2, dtype="complex128")
        mats_gen = (qnp.eye(2) for _ in range(3))

        sum_mat = _sum(mats_gen, cast_like=cast_like)
        expected_sum_mat = 3 * qnp.eye(2, dtype="complex128")

        assert sum_mat.dtype == "complex128"
        assert qnp.allclose(sum_mat, expected_sum_mat)


class TestIntegration:
    """Integration tests for the Sum class."""

    def test_measurement_process_expval(self):
        """Test Sum class instance in expval measurement process."""
        dev = qml.device("default.qubit", wires=2)
        sum_op = Sum(qml.PauliX(0), qml.Hadamard(1))

        @qml.qnode(dev)
        def my_circ():
            qml.PauliX(0)
            return qml.expval(sum_op)

        exp_val = my_circ()
        true_exp_val = qnp.array(1 / qnp.sqrt(2))
        assert qnp.allclose(exp_val, true_exp_val)

    def test_measurement_process_var(self):
        """Test Sum class instance in var measurement process."""
        dev = qml.device("default.qubit", wires=2)
        sum_op = Sum(qml.PauliX(0), qml.Hadamard(1))

        @qml.qnode(dev)
        def my_circ():
            qml.PauliX(0)
            return qml.var(sum_op)

        var = my_circ()
        true_var = qnp.array(3 / 2)
        assert qnp.allclose(var, true_var)

    # def test_measurement_process_probs(self):
    #     dev = qml.device("default.qubit", wires=2)
    #     sum_op = Sum(qml.PauliX(0), qml.Hadamard(1))
    #
    #     @qml.qnode(dev)
    #     def my_circ():
    #         qml.PauliX(0)
    #         return qml.probs(op=sum_op)
    #
    #     hand_computed_probs = qnp.array([0.573223935039, 0.073223277604, 0.573223935039, 0.073223277604])
    #     returned_probs = qnp.array([0.0732233, 0.43898224, 0.06101776, 0.4267767])
    #     # TODO[Jay]: which of these two is correct?
    #     assert qnp.allclose(my_circ(), returned_probs)

    def test_measurement_process_probs(self):
        """Test Sum class instance in probs measurement process raises error."""
        dev = qml.device("default.qubit", wires=2)
        sum_op = Sum(qml.PauliX(0), qml.Hadamard(1))

        @qml.qnode(dev)
        def my_circ():
            qml.PauliX(0)
            return qml.probs(op=sum_op)

        with pytest.raises(
            QuantumFunctionError,
            match="Symbolic Operations are not supported for " "rotating probabilities yet.",
        ):
            my_circ()

    def test_measurement_process_sample(self):
<<<<<<< HEAD
        """Test Sum class instance in sample measurement process."""  # currently can't support due to bug
=======
        """Test Sum class instance in sample measurement process."""
>>>>>>> 754f2c97
        dev = qml.device("default.qubit", wires=2, shots=20)
        sum_op = Sum(qml.PauliX(0), qml.PauliX(0))

        @qml.qnode(dev)
        def my_circ():
<<<<<<< HEAD
=======
            qml.prod(qml.Hadamard(0), qml.Hadamard(1))
>>>>>>> 754f2c97
            return qml.sample(op=sum_op)

        results = my_circ()

        assert len(results) == 20
<<<<<<< HEAD
        assert 2 in results.astype(np.float32).tolist()
        assert -2 in results.astype(np.float32).tolist()

    def test_measurement_process_count(self):
        """Test Sum class instance in counts measurement process."""  # currently can't support due to bug
=======
        assert (results == 2).all()

    def test_measurement_process_count(self):
        """Test Sum class instance in counts measurement process."""
>>>>>>> 754f2c97
        dev = qml.device("default.qubit", wires=2, shots=20)
        sum_op = Sum(qml.PauliX(0), qml.PauliX(0))

        @qml.qnode(dev)
        def my_circ():
<<<<<<< HEAD
=======
            qml.prod(qml.Hadamard(0), qml.Hadamard(1))
>>>>>>> 754f2c97
            return qml.counts(op=sum_op)

        results = my_circ()

        assert sum(results.values()) == 20
<<<<<<< HEAD
        assert 2 in np.around(list(results.keys()), 5)
        assert -2 in np.around(list(results.keys()), 5)
=======
        assert 2 in results
        assert -2 not in results
>>>>>>> 754f2c97

    def test_differentiable_measurement_process(self):
        """Test that the gradient can be computed with a Sum op in the measurement process."""
        sum_op = Sum(qml.PauliX(0), qml.PauliZ(1))
        dev = qml.device("default.qubit", wires=2)

        @qml.qnode(dev, grad_method="best")
        def circuit(weights):
            qml.RX(weights[0], wires=0)
            qml.RY(weights[1], wires=1)
            qml.CNOT(wires=[0, 1])
            qml.RX(weights[2], wires=1)
            return qml.expval(sum_op)

        weights = qnp.array([0.1, 0.2, 0.3], requires_grad=True)
        grad = qml.grad(circuit)(weights)

        true_grad = qnp.array([-0.09347337, -0.18884787, -0.28818254])
        assert qnp.allclose(grad, true_grad)

    def test_non_hermitian_op_in_measurement_process(self):
        """Test that non-hermitian ops in a measurement process will raise a warning."""
        wires = [0, 1]
        dev = qml.device("default.qubit", wires=wires)
        sum_op = Sum(qml.RX(1.23, wires=0), qml.Identity(wires=1))

        @qml.qnode(dev)
        def my_circ():
            qml.PauliX(0)
            return qml.expval(sum_op)

        with pytest.warns(UserWarning, match="Sum might not be hermitian."):
            my_circ()


class TestArithmetic:
    """Test arithmetic decomposition methods."""

    def test_adjoint(self):
        """Test the adjoint method for Sum Operators."""

        sum_op = Sum(qml.RX(1.23, wires=0), qml.Identity(wires=1))
        final_op = Sum(qml.adjoint(qml.RX(1.23, wires=0)), qml.adjoint(qml.Identity(wires=1)))
        adj_op = sum_op.adjoint()

        # TODO: Use qml.equal when supported for nested operators

        assert isinstance(adj_op, Sum)
        for s1, s2 in zip(final_op.summands, adj_op.summands):
            assert s1.name == s2.name
            assert s1.wires == s2.wires
            assert s1.data == s2.data
            assert s1.arithmetic_depth == s2.arithmetic_depth<|MERGE_RESOLUTION|>--- conflicted
+++ resolved
@@ -738,58 +738,35 @@
             my_circ()
 
     def test_measurement_process_sample(self):
-<<<<<<< HEAD
-        """Test Sum class instance in sample measurement process."""  # currently can't support due to bug
-=======
         """Test Sum class instance in sample measurement process."""
->>>>>>> 754f2c97
         dev = qml.device("default.qubit", wires=2, shots=20)
         sum_op = Sum(qml.PauliX(0), qml.PauliX(0))
 
         @qml.qnode(dev)
         def my_circ():
-<<<<<<< HEAD
-=======
             qml.prod(qml.Hadamard(0), qml.Hadamard(1))
->>>>>>> 754f2c97
             return qml.sample(op=sum_op)
 
         results = my_circ()
 
         assert len(results) == 20
-<<<<<<< HEAD
-        assert 2 in results.astype(np.float32).tolist()
-        assert -2 in results.astype(np.float32).tolist()
-
-    def test_measurement_process_count(self):
-        """Test Sum class instance in counts measurement process."""  # currently can't support due to bug
-=======
         assert (results == 2).all()
 
     def test_measurement_process_count(self):
         """Test Sum class instance in counts measurement process."""
->>>>>>> 754f2c97
         dev = qml.device("default.qubit", wires=2, shots=20)
         sum_op = Sum(qml.PauliX(0), qml.PauliX(0))
 
         @qml.qnode(dev)
         def my_circ():
-<<<<<<< HEAD
-=======
             qml.prod(qml.Hadamard(0), qml.Hadamard(1))
->>>>>>> 754f2c97
             return qml.counts(op=sum_op)
 
         results = my_circ()
 
         assert sum(results.values()) == 20
-<<<<<<< HEAD
-        assert 2 in np.around(list(results.keys()), 5)
-        assert -2 in np.around(list(results.keys()), 5)
-=======
         assert 2 in results
         assert -2 not in results
->>>>>>> 754f2c97
 
     def test_differentiable_measurement_process(self):
         """Test that the gradient can be computed with a Sum op in the measurement process."""
