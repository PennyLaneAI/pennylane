# Copyright 2018-2022 Xanadu Quantum Technologies Inc.

# Licensed under the Apache License, Version 2.0 (the "License");
# you may not use this file except in compliance with the License.
# You may obtain a copy of the License at

#     http://www.apache.org/licenses/LICENSE-2.0

# Unless required by applicable law or agreed to in writing, software
# distributed under the License is distributed on an "AS IS" BASIS,
# WITHOUT WARRANTIES OR CONDITIONS OF ANY KIND, either express or implied.
# See the License for the specific language governing permissions and
# limitations under the License.
"""
Unit tests for the Sum arithmetic class of qubit operations
"""
# pylint: disable=eval-used, unused-argument
from typing import Tuple

import gate_data as gd  # a file containing matrix rep of each gate
import numpy as np
import pytest

import pennylane as qml
import pennylane.numpy as qnp
from pennylane import math, X, Y, Z
from pennylane.wires import Wires
from pennylane.operation import AnyWires, MatrixUndefinedError, Operator
from pennylane.ops.op_math import Prod, Sum


no_mat_ops = (
    qml.Barrier,
    qml.WireCut,
)

non_param_ops = (
    (qml.Identity, gd.I),
    (qml.Hadamard, gd.H),
    (qml.PauliX, gd.X),
    (qml.PauliY, gd.Y),
    (qml.PauliZ, gd.Z),
    (qml.S, gd.S),
    (qml.T, gd.T),
    (qml.SX, gd.SX),
    (qml.CNOT, gd.CNOT),
    (qml.CZ, gd.CZ),
    (qml.CY, gd.CY),
    (qml.SWAP, gd.SWAP),
    (qml.ISWAP, gd.ISWAP),
    (qml.SISWAP, gd.SISWAP),
    (qml.CSWAP, gd.CSWAP),
    (qml.Toffoli, gd.Toffoli),
)

param_ops = (
    (qml.RX, gd.Rotx),
    (qml.RY, gd.Roty),
    (qml.RZ, gd.Rotz),
    (qml.PhaseShift, gd.Rphi),
    (qml.Rot, gd.Rot3),
    (qml.U1, gd.U1),
    (qml.U2, gd.U2),
    (qml.U3, gd.U3),
    (qml.CRX, gd.CRotx),
    (qml.CRY, gd.CRoty),
    (qml.CRZ, gd.CRotz),
    (qml.CRot, gd.CRot3),
    (qml.IsingXX, gd.IsingXX),
    (qml.IsingYY, gd.IsingYY),
    (qml.IsingZZ, gd.IsingZZ),
)

ops = (
    (qml.PauliX(wires=0), qml.PauliZ(wires=0), qml.Hadamard(wires=0)),
    (qml.CNOT(wires=[0, 1]), qml.RX(1.23, wires=1), qml.Identity(wires=0)),
    (
        qml.IsingXX(4.56, wires=[2, 3]),
        qml.Toffoli(wires=[1, 2, 3]),
        qml.Rot(0.34, 1.0, 0, wires=0),
    ),
)


def _get_pw(w, pauli_op):
    return qml.pauli.PauliWord({w: pauli_op})


# pylint: disable=unused-argument
def sum_using_dunder_method(*summands, id=None):
    """Helper function which computes the sum of all the summands to invoke the
    __add__ dunder method."""
    return sum(summands)


def compare_and_expand_mat(mat1, mat2):
    """Helper function which takes two square matrices (of potentially different sizes)
    and expands the smaller matrix until their shapes match."""

    if mat1.size == mat2.size:
        return mat1, mat2

    (smaller_mat, larger_mat, flip_order) = (
        (mat1, mat2, 0) if mat1.size < mat2.size else (mat2, mat1, 1)
    )

    while smaller_mat.size < larger_mat.size:
        smaller_mat = math.cast_like(math.kron(smaller_mat, math.eye(2)), smaller_mat)

    if flip_order:
        return larger_mat, smaller_mat

    return smaller_mat, larger_mat


def test_legacy_ops():
    """Test that PennyLaneDepcreationWarning is raised when Sum.ops is called"""
    H = qml.sum(X(0), X(1))
    with pytest.warns(qml.PennyLaneDeprecationWarning, match="Sum.ops is deprecated and"):
        _ = H.ops


def test_legacy_coeffs():
    """Test that PennyLaneDepcreationWarning is raised when Sum.ops is called"""
    H = qml.sum(X(0), X(1))
    with pytest.warns(qml.PennyLaneDeprecationWarning, match="Sum.coeffs is deprecated and"):
        _ = H.coeffs


class TestInitialization:
    """Test the initialization."""

    @pytest.mark.parametrize("sum_method", [sum_using_dunder_method, qml.sum])
    @pytest.mark.parametrize("id", ("foo", "bar"))
    def test_init_sum_op(self, id, sum_method):
        """Test the initialization of a Sum operator."""
        sum_op = sum_method(qml.PauliX(wires=0), qml.RZ(0.23, wires="a"), id=id)

        assert sum_op.wires == Wires((0, "a"))
        assert sum_op.num_wires == 2
        assert sum_op.name == "Sum"
        if sum_method.__name__ == sum.__name__:
            assert sum_op.id == id

        assert sum_op.data == (0.23,)
        assert sum_op.parameters == [0.23]
        assert sum_op.num_params == 1

    @pytest.mark.parametrize("sum_method", [sum_using_dunder_method, qml.sum])
    def test_init_sum_op_with_sum_summands(self, sum_method):
        """Test the initialization of a Sum operator which contains a summand that is another
        Sum operator."""
        sum_op = sum_method(
            Sum(qml.PauliX(wires=0), qml.RZ(0.23, wires="a")), qml.RX(9.87, wires=0)
        )
        assert sum_op.wires == Wires((0, "a"))
        assert sum_op.num_wires == 2
        assert sum_op.name == "Sum"
        assert sum_op.id is None

        assert sum_op.data == (0.23, 9.87)
        assert sum_op.parameters == [0.23, 9.87]
        assert sum_op.num_params == 2

    coeffs_ = [1.0, 1.0, 1.0, 3.0, 4.0, 4.0, 5.0]
    h6 = qml.sum(
        qml.s_prod(2.0, qml.prod(qml.PauliX(0), qml.PauliZ(10))),
        qml.s_prod(3.0, qml.prod(qml.PauliX(1), qml.PauliZ(11))),
    )
    ops_ = [
        qml.s_prod(1.0, qml.PauliX(0)),
        qml.s_prod(1.0, qml.prod(qml.PauliX(0), qml.PauliX(1))),
        qml.s_prod(2.0, qml.prod(qml.PauliZ(0), qml.PauliZ(1))),
        qml.s_prod(2.0, qml.PauliY(0)),
        qml.s_prod(2.0, qml.prod(qml.PauliY(0), qml.PauliY(1))),
        qml.s_prod(2.0, qml.prod(qml.s_prod(2.0, qml.PauliY(2)), qml.PauliY(3))),
        h6,
    ]
    Hamiltonian_with_Paulis = qml.dot(coeffs_, ops_)

    SUM_TERMS_OP_PAIRS_PAULI = (  # all operands have pauli representation
        (
            qml.sum(*(i * X(i) for i in range(1, 5))),
            [float(i) for i in range(1, 5)],
            [X(i) for i in range(1, 5)],
        ),
        (
            qml.sum(*(qml.s_prod(i, qml.prod(X(i), X(i + 1))) for i in range(1, 5))),
            [float(i) for i in range(1, 5)],
            [qml.prod(X(i), X(i + 1)) for i in range(1, 5)],
        ),
        (
            Hamiltonian_with_Paulis,
            [1.0, 1.0, 2.0, 6.0, 8.0, 16.0, 10.0, 15.0],
            [
                X(0),
                qml.prod(X(1), X(0)),
                qml.prod(Z(1), Z(0)),
                Y(0),
                qml.prod(Y(1), Y(0)),
                qml.prod(Y(3), Y(2)),
                qml.prod(Z(10), X(0)),
                qml.prod(Z(11), X(1)),
            ],
        ),
    )

    @pytest.mark.parametrize("op, coeffs_true, ops_true", SUM_TERMS_OP_PAIRS_PAULI)
    def test_terms_pauli_rep(self, op, coeffs_true, ops_true):
        """Test that Sum.terms() is correct for operators that all have a pauli_rep"""
        coeffs, ops1 = op.terms()
        assert coeffs == coeffs_true
        assert ops1 == ops_true

    def test_terms_pauli_rep_wire_order(self):
        """Test that the wire order of the terms is the same as the wire order of the original
        operands when the Sum has a valid pauli_rep"""
        w0, w1, w2, w3 = [0, 1, 2, 3]
        coeffs = [0.5, -0.5]

        obs = [
            qml.X(w0) @ qml.Y(w1) @ qml.X(w2) @ qml.Z(w3),
            qml.X(w0) @ qml.X(w1) @ qml.Y(w2) @ qml.Z(w3),
        ]

        H = qml.dot(coeffs, obs)
        _, H_ops = H.terms()

        assert all(o1.wires == o2.wires for o1, o2 in zip(obs, H_ops))
        assert H_ops[0] == qml.prod(qml.X(w0), qml.Y(w1), qml.X(w2), qml.Z(w3))
        assert H_ops[1] == qml.prod(qml.X(w0), qml.X(w1), qml.Y(w2), qml.Z(w3))

    coeffs_ = [1.0, 1.0, 1.0, 3.0, 4.0, 4.0, 5.0]
    h6 = qml.sum(
        qml.s_prod(2.0, qml.prod(qml.Hadamard(0), qml.PauliZ(10))),
        qml.s_prod(3.0, qml.prod(qml.PauliX(1), qml.PauliZ(11))),
    )
    ops_ = [
        qml.s_prod(1.0, qml.Hadamard(0)),
        qml.s_prod(1.0, qml.prod(qml.Hadamard(0), qml.PauliX(1))),
        qml.s_prod(2.0, qml.prod(qml.PauliZ(0), qml.PauliZ(1))),
        qml.s_prod(2.0, qml.PauliY(0)),
        qml.s_prod(2.0, qml.prod(qml.PauliY(0), qml.PauliY(1))),
        qml.s_prod(2.0, qml.prod(qml.s_prod(2.0, qml.PauliY(2)), qml.PauliY(3))),
        h6,
    ]
    Hamiltonian_mixed = qml.dot(coeffs_, ops_)

    SUM_TERMS_OP_PAIRS_MIXEDPAULI = (  # not all operands have pauli representation
        (
            qml.sum(*(i * qml.Hadamard(i) for i in range(1, 5))),
            [float(i) for i in range(1, 5)],
            [qml.Hadamard(i) for i in range(1, 5)],
        ),
        (
            qml.sum(qml.sum(*(i * qml.Hadamard(i) for i in range(1, 5))), 0.0 * qml.Identity(0)),
            [float(i) for i in range(1, 5)],
            [qml.Hadamard(i) for i in range(1, 5)],
        ),
        (
            qml.sum(qml.sum(*(i * qml.Hadamard(i) for i in range(1, 5))), qml.Identity(0)),
            [float(i) for i in range(1, 5)] + [1.0],
            [qml.Hadamard(i) for i in range(1, 5)] + [qml.Identity(0)],
        ),
        (
            qml.sum(*(qml.s_prod(i, qml.prod(X(i), qml.Hadamard(i + 1))) for i in range(1, 5))),
            [float(i) for i in range(1, 5)],
            [qml.prod(X(i), qml.Hadamard(i + 1)) for i in range(1, 5)],
        ),
        (
            Hamiltonian_mixed,
            [1.0, 1.0, 2.0, 6.0, 8.0, 16.0, 10.0, 15.0],
            [
                qml.Hadamard(0),
                qml.prod(X(1), qml.Hadamard(0)),
                qml.prod(Z(1), Z(0)),
                Y(0),
                qml.prod(Y(1), Y(0)),
                qml.prod(Y(3), Y(2)),
                qml.prod(Z(10), qml.Hadamard(0)),
                qml.prod(Z(11), X(1)),
            ],
        ),
    )

    @pytest.mark.parametrize("op, coeffs_true, ops_true", SUM_TERMS_OP_PAIRS_MIXEDPAULI)
    def test_terms_mixed(self, op, coeffs_true, ops_true):
        """Test that Sum.terms() is correct for operators that dont all have a pauli_rep"""
        coeffs, ops1 = op.terms()
        assert coeffs == coeffs_true
        assert ops1 == ops_true

    @pytest.mark.parametrize(
        "op, coeffs_true, ops_true", SUM_TERMS_OP_PAIRS_PAULI + SUM_TERMS_OP_PAIRS_MIXEDPAULI
    )
    def test_terms_does_not_change_queue(self, op, coeffs_true, ops_true):
        """Test that calling Prod.terms does not queue anything."""
        with qml.queuing.AnnotatedQueue() as q:
            qml.apply(op)
            _, _ = op.terms()

        assert q.queue == [op]

    def test_eigen_caching(self):
        """Test that the eigendecomposition is stored in cache."""
        diag_sum_op = Sum(qml.PauliZ(wires=0), qml.Identity(wires=1))
        eig_decomp = diag_sum_op.eigendecomposition

        eig_vecs = eig_decomp["eigvec"]
        eig_vals = eig_decomp["eigval"]

        eigs_cache = diag_sum_op._eigs[diag_sum_op.hash]  # pylint: disable=protected-access
        cached_vecs = eigs_cache["eigvec"]
        cached_vals = eigs_cache["eigval"]

        assert np.allclose(eig_vals, cached_vals)
        assert np.allclose(eig_vecs, cached_vecs)

    SUM_REPR = (
        (qml.sum(X(0), Y(1), Z(2)), "X(0) + Y(1) + Z(2)"),
        (X(0) + X(1) + X(2), "X(0) + X(1) + X(2)"),
        (0.5 * X(0) + 0.7 * X(1), "0.5 * X(0) + 0.7 * X(1)"),
        (0.5 * (X(0) @ X(1)) + 0.7 * X(1), "0.5 * (X(0) @ X(1)) + 0.7 * X(1)"),
        (
            0.5 * (X(0) @ (0.5 * X(1))) + 0.7 * X(1) + 0.8 * qml.CNOT((0, 1)),
            "(\n    0.5 * (X(0) @ (0.5 * X(1)))\n  + 0.7 * X(1)\n  + 0.8 * CNOT(wires=[0, 1])\n)",
        ),
        (
            0.5 * (X(0) @ (0.5 * X(1))) + 0.7 * X(1) + 0.8 * (X(0) @ Y(1) @ Z(1)),
            "(\n    0.5 * (X(0) @ (0.5 * X(1)))\n  + 0.7 * X(1)\n  + 0.8 * (X(0) @ Y(1) @ Z(1))\n)",
        ),
    )

    @pytest.mark.parametrize("op, repr_true", SUM_REPR)
    def test_repr(self, op, repr_true):
        """Test the string representation of Sum instances"""
        assert repr(op) == repr_true

    SUM_REPR_EVAL = (
        X(0) + Y(1) + Z(2),  # single line output
        0.5 * X(0) + 3.5 * Y(1) + 10 * Z(2),  # single line output
        X(0) @ X(1) + Y(1) @ Y(2) + Z(2),  # single line output
        0.5 * (X(0) @ X(1) @ X(2))
        + 1000 * (Y(1) @ X(0) @ X(1))
        + 1000000000 * Z(2),  # multiline output
        # qml.sum(*[0.5 * X(i) for i in range(10)]) # multiline output needs fixing of https://github.com/PennyLaneAI/pennylane/issues/5162 before working
    )

    @pytest.mark.usefixtures("use_new_opmath")
    @pytest.mark.parametrize("op", SUM_REPR_EVAL)
    def test_eval_sum(self, op):
        """Test that string representations of Sum can be evaluated and yield the same operator"""
        assert qml.equal(eval(repr(op)), op)


class TestMatrix:
    """Test matrix-related methods."""

    @pytest.mark.parametrize("op_and_mat1", non_param_ops)
    @pytest.mark.parametrize("op_and_mat2", non_param_ops)
    def test_non_parametric_ops_two_terms(
        self,
        op_and_mat1: Tuple[Operator, np.ndarray],
        op_and_mat2: Tuple[Operator, np.ndarray],
    ):
        """Test matrix method for a sum of non_parametric ops"""
        op1, mat1 = op_and_mat1
        op2, mat2 = op_and_mat2
        mat1, mat2 = compare_and_expand_mat(mat1, mat2)
        true_mat = mat1 + mat2

        sum_op = Sum(
            op1(wires=0 if op1.num_wires is AnyWires else range(op1.num_wires)),
            op2(wires=0 if op2.num_wires is AnyWires else range(op2.num_wires)),
        )
        sum_mat = sum_op.matrix()

        assert np.allclose(sum_mat, true_mat)

    @pytest.mark.parametrize("op_mat1", param_ops)
    @pytest.mark.parametrize("op_mat2", param_ops)
    def test_parametric_ops_two_terms(
        self, op_mat1: Tuple[Operator, np.ndarray], op_mat2: Tuple[Operator, np.ndarray]
    ):
        """Test matrix method for a sum of parametric ops"""
        op1, mat1 = op_mat1
        op2, mat2 = op_mat2

        par1 = tuple(range(op1.num_params))
        par2 = tuple(range(op2.num_params))
        mat1, mat2 = compare_and_expand_mat(mat1(*par1), mat2(*par2))

        sum_op = Sum(op1(*par1, wires=range(op1.num_wires)), op2(*par2, wires=range(op2.num_wires)))
        sum_mat = sum_op.matrix()
        true_mat = mat1 + mat2
        assert np.allclose(sum_mat, true_mat)

    @pytest.mark.parametrize("op", no_mat_ops)
    def test_error_no_mat(self, op: Operator):
        """Test that an error is raised if one of the summands doesn't
        have its matrix method defined."""
        sum_op = Sum(op(wires=0), qml.PauliX(wires=2), qml.PauliZ(wires=1))
        with pytest.raises(MatrixUndefinedError):
            sum_op.matrix()

    def test_sum_ops_multi_terms(self):
        """Test matrix is correct for a sum of more than two terms."""
        sum_op = Sum(qml.PauliX(wires=0), qml.Hadamard(wires=0), qml.PauliZ(wires=0))
        mat = sum_op.matrix()

        true_mat = math.array(
            [
                [1 / math.sqrt(2) + 1, 1 / math.sqrt(2) + 1],
                [1 / math.sqrt(2) + 1, -1 / math.sqrt(2) - 1],
            ]
        )
        assert np.allclose(mat, true_mat)

    def test_sum_ops_multi_wires(self):
        """Test matrix is correct when multiple wires are used in the sum."""
        sum_op = Sum(qml.PauliX(wires=0), qml.Hadamard(wires=1), qml.PauliZ(wires=2))
        mat = sum_op.matrix()

        x = math.array([[0, 1], [1, 0]])
        h = 1 / math.sqrt(2) * math.array([[1, 1], [1, -1]])
        z = math.array([[1, 0], [0, -1]])

        true_mat = (
            math.kron(x, math.eye(4))
            + math.kron(math.kron(math.eye(2), h), math.eye(2))
            + math.kron(math.eye(4), z)
        )

        assert np.allclose(mat, true_mat)

    def test_sum_ops_wire_order(self):
        """Test correct matrix is returned when the wire_order arg is provided."""
        sum_op = Sum(qml.PauliZ(wires=2), qml.PauliX(wires=0), qml.Hadamard(wires=1))
        wire_order = [0, 1, 2]
        mat = sum_op.matrix(wire_order=wire_order)

        x = math.array([[0, 1], [1, 0]])
        h = 1 / math.sqrt(2) * math.array([[1, 1], [1, -1]])
        z = math.array([[1, 0], [0, -1]])

        true_mat = (
            math.kron(x, math.eye(4))
            + math.kron(math.kron(math.eye(2), h), math.eye(2))
            + math.kron(math.eye(4), z)
        )

        assert np.allclose(mat, true_mat)

    @staticmethod
    def get_qft_mat(num_wires):
        """Helper function to generate the matrix of a qft protocol."""
        omega = math.exp(np.pi * 1.0j / 2 ** (num_wires - 1))
        mat = math.zeros((2**num_wires, 2**num_wires), dtype="complex128")

        for m in range(2**num_wires):
            for n in range(2**num_wires):
                mat[m, n] = omega ** (m * n)

        return 1 / math.sqrt(2**num_wires) * mat

    def test_sum_templates(self):
        """Test that we can sum templates and generated matrix is correct."""
        wires = [0, 1, 2]
        sum_op = Sum(qml.QFT(wires=wires), qml.GroverOperator(wires=wires), qml.PauliX(wires=0))
        mat = sum_op.matrix()

        grov_mat = (1 / 4) * math.ones((8, 8), dtype="complex128") - math.eye(8, dtype="complex128")
        qft_mat = self.get_qft_mat(3)
        x = math.array([[0.0 + 0j, 1.0 + 0j], [1.0 + 0j, 0.0 + 0j]])
        x_mat = math.kron(x, math.eye(4, dtype="complex128"))

        true_mat = grov_mat + qft_mat + x_mat
        assert np.allclose(mat, true_mat)

    def test_sum_qchem_ops(self):
        """Test that qchem operations can be summed and the generated matrix is correct."""
        wires = [0, 1, 2, 3]
        sum_op = Sum(
            qml.OrbitalRotation(4.56, wires=wires),
            qml.SingleExcitation(1.23, wires=[0, 1]),
            qml.Identity(3),
        )
        mat = sum_op.matrix()

        or_mat = gd.OrbitalRotation(4.56)
        se_mat = math.kron(gd.SingleExcitation(1.23), math.eye(4, dtype="complex128"))
        i_mat = math.eye(16)

        true_mat = or_mat + se_mat + i_mat
        assert np.allclose(mat, true_mat)

    def test_sum_observables(self):
        """Test that observable objects can also be summed with correct matrix representation."""
        wires = [0, 1]
        sum_op = Sum(
            qml.Hermitian(qnp.array([[0.0, 1.0], [1.0, 0.0]]), wires=0),
            qml.Projector(state=qnp.array([0, 1]), wires=wires),
        )
        mat = sum_op.matrix()

        her_mat = qnp.kron(qnp.array([[0.0, 1.0], [1.0, 0.0]]), qnp.eye(2))
        proj_mat = qnp.array(
            [[0.0, 0.0, 0.0, 0.0], [0.0, 1.0, 0.0, 0.0], [0.0, 0.0, 0.0, 0.0], [0.0, 0.0, 0.0, 0.0]]
        )

        true_mat = her_mat + proj_mat
        assert np.allclose(mat, true_mat)

    def test_sum_qubit_unitary(self):
        """Test that an arbitrary QubitUnitary can be summed with correct matrix representation."""
        U = 1 / qnp.sqrt(2) * qnp.array([[1, 1], [1, -1]])  # Hadamard
        U_op = qml.QubitUnitary(U, wires=0)

        sum_op = Sum(U_op, qml.Identity(wires=1))
        mat = sum_op.matrix()

        true_mat = qnp.kron(U, qnp.eye(2)) + qnp.eye(4)
        assert np.allclose(mat, true_mat)

    def test_sum_hamiltonian(self):
        """Test that a hamiltonian object can be summed."""
        U = 0.5 * (qml.PauliX(wires=0) @ qml.PauliZ(wires=1))
        sum_op = Sum(U, qml.PauliX(wires=0))
        mat = sum_op.matrix()

        true_mat = [[0, 0, 1.5, 0], [0, 0, 0, 0.5], [1.5, 0, 0, 0], [0, 0.5, 0, 0]]

        assert np.allclose(mat, true_mat)

    # Add interface tests for each interface !

    @pytest.mark.jax
    def test_sum_jax(self):
        """Test matrix is cast correctly using jax parameters."""
        import jax.numpy as jnp

        theta = jnp.array(1.23)
        rot_params = jnp.array([0.12, 3.45, 6.78])

        sum_op = Sum(
            qml.Rot(rot_params[0], rot_params[1], rot_params[2], wires=0),
            qml.RX(theta, wires=1),
            qml.Identity(wires=0),
        )
        mat = sum_op.matrix()

        true_mat = (
            jnp.kron(gd.Rot3(rot_params[0], rot_params[1], rot_params[2]), qnp.eye(2))
            + jnp.kron(qnp.eye(2), gd.Rotx(theta))
            + qnp.eye(4)
        )
        true_mat = jnp.array(true_mat)

        assert jnp.allclose(mat, true_mat)

    @pytest.mark.torch
    def test_sum_torch(self):
        """Test matrix is cast correctly using torch parameters."""
        import torch

        theta = torch.tensor(1.23)
        rot_params = torch.tensor([0.12, 3.45, 6.78])

        sum_op = Sum(
            qml.Rot(rot_params[0], rot_params[1], rot_params[2], wires=0),
            qml.RX(theta, wires=1),
            qml.Identity(wires=0),
        )
        mat = sum_op.matrix()

        true_mat = (
            qnp.kron(gd.Rot3(rot_params[0], rot_params[1], rot_params[2]), qnp.eye(2))
            + qnp.kron(qnp.eye(2), gd.Rotx(theta))
            + qnp.eye(4)
        )
        true_mat = torch.tensor(true_mat)

        assert torch.allclose(mat, true_mat)

    @pytest.mark.tf
    def test_sum_tf(self):
        """Test matrix is cast correctly using tf parameters."""
        import tensorflow as tf

        theta = tf.Variable(1.23)
        rot_params = tf.Variable([0.12, 3.45, 6.78])

        sum_op = Sum(
            qml.Rot(rot_params[0], rot_params[1], rot_params[2], wires=0),
            qml.RX(theta, wires=1),
            qml.Identity(wires=0),
        )
        mat = sum_op.matrix()

        true_mat = (
            qnp.kron(gd.Rot3(0.12, 3.45, 6.78), qnp.eye(2))
            + qnp.kron(qnp.eye(2), gd.Rotx(1.23))
            + qnp.eye(4)
        )
        true_mat = tf.Variable(true_mat)

        assert isinstance(mat, tf.Tensor)
        assert mat.dtype == true_mat.dtype
        assert np.allclose(mat, true_mat)

    # sparse matrix tests:

    @pytest.mark.parametrize("op1, mat1", non_param_ops[:5])
    @pytest.mark.parametrize("op2, mat2", non_param_ops[:5])
    def test_sparse_matrix(self, op1, mat1, op2, mat2):
        """Test that the sparse matrix of a Prod op is defined and correct."""
        sum_op = qml.sum(op1(wires=0), op2(wires=1))
        true_mat = math.kron(mat1, np.eye(2)) + math.kron(np.eye(2), mat2)
        sum_mat = sum_op.sparse_matrix().todense()

        assert np.allclose(true_mat, sum_mat)

    @pytest.mark.parametrize("op1, mat1", non_param_ops[:5])
    @pytest.mark.parametrize("op2, mat2", non_param_ops[:5])
    def test_sparse_matrix_wire_order(self, op1, mat1, op2, mat2):
        """Test that the sparse matrix of a Prod op is defined
        with wire order and correct."""
        true_mat = math.kron(mat2, np.eye(4)) + math.kron(np.eye(4), mat1)

        sum_op = qml.sum(op1(wires=2), op2(wires=0))
        sum_mat = sum_op.sparse_matrix(wire_order=[0, 1, 2]).todense()

        assert np.allclose(true_mat, sum_mat)

    def test_sparse_matrix_undefined_error(self):
        """Test that an error is raised when the sparse matrix method
        is undefined for any of the factors."""

        # pylint: disable=too-few-public-methods
        class DummyOp(qml.operation.Operation):
            num_wires = 1

            def sparse_matrix(self, wire_order=None):
                raise qml.operation.SparseMatrixUndefinedError

        sum_op = qml.sum(qml.PauliX(wires=0), DummyOp(wires=1))

        with pytest.raises(qml.operation.SparseMatrixUndefinedError):
            sum_op.sparse_matrix()


class TestProperties:
    """Test class properties."""

    def test_hash(self):
        """Test the hash property is independent of order."""
        op1 = Sum(qml.PauliX("a"), qml.PauliY("b"))
        op2 = Sum(qml.PauliY("b"), qml.PauliX("a"))
        assert op1.hash == op2.hash

        op3 = Sum(qml.PauliX("a"), qml.PauliY("b"), qml.PauliZ(-1))
        assert op3.hash != op1.hash

    @pytest.mark.parametrize("sum_method", [sum_using_dunder_method, qml.sum])
    @pytest.mark.parametrize("ops_lst", ops)
    def test_is_hermitian(self, ops_lst, sum_method):
        """Test is_hermitian property updates correctly."""
        sum_op = sum_method(*ops_lst)
        true_hermitian_state = True

        for op in ops_lst:
            true_hermitian_state = true_hermitian_state and op.is_hermitian

        assert sum_op.is_hermitian == true_hermitian_state

    @pytest.mark.parametrize("sum_method", [sum_using_dunder_method, qml.sum])
    @pytest.mark.parametrize("ops_lst", ops)
    def test_queue_category(self, ops_lst, sum_method):
        """Test queue_category property is always None."""  # currently not supporting queuing Sum
        sum_op = sum_method(*ops_lst)
        assert sum_op._queue_category is None  # pylint: disable=protected-access

    def test_eigendecompostion(self):
        """Test that the computed Eigenvalues and Eigenvectors are correct."""
        diag_sum_op = Sum(qml.PauliZ(wires=0), qml.Identity(wires=1))
        eig_decomp = diag_sum_op.eigendecomposition
        eig_vecs = eig_decomp["eigvec"]
        eig_vals = eig_decomp["eigval"]

        true_eigvecs = qnp.tensor(
            [
                [0.0, 0.0, 1.0, 0.0],
                [0.0, 0.0, 0.0, 1.0],
                [1.0, 0.0, 0.0, 0.0],
                [0.0, 1.0, 0.0, 0.0],
            ]
        )

        true_eigvals = qnp.tensor([0.0, 0.0, 2.0, 2.0])

        assert np.allclose(eig_vals, true_eigvals)
        assert np.allclose(eig_vecs, true_eigvecs)

    op_pauli_reps = (
        (
            qml.sum(qml.PauliX(wires=0), qml.PauliY(wires=0), qml.PauliZ(wires=0)),
            qml.pauli.PauliSentence({_get_pw(0, "X"): 1, _get_pw(0, "Y"): 1, _get_pw(0, "Z"): 1}),
        ),
        (
            qml.sum(qml.PauliX(wires=0), qml.PauliX(wires=0), qml.PauliZ(wires=0)),
            qml.pauli.PauliSentence({_get_pw(0, "X"): 2, _get_pw(0, "Z"): 1}),
        ),
        (
            qml.sum(
                qml.PauliX(wires=0),
                qml.PauliY(wires=1),
                qml.PauliZ(wires="a"),
                qml.PauliZ(wires="a"),
            ),
            qml.pauli.PauliSentence({_get_pw(0, "X"): 1, _get_pw(1, "Y"): 1, _get_pw("a", "Z"): 2}),
        ),
    )

    @pytest.mark.parametrize("op, rep", op_pauli_reps)
    def test_pauli_rep(self, op, rep):
        """Test that the pauli rep gives the expected result."""
        assert op.pauli_rep == rep

    def test_pauli_rep_none(self):
        """Test that None is produced if any of the summands don't have a _pauli_rep."""
        op = qml.sum(qml.PauliX(wires=0), qml.RX(1.23, wires=1))
        assert op.pauli_rep is None

    op_pauli_reps_nested = (
        (
            qml.sum(
                qml.pow(
                    qml.sum(
                        qml.pow(qml.PauliZ(wires=0), z=3),
                        qml.pow(qml.PauliX(wires=1), z=2),
                        qml.pow(qml.PauliY(wires=2), z=1),
                    ),
                    z=3,
                ),
                qml.PauliY(wires=2),
            ),
            qml.pauli.PauliSentence(
                {
                    qml.pauli.PauliWord({0: "Z"}): 7,
                    qml.pauli.PauliWord({2: "Y"}): 8,
                    qml.pauli.PauliWord({0: "Z", 2: "Y"}): 6,
                    qml.pauli.PauliWord({}): 7,  # identity
                }
            ),
        ),  # sum + pow
        (
            qml.prod(
                qml.sum(
                    qml.prod(
                        qml.sum(qml.PauliX(wires=0), qml.PauliY(wires=1), qml.PauliZ(wires=2)),
                        qml.sum(qml.PauliZ(wires=0), qml.PauliZ(wires=1), qml.PauliZ(wires=2)),
                    ),
                    qml.Identity(wires=1),
                ),
                qml.PauliY(wires=3),
            ),
            qml.pauli.PauliSentence(
                {
                    qml.pauli.PauliWord({0: "Y", 3: "Y"}): -1j,
                    qml.pauli.PauliWord({0: "X", 1: "Z", 3: "Y"}): 1,
                    qml.pauli.PauliWord({0: "X", 2: "Z", 3: "Y"}): 1,
                    qml.pauli.PauliWord({0: "Z", 1: "Y", 3: "Y"}): 1,
                    qml.pauli.PauliWord({1: "X", 3: "Y"}): 1j,
                    qml.pauli.PauliWord({1: "Y", 2: "Z", 3: "Y"}): 1,
                    qml.pauli.PauliWord({0: "Z", 2: "Z", 3: "Y"}): 1,
                    qml.pauli.PauliWord({1: "Z", 2: "Z", 3: "Y"}): 1,
                    qml.pauli.PauliWord({3: "Y"}): 2,
                }
            ),
        ),  # sum + prod
        (
            qml.sum(
                qml.s_prod(
                    0.5,
                    qml.sum(
                        qml.s_prod(2j, qml.PauliX(wires=0)),
                        qml.s_prod(-4, qml.PauliY(wires=1)),
                    ),
                ),
                qml.s_prod(1.23 - 0.4j, qml.PauliZ(wires=2)),
            ),
            qml.pauli.PauliSentence(
                {_get_pw(0, "X"): 1.0j, _get_pw(1, "Y"): -2.0, _get_pw(2, "Z"): 1.23 - 0.4j}
            ),
        ),  # sum + s_prod
        (
            qml.prod(
                qml.s_prod(
                    -2,
                    qml.sum(
                        qml.s_prod(1j, qml.PauliX(wires=0)),
                        qml.PauliY(wires=1),
                    ),
                ),
                qml.pow(
                    qml.sum(
                        qml.s_prod(3, qml.PauliZ(wires=0)),
                        qml.PauliZ(wires=1),
                    ),
                    z=2,
                ),
            ),
            qml.pauli.PauliSentence(
                {
                    qml.pauli.PauliWord({0: "X"}): -20j,
                    qml.pauli.PauliWord({1: "Y"}): -20,
                    qml.pauli.PauliWord({0: "Y", 1: "Z"}): -12,
                    qml.pauli.PauliWord({0: "Z", 1: "X"}): -12j,
                }
            ),
        ),  # mixed
    )

    @pytest.mark.parametrize("op, rep", op_pauli_reps_nested)
    def test_pauli_rep_nested(self, op, rep):
        """Test that the pauli rep gives the expected result."""
        assert op.pauli_rep == rep

    def test_flatten_unflatten(self):
        """Test that we can flatten/unflatten a Sum correctly."""
        # pylint: disable=protected-access
        op = Sum(qml.PauliX(0), qml.PauliZ(0))
        new_op = Sum._unflatten(*op._flatten())

        assert op == new_op
        assert new_op.grouping_indices is None

    @pytest.mark.parametrize("grouping_type", ("qwc", "commuting", "anticommuting"))
    @pytest.mark.parametrize("method", ("lf", "rlf"))
    def test_flatten_unflatten_with_groups(self, grouping_type, method):
        """Test that we can flatten/unflatten a Sum correctly when grouping indices are available."""
        # pylint: disable=protected-access
        op = Sum(
            qml.PauliX(0),
            qml.s_prod(2.0, qml.PauliX(1)),
            qml.s_prod(3.0, qml.PauliZ(0)),
            grouping_type=grouping_type,
            method=method,
        )
        new_op = Sum._unflatten(*op._flatten())

        assert new_op == op
        assert new_op.grouping_indices == op.grouping_indices

        old_coeffs, old_ops = op.terms()
        new_coeffs, new_ops = new_op.terms()

        assert old_coeffs == new_coeffs
        assert old_ops == new_ops

    def test_grouping_indices_setter(self):
        """Test that grouping indices can be set"""
        H = qml.sum(*[qml.X("a"), qml.X("b"), qml.Y("b")])

        H.grouping_indices = [[0, 1], [2]]

        assert isinstance(H.grouping_indices, tuple)
        assert H.grouping_indices == ((0, 1), (2,))

    def test_grouping_indices_setter_error(self):
        """Test that setting incompatible indices raises an error"""
        H = qml.sum(*[qml.X("a"), qml.X("b"), qml.Y("b")])

        with pytest.raises(
            ValueError,
            match="The grouped index value needs to be a tuple of tuples of integers between 0",
        ):
            H.grouping_indices = [[0, 1, 3], [2]]


class TestSimplify:
    """Test Sum simplify method and depth property."""

    def test_depth_property(self):
        """Test depth property."""
        ops_to_sum = (
            qml.RZ(1.32, wires=0),
            qml.Identity(wires=0),
            qml.RX(1.9, wires=1),
            qml.PauliX(0),
        )
        s1 = qml.sum(ops_to_sum[0], ops_to_sum[1])
        s2 = qml.sum(s1, ops_to_sum[2])
        nested_sum = qml.sum(s2, ops_to_sum[3])
        class_sum_op = Sum(*ops_to_sum)
        assert nested_sum.arithmetic_depth == 3
        assert class_sum_op.arithmetic_depth == 1

    def test_simplify_method(self):
        """Test that the simplify method reduces complexity to the minimum."""
        sum_op = qml.RZ(1.32, wires=0) + qml.Identity(wires=0) + qml.RX(1.9, wires=1)
        final_op = Sum(qml.RZ(1.32, wires=0), qml.Identity(wires=0), qml.RX(1.9, wires=1))
        simplified_op = sum_op.simplify()

        # TODO: Use qml.equal when supported for nested operators

        assert isinstance(simplified_op, Sum)
        for s1, s2 in zip(final_op.operands, simplified_op.operands):
            assert s1.name == s2.name
            assert s1.wires == s2.wires
            assert s1.data == s2.data
            assert s1.arithmetic_depth == s2.arithmetic_depth

    def test_simplify_grouping(self):
        """Test that the simplify method groups equal terms."""
        sum_op = qml.sum(
            qml.prod(qml.RX(1, 0), qml.PauliX(0), qml.PauliZ(1)),
            qml.prod(qml.RX(1.0, 0), qml.PauliX(0), qml.PauliZ(1)),
            qml.adjoint(qml.sum(qml.RY(1, 0), qml.PauliZ(1))),
            qml.adjoint(qml.RY(1, 0)),
            qml.adjoint(qml.PauliZ(1)),
        )
        mod_angle = -1 % (4 * np.pi)
        final_op = qml.sum(
            qml.s_prod(2, qml.prod(qml.RX(1, 0), qml.PauliX(0), qml.PauliZ(1))),
            qml.s_prod(2, qml.RY(mod_angle, 0)),
            qml.s_prod(2, qml.PauliZ(1)),
        )
        simplified_op = sum_op.simplify()

        # TODO: Use qml.equal when supported for nested operators

        assert isinstance(simplified_op, Sum)
        for s1, s2 in zip(final_op.operands, simplified_op.operands):
            assert s1.name == s2.name
            assert s1.wires == s2.wires
            assert s1.data == s2.data
            assert s1.arithmetic_depth == s2.arithmetic_depth

    def test_simplify_grouping_delete_terms(self):
        """Test that the simplify method deletes all terms with coefficient equal to 0."""
        sum_op = qml.sum(
            qml.PauliX(0),
            qml.s_prod(0.3, qml.PauliX(0)),
            qml.s_prod(0.8, qml.PauliX(0)),
            qml.s_prod(0.2, qml.PauliX(0)),
            qml.s_prod(0.4, qml.PauliX(0)),
            qml.s_prod(0.3, qml.PauliX(0)),
            qml.s_prod(-3, qml.PauliX(0)),
        )
        simplified_op = sum_op.simplify()
        final_op = qml.s_prod(0, qml.Identity(0))
        assert isinstance(simplified_op, qml.ops.SProd)
        assert simplified_op.name == final_op.name
        assert simplified_op.wires == final_op.wires
        assert simplified_op.data == final_op.data
        assert simplified_op.arithmetic_depth == final_op.arithmetic_depth

    def test_simplify_grouping_with_tolerance(self):
        """Test the simplify method with a specific tolerance."""
        sum_op = qml.sum(-0.9 * qml.RX(1, 0), qml.RX(1, 0))
        final_op = qml.s_prod(0, qml.Identity(0))
        simplified_op = sum_op.simplify(cutoff=0.1)
        assert isinstance(simplified_op, qml.ops.SProd)
        assert simplified_op.name == final_op.name
        assert simplified_op.wires == final_op.wires
        assert simplified_op.data == final_op.data
        assert simplified_op.arithmetic_depth == final_op.arithmetic_depth

    @pytest.mark.jax
    def test_simplify_pauli_rep_jax(self):
        """Test that simplifying operators with a valid pauli representation works with jax interface."""
        import jax.numpy as jnp

        c1, c2, c3 = jnp.array(1.23), jnp.array(-1.23), jnp.array(0.5)

        op = qml.sum(
            qml.s_prod(c1, qml.PauliX(0)),
            qml.s_prod(c2, qml.PauliX(0)),
            qml.s_prod(c3, qml.PauliZ(1)),
        )
        result = qml.s_prod(c3, qml.PauliZ(1))
        simplified_op = op.simplify()

        assert qml.equal(simplified_op, result)

    @pytest.mark.tf
    def test_simplify_pauli_rep_tf(self):
        """Test that simplifying operators with a valid pauli representation works with tf interface."""
        import tensorflow as tf

        c1, c2, c3 = tf.Variable(1.23), tf.Variable(-1.23), tf.Variable(0.5)

        op = qml.sum(
            qml.s_prod(c1, qml.PauliX(0)),
            qml.s_prod(c2, qml.PauliX(0)),
            qml.s_prod(c3, qml.PauliZ(1)),
        )
        result = qml.s_prod(c3, qml.PauliZ(1))
        simplified_op = op.simplify()

        assert isinstance(simplified_op, type(result))
        assert result.wires.toset() == simplified_op.wires.toset()
        assert result.arithmetic_depth == simplified_op.arithmetic_depth
        assert qnp.isclose(result.data[0], simplified_op.data[0])
        assert result.data[1:] == simplified_op.data[1:]

    @pytest.mark.torch
    def test_simplify_pauli_rep_torch(self):
        """Test that simplifying operators with a valid pauli representation works with torch interface."""
        import torch

        c1, c2, c3 = torch.tensor(1.23), torch.tensor(-1.23), torch.tensor(0.5)

        op = qml.sum(
            qml.s_prod(c1, qml.PauliX(0)),
            qml.s_prod(c2, qml.PauliX(0)),
            qml.s_prod(c3, qml.PauliZ(1)),
        )
        result = qml.s_prod(c3, qml.PauliZ(1))
        simplified_op = op.simplify()

        assert qml.equal(simplified_op, result)


class TestSortWires:
    """Tests for the wire sorting algorithm."""

    def test_sorting_operators_with_one_wire(self):
        """Test that the sorting algorithm works for operators that act on one wire."""
        op_list = [
            qml.X(3),
            qml.Z(2),
            qml.Y("a"),
            qml.RX(1, 5),
            qml.Y(0),
            qml.Y(1),
            qml.Z("c"),
            qml.X(5),
            qml.Z("ba"),
        ]
        sorted_list = Sum._sort(op_list)  # pylint: disable=protected-access
        final_list = [
            qml.Y(0),
            qml.Y(1),
            qml.Z(2),
            qml.X(3),
            qml.RX(1, 5),
            qml.X(5),
            qml.Y("a"),
            qml.Z("ba"),
            qml.Z("c"),
        ]

        for op1, op2 in zip(final_list, sorted_list):
            assert qml.equal(op1, op2)

    def test_sorting_operators_with_multiple_wires(self):
        """Test that the sorting algorithm works for operators that act on multiple wires."""
        op_tuple = (
            qml.X(3),
            qml.X(5),
            qml.Toffoli([2, 3, 4]),
            qml.CNOT([2, 5]),
            qml.Z("ba"),
            qml.RX(1, 5),
            qml.Y(0),
            qml.CRX(1, [0, 2]),
            qml.Z(3),
            qml.Toffoli([1, "c", "ab"]),
            qml.CRY(1, [1, 2]),
            qml.X("d"),
        )
        sorted_list = Sum._sort(op_tuple)  # pylint: disable=protected-access
        final_list = [
            qml.Y(0),
            qml.CRX(1, [0, 2]),
            qml.CRY(1, [1, 2]),
            qml.Toffoli([1, "c", "ab"]),
            qml.CNOT([2, 5]),
            qml.Toffoli([2, 3, 4]),
            qml.X(3),
            qml.Z(3),
            qml.RX(1, 5),
            qml.X(5),
            qml.Z("ba"),
            qml.X("d"),
        ]

        for op1, op2 in zip(final_list, sorted_list):
            assert qml.equal(op1, op2)

    def test_sorting_operators_with_wire_map(self):
        """Test that the sorting algorithm works using a wire map."""
        op_list = [
            qml.X("three"),
            qml.X(5),
            qml.Toffoli([2, "three", 4]),
            qml.CNOT([2, 5]),
            qml.RX(1, 5),
            qml.Y(0),
            qml.CRX(1, ["test", 2]),
            qml.Z("three"),
            qml.CRY(1, ["test", 2]),
        ]
        sorted_list = Sum._sort(  # pylint: disable=protected-access
            op_list, wire_map={0: 0, "test": 1, 2: 2, "three": 3, 4: 4, 5: 5}
        )
        final_list = [
            qml.Y(0),
            qml.CRX(1, ["test", 2]),
            qml.CRY(1, ["test", 2]),
            qml.CNOT([2, 5]),
            qml.Toffoli([2, "three", 4]),
            qml.X("three"),
            qml.Z("three"),
            qml.RX(1, 5),
            qml.X(5),
        ]

        for op1, op2 in zip(final_list, sorted_list):
            assert op1.name == op2.name
            assert op1.wires == op2.wires
            assert op1.data == op2.data

    def test_sort_wires_alphabetically(self):
        """Test that the summands are sorted alphabetically."""
        mixed_list = [
            qml.PauliY(1),
            qml.PauliZ(0),
            qml.PauliX(1),
            qml.PauliY(0),
            qml.PauliX(0),
            qml.PauliZ(1),
        ]
        final_list = [
            qml.PauliX(0),
            qml.PauliY(0),
            qml.PauliZ(0),
            qml.PauliX(1),
            qml.PauliY(1),
            qml.PauliZ(1),
        ]
        sorted_list = Sum._sort(mixed_list)  # pylint: disable=protected-access
        for op1, op2 in zip(final_list, sorted_list):
            assert qml.equal(op1, op2)


class TestWrapperFunc:
    """Test wrapper function."""

    def test_op_sum_top_level(self):
        """Test that the top level function constructs an identical instance to one
        created using the class."""

        summands = (qml.PauliX(wires=1), qml.RX(1.23, wires=0), qml.CNOT(wires=[0, 1]))
        op_id = "sum_op"

        sum_func_op = qml.sum(*summands, id=op_id)
        sum_class_op = Sum(*summands, id=op_id)

        assert sum_class_op.operands == sum_func_op.operands
        assert np.allclose(sum_class_op.matrix(), sum_func_op.matrix())
        assert sum_class_op.id == sum_func_op.id
        assert sum_class_op.wires == sum_func_op.wires
        assert sum_class_op.parameters == sum_func_op.parameters

    def test_lazy_mode(self):
        """Test that by default, the operator is simply wrapped in `Sum`, even if a simplification exists."""
        op = qml.sum(qml.S(0), Sum(qml.S(1), qml.T(1)))

        assert isinstance(op, Sum)
        assert len(op) == 2

    def test_non_lazy_mode(self):
        """Test the lazy=False keyword."""
        op = qml.sum(qml.S(0), Sum(qml.S(1), qml.T(1)), lazy=False)

        assert isinstance(op, Sum)
        assert len(op) == 3

    def test_non_lazy_mode_queueing(self):
        """Test that if a simpification is accomplished, the metadata for the original op
        and the new simplified op is updated."""
        with qml.queuing.AnnotatedQueue() as q:
            sum1 = qml.sum(qml.S(1), qml.T(1))
            sum2 = qml.sum(qml.S(0), sum1, lazy=False)

        assert len(q) == 1
        assert q.queue[0] is sum2


class TestIntegration:
    """Integration tests for the Sum class."""

    def test_measurement_process_expval(self):
        """Test Sum class instance in expval measurement process."""
        dev = qml.device("default.qubit", wires=2)
        sum_op = Sum(qml.PauliX(0), qml.Hadamard(1))

        @qml.qnode(dev)
        def my_circ():
            qml.PauliX(0)
            return qml.expval(sum_op)

        exp_val = my_circ()
        true_exp_val = qnp.array(1 / qnp.sqrt(2))
        assert qnp.allclose(exp_val, true_exp_val)

    def test_measurement_process_var(self):
        """Test Sum class instance in var measurement process."""
        dev = qml.device("default.qubit", wires=2)
        sum_op = Sum(qml.PauliX(0), qml.Hadamard(1))

        @qml.qnode(dev)
        def my_circ():
            qml.PauliX(0)
            return qml.var(sum_op)

        var = my_circ()
        true_var = qnp.array(3 / 2)
        assert qnp.allclose(var, true_var)

    def test_measurement_process_probs(self):
        """Test Sum class instance in probs measurement process raises error."""
        dev = qml.device("default.qubit", wires=2)
        sum_op = Sum(qml.PauliX(0), qml.Hadamard(1))

        @qml.qnode(dev)
        def my_circ():
            qml.PauliX(0)
            return qml.probs(op=sum_op)

        x_probs = np.array([0.5, 0.5])
        h_probs = np.array([np.cos(-np.pi / 4 / 2) ** 2, np.sin(-np.pi / 4 / 2) ** 2])
        expected = np.tensordot(x_probs, h_probs, axes=0).flatten()
        out = my_circ()
        assert qml.math.allclose(out, expected)

    def test_measurement_process_sample(self):
        """Test Sum class instance in sample measurement process."""
        dev = qml.device("default.qubit", wires=2, shots=20)
        sum_op = Sum(qml.PauliX(0), qml.PauliX(0))

        @qml.qnode(dev)
        def my_circ():
            qml.prod(qml.Hadamard(0), qml.Hadamard(1))
            return qml.sample(op=sum_op)

        results = my_circ()

        assert len(results) == 20
        assert np.allclose(results, qnp.tensor([2.0] * 20, requires_grad=True))

    def test_measurement_process_count(self):
        """Test Sum class instance in counts measurement process."""
        dev = qml.device("default.qubit", wires=2, shots=20)
        sum_op = Sum(qml.PauliX(0), qml.PauliX(0))

        @qml.qnode(dev)
        def my_circ():
            qml.prod(qml.Hadamard(0), qml.Hadamard(1))
            return qml.counts(op=sum_op)

        results = my_circ()

        assert sum(results.values()) == 20
        assert np.allclose(
            2, list(results.keys())[0]
        )  # rounding errors due to float type of measurement outcome

    def test_differentiable_measurement_process(self):
        """Test that the gradient can be computed with a Sum op in the measurement process."""
        sum_op = Sum(qml.PauliX(0), qml.PauliZ(1))
        dev = qml.device("default.qubit", wires=2)

        @qml.qnode(dev, diff_method="best")
        def circuit(weights):
            qml.RX(weights[0], wires=0)
            qml.RY(weights[1], wires=1)
            qml.CNOT(wires=[0, 1])
            qml.RX(weights[2], wires=1)
            return qml.expval(sum_op)

        weights = qnp.array([0.1, 0.2, 0.3], requires_grad=True)
        grad = qml.grad(circuit)(weights)

        true_grad = qnp.array([-0.09347337, -0.18884787, -0.28818254])
        assert qnp.allclose(grad, true_grad)

    def test_params_can_be_considered_trainable(self):
        """Tests that the parameters of a Sum are considered trainable."""
        dev = qml.device("default.qubit", wires=2)

        @qml.qnode(dev, interface=None)
        def circuit():
            return qml.expval(
                Sum(qml.s_prod(1.1, qml.PauliX(0)), qml.s_prod(qnp.array(2.2), qml.PauliY(1)))
            )

        circuit()
        assert circuit.tape.trainable_params == [1]


# pylint: disable=too-few-public-methods
class TestArithmetic:
    """Test arithmetic decomposition methods."""

    def test_adjoint(self):
        """Test the adjoint method for Sum Operators."""

        sum_op = Sum(qml.RX(1.23, wires=0), qml.Identity(wires=1))
        final_op = Sum(qml.adjoint(qml.RX(1.23, wires=0)), qml.adjoint(qml.Identity(wires=1)))
        adj_op = sum_op.adjoint()

        # TODO: Use qml.equal when supported for nested operators

        assert isinstance(adj_op, Sum)
        for s1, s2 in zip(final_op.operands, adj_op.operands):
            assert s1.name == s2.name
            assert s1.wires == s2.wires
            assert s1.data == s2.data
            assert s1.arithmetic_depth == s2.arithmetic_depth


class TestGrouping:
    """Test grouping functionality of Sum"""

    def test_set_on_initialization(self):
        """Test that grouping indices can be set on initialization."""

<<<<<<< HEAD
        op = qml.ops.Sum(qml.X(0), qml.Y(1), grouping_indices=[[0, 1]])
        assert op.grouping_indices == [[0, 1]]
=======
        op = qml.ops.Sum(qml.X(0), qml.Y(1), _grouping_indices=[[0, 1]])
        assert op.grouping_indices == [[0, 1]]
        op_ac = qml.ops.Sum(qml.X(0), qml.Y(1), grouping_type="anticommuting")
        assert op_ac.grouping_indices == ((0,), (1,))
        with pytest.raises(ValueError, match=r"cannot be specified at the same time."):
            qml.ops.Sum(
                qml.X(0), qml.Y(1), grouping_type="anticommuting", _grouping_indices=[[0, 1]]
            )
>>>>>>> f504341a

    def test_non_pauli_error(self):
        """Test that grouping non-Pauli observables is not supported."""
        op = Sum(qml.PauliX(0), Prod(qml.PauliZ(0), qml.PauliX(1)), qml.Hadamard(2))

        with pytest.raises(
            ValueError, match="Cannot compute grouping for Sums containing non-Pauli"
        ):
            op.compute_grouping()

    def test_grouping_is_correct_kwarg(self):
        """Basic test checking that grouping with a kwarg works as expected"""
        a = qml.PauliX(0)
        b = qml.PauliX(1)
        c = qml.PauliZ(0)
        obs = [a, b, c]
        coeffs = [1.0, 2.0, 3.0]

        # check with qml.dot
        op1 = qml.dot(coeffs, obs, grouping_type="qwc")
        assert op1.grouping_indices == ((0, 1), (2,))

        # check with qml.sum
        sprods = [qml.s_prod(c, o) for c, o in zip(coeffs, obs)]
        op2 = qml.sum(*sprods, grouping_type="qwc")
        assert op2.grouping_indices == ((0, 1), (2,))

        # check with Sum directly
        op3 = Sum(*sprods, grouping_type="qwc")
        assert op3.grouping_indices == ((0, 1), (2,))

    def test_grouping_is_correct_compute_grouping(self):
        """Basic test checking that grouping with compute_grouping works as expected"""
        a = qml.PauliX(0)
        b = qml.PauliX(1)
        c = qml.PauliZ(0)
        obs = [a, b, c]
        coeffs = [1.0, 2.0, 3.0]

        op = qml.dot(coeffs, obs, grouping_type=None)
        assert op.grouping_indices is None

        op.compute_grouping(grouping_type="qwc")
        assert op.grouping_indices == ((0, 1), (2,))

    def test_grouping_does_not_alter_queue(self):
        """Tests that grouping is invisible to the queue."""
        a = qml.PauliX(0)
        b = qml.PauliX(1)
        c = qml.PauliZ(0)
        obs = [a, b, c]
        coeffs = [1.0, 2.0, 3.0]

        with qml.queuing.AnnotatedQueue() as q:
            op = qml.dot(coeffs, obs, grouping_type="qwc")

        assert q.queue == [op]

    def test_grouping_for_non_groupable_sums(self):
        """Test that grouping is computed correctly, even if no observables commute"""
        a = qml.PauliX(0)
        b = qml.PauliY(0)
        c = qml.PauliZ(0)
        obs = [a, b, c]
        coeffs = [1.0, 2.0, 3.0]

        op = qml.dot(coeffs, obs, grouping_type="qwc")
        assert op.grouping_indices == ((0,), (1,), (2,))

    def test_grouping_method_can_be_set(self):
        """Tests that the grouping method can be controlled by kwargs.
        This is done by changing from default to 'rlf' and checking the result."""
        a = qml.PauliX(0)
        b = qml.PauliX(1)
        c = qml.PauliZ(0)
        obs = [a, b, c]
        coeffs = [1.0, 2.0, 3.0]

        # compute grouping during construction with qml.dot
        op1 = qml.dot(coeffs, obs, grouping_type="qwc", method="lf")
        assert op1.grouping_indices == ((2, 1), (0,))

        # compute grouping during construction with qml.sum
        sprods = [qml.s_prod(c, o) for c, o in zip(coeffs, obs)]
        op2 = qml.sum(*sprods, grouping_type="qwc", method="lf")
        assert op2.grouping_indices == ((2, 1), (0,))

        # compute grouping during construction with Sum
        op3 = Sum(*sprods, grouping_type="qwc", method="lf")
        assert op3.grouping_indices == ((2, 1), (0,))

        # compute grouping separately
        op4 = qml.dot(coeffs, obs, grouping_type=None)
        op4.compute_grouping(method="lf")
        assert op4.grouping_indices == ((2, 1), (0,))

    @pytest.mark.parametrize(
        "grouping_type, grouping_indices",
        [("commuting", ((0, 1), (2,))), ("anticommuting", ((1,), (0, 2)))],
    )
    def test_grouping_type_can_be_set(self, grouping_type, grouping_indices):
        """Tests that the grouping type can be controlled by kwargs.
        This is done by changing from default to 'commuting' or 'anticommuting'
        and checking the result."""
        a = qml.PauliX(0)
        b = qml.PauliX(1)
        c = qml.PauliZ(0)
        obs = [a, b, c]
        coeffs = [1.0, 2.0, 3.0]

        # compute grouping during construction with qml.dot
        op1 = qml.dot(coeffs, obs, grouping_type=grouping_type)
        assert op1.grouping_indices == grouping_indices

        # compute grouping during construction with qml.sum
        sprods = [qml.s_prod(c, o) for c, o in zip(coeffs, obs)]
        op2 = qml.sum(*sprods, grouping_type=grouping_type)
        assert op2.grouping_indices == grouping_indices

        # compute grouping during construction with Sum
        op3 = Sum(*sprods, grouping_type=grouping_type)
        assert op3.grouping_indices == grouping_indices

        # compute grouping separately
        op4 = qml.dot(coeffs, obs, grouping_type=None)
        op4.compute_grouping(grouping_type=grouping_type)
        assert op4.grouping_indices == grouping_indices

    @pytest.mark.parametrize("shots", [None, 1000])
    def test_grouping_integration(self, shots):
        """Test that grouping does not impact the results of a circuit."""
        dev = qml.device("default.qubit", shots=shots)

        @qml.qnode(dev)
        def qnode(grouping_type):
            H = qml.dot(
                [1.0, 2.0, 3.0],
                [qml.X(0), qml.prod(qml.X(0), qml.X(1)), qml.prod(qml.X(0), qml.X(1), qml.X(2))],
                grouping_type=grouping_type,
            )
            for i in range(3):
                qml.Hadamard(i)
            return qml.expval(H)

        assert np.allclose(qnode("qwc"), 6.0)
        assert np.allclose(qnode(None), 6.0)


class TestSupportsBroadcasting:
    """Test that the Sum operator supports broadcasting if its operands support broadcasting."""

    def test_batch_size_all_batched(self):
        """Test that the batch_size is correct when all operands are batched."""
        base = qml.RX(np.array([1.2, 2.3, 3.4]), 0)
        op = Sum(base, base, base)
        assert op.batch_size == 3

    def test_batch_size_not_all_batched(self):
        """Test that the batch_size is correct when all operands are not batched."""
        base = qml.RX(np.array([1.2, 2.3, 3.4]), 0)
        op = Sum(base, qml.RY(1, 0), qml.RZ(np.array([1, 2, 3]), wires=2))
        assert op.batch_size == 3

    def test_batch_size_None(self):
        """Test that the batch size is none if no operands have batching."""
        prod_op = Sum(qml.PauliX(0), qml.RX(1.0, wires=0))
        assert prod_op.batch_size is None

    def test_matrix_all_batched(self):
        """Test that Sum matrix has batching support when all operands are batched."""
        x = qml.numpy.array([0.1, 0.2, 0.3])
        y = qml.numpy.array([0.4, 0.5, 0.6])
        op = Sum(qml.RX(x, wires=0), qml.RY(y, wires=2), qml.PauliZ(1))
        mat = op.matrix()
        sum_list = [
            Sum(qml.RX(i, wires=0), qml.RY(j, wires=2), qml.PauliZ(1)) for i, j in zip(x, y)
        ]
        compare = qml.math.stack([s.matrix() for s in sum_list])
        assert qml.math.allclose(mat, compare)
        assert mat.shape == (3, 8, 8)

    def test_matrix_not_all_batched(self):
        """Test that Sum matrix has batching support when all operands are not batched."""
        x = qml.numpy.array([0.1, 0.2, 0.3])
        y = 0.5
        z = qml.numpy.array([0.4, 0.5, 0.6])
        op = Sum(qml.RX(x, wires=0), qml.RY(y, wires=2), qml.RZ(z, wires=1))
        mat = op.matrix()
        batched_y = [y for _ in x]
        sum_list = [
            Sum(qml.RX(i, wires=0), qml.RY(j, wires=2), qml.RZ(k, wires=1))
            for i, j, k in zip(x, batched_y, z)
        ]
        compare = qml.math.stack([s.matrix() for s in sum_list])
        assert qml.math.allclose(mat, compare)
        assert mat.shape == (3, 8, 8)<|MERGE_RESOLUTION|>--- conflicted
+++ resolved
@@ -1329,10 +1329,6 @@
     def test_set_on_initialization(self):
         """Test that grouping indices can be set on initialization."""
 
-<<<<<<< HEAD
-        op = qml.ops.Sum(qml.X(0), qml.Y(1), grouping_indices=[[0, 1]])
-        assert op.grouping_indices == [[0, 1]]
-=======
         op = qml.ops.Sum(qml.X(0), qml.Y(1), _grouping_indices=[[0, 1]])
         assert op.grouping_indices == [[0, 1]]
         op_ac = qml.ops.Sum(qml.X(0), qml.Y(1), grouping_type="anticommuting")
@@ -1341,7 +1337,6 @@
             qml.ops.Sum(
                 qml.X(0), qml.Y(1), grouping_type="anticommuting", _grouping_indices=[[0, 1]]
             )
->>>>>>> f504341a
 
     def test_non_pauli_error(self):
         """Test that grouping non-Pauli observables is not supported."""
