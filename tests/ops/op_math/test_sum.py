# Copyright 2018-2022 Xanadu Quantum Technologies Inc.

# Licensed under the Apache License, Version 2.0 (the "License");
# you may not use this file except in compliance with the License.
# You may obtain a copy of the License at

#     http://www.apache.org/licenses/LICENSE-2.0

# Unless required by applicable law or agreed to in writing, software
# distributed under the License is distributed on an "AS IS" BASIS,
# WITHOUT WARRANTIES OR CONDITIONS OF ANY KIND, either express or implied.
# See the License for the specific language governing permissions and
# limitations under the License.
"""
Unit tests for the Sum arithmetic class of qubit operations
"""
from copy import copy
from typing import Tuple

import gate_data as gd  # a file containing matrix rep of each gate
import numpy as np
import pytest

import pennylane as qml
import pennylane.numpy as qnp
from pennylane import QuantumFunctionError, math
from pennylane.operation import MatrixUndefinedError, Operator
from pennylane.ops.op_math import Sum, op_sum
from pennylane.wires import Wires

no_mat_ops = (
    qml.Barrier,
    qml.WireCut,
)

non_param_ops = (
    (qml.Identity, gd.I),
    (qml.Hadamard, gd.H),
    (qml.PauliX, gd.X),
    (qml.PauliY, gd.Y),
    (qml.PauliZ, gd.Z),
    (qml.S, gd.S),
    (qml.T, gd.T),
    (qml.SX, gd.SX),
    (qml.CNOT, gd.CNOT),
    (qml.CZ, gd.CZ),
    (qml.CY, gd.CY),
    (qml.SWAP, gd.SWAP),
    (qml.ISWAP, gd.ISWAP),
    (qml.SISWAP, gd.SISWAP),
    (qml.CSWAP, gd.CSWAP),
    (qml.Toffoli, gd.Toffoli),
)

param_ops = (
    (qml.RX, gd.Rotx),
    (qml.RY, gd.Roty),
    (qml.RZ, gd.Rotz),
    (qml.PhaseShift, gd.Rphi),
    (qml.Rot, gd.Rot3),
    (qml.U1, gd.U1),
    (qml.U2, gd.U2),
    (qml.U3, gd.U3),
    (qml.CRX, gd.CRotx),
    (qml.CRY, gd.CRoty),
    (qml.CRZ, gd.CRotz),
    (qml.CRot, gd.CRot3),
    (qml.IsingXX, gd.IsingXX),
    (qml.IsingYY, gd.IsingYY),
    (qml.IsingZZ, gd.IsingZZ),
)

ops = (
    (qml.PauliX(wires=0), qml.PauliZ(wires=0), qml.Hadamard(wires=0)),
    (qml.CNOT(wires=[0, 1]), qml.RX(1.23, wires=1), qml.Identity(wires=0)),
    (
        qml.IsingXX(4.56, wires=[2, 3]),
        qml.Toffoli(wires=[1, 2, 3]),
        qml.Rot(0.34, 1.0, 0, wires=0),
    ),
)


def sum_using_dunder_method(*summands, do_queue=True, id=None):
    """Helper function which computes the sum of all the summands to invoke the
    __add__ dunder method."""
    return sum(summands)


def compare_and_expand_mat(mat1, mat2):
    """Helper function which takes two square matrices (of potentially different sizes)
    and expands the smaller matrix until their shapes match."""

    if mat1.size == mat2.size:
        return mat1, mat2

    (smaller_mat, larger_mat, flip_order) = (
        (mat1, mat2, 0) if mat1.size < mat2.size else (mat2, mat1, 1)
    )

    while smaller_mat.size < larger_mat.size:
        smaller_mat = math.cast_like(math.kron(smaller_mat, math.eye(2)), smaller_mat)

    if flip_order:
        return larger_mat, smaller_mat

    return smaller_mat, larger_mat


class MyOp(qml.RX):
    """Variant of qml.RX that claims to not have `adjoint` or a matrix defined."""

    has_matrix = False
    has_adjoint = False


class TestInitialization:
    """Test the initialization."""

    @pytest.mark.parametrize("sum_method", [sum_using_dunder_method, op_sum])
    @pytest.mark.parametrize("id", ("foo", "bar"))
    def test_init_sum_op(self, id, sum_method):
        """Test the initialization of a Sum operator."""
        sum_op = sum_method(qml.PauliX(wires=0), qml.RZ(0.23, wires="a"), do_queue=True, id=id)

        assert sum_op.wires == Wires((0, "a"))
        assert sum_op.num_wires == 2
        assert sum_op.name == "Sum"
        if sum_method.__name__ == op_sum.__name__:
            assert sum_op.id == id

        assert sum_op.data == [[], [0.23]]
        assert sum_op.parameters == [[], [0.23]]
        assert sum_op.num_params == 1

    @pytest.mark.parametrize("sum_method", [sum_using_dunder_method, op_sum])
    def test_init_sum_op_with_sum_summands(self, sum_method):
        """Test the initialization of a Sum operator which contains a summand that is another
        Sum operator."""
        sum_op = sum_method(
            Sum(qml.PauliX(wires=0), qml.RZ(0.23, wires="a")), qml.RX(9.87, wires=0)
        )
        assert sum_op.wires == Wires((0, "a"))
        assert sum_op.num_wires == 2
        assert sum_op.name == "Sum"
        assert sum_op.id is None

        assert sum_op.data == [[[], [0.23]], [9.87]]
        assert sum_op.parameters == [[[], [0.23]], [9.87]]
        assert sum_op.num_params == 2

    @pytest.mark.parametrize("ops_lst", ops)
    def test_terms(self, ops_lst):
        """Test that terms are initialized correctly."""
        sum_op = Sum(*ops_lst)
        coeff, sum_ops = sum_op.terms()

        assert coeff == [1.0, 1.0, 1.0]

        for op1, op2 in zip(sum_ops, ops_lst):
            assert op1.name == op2.name
            assert op1.wires == op2.wires
            assert op1.data == op2.data

    def test_eigen_caching(self):
        """Test that the eigendecomposition is stored in cache."""
        diag_sum_op = Sum(qml.PauliZ(wires=0), qml.Identity(wires=1))
        eig_decomp = diag_sum_op.eigendecomposition

        eig_vecs = eig_decomp["eigvec"]
        eig_vals = eig_decomp["eigval"]

        eigs_cache = diag_sum_op._eigs[diag_sum_op.hash]
        cached_vecs = eigs_cache["eigvec"]
        cached_vals = eigs_cache["eigval"]

        assert np.allclose(eig_vals, cached_vals)
        assert np.allclose(eig_vecs, cached_vecs)

<<<<<<< HEAD
    def test_diagonalizing_gates(self):
        """Test that the diagonalizing gates are correct."""
        diag_sum_op = Sum(qml.PauliZ(wires=0), qml.Identity(wires=1))
        diagonalizing_gates = diag_sum_op.diagonalizing_gates()[0].matrix()
        true_diagonalizing_gates = qnp.array(
            (
                [
                    [0.0, 0.0, 1.0, 0.0],
                    [0.0, 0.0, 0.0, 1.0],
                    [1.0, 0.0, 0.0, 0.0],
                    [0.0, 1.0, 0.0, 0.0],
                ]
            )
        )

        assert np.allclose(diagonalizing_gates, true_diagonalizing_gates)

    def test_has_matrix_true_via_factors_have_matrix(self):
        """Test that a sum of operators that have `has_matrix=True`
        has `has_matrix=True` as well."""

        sum_op = Sum(qml.PauliX(wires=0), qml.RZ(0.23, wires="a"), do_queue=True, id=id)
        assert sum_op.has_matrix is True

    def test_has_matrix_true_via_factor_has_no_matrix_but_is_hamiltonian(self):
        """Test that a sum of operators of which one does not have `has_matrix=True`
        but is a Hamiltonian has `has_matrix=True`."""

        H = qml.Hamiltonian([0.5], [qml.PauliX(wires=1)])
        sum_op = Sum(H, qml.RZ(0.23, wires=5), do_queue=True, id=id)
        assert sum_op.has_matrix is True

    @pytest.mark.parametrize(
        "first_factor", [qml.PauliX(wires=0), qml.Hamiltonian([0.5], [qml.PauliX(wires=1)])]
    )
    def test_has_matrix_false_via_factor_has_no_matrix(self, first_factor):
        """Test that a sum of operators of which one does not have `has_matrix=True`
        has `has_matrix=False`."""

        sum_op = Sum(first_factor, MyOp(0.23, wires="a"), do_queue=True, id=id)
        assert sum_op.has_matrix is False

    @pytest.mark.parametrize(
        "factors",
        (
            [qml.PauliX(wires=0), qml.Hamiltonian([0.5], [qml.PauliX(wires=1)])],
            [qml.PauliX(wires=0), qml.RZ(0.612, "r")],
            [
                qml.Hamiltonian([-0.3], [qml.PauliZ(wires=1)]),
                qml.Hamiltonian([0.5], [qml.PauliX(wires=1)]),
            ],
            [MyOp(3.1, 0), qml.CNOT([0, 2])],
        ),
    )
    def test_has_adjoint_true_always(self, factors):
        """Test that a sum of operators that have `has_matrix=True`
        has `has_matrix=True` as well."""

        sum_op = Sum(*factors, do_queue=True, id=id)
        assert sum_op.has_adjoint is True


class TestMscMethods:
    """Test dunder and other visualizing methods."""

    @pytest.mark.parametrize("ops_lst, ops_rep", tuple((i, j) for i, j in zip(ops, ops_rep)))
    def test_repr(self, ops_lst, ops_rep):
        """Test __repr__ method."""
        sum_op = Sum(*ops_lst)
        assert ops_rep == repr(sum_op)

    def test_nested_repr(self):
        """Test nested repr values while other nested features such as equality are not ready"""
        sum_op = qml.PauliX(0) + qml.RY(1, wires=1) @ qml.PauliX(0)
        assert "PauliX(wires=[0]) + (RY(1, wires=[1]) @ PauliX(wires=[0]))" == repr(sum_op)

    def test_label(self):
        """Test label method."""
        sum_op = qml.RY(1, wires=1) + qml.PauliX(1)
        assert "RY+X" == sum_op.label()
        with pytest.raises(ValueError):
            sum_op.label(base_label=["only_first"])

        nested_op = qml.PauliX(0) + sum_op
        assert "X+(RY+X)" == nested_op.label()
        assert "X+(RY\n(1.00)+X)" == nested_op.label(decimals=2)
        assert "x0+(ry+x1)" == nested_op.label(base_label=["x0", ["ry", "x1"]])

        U = np.array([[1, 0], [0, -1]])
        cache = {"matrices": []}
        prod_op = qml.PauliX(0) + (qml.PauliY(1) + qml.QubitUnitary(U, wires=0))
        assert "X+(Y+U(M0))" == prod_op.label(cache=cache)
        assert cache["matrices"] == [U]

    @pytest.mark.parametrize("ops_lst", ops)
    def test_copy(self, ops_lst):
        """Test __copy__ method."""
        sum_op = Sum(*ops_lst)
        copied_op = copy(sum_op)

        assert sum_op.id == copied_op.id
        assert sum_op.data == copied_op.data
        assert sum_op.wires == copied_op.wires

        for s1, s2 in zip(sum_op.summands, copied_op.summands):
            assert s1.name == s2.name
            assert s1.wires == s2.wires
            assert s1.data == s2.data

=======
>>>>>>> f804cd3c

class TestMatrix:
    """Test matrix-related methods."""

    @pytest.mark.parametrize("op_and_mat1", non_param_ops)
    @pytest.mark.parametrize("op_and_mat2", non_param_ops)
    def test_non_parametric_ops_two_terms(
        self,
        op_and_mat1: Tuple[Operator, np.ndarray],
        op_and_mat2: Tuple[Operator, np.ndarray],
    ):
        """Test matrix method for a sum of non_parametric ops"""
        op1, mat1 = op_and_mat1
        op2, mat2 = op_and_mat2
        mat1, mat2 = compare_and_expand_mat(mat1, mat2)
        true_mat = mat1 + mat2

        sum_op = Sum(op1(wires=range(op1.num_wires)), op2(wires=range(op2.num_wires)))
        sum_mat = sum_op.matrix()

        assert np.allclose(sum_mat, true_mat)

    @pytest.mark.parametrize("op_mat1", param_ops)
    @pytest.mark.parametrize("op_mat2", param_ops)
    def test_parametric_ops_two_terms(
        self, op_mat1: Tuple[Operator, np.ndarray], op_mat2: Tuple[Operator, np.ndarray]
    ):
        """Test matrix method for a sum of parametric ops"""
        op1, mat1 = op_mat1
        op2, mat2 = op_mat2

        par1 = tuple(range(op1.num_params))
        par2 = tuple(range(op2.num_params))
        mat1, mat2 = compare_and_expand_mat(mat1(*par1), mat2(*par2))

        sum_op = Sum(op1(*par1, wires=range(op1.num_wires)), op2(*par2, wires=range(op2.num_wires)))
        sum_mat = sum_op.matrix()
        true_mat = mat1 + mat2
        assert np.allclose(sum_mat, true_mat)

    @pytest.mark.parametrize("op", no_mat_ops)
    def test_error_no_mat(self, op: Operator):
        """Test that an error is raised if one of the summands doesn't
        have its matrix method defined."""
        sum_op = Sum(op(wires=0), qml.PauliX(wires=2), qml.PauliZ(wires=1))
        with pytest.raises(MatrixUndefinedError):
            sum_op.matrix()

    def test_sum_ops_multi_terms(self):
        """Test matrix is correct for a sum of more than two terms."""
        sum_op = Sum(qml.PauliX(wires=0), qml.Hadamard(wires=0), qml.PauliZ(wires=0))
        mat = sum_op.matrix()

        true_mat = math.array(
            [
                [1 / math.sqrt(2) + 1, 1 / math.sqrt(2) + 1],
                [1 / math.sqrt(2) + 1, -1 / math.sqrt(2) - 1],
            ]
        )
        assert np.allclose(mat, true_mat)

    def test_sum_ops_multi_wires(self):
        """Test matrix is correct when multiple wires are used in the sum."""
        sum_op = Sum(qml.PauliX(wires=0), qml.Hadamard(wires=1), qml.PauliZ(wires=2))
        mat = sum_op.matrix()

        x = math.array([[0, 1], [1, 0]])
        h = 1 / math.sqrt(2) * math.array([[1, 1], [1, -1]])
        z = math.array([[1, 0], [0, -1]])

        true_mat = (
            math.kron(x, math.eye(4))
            + math.kron(math.kron(math.eye(2), h), math.eye(2))
            + math.kron(math.eye(4), z)
        )

        assert np.allclose(mat, true_mat)

    def test_sum_ops_wire_order(self):
        """Test correct matrix is returned when the wire_order arg is provided."""
        sum_op = Sum(qml.PauliZ(wires=2), qml.PauliX(wires=0), qml.Hadamard(wires=1))
        wire_order = [0, 1, 2]
        mat = sum_op.matrix(wire_order=wire_order)

        x = math.array([[0, 1], [1, 0]])
        h = 1 / math.sqrt(2) * math.array([[1, 1], [1, -1]])
        z = math.array([[1, 0], [0, -1]])

        true_mat = (
            math.kron(x, math.eye(4))
            + math.kron(math.kron(math.eye(2), h), math.eye(2))
            + math.kron(math.eye(4), z)
        )

        assert np.allclose(mat, true_mat)

    @staticmethod
    def get_qft_mat(num_wires):
        """Helper function to generate the matrix of a qft protocol."""
        omega = math.exp(np.pi * 1.0j / 2 ** (num_wires - 1))
        mat = math.zeros((2**num_wires, 2**num_wires), dtype="complex128")

        for m in range(2**num_wires):
            for n in range(2**num_wires):
                mat[m, n] = omega ** (m * n)

        return 1 / math.sqrt(2**num_wires) * mat

    def test_sum_templates(self):
        """Test that we can sum templates and generated matrix is correct."""
        wires = [0, 1, 2]
        sum_op = Sum(qml.QFT(wires=wires), qml.GroverOperator(wires=wires), qml.PauliX(wires=0))
        mat = sum_op.matrix()

        grov_mat = (1 / 4) * math.ones((8, 8), dtype="complex128") - math.eye(8, dtype="complex128")
        qft_mat = self.get_qft_mat(3)
        x = math.array([[0.0 + 0j, 1.0 + 0j], [1.0 + 0j, 0.0 + 0j]])
        x_mat = math.kron(x, math.eye(4, dtype="complex128"))

        true_mat = grov_mat + qft_mat + x_mat
        assert np.allclose(mat, true_mat)

    def test_sum_qchem_ops(self):
        """Test that qchem operations can be summed and the generated matrix is correct."""
        wires = [0, 1, 2, 3]
        sum_op = Sum(
            qml.OrbitalRotation(4.56, wires=wires),
            qml.SingleExcitation(1.23, wires=[0, 1]),
            qml.Identity(3),
        )
        mat = sum_op.matrix()

        or_mat = gd.OrbitalRotation(4.56)
        se_mat = math.kron(gd.SingleExcitation(1.23), math.eye(4, dtype="complex128"))
        i_mat = math.eye(16)

        true_mat = or_mat + se_mat + i_mat
        assert np.allclose(mat, true_mat)

    def test_sum_observables(self):
        """Test that observable objects can also be summed with correct matrix representation."""
        wires = [0, 1]
        sum_op = Sum(
            qml.Hermitian(qnp.array([[0.0, 1.0], [1.0, 0.0]]), wires=0),
            qml.Projector(basis_state=qnp.array([0, 1]), wires=wires),
        )
        mat = sum_op.matrix()

        her_mat = qnp.kron(qnp.array([[0.0, 1.0], [1.0, 0.0]]), qnp.eye(2))
        proj_mat = qnp.array(
            [[0.0, 0.0, 0.0, 0.0], [0.0, 1.0, 0.0, 0.0], [0.0, 0.0, 0.0, 0.0], [0.0, 0.0, 0.0, 0.0]]
        )

        true_mat = her_mat + proj_mat
        assert np.allclose(mat, true_mat)

    def test_sum_qubit_unitary(self):
        """Test that an arbitrary QubitUnitary can be summed with correct matrix representation."""
        U = 1 / qnp.sqrt(2) * qnp.array([[1, 1], [1, -1]])  # Hadamard
        U_op = qml.QubitUnitary(U, wires=0)

        sum_op = Sum(U_op, qml.Identity(wires=1))
        mat = sum_op.matrix()

        true_mat = qnp.kron(U, qnp.eye(2)) + qnp.eye(4)
        assert np.allclose(mat, true_mat)

    def test_sum_hamiltonian(self):
        """Test that a hamiltonian object can be summed."""
        U = 0.5 * (qml.PauliX(wires=0) @ qml.PauliZ(wires=1))
        sum_op = Sum(U, qml.PauliX(wires=0))
        mat = sum_op.matrix()

        true_mat = [[0, 0, 1.5, 0], [0, 0, 0, 0.5], [1.5, 0, 0, 0], [0, 0.5, 0, 0]]

        assert np.allclose(mat, true_mat)

    # Add interface tests for each interface !

    @pytest.mark.jax
    def test_sum_jax(self):
        """Test matrix is cast correctly using jax parameters."""
        import jax.numpy as jnp

        theta = jnp.array(1.23)
        rot_params = jnp.array([0.12, 3.45, 6.78])

        sum_op = Sum(
            qml.Rot(rot_params[0], rot_params[1], rot_params[2], wires=0),
            qml.RX(theta, wires=1),
            qml.Identity(wires=0),
        )
        mat = sum_op.matrix()

        true_mat = (
            jnp.kron(gd.Rot3(rot_params[0], rot_params[1], rot_params[2]), qnp.eye(2))
            + jnp.kron(qnp.eye(2), gd.Rotx(theta))
            + qnp.eye(4)
        )
        true_mat = jnp.array(true_mat)

        assert jnp.allclose(mat, true_mat)

    @pytest.mark.torch
    def test_sum_torch(self):
        """Test matrix is cast correctly using torch parameters."""
        import torch

        theta = torch.tensor(1.23)
        rot_params = torch.tensor([0.12, 3.45, 6.78])

        sum_op = Sum(
            qml.Rot(rot_params[0], rot_params[1], rot_params[2], wires=0),
            qml.RX(theta, wires=1),
            qml.Identity(wires=0),
        )
        mat = sum_op.matrix()

        true_mat = (
            qnp.kron(gd.Rot3(rot_params[0], rot_params[1], rot_params[2]), qnp.eye(2))
            + qnp.kron(qnp.eye(2), gd.Rotx(theta))
            + qnp.eye(4)
        )
        true_mat = torch.tensor(true_mat)

        assert torch.allclose(mat, true_mat)

    @pytest.mark.tf
    def test_sum_tf(self):
        """Test matrix is cast correctly using tf parameters."""
        import tensorflow as tf

        theta = tf.Variable(1.23)
        rot_params = tf.Variable([0.12, 3.45, 6.78])

        sum_op = Sum(
            qml.Rot(rot_params[0], rot_params[1], rot_params[2], wires=0),
            qml.RX(theta, wires=1),
            qml.Identity(wires=0),
        )
        mat = sum_op.matrix()

        true_mat = (
            qnp.kron(gd.Rot3(0.12, 3.45, 6.78), qnp.eye(2))
            + qnp.kron(qnp.eye(2), gd.Rotx(1.23))
            + qnp.eye(4)
        )
        true_mat = tf.Variable(true_mat)

        assert isinstance(mat, tf.Tensor)
        assert mat.dtype == true_mat.dtype
        assert np.allclose(mat, true_mat)

    # sparse matrix tests:

    @pytest.mark.parametrize("op1, mat1", non_param_ops[:5])
    @pytest.mark.parametrize("op2, mat2", non_param_ops[:5])
    def test_sparse_matrix(self, op1, mat1, op2, mat2):
        """Test that the sparse matrix of a Prod op is defined and correct."""
        sum_op = op_sum(op1(wires=0), op2(wires=1))
        true_mat = math.kron(mat1, np.eye(2)) + math.kron(np.eye(2), mat2)
        sum_mat = sum_op.sparse_matrix().todense()

        assert np.allclose(true_mat, sum_mat)

    @pytest.mark.parametrize("op1, mat1", non_param_ops[:5])
    @pytest.mark.parametrize("op2, mat2", non_param_ops[:5])
    def test_sparse_matrix_wire_order(self, op1, mat1, op2, mat2):
        """Test that the sparse matrix of a Prod op is defined
        with wire order and correct."""
        true_mat = math.kron(mat2, np.eye(4)) + math.kron(np.eye(4), mat1)

        sum_op = op_sum(op1(wires=2), op2(wires=0))
        sum_mat = sum_op.sparse_matrix(wire_order=[0, 1, 2]).todense()

        assert np.allclose(true_mat, sum_mat)

    def test_sparse_matrix_undefined_error(self):
        """Test that an error is raised when the sparse matrix method
        is undefined for any of the factors."""

        class DummyOp(qml.operation.Operation):
            num_wires = 1

            def sparse_matrix(self, wire_order=None):
                raise qml.operation.SparseMatrixUndefinedError

        sum_op = op_sum(qml.PauliX(wires=0), DummyOp(wires=1))

        with pytest.raises(qml.operation.SparseMatrixUndefinedError):
            sum_op.sparse_matrix()


class TestProperties:
    """Test class properties."""

    @pytest.mark.parametrize("sum_method", [sum_using_dunder_method, op_sum])
    @pytest.mark.parametrize("ops_lst", ops)
    def test_is_hermitian(self, ops_lst, sum_method):
        """Test is_hermitian property updates correctly."""
        sum_op = sum_method(*ops_lst)
        true_hermitian_state = True

        for op in ops_lst:
            true_hermitian_state = true_hermitian_state and op.is_hermitian

        assert sum_op.is_hermitian == true_hermitian_state

    @pytest.mark.parametrize("sum_method", [sum_using_dunder_method, op_sum])
    @pytest.mark.parametrize("ops_lst", ops)
    def test_queue_catagory(self, ops_lst, sum_method):
        """Test queue_catagory property is always None."""  # currently not supporting queuing Sum
        sum_op = sum_method(*ops_lst)
        assert sum_op._queue_category is None

    def test_eigendecompostion(self):
        """Test that the computed Eigenvalues and Eigenvectors are correct."""
        diag_sum_op = Sum(qml.PauliZ(wires=0), qml.Identity(wires=1))
        eig_decomp = diag_sum_op.eigendecomposition
        eig_vecs = eig_decomp["eigvec"]
        eig_vals = eig_decomp["eigval"]

        true_eigvecs = qnp.tensor(
            [
                [0.0, 0.0, 1.0, 0.0],
                [0.0, 0.0, 0.0, 1.0],
                [1.0, 0.0, 0.0, 0.0],
                [0.0, 1.0, 0.0, 0.0],
            ]
        )

        true_eigvals = qnp.tensor([0.0, 0.0, 2.0, 2.0])

        assert np.allclose(eig_vals, true_eigvals)
        assert np.allclose(eig_vecs, true_eigvecs)


class TestSimplify:
    """Test Sum simplify method and depth property."""

    def test_depth_property(self):
        """Test depth property."""
        ops_to_sum = (
            qml.RZ(1.32, wires=0),
            qml.Identity(wires=0),
            qml.RX(1.9, wires=1),
            qml.PauliX(0),
        )
        dunder_sum_op = sum(ops_to_sum)
        class_sum_op = Sum(*ops_to_sum)
        assert dunder_sum_op.arithmetic_depth == 3
        assert class_sum_op.arithmetic_depth == 1

    def test_simplify_method(self):
        """Test that the simplify method reduces complexity to the minimum."""
        sum_op = qml.RZ(1.32, wires=0) + qml.Identity(wires=0) + qml.RX(1.9, wires=1)
        final_op = Sum(qml.RZ(1.32, wires=0), qml.Identity(wires=0), qml.RX(1.9, wires=1))
        simplified_op = sum_op.simplify()

        # TODO: Use qml.equal when supported for nested operators

        assert isinstance(simplified_op, Sum)
        for s1, s2 in zip(final_op.operands, simplified_op.operands):
            assert s1.name == s2.name
            assert s1.wires == s2.wires
            assert s1.data == s2.data
            assert s1.arithmetic_depth == s2.arithmetic_depth

    def test_simplify_grouping(self):
        """Test that the simplify method groups equal terms."""
        sum_op = op_sum(
            qml.prod(qml.RX(1, 0), qml.PauliX(0), qml.PauliZ(1)),
            qml.prod(qml.RX(1.0, 0), qml.PauliX(0), qml.PauliZ(1)),
            qml.adjoint(qml.op_sum(qml.RY(1, 0), qml.PauliZ(1))),
            qml.adjoint(qml.RY(1, 0)),
            qml.adjoint(qml.PauliZ(1)),
        )
        mod_angle = -1 % (4 * np.pi)
        final_op = op_sum(
            qml.s_prod(2, qml.prod(qml.RX(1, 0), qml.PauliX(0), qml.PauliZ(1))),
            qml.s_prod(2, qml.RY(mod_angle, 0)),
            qml.s_prod(2, qml.PauliZ(1)),
        )
        simplified_op = sum_op.simplify()

        # TODO: Use qml.equal when supported for nested operators

        assert isinstance(simplified_op, Sum)
        for s1, s2 in zip(final_op.operands, simplified_op.operands):
            assert s1.name == s2.name
            assert s1.wires == s2.wires
            assert s1.data == s2.data
            assert s1.arithmetic_depth == s2.arithmetic_depth

    def test_simplify_grouping_delete_terms(self):
        """Test that the simplify method deletes all terms with coefficient equal to 0."""
        sum_op = qml.op_sum(
            qml.PauliX(0),
            qml.s_prod(0.3, qml.PauliX(0)),
            qml.s_prod(0.8, qml.PauliX(0)),
            qml.s_prod(0.2, qml.PauliX(0)),
            qml.s_prod(0.4, qml.PauliX(0)),
            qml.s_prod(0.3, qml.PauliX(0)),
            qml.s_prod(-3, qml.PauliX(0)),
        )
        simplified_op = sum_op.simplify()
        final_op = qml.s_prod(0, qml.Identity(0))
        assert isinstance(simplified_op, qml.ops.SProd)
        assert simplified_op.name == final_op.name
        assert simplified_op.wires == final_op.wires
        assert simplified_op.data == final_op.data
        assert simplified_op.arithmetic_depth == final_op.arithmetic_depth

    def test_simplify_grouping_with_tolerance(self):
        """Test the simplify method with a specific tolerance."""
        sum_op = qml.op_sum(-0.9 * qml.RX(1, 0), qml.RX(1, 0))
        final_op = qml.s_prod(0, qml.Identity(0))
        simplified_op = sum_op.simplify(cutoff=0.1)
        assert isinstance(simplified_op, qml.ops.SProd)
        assert simplified_op.name == final_op.name
        assert simplified_op.wires == final_op.wires
        assert simplified_op.data == final_op.data
        assert simplified_op.arithmetic_depth == final_op.arithmetic_depth


class TestSortWires:
    """Tests for the wire sorting algorithm."""

    def test_sorting_operators_with_one_wire(self):
        """Test that the sorting alforithm works for operators that act on one wire."""
        op_list = [
            qml.PauliX(3),
            qml.PauliZ(2),
            qml.RX(1, 5),
            qml.PauliY(0),
            qml.PauliY(1),
            qml.PauliZ(3),
            qml.PauliX(5),
        ]
        sorted_list = Sum._sort(op_list)
        final_list = [
            qml.PauliY(0),
            qml.PauliY(1),
            qml.PauliZ(2),
            qml.PauliX(3),
            qml.PauliZ(3),
            qml.RX(1, 5),
            qml.PauliX(5),
        ]

        for op1, op2 in zip(final_list, sorted_list):
            assert qml.equal(op1, op2)

    def test_sorting_operators_with_multiple_wires(self):
        """Test that the sorting alforithm works for operators that act on multiple wires."""
        op_tuple = (
            qml.PauliX(3),
            qml.PauliX(5),
            qml.Toffoli([2, 3, 4]),
            qml.CNOT([2, 5]),
            qml.RX(1, 5),
            qml.PauliY(0),
            qml.CRX(1, [0, 2]),
            qml.PauliZ(3),
            qml.CRY(1, [1, 2]),
        )
        sorted_list = Sum._sort(op_tuple)
        final_list = [
            qml.PauliY(0),
            qml.CRX(1, [0, 2]),
            qml.CRY(1, [1, 2]),
            qml.CNOT([2, 5]),
            qml.Toffoli([2, 3, 4]),
            qml.PauliX(3),
            qml.PauliZ(3),
            qml.PauliX(5),
            qml.RX(1, 5),
        ]

        for op1, op2 in zip(final_list, sorted_list):
            assert qml.equal(op1, op2)

    def test_sorting_operators_with_wire_map(self):
        """Test that the sorting alforithm works using a wire map."""
        op_list = [
            qml.PauliX("three"),
            qml.PauliX(5),
            qml.Toffoli([2, "three", 4]),
            qml.CNOT([2, 5]),
            qml.RX(1, 5),
            qml.PauliY(0),
            qml.CRX(1, ["test", 2]),
            qml.PauliZ("three"),
            qml.CRY(1, ["test", 2]),
        ]
        sorted_list = Sum._sort(op_list, wire_map={0: 0, "test": 1, 2: 2, "three": 3, 4: 4, 5: 5})
        final_list = [
            qml.PauliY(0),
            qml.CRX(1, ["test", 2]),
            qml.CRY(1, ["test", 2]),
            qml.CNOT([2, 5]),
            qml.Toffoli([2, "three", 4]),
            qml.PauliX("three"),
            qml.PauliZ("three"),
            qml.PauliX(5),
            qml.RX(1, 5),
        ]

        for op1, op2 in zip(final_list, sorted_list):
            assert op1.name == op2.name
            assert op1.wires == op2.wires
            assert op1.data == op2.data


class TestWrapperFunc:
    """Test wrapper function."""

    def test_op_sum_top_level(self):
        """Test that the top level function constructs an identical instance to one
        created using the class."""

        summands = (qml.PauliX(wires=1), qml.RX(1.23, wires=0), qml.CNOT(wires=[0, 1]))
        op_id = "sum_op"
        do_queue = False

        sum_func_op = op_sum(*summands, id=op_id, do_queue=do_queue)
        sum_class_op = Sum(*summands, id=op_id, do_queue=do_queue)

        assert sum_class_op.operands == sum_func_op.operands
        assert np.allclose(sum_class_op.matrix(), sum_func_op.matrix())
        assert sum_class_op.id == sum_func_op.id
        assert sum_class_op.wires == sum_func_op.wires
        assert sum_class_op.parameters == sum_func_op.parameters


class TestIntegration:
    """Integration tests for the Sum class."""

    def test_measurement_process_expval(self):
        """Test Sum class instance in expval measurement process."""
        dev = qml.device("default.qubit", wires=2)
        sum_op = Sum(qml.PauliX(0), qml.Hadamard(1))

        @qml.qnode(dev)
        def my_circ():
            qml.PauliX(0)
            return qml.expval(sum_op)

        exp_val = my_circ()
        true_exp_val = qnp.array(1 / qnp.sqrt(2))
        assert qnp.allclose(exp_val, true_exp_val)

    def test_measurement_process_var(self):
        """Test Sum class instance in var measurement process."""
        dev = qml.device("default.qubit", wires=2)
        sum_op = Sum(qml.PauliX(0), qml.Hadamard(1))

        @qml.qnode(dev)
        def my_circ():
            qml.PauliX(0)
            return qml.var(sum_op)

        var = my_circ()
        true_var = qnp.array(3 / 2)
        assert qnp.allclose(var, true_var)

    # def test_measurement_process_probs(self):
    #     dev = qml.device("default.qubit", wires=2)
    #     sum_op = Sum(qml.PauliX(0), qml.Hadamard(1))
    #
    #     @qml.qnode(dev)
    #     def my_circ():
    #         qml.PauliX(0)
    #         return qml.probs(op=sum_op)
    #
    #     hand_computed_probs = qnp.array([0.573223935039, 0.073223277604, 0.573223935039, 0.073223277604])
    #     returned_probs = qnp.array([0.0732233, 0.43898224, 0.06101776, 0.4267767])
    #     # TODO[Jay]: which of these two is correct?
    #     assert qnp.allclose(my_circ(), returned_probs)

    def test_measurement_process_probs(self):
        """Test Sum class instance in probs measurement process raises error."""
        dev = qml.device("default.qubit", wires=2)
        sum_op = Sum(qml.PauliX(0), qml.Hadamard(1))

        @qml.qnode(dev)
        def my_circ():
            qml.PauliX(0)
            return qml.probs(op=sum_op)

        with pytest.raises(
            QuantumFunctionError,
            match="Symbolic Operations are not supported for " "rotating probabilities yet.",
        ):
            my_circ()

    def test_measurement_process_sample(self):
        """Test Sum class instance in sample measurement process."""
        dev = qml.device("default.qubit", wires=2, shots=20)
        sum_op = Sum(qml.PauliX(0), qml.PauliX(0))

        @qml.qnode(dev)
        def my_circ():
            qml.prod(qml.Hadamard(0), qml.Hadamard(1))
            return qml.sample(op=sum_op)

        results = my_circ()

        assert len(results) == 20
        assert (results == 2).all()

    def test_measurement_process_count(self):
        """Test Sum class instance in counts measurement process."""
        dev = qml.device("default.qubit", wires=2, shots=20)
        sum_op = Sum(qml.PauliX(0), qml.PauliX(0))

        @qml.qnode(dev)
        def my_circ():
            qml.prod(qml.Hadamard(0), qml.Hadamard(1))
            return qml.counts(op=sum_op)

        results = my_circ()

        assert sum(results.values()) == 20
        assert 2 in results
        assert -2 not in results

    def test_differentiable_measurement_process(self):
        """Test that the gradient can be computed with a Sum op in the measurement process."""
        sum_op = Sum(qml.PauliX(0), qml.PauliZ(1))
        dev = qml.device("default.qubit", wires=2)

        @qml.qnode(dev, grad_method="best")
        def circuit(weights):
            qml.RX(weights[0], wires=0)
            qml.RY(weights[1], wires=1)
            qml.CNOT(wires=[0, 1])
            qml.RX(weights[2], wires=1)
            return qml.expval(sum_op)

        weights = qnp.array([0.1, 0.2, 0.3], requires_grad=True)
        grad = qml.grad(circuit)(weights)

        true_grad = qnp.array([-0.09347337, -0.18884787, -0.28818254])
        assert qnp.allclose(grad, true_grad)

    def test_non_hermitian_op_in_measurement_process(self):
        """Test that non-hermitian ops in a measurement process will raise a warning."""
        wires = [0, 1]
        dev = qml.device("default.qubit", wires=wires)
        sum_op = Sum(qml.RX(1.23, wires=0), qml.Identity(wires=1))

        @qml.qnode(dev)
        def my_circ():
            qml.PauliX(0)
            return qml.expval(sum_op)

        with pytest.warns(UserWarning, match="Sum might not be hermitian."):
            my_circ()


class TestArithmetic:
    """Test arithmetic decomposition methods."""

    def test_adjoint(self):
        """Test the adjoint method for Sum Operators."""

        sum_op = Sum(qml.RX(1.23, wires=0), qml.Identity(wires=1))
        final_op = Sum(qml.adjoint(qml.RX(1.23, wires=0)), qml.adjoint(qml.Identity(wires=1)))
        adj_op = sum_op.adjoint()

        # TODO: Use qml.equal when supported for nested operators

        assert isinstance(adj_op, Sum)
        for s1, s2 in zip(final_op.operands, adj_op.operands):
            assert s1.name == s2.name
            assert s1.wires == s2.wires
            assert s1.data == s2.data
            assert s1.arithmetic_depth == s2.arithmetic_depth<|MERGE_RESOLUTION|>--- conflicted
+++ resolved
@@ -107,13 +107,6 @@
     return smaller_mat, larger_mat
 
 
-class MyOp(qml.RX):
-    """Variant of qml.RX that claims to not have `adjoint` or a matrix defined."""
-
-    has_matrix = False
-    has_adjoint = False
-
-
 class TestInitialization:
     """Test the initialization."""
 
@@ -177,118 +170,6 @@
         assert np.allclose(eig_vals, cached_vals)
         assert np.allclose(eig_vecs, cached_vecs)
 
-<<<<<<< HEAD
-    def test_diagonalizing_gates(self):
-        """Test that the diagonalizing gates are correct."""
-        diag_sum_op = Sum(qml.PauliZ(wires=0), qml.Identity(wires=1))
-        diagonalizing_gates = diag_sum_op.diagonalizing_gates()[0].matrix()
-        true_diagonalizing_gates = qnp.array(
-            (
-                [
-                    [0.0, 0.0, 1.0, 0.0],
-                    [0.0, 0.0, 0.0, 1.0],
-                    [1.0, 0.0, 0.0, 0.0],
-                    [0.0, 1.0, 0.0, 0.0],
-                ]
-            )
-        )
-
-        assert np.allclose(diagonalizing_gates, true_diagonalizing_gates)
-
-    def test_has_matrix_true_via_factors_have_matrix(self):
-        """Test that a sum of operators that have `has_matrix=True`
-        has `has_matrix=True` as well."""
-
-        sum_op = Sum(qml.PauliX(wires=0), qml.RZ(0.23, wires="a"), do_queue=True, id=id)
-        assert sum_op.has_matrix is True
-
-    def test_has_matrix_true_via_factor_has_no_matrix_but_is_hamiltonian(self):
-        """Test that a sum of operators of which one does not have `has_matrix=True`
-        but is a Hamiltonian has `has_matrix=True`."""
-
-        H = qml.Hamiltonian([0.5], [qml.PauliX(wires=1)])
-        sum_op = Sum(H, qml.RZ(0.23, wires=5), do_queue=True, id=id)
-        assert sum_op.has_matrix is True
-
-    @pytest.mark.parametrize(
-        "first_factor", [qml.PauliX(wires=0), qml.Hamiltonian([0.5], [qml.PauliX(wires=1)])]
-    )
-    def test_has_matrix_false_via_factor_has_no_matrix(self, first_factor):
-        """Test that a sum of operators of which one does not have `has_matrix=True`
-        has `has_matrix=False`."""
-
-        sum_op = Sum(first_factor, MyOp(0.23, wires="a"), do_queue=True, id=id)
-        assert sum_op.has_matrix is False
-
-    @pytest.mark.parametrize(
-        "factors",
-        (
-            [qml.PauliX(wires=0), qml.Hamiltonian([0.5], [qml.PauliX(wires=1)])],
-            [qml.PauliX(wires=0), qml.RZ(0.612, "r")],
-            [
-                qml.Hamiltonian([-0.3], [qml.PauliZ(wires=1)]),
-                qml.Hamiltonian([0.5], [qml.PauliX(wires=1)]),
-            ],
-            [MyOp(3.1, 0), qml.CNOT([0, 2])],
-        ),
-    )
-    def test_has_adjoint_true_always(self, factors):
-        """Test that a sum of operators that have `has_matrix=True`
-        has `has_matrix=True` as well."""
-
-        sum_op = Sum(*factors, do_queue=True, id=id)
-        assert sum_op.has_adjoint is True
-
-
-class TestMscMethods:
-    """Test dunder and other visualizing methods."""
-
-    @pytest.mark.parametrize("ops_lst, ops_rep", tuple((i, j) for i, j in zip(ops, ops_rep)))
-    def test_repr(self, ops_lst, ops_rep):
-        """Test __repr__ method."""
-        sum_op = Sum(*ops_lst)
-        assert ops_rep == repr(sum_op)
-
-    def test_nested_repr(self):
-        """Test nested repr values while other nested features such as equality are not ready"""
-        sum_op = qml.PauliX(0) + qml.RY(1, wires=1) @ qml.PauliX(0)
-        assert "PauliX(wires=[0]) + (RY(1, wires=[1]) @ PauliX(wires=[0]))" == repr(sum_op)
-
-    def test_label(self):
-        """Test label method."""
-        sum_op = qml.RY(1, wires=1) + qml.PauliX(1)
-        assert "RY+X" == sum_op.label()
-        with pytest.raises(ValueError):
-            sum_op.label(base_label=["only_first"])
-
-        nested_op = qml.PauliX(0) + sum_op
-        assert "X+(RY+X)" == nested_op.label()
-        assert "X+(RY\n(1.00)+X)" == nested_op.label(decimals=2)
-        assert "x0+(ry+x1)" == nested_op.label(base_label=["x0", ["ry", "x1"]])
-
-        U = np.array([[1, 0], [0, -1]])
-        cache = {"matrices": []}
-        prod_op = qml.PauliX(0) + (qml.PauliY(1) + qml.QubitUnitary(U, wires=0))
-        assert "X+(Y+U(M0))" == prod_op.label(cache=cache)
-        assert cache["matrices"] == [U]
-
-    @pytest.mark.parametrize("ops_lst", ops)
-    def test_copy(self, ops_lst):
-        """Test __copy__ method."""
-        sum_op = Sum(*ops_lst)
-        copied_op = copy(sum_op)
-
-        assert sum_op.id == copied_op.id
-        assert sum_op.data == copied_op.data
-        assert sum_op.wires == copied_op.wires
-
-        for s1, s2 in zip(sum_op.summands, copied_op.summands):
-            assert s1.name == s2.name
-            assert s1.wires == s2.wires
-            assert s1.data == s2.data
-
-=======
->>>>>>> f804cd3c
 
 class TestMatrix:
     """Test matrix-related methods."""
