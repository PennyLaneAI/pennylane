# Copyright 2018-2022 Xanadu Quantum Technologies Inc.

# Licensed under the Apache License, Version 2.0 (the "License");
# you may not use this file except in compliance with the License.
# You may obtain a copy of the License at

#     http://www.apache.org/licenses/LICENSE-2.0

# Unless required by applicable law or agreed to in writing, software
# distributed under the License is distributed on an "AS IS" BASIS,
# WITHOUT WARRANTIES OR CONDITIONS OF ANY KIND, either express or implied.
# See the License for the specific language governing permissions and
# limitations under the License.
"""
Unit tests for the Pow arithmetic class of qubit operations
"""
from copy import copy

import pytest

import pennylane as qml
from pennylane import numpy as np
from pennylane.operation import DecompositionUndefinedError
from pennylane.ops.op_math.controlled import ControlledOp
from pennylane.ops.op_math.pow import Pow, PowOperation


class TempOperator(qml.operation.Operator):
    """Dummy operator"""

    num_wires = 1


def pow_using_dunder_method(base, z, do_queue=True, id=None):
    """Helper function which computes the base raised to the power invoking the __pow__ dunder
    method."""
    return base**z


class TestConstructor:
    def test_lazy_mode(self):
        """Test that by default, the operator is simply wrapped in `Pow`, even if a simplification exists."""

        op = qml.pow(qml.PauliX(0), 2)
        assert isinstance(op, Pow)
        assert op.z == 2
        assert qml.equal(op.base, qml.PauliX(0))

    def test_nonlazy_no_simplification(self):
        """Test that if lazy=False, but no decomposition exists, then the operator is simply
        wrapped in a Pow class."""

        op = qml.pow(TempOperator(0), 2, lazy=False)
        assert isinstance(op, Pow)
        assert isinstance(op.base, TempOperator)

    @pytest.mark.parametrize("op", (qml.PauliX(0), qml.CNOT((0, 1))))
    def test_nonlazy_identity_simplification(self, op):
        """Test that nonlazy pow returns a single identity if the power decomposes
        to the identity."""

        op = qml.pow(op, 2, lazy=False)
        assert qml.equal(op, qml.Identity(0))

    def test_simplification_multiple_ops(self):
        """Test that when the simplification method returns a list of multiple operators,
        pow returns a list of multiple operators."""

        class Temp(qml.operation.Operator):
            num_wires = 1

            def pow(self, z):
                return [qml.S(0), qml.T(0)]

        new_op = qml.pow(Temp(0), 2, lazy=False)
        assert isinstance(new_op, qml.ops.Prod)
        assert qml.equal(new_op.operands[0], qml.S(0))
        assert qml.equal(new_op.operands[1], qml.T(0))

    def test_nonlazy_simplification_queueing(self):
        """Test that if a simpification is accomplished, the metadata for the original op
        and the new simplified op is updated."""

        with qml.queuing.AnnotatedQueue() as q:
            original_op = qml.PauliX(0)
            new_op = qml.pow(original_op, 0.5, lazy=False)

        assert q[original_op]["owner"] is new_op
        assert q[new_op]["owns"] is original_op


@pytest.mark.parametrize("power_method", [Pow, pow_using_dunder_method, qml.pow])
class TestInheritanceMixins:
    """Test the inheritance structure and mixin addition through dynamic __new__ method."""

    def test_plain_operator(self, power_method):
        """Test when base directly inherits from Operator only inherits from Operator."""

        base = TempOperator(1.234, wires=0)
        op: Pow = power_method(base=base, z=1.2)

        assert isinstance(op, Pow)
        assert isinstance(op, qml.operation.Operator)
        assert not isinstance(op, qml.operation.Operation)
        assert not isinstance(op, qml.operation.Observable)
        assert not isinstance(op, PowOperation)

        # checking we can call `dir` without problems
        assert "num_params" in dir(op)

    def test_operation(self, power_method):
        """When the operation inherits from `Operation`, the `PowOperation` mixin should
        be added and the Pow should now have Operation functionality."""

        class CustomOp(qml.operation.Operation):
            num_wires = 1
            num_params = 1

        base = CustomOp(1.234, wires=0)
        op: Pow = power_method(base=base, z=6.5)

        assert isinstance(op, Pow)
        assert isinstance(op, qml.operation.Operator)
        assert isinstance(op, qml.operation.Operation)
        assert not isinstance(op, qml.operation.Observable)
        assert isinstance(op, PowOperation)

        # check operation-specific properties made it into the mapping
        assert "grad_recipe" in dir(op)
        assert "control_wires" in dir(op)

    def test_observable(self, power_method):
        """Test that when the base is an Observable, Adjoint will also inherit from Observable."""

        class CustomObs(qml.operation.Observable):
            num_wires = 1
            num_params = 0

        base = CustomObs(wires=0)
        ob: Pow = power_method(base=base, z=-1.2)

        assert isinstance(ob, Pow)
        assert isinstance(ob, qml.operation.Operator)
        assert not isinstance(ob, qml.operation.Operation)
        assert isinstance(ob, qml.operation.Observable)
        assert not isinstance(ob, PowOperation)

        # Check some basic observable functionality
        assert ob.compare(ob)
        assert isinstance(1.0 * ob @ ob, qml.Hamiltonian)

        # check the dir
        assert "return_type" in dir(ob)
        assert "grad_recipe" not in dir(ob)


@pytest.mark.parametrize("power_method", [Pow, pow_using_dunder_method, qml.pow])
class TestInitialization:
    """Test the initialization process and standard properties."""

    def test_nonparametric_ops(self, power_method):
        """Test pow initialization for a non parameteric operation."""
        base = qml.PauliX("a")

        op: Pow = power_method(base=base, z=-4.2, id="something")

        assert op.base is base
        assert op.z == -4.2
        assert op.hyperparameters["base"] is base
        assert op.hyperparameters["z"] == -4.2
        assert op.name == "PauliX**-4.2"
        if power_method.__name__ == Pow.__name__:
            assert op.id == "something"

        assert op.num_params == 0
        assert op.parameters == []
        assert op.data == []

        assert op.wires == qml.wires.Wires("a")
        assert op.num_wires == 1

    def test_parametric_ops(self, power_method):
        """Test pow initialization for a standard parametric operation."""
        params = [1.2345, 2.3456, 3.4567]
        base = qml.Rot(*params, wires="b")

        op: Pow = power_method(base=base, z=-0.766, id="id")

        assert op.base is base
        assert op.z == -0.766
        assert op.hyperparameters["base"] is base
        assert op.hyperparameters["z"] == -0.766
        assert op.name == "Rot**-0.766"
        if power_method.__name__ == Pow.__name__:
            assert op.id == "id"

        assert op.num_params == 3
        assert qml.math.allclose(params, op.parameters)
        assert qml.math.allclose(params, op.data)

        assert op.wires == qml.wires.Wires("b")
        assert op.num_wires == 1

    def test_template_base(self, power_method):
        """Test pow initialization for a template."""
        rng = np.random.default_rng(seed=42)
        shape = qml.StronglyEntanglingLayers.shape(n_layers=2, n_wires=2)
        params = rng.random(shape)

        base = qml.StronglyEntanglingLayers(params, wires=[0, 1])
        op: Pow = power_method(base=base, z=2.67)

        assert op.base is base
        assert op.z == 2.67
        assert op.hyperparameters["base"] is base
        assert op.hyperparameters["z"] == 2.67
        assert op.name == "StronglyEntanglingLayers**2.67"

        assert op.num_params == 1
        assert qml.math.allclose(params, op.parameters[0])
        assert qml.math.allclose(params, op.data[0])

        assert op.wires == qml.wires.Wires((0, 1))
        assert op.num_wires == 2

    def test_hamiltonian_base(self, power_method):
        """Test pow initialization for a hamiltonian."""
        base = 2.0 * qml.PauliX(0) @ qml.PauliY(0) + qml.PauliZ("b")

        op: Pow = power_method(base=base, z=3.4)

        assert op.base is base
        assert op.z == 3.4
        assert op.hyperparameters["base"] is base
        assert op.hyperparameters["z"] == 3.4
        assert op.name == "Hamiltonian**3.4"

        assert op.num_params == 2
        assert qml.math.allclose(op.parameters, [2.0, 1.0])
        assert qml.math.allclose(op.data, [2.0, 1.0])

        assert op.wires == qml.wires.Wires([0, "b"])
        assert op.num_wires == 2


@pytest.mark.parametrize("power_method", [Pow, pow_using_dunder_method, qml.pow])
class TestProperties:
    """Test Pow properties."""

    def test_data(self, power_method):
        """Test base data can be get and set through Pow class."""
        x = np.array(1.234)

        base = qml.RX(x, wires="a")
        op: Pow = power_method(base=base, z=3.21)

        assert op.data == [x]

        # update parameters through pow
        x_new = np.array(2.3456)
        op.data = [x_new]
        assert base.data == [x_new]
        assert op.data == [x_new]

        # update base data updates pow data
        x_new2 = np.array(3.456)
        base.data = [x_new2]
        assert op.data == [x_new2]

    def test_has_matrix_true(self, power_method):
        """Test `has_matrix` property carries over when base op defines matrix."""
        base = qml.PauliX(0)
        op: Pow = power_method(base=base, z=-1.1)

        assert op.has_matrix is True

    def test_has_matrix_false(self, power_method):
        """Test has_matrix property carries over when base op does not define a matrix."""

        op: Pow = power_method(base=TempOperator(wires=0), z=2.0)

        assert op.has_matrix is False

    @pytest.mark.parametrize("z", [1, 3])
    def test_has_decomposition_true_via_int(self, power_method, z):
        """Test `has_decomposition` property is true if the power is an interger."""
        base = qml.PauliX(0)
        op: Pow = power_method(base=base, z=z)

        assert op.has_decomposition is True

    @pytest.mark.parametrize("z", [1, 3, -0.2, 1.9])
    def test_has_decomposition_true_via_base(self, power_method, z):
        """Test `has_decomposition` property is true if the base operation
        has a working `pow` method, even for non-integer powers."""
        base = qml.RX(0.7, 0)
        op: Pow = power_method(base=base, z=z)

        assert op.has_decomposition is True

    @pytest.mark.parametrize("z", [-0.2, 1.9])
    def test_has_decomposition_false_non_int_no_base_pow(self, power_method, z):
        """Test `has_decomposition` property is false for non-integer powers
        if the base operation does not have a working `pow` method."""
        base = qml.Hadamard(0)
        op: Pow = power_method(base=base, z=z)

        assert op.has_decomposition is False

    @pytest.mark.parametrize("value", (True, False))
    def test_has_diagonalizing_gates(self, value, power_method):
        """Test that Pow defers has_diagonalizing_gates to base operator."""

        class DummyOp(qml.operation.Operator):
            num_wires = 1
            has_diagonalizing_gates = value

        op: Pow = power_method(base=DummyOp("a"), z=2.124)
        assert op.has_diagonalizing_gates is value

    @pytest.mark.parametrize("value", (True, False))
    def test_is_hermitian(self, value, power_method):
        """Test that if the base is hermitian, then the power is hermitian."""

        class DummyOp(qml.operation.Operator):
            """Dummy operator."""

            num_wires = 1
            is_hermitian = value

        op: Pow = power_method(base=DummyOp(1), z=2.5)
        assert op.is_hermitian is value

    def test_queue_category(self, power_method):
        """Test that the queue category `"_ops"` carries over."""
        op: Pow = power_method(base=qml.PauliX(0), z=3.5)
        assert op._queue_category == "_ops"

    def test_queue_category_None(self, power_method):
        """Test that the queue category `None` for some observables carries over."""
        op: Pow = power_method(base=qml.PauliX(0) @ qml.PauliY(1), z=-1.1)
        assert op._queue_category is None

<<<<<<< HEAD
=======
    def test_batching_properties(self, power_method):
        """Test that Pow batching behavior mirrors that of the base."""

        class DummyOp(qml.operation.Operator):
            ndim_params = (0, 2)
            num_wires = 1

        param1 = [0.3] * 3
        param2 = [[[0.3, 1.2]]] * 3

        base = DummyOp(param1, param2, wires=0)
        op: Pow = power_method(base=base, z=3)

        assert op.ndim_params == (0, 2)
        assert op.batch_size == 3

    op_pauli_reps = (
        (qml.PauliZ(wires=0), 1, qml.pauli.PauliSentence({qml.pauli.PauliWord({0: "Z"}): 1})),
        (qml.PauliX(wires=1), 2, qml.pauli.PauliSentence({qml.pauli.PauliWord({}): 1})),  # identity
        (qml.PauliY(wires="a"), 5, qml.pauli.PauliSentence({qml.pauli.PauliWord({"a": "Y"}): 1})),
    )

    @pytest.mark.parametrize("base, exp, rep", op_pauli_reps)
    def test_pauli_rep(self, base, exp, rep, power_method):
        """Test the pauli rep is produced as expected."""
        op = power_method(base, exp)
        assert op._pauli_rep == rep

    def test_pauli_rep_is_none_for_bad_exponents(self, power_method):
        """Test that the _pauli_rep is None if the exponent is not positive or non integer."""
        base = qml.PauliX(wires=0)
        exponents = [1.23, -2]

        for exponent in exponents:
            op = power_method(base, z=exponent)
            assert op._pauli_rep is None

    def test_pauli_rep_none_if_base_pauli_rep_none(self, power_method):
        """Test that None is produced if the base op does not have a pauli rep"""
        base = qml.RX(1.23, wires=0)
        op = power_method(base, z=2)
        assert op._pauli_rep is None

>>>>>>> 532bc5c4

class TestSimplify:
    """Test Pow simplify method and depth property."""

    def test_depth_property(self):
        """Test depth property."""
        pow_op = Pow(base=qml.ops.Adjoint(qml.PauliX(0)), z=2)
        assert pow_op.arithmetic_depth == 2

    def test_simplify_nested_pow_ops(self):
        """Test the simplify method with nested pow operations."""
        pow_op = Pow(base=Pow(base=qml.adjoint(Pow(base=qml.CNOT([1, 0]), z=1.2)), z=2), z=5)
        final_op = qml.Identity([1, 0])
        simplified_op = pow_op.simplify()

        assert isinstance(simplified_op, qml.Identity)
        assert final_op.data == simplified_op.data
        assert final_op.wires == simplified_op.wires
        assert final_op.arithmetic_depth == simplified_op.arithmetic_depth

    def test_simplify_zero_power(self):
        """Test that simplifying a matrix raised to the power of 0 returns an Identity matrix."""
        assert qml.equal(Pow(base=qml.PauliX(0), z=0).simplify(), qml.Identity(0))

    def test_simplify_zero_power_multiple_wires(self):
        """Test that simplifying a multi-wire operator raised to the power of 0 returns a product
        of Identity matrices."""
        pow_op = Pow(base=qml.CNOT([0, 1]), z=0)
        final_op = qml.Identity([0, 1])
        simplified_op = pow_op.simplify()

        # TODO: Use qml.equal when supported for nested operators

        assert isinstance(simplified_op, qml.Identity)
        assert final_op.data == simplified_op.data
        assert final_op.wires == simplified_op.wires
        assert final_op.arithmetic_depth == simplified_op.arithmetic_depth

    def test_simplify_method(self):
        """Test that the simplify method reduces complexity to the minimum."""
        pow_op = Pow(qml.op_sum(qml.PauliX(0), qml.PauliX(0)) + qml.PauliX(0), 2)
        final_op = qml.s_prod(9, qml.PauliX(0))
        simplified_op = pow_op.simplify()

        # TODO: Use qml.equal when supported for nested operators

        assert isinstance(simplified_op, qml.ops.SProd)
        assert final_op.data == simplified_op.data
        assert final_op.wires == simplified_op.wires
        assert final_op.arithmetic_depth == simplified_op.arithmetic_depth

    def test_simplify_method_with_controlled_operation(self):
        """Test simplify method with controlled operation."""
        pow_op = Pow(ControlledOp(base=qml.PauliX(0), control_wires=1, id=3), z=3)
        final_op = ControlledOp(base=qml.PauliX(0), control_wires=1, id=3)
        simplified_op = pow_op.simplify()

        assert isinstance(simplified_op, ControlledOp)
        assert final_op.data == simplified_op.data
        assert final_op.wires == simplified_op.wires
        assert final_op.arithmetic_depth == simplified_op.arithmetic_depth

    def test_simplify_with_adjoint_not_defined(self):
        """Test the simplify method with an operator that has not defined the op.pow method."""
        op = Pow(qml.U2(1, 1, 0), z=3)
        simplified_op = op.simplify()
        assert isinstance(simplified_op, Pow)
        assert op.data == simplified_op.data
        assert op.wires == simplified_op.wires
        assert op.arithmetic_depth == simplified_op.arithmetic_depth


class TestMiscMethods:
    """Test miscellaneous minor Pow methods."""

    def test_repr(self):
        op = Pow(qml.PauliX(0), 2.5)
        assert repr(op) == "PauliX(wires=[0])**2.5"

        base = qml.RX(1, 0) + qml.S(1)
        op = Pow(base, 2.5)
        assert repr(op) == "(RX(1, wires=[0]) + S(wires=[1]))**2.5"

    def test_copy(self):
        """Test that a copy of a power operator can have its parameters updated
        independently of the original operator."""
        param1 = 1.2345
        z = 2.3
        base = qml.RX(param1, wires=0)
        op = Pow(base, z)
        copied_op = copy(op)

        assert copied_op.__class__ is op.__class__
        assert copied_op.z == op.z
        assert copied_op.data == [param1]

        copied_op.data = [6.54]
        assert op.data == [param1]

    def test_label(self):
        """Test that the label draws the exponent as superscript."""
        base = qml.RX(1.2, wires=0)
        op = Pow(base, -1.23456789)

        assert op.label() == "RX⁻¹⋅²³⁴⁵⁶⁷⁸⁹"
        assert op.label(decimals=2) == "RX\n(1.20)⁻¹⋅²³⁴⁵⁶⁷⁸⁹"

    def test_label_matrix_param(self):
        """Test that when passed a matrix op, the matrix is cached into passed dictionary."""
        base = qml.QubitUnitary(np.eye(2), wires=0)
        op = Pow(base, -1.2)

        cache = {"matrices": []}
        assert op.label(decimals=2, cache=cache) == "U(M0)⁻¹⋅²"
        assert len(cache["matrices"]) == 1

    def test_eigvals(self):
        """Test that the eigenvalues are correct."""
        base = qml.RZ(2.34, wires=0)
        op = Pow(base, 2.5)

        mat_eigvals = qml.math.linalg.eigvals(op.matrix())

        assert qml.math.allclose(mat_eigvals, op.eigvals())

    def test_generator(self):
        """Test that the generator is the base's generator multiplied by the power."""
        z = 2.5
        base = qml.RX(2.34, wires=0)
        op = Pow(base, z)

        base_gen_op, base_gen_coeff = qml.generator(base, format="prefactor")
        op_gen_op, op_gen_coeff = qml.generator(op, format="prefactor")

        assert qml.math.allclose(base_gen_coeff * z, op_gen_coeff)
        assert base_gen_op.__class__ is op_gen_op.__class__

    def test_batching_properties_method(self):
        """Test the batching"""

        class DummyOp(qml.operation.Operator):
            ndim_params = (0, 2)
            num_wires = 1

        param1 = [0.3] * 3
        param2 = [[[0.3, 1.2]]] * 3

        base = DummyOp(param1, param2, wires=0)
        op: Pow = Pow(base=base, z=0.5)

        assert op.ndim_params == (0, 2)
        assert op.batch_size == 3
        op._check_batching([np.array([1.2, 2.3])])
        assert op.batch_size == base.batch_size == 2


class TestDiagonalizingGates:
    """Test Pow operators diagonalizing_gates method."""

    @pytest.mark.parametrize("z", (2, -1, 0.25))
    def test_diagonalizing_gates_int_exist(self, z):
        """Test the diagonalizing gates method returns the same thing as the base operator."""

        base = qml.PauliX(0)
        op = Pow(base, z)

        op_gates = op.diagonalizing_gates()
        base_gates = base.diagonalizing_gates()

        assert len(op_gates) == len(base_gates)

        for op1, op2 in zip(op_gates, base_gates):
            assert op1.__class__ is op2.__class__
            assert op1.wires == op2.wires

    def test_base_doesnt_define(self):
        """Test that when the base gate does not define the diagonalizing gates and raises an error,
        that the power operator does as well."""
        base = qml.RX(1.2, wires=0)
        op = Pow(base, 2)

        with pytest.raises(qml.operation.DiagGatesUndefinedError):
            op.diagonalizing_gates()


class TestQueueing:
    """Test that Pow operators queue and update base metadata"""

    def test_queueing(self):
        """Test queuing and metadata when both Pow and base defined inside a recording context."""

        with qml.queuing.AnnotatedQueue() as q:
            base = qml.Rot(1.2345, 2.3456, 3.4567, wires="b")
            op = Pow(base, 1.2)

        tape = qml.tape.QuantumScript.from_queue(q)
        assert q.get_info(base)["owner"] is op
        assert q.get_info(op)["owns"] is base
        assert tape.operations == [op]

    def test_queueing_base_defined_outside(self):
        """Test that base is added to queue even if it's defined outside the recording context."""

        base = qml.Rot(1.2345, 2.3456, 3.4567, wires="b")
        with qml.queuing.AnnotatedQueue() as q:
            op = Pow(base, 3.4)

        tape = qml.tape.QuantumScript.from_queue(q)
        assert len(q.queue) == 1
        assert q.get_info(op)["owns"] is base
        assert tape.operations == [op]

    def test_do_queue_False(self):
        """Test that when `do_queue` is specified, the operation is not queued."""
        base = qml.PauliX(0)
        with qml.queuing.AnnotatedQueue() as q:
            op = Pow(base, 4.5, do_queue=False)

        tape = qml.tape.QuantumScript.from_queue(q)
        assert len(tape) == 0


class TestMatrix:
    """Test the matrix method for the power operator."""

    def check_matrix(self, param, z):
        """Interface-independent helper function that checks that the matrix of a power op
        of an IsingZZ is the same as the matrix for its decomposition."""
        base = qml.IsingZZ(param, wires=(0, 1))
        op = Pow(base, z)

        mat = qml.matrix(op)
        shortcut = base.pow(z)[0]
        shortcut_mat = qml.matrix(shortcut)

        return qml.math.allclose(mat, shortcut_mat)

    @pytest.mark.parametrize("z", (2, -2, 1.23, -0.5))
    def test_matrix_against_shortcut(self, z):
        """Test the matrix method for different exponents and a float parameter."""
        assert self.check_matrix(2.34, z)

    @pytest.mark.autograd
    @pytest.mark.parametrize("z", (2, -2, 1.23, -0.5))
    def test_matrix_against_shortcut_autograd(self, z):
        """Test the matrix using a pennylane numpy array/ autograd numpy."""
        param = qml.numpy.array(2.34)
        assert self.check_matrix(param, z)

    @pytest.mark.autograd
    def test_matrix_against_shortcut_autograd_broadcasted(self):
        """Test the matrix using a pennylane numpy batched array/ autograd numpy."""
        z = 0.4
        param = qml.numpy.array([2.34, 3.45])
        assert self.check_matrix(param, z)

    @pytest.mark.jax
    @pytest.mark.parametrize("z", (2, -2, 1.23, -0.5))
    def test_matrix_against_shortcut_jax(self, z):
        """Test the matrix using a jax parameter."""
        from jax import numpy as jnp

        param = jnp.array(2.34)
        assert self.check_matrix(param, z)

    @pytest.mark.jax
    def test_matrix_against_shortcut_jax_broadcasted(self):
        """Test the matrix using a broadcasted jax parameter."""
        from jax import numpy as jnp

        z = 0.3

        param = jnp.array([2.34, 3.45, 3.45])
        assert self.check_matrix(param, z)

    @pytest.mark.torch
    @pytest.mark.parametrize("z", (2, -2, 1.23, -0.5))
    def test_matrix_against_shortcut_torch(self, z):
        """Tests the matrix using a torch tensor parameter."""
        import torch

        param = torch.tensor(2.34)
        assert self.check_matrix(param, z)

    @pytest.mark.torch
    def test_matrix_against_shortcut_torch_broadcasted(self):
        """Tests the matrix using a broadcasted torch tensor parameter."""
        import torch

        z = 0.3
        param = torch.tensor([2.34, -2.1, 4.9])
        assert self.check_matrix(param, z)

    @pytest.mark.tf
    @pytest.mark.parametrize("z", (2, -2, 1.23, -0.5))
    def test_matrix_against_shortcut_tf(self, z):
        """Test the matrix using a tf variable parameter."""
        import tensorflow as tf

        param = tf.Variable(2.34)
        assert self.check_matrix(param, z)

    @pytest.mark.tf
    def test_matrix_against_shortcut_tf_broadcasted(self):
        """Test the matrix using a broadcasted tf variable parameter."""
        import tensorflow as tf

        z = 0.3
        param = tf.Variable([2.34, 3.45, 4.56])
        assert self.check_matrix(param, z)

    def test_matrix_wire_order(self):
        """Test that the wire_order keyword rearranges ording."""

        param = 1.234
        z = 3
        base = qml.IsingXX(param, wires=(0, 1))
        op = Pow(base, z)

        compare_op = qml.IsingXX(param * z, wires=(0, 1))

        op_mat = op.matrix(wire_order=(1, 0))
        compare_mat = compare_op.matrix(wire_order=(1, 0))

        assert qml.math.allclose(op_mat, compare_mat)

    def test_pow_hamiltonian(self):
        """Test that a hamiltonian object can be exponentiated."""
        U = qml.Hamiltonian([1.0], [qml.PauliX(wires=0)])
        pow_op = Pow(base=U, z=2)
        mat = pow_op.matrix()

        true_mat = [[1, 0], [0, 1]]
        assert np.allclose(mat, true_mat)


class TestSparseMatrix:
    """Tests involving the sparse matrix method."""

    def test_sparse_matrix_exists_int_exponent(self):
        """Test the sparse matrix is correct when the base defines a
        sparse matrix and the exponennt is an int."""
        from scipy.sparse import csr_matrix

        H = np.array([[6 + 0j, 1 - 2j], [1 + 2j, -1]])
        H = csr_matrix(H)
        base = qml.SparseHamiltonian(H, wires=0)

        op = Pow(base, 3)

        H_cubed = H**3
        sparse_mat = op.sparse_matrix()
        assert isinstance(sparse_mat, csr_matrix)
        sparse_mat_array = sparse_mat.toarray()

        assert qml.math.allclose(sparse_mat_array, H_cubed.toarray())
        assert qml.math.allclose(sparse_mat_array, qml.matrix(op))

    def test_sparse_matrix_float_exponent(self):
        """Test that even a sparse-matrix defining op raised to a float power
        raises a SparseMatrixUndefinedError error."""
        from scipy.sparse import csr_matrix

        H = np.array([[6 + 0j, 1 - 2j], [1 + 2j, -1]])
        H = csr_matrix(H)
        base = qml.SparseHamiltonian(H, wires=0)

        op = Pow(base, 0.5)

        with pytest.raises(qml.operation.SparseMatrixUndefinedError):
            op.sparse_matrix()

    def test_base_no_sparse_matrix(self):
        """Test that if the base doesn't define a sparse matrix, then the power won't either."""
        op: Pow = Pow(TempOperator(0.1), 2)

        with pytest.raises(qml.operation.SparseMatrixUndefinedError):
            op.sparse_matrix()


class TestDecompositionExpand:
    """Test the Pow Operator decomposition and expand methods."""

    def test_shortcut_exists(self):
        """Test the decomposition method uses a shortcut if it is defined for that exponent and base."""
        base = qml.PauliX(0)
        op = Pow(base, 0.5)
        decomp = op.decomposition()

        assert len(decomp) == 1
        assert isinstance(decomp[0], qml.SX)
        assert decomp[0].wires == qml.wires.Wires(0)

    def test_shortcut_exists_expand(self):
        """Test that the expand method uses a shortcut if it is defined for that exponent and base."""
        base = qml.PauliX(0)
        op = Pow(base, 0.5)
        expansion_tape = op.expand()

        assert len(expansion_tape) == 1
        assert isinstance(expansion_tape[0], qml.SX)

    def test_positive_integer_exponent(self):
        """Test that decomposition repeats base operator z times if z is a positive integer
        and a shortcut is not defined by op.pow."""
        base = qml.SX(0)
        op = Pow(base, 3)
        decomp = op.decomposition()

        assert len(decomp) == 3

        for op in decomp:
            assert isinstance(op, qml.SX)
            assert op.wires == qml.wires.Wires(0)

    def test_positive_integer_exponent_expand(self):
        """Test that expansion repeats base operator z times if z is a positive integer
        and a shortcut is not defined by op.pow."""

        base = qml.SX(0)
        op = Pow(base, 3)
        expansion_tape = op.expand()

        assert len(expansion_tape) == 3

        for op in expansion_tape:
            assert isinstance(op, qml.SX)
            assert op.wires == qml.wires.Wires(0)

    def test_decomposition_float_power(self):
        """Test that the decomposition raises an error if no shortcut exists and the exponent is a float."""
        base = qml.PauliX(0)
        op = Pow(base, 0.11)

        with pytest.raises(DecompositionUndefinedError):
            op.decomposition()


class TestInverse:
    """Test the interaction between in-place inversion and the power operator."""

    def test_base_already_inverted(self):
        """Test that if the base is already inverted, then initialization un-inverts
        it and applies a negative sign to the exponent."""
        with pytest.warns(UserWarning, match="In-place inversion with inverse is deprecated"):
            base = qml.S(0).inv()
        op = Pow(base, 2)

        assert base.inverse is False

        assert op.z == -2
        assert op.name == "S**-2"
        assert op.base_name == "S**-2"
        assert op.inverse is False

    def test_invert_pow_op(self):
        """Test that in-place inversion of a power operator only changes the sign
        of the power and does not change the `inverse` property."""
        base = qml.S(0)
        op = Pow(base, 2)

        with pytest.warns(UserWarning, match="In-place inversion with inv is deprecated"):
            op.inv()

        assert base.inverse is False

        assert op.z == -2
        assert op.name == "S**-2"
        assert op.base_name == "S**-2"
        assert op.inverse is False

    def test_inverse_setter(self):
        """Assert that the inverse can be set to False, but trying to set it to True raises a
        NotImplementedError."""
        op = Pow(qml.S(0), 2.1)

        op.inverse = False

        with pytest.raises(NotImplementedError):
            op.inverse = True


@pytest.mark.parametrize("power_method", [Pow, pow_using_dunder_method, qml.pow])
class TestOperationProperties:
    """Test Operation specific properties."""

    def test_basis(self, power_method):
        """Test that the basis attribute is the same as the base op's basis attribute."""
        base = qml.RX(1.2, wires=0)
        op: Pow = power_method(base, 2.1)

        assert base.basis == op.basis

    def test_control_wires(self, power_method):
        """Test that the control wires of a Pow operator are the same as the control wires of the base op."""

        base = qml.Toffoli(wires=(0, 1, 2))
        op: Pow = power_method(base, 3.5)

        assert base.control_wires == op.control_wires


class TestIntegration:
    """Test the execution of power gates in a QNode."""

    @pytest.mark.parametrize(
        "diff_method", ("parameter-shift", "finite-diff", "adjoint", "backprop")
    )
    @pytest.mark.parametrize("z", (2, -2, 0.5))
    def test_gradient_pow_rx(self, diff_method, z):
        """Test execution and gradients for a decomposable power operator."""

        @qml.qnode(qml.device("default.qubit", wires=1), diff_method=diff_method)
        def circuit(x, z):
            Pow(base=qml.RX(x, wires=0), z=z)
            return qml.expval(qml.PauliY(0))

        x = qml.numpy.array(1.234, requires_grad=True)

        expected = -np.sin(x * z)
        assert qml.math.allclose(circuit(x, z), expected)

        grad = qml.grad(circuit)(x, z)
        expected_grad = -z * np.cos(x * z)
        assert qml.math.allclose(grad, expected_grad)

    def test_batching_execution(self):
        """Test Pow execution with batched base gate parameters."""
        dev = qml.device("default.qubit", wires=1)

        @qml.qnode(dev)
        def circuit(x):
            Pow(qml.RX(x, wires=0), 2.5)
            return qml.expval(qml.PauliY(0))

        x = qml.numpy.array([1.234, 2.34, 3.456])
        res = circuit(x)

        expected = -np.sin(x * 2.5)
        assert qml.math.allclose(res, expected)

    def test_non_decomposable_power(self):
        """Test execution of a pow operator that cannot be decomposed."""

        @qml.qnode(qml.device("default.qubit", wires=1))
        def circ():
            Pow(qml.SX(0), -1)
            return qml.state()

        circ()<|MERGE_RESOLUTION|>--- conflicted
+++ resolved
@@ -341,8 +341,6 @@
         op: Pow = power_method(base=qml.PauliX(0) @ qml.PauliY(1), z=-1.1)
         assert op._queue_category is None
 
-<<<<<<< HEAD
-=======
     def test_batching_properties(self, power_method):
         """Test that Pow batching behavior mirrors that of the base."""
 
@@ -386,7 +384,6 @@
         op = power_method(base, z=2)
         assert op._pauli_rep is None
 
->>>>>>> 532bc5c4
 
 class TestSimplify:
     """Test Pow simplify method and depth property."""
