# Copyright 2018-2022 Xanadu Quantum Technologies Inc.

# Licensed under the Apache License, Version 2.0 (the "License");
# you may not use this file except in compliance with the License.
# You may obtain a copy of the License at

#     http://www.apache.org/licenses/LICENSE-2.0

# Unless required by applicable law or agreed to in writing, software
# distributed under the License is distributed on an "AS IS" BASIS,
# WITHOUT WARRANTIES OR CONDITIONS OF ANY KIND, either express or implied.
# See the License for the specific language governing permissions and
# limitations under the License.
"""
Unit tests for the Pow arithmetic class of qubit operations
"""
from copy import copy

import pytest

import pennylane as qml
from pennylane import numpy as np
from pennylane.operation import DecompositionUndefinedError
from pennylane.ops.op_math.controlled_class import ControlledOp
from pennylane.ops.op_math.pow_class import Pow, PowOperation
from pennylane.templates.layers import simplified_two_design


class TempOperator(qml.operation.Operator):
    """Dummy operator"""

    num_wires = 1


def pow_using_dunder_method(base, z, do_queue=True, id=None):
    """Helper function which computes the base raised to the power invoking the __pow__ dunder
    method."""
    return base**z


@pytest.mark.parametrize("power_method", [Pow, pow_using_dunder_method])
class TestInheritanceMixins:
    """Test the inheritance structure and mixin addition through dynamic __new__ method."""

    def test_plain_operator(self, power_method):
        """Test when base directly inherits from Operator only inherits from Operator."""

        base = TempOperator(1.234, wires=0)
        op: Pow = power_method(base=base, z=1.2)

        assert isinstance(op, Pow)
        assert isinstance(op, qml.operation.Operator)
        assert not isinstance(op, qml.operation.Operation)
        assert not isinstance(op, qml.operation.Observable)
        assert not isinstance(op, PowOperation)

        # checking we can call `dir` without problems
        assert "num_params" in dir(op)

    def test_operation(self, power_method):
        """When the operation inherits from `Operation`, the `PowOperation` mixin should
        be added and the Pow should now have Operation functionality."""

        class CustomOp(qml.operation.Operation):
            num_wires = 1
            num_params = 1

        base = CustomOp(1.234, wires=0)
        op: Pow = power_method(base=base, z=6.5)

        assert isinstance(op, Pow)
        assert isinstance(op, qml.operation.Operator)
        assert isinstance(op, qml.operation.Operation)
        assert not isinstance(op, qml.operation.Observable)
        assert isinstance(op, PowOperation)

        # check operation-specific properties made it into the mapping
        assert "grad_recipe" in dir(op)
        assert "control_wires" in dir(op)

    def test_observable(self, power_method):
        """Test that when the base is an Observable, Adjoint will also inherit from Observable."""

        class CustomObs(qml.operation.Observable):
            num_wires = 1
            num_params = 0

        base = CustomObs(wires=0)
        ob: Pow = power_method(base=base, z=-1.2)

        assert isinstance(ob, Pow)
        assert isinstance(ob, qml.operation.Operator)
        assert not isinstance(ob, qml.operation.Operation)
        assert isinstance(ob, qml.operation.Observable)
        assert not isinstance(ob, PowOperation)

        # Check some basic observable functionality
        assert ob.compare(ob)
        assert isinstance(1.0 * ob @ ob, qml.Hamiltonian)

        # check the dir
        assert "return_type" in dir(ob)
        assert "grad_recipe" not in dir(ob)


@pytest.mark.parametrize("power_method", [Pow, pow_using_dunder_method])
class TestInitialization:
    """Test the initialization process and standard properties."""

    def test_nonparametric_ops(self, power_method):
        """Test pow initialization for a non parameteric operation."""
        base = qml.PauliX("a")

        op: Pow = power_method(base=base, z=-4.2, id="something")

        assert op.base is base
        assert op.z == -4.2
        assert op.hyperparameters["base"] is base
        assert op.hyperparameters["z"] == -4.2
        assert op.name == "PauliX**-4.2"
        if power_method.__name__ == Pow.__name__:
            assert op.id == "something"

        assert op.num_params == 0
        assert op.parameters == []
        assert op.data == []

        assert op.wires == qml.wires.Wires("a")
        assert op.num_wires == 1

    def test_parametric_ops(self, power_method):
        """Test pow initialization for a standard parametric operation."""
        params = [1.2345, 2.3456, 3.4567]
        base = qml.Rot(*params, wires="b")

        op: Pow = power_method(base=base, z=-0.766, id="id")

        assert op.base is base
        assert op.z == -0.766
        assert op.hyperparameters["base"] is base
        assert op.hyperparameters["z"] == -0.766
        assert op.name == "Rot**-0.766"
        if power_method.__name__ == Pow.__name__:
            assert op.id == "id"

        assert op.num_params == 3
        assert qml.math.allclose(params, op.parameters)
        assert qml.math.allclose(params, op.data)

        assert op.wires == qml.wires.Wires("b")
        assert op.num_wires == 1

    def test_template_base(self, power_method):
        """Test pow initialization for a template."""
        rng = np.random.default_rng(seed=42)
        shape = qml.StronglyEntanglingLayers.shape(n_layers=2, n_wires=2)
        params = rng.random(shape)

        base = qml.StronglyEntanglingLayers(params, wires=[0, 1])
        op: Pow = power_method(base=base, z=2.67)

        assert op.base is base
        assert op.z == 2.67
        assert op.hyperparameters["base"] is base
        assert op.hyperparameters["z"] == 2.67
        assert op.name == "StronglyEntanglingLayers**2.67"

        assert op.num_params == 1
        assert qml.math.allclose(params, op.parameters[0])
        assert qml.math.allclose(params, op.data[0])

        assert op.wires == qml.wires.Wires((0, 1))
        assert op.num_wires == 2

    def test_hamiltonian_base(self, power_method):
        """Test pow initialization for a hamiltonian."""
        base = 2.0 * qml.PauliX(0) @ qml.PauliY(0) + qml.PauliZ("b")

        op: Pow = power_method(base=base, z=3.4)

        assert op.base is base
        assert op.z == 3.4
        assert op.hyperparameters["base"] is base
        assert op.hyperparameters["z"] == 3.4
        assert op.name == "Hamiltonian**3.4"

        assert op.num_params == 2
        assert qml.math.allclose(op.parameters, [2.0, 1.0])
        assert qml.math.allclose(op.data, [2.0, 1.0])

        assert op.wires == qml.wires.Wires([0, "b"])
        assert op.num_wires == 2


@pytest.mark.parametrize("power_method", [Pow, pow_using_dunder_method])
class TestProperties:
    """Test Pow properties."""

    def test_data(self, power_method):
        """Test base data can be get and set through Pow class."""
        x = np.array(1.234)

        base = qml.RX(x, wires="a")
        op: Pow = power_method(base=base, z=3.21)

        assert op.data == [x]

        # update parameters through pow
        x_new = np.array(2.3456)
        op.data = [x_new]
        assert base.data == [x_new]
        assert op.data == [x_new]

        # update base data updates pow data
        x_new2 = np.array(3.456)
        base.data = [x_new2]
        assert op.data == [x_new2]

    def test_private_wires_getter_setter(self, power_method):
        """Test that we can get and set the private _wires."""
        wires0 = qml.wires.Wires("a")
        base = qml.PauliZ(wires0)
        op: Pow = power_method(base=base, z=-2.1)

        assert op._wires == base._wires == wires0

        wires1 = qml.wires.Wires(1)
        op._wires = wires1
        assert op._wires == base._wires == wires1

    def test_has_matrix_true(self, power_method):
        """Test `has_matrix` property carries over when base op defines matrix."""
        base = qml.PauliX(0)
        op: Pow = power_method(base=base, z=-1.1)

        assert op.has_matrix

    def test_has_matrix_false(self, power_method):
        """Test has_matrix property carries over when base op does not define a matrix."""

        op: Pow = power_method(base=TempOperator(wires=0), z=2.0)

        assert not op.has_matrix

    @pytest.mark.parametrize("value", (True, False))
    def test_is_hermitian(self, value, power_method):
        """Test that if the base is hermitian, then the power is hermitian."""

        class DummyOp(qml.operation.Operator):
            """Dummy operator."""

            num_wires = 1
            is_hermitian = value

        op: Pow = power_method(base=DummyOp(1), z=2.5)
        assert op.is_hermitian is value

    def test_queue_category(self, power_method):
        """Test that the queue category `"_ops"` carries over."""
        op: Pow = power_method(base=qml.PauliX(0), z=3.5)
        assert op._queue_category == "_ops"

    def test_queue_category_None(self, power_method):
        """Test that the queue category `None` for some observables carries over."""
        op: Pow = power_method(base=qml.PauliX(0) @ qml.PauliY(1), z=-1.1)
        assert op._queue_category is None

    def test_batching_properties(self, power_method):
        """Test that Pow batching behavior mirrors that of the base."""

        class DummyOp(qml.operation.Operator):
            ndim_params = (0, 2)
            num_wires = 1

        param1 = [0.3] * 3
        param2 = [[[0.3, 1.2]]] * 3

        base = DummyOp(param1, param2, wires=0)
        op: Pow = power_method(base=base, z=3)

        assert op.ndim_params == (0, 2)
        assert op.batch_size == 3


class TestSimplify:
    """Test Pow simplify method and depth property."""

    def test_depth_property(self):
        """Test depth property."""
<<<<<<< HEAD
        sum_op = Pow(base=qml.ops.Adjoint(qml.PauliX(0)), z=2)
        assert sum_op.arithmetic_depth == 2

    def test_simplify_method_with_default_depth(self):
        """Test that the simplify method reduces complexity to the minimum."""
        sum_op = Pow(qml.ops.Sum(qml.PauliX(0), qml.PauliX(0)) + qml.PauliX(0), 2)
        final_op = Pow(qml.ops.Sum(qml.PauliX(0), qml.PauliX(0), qml.PauliX(0)), 2)
        simplified_op = sum_op.simplify()
        assert qml.equal(
            op1=simplified_op.base, op2=final_op.base
        )  # TODO: Remove .base when qml.equal is fixed
        assert simplified_op.arithmetic_depth == 2

    def test_simplify_method_with_depth_equal_to_1(self):
        """Test the simplify method with depth equal to 1."""
        sum_op = Pow(
=======
        pow_op = Pow(base=qml.ops.Adjoint(qml.PauliX(0)), z=2)
        assert pow_op.arithmetic_depth == 2

    def test_simplify_zero_power(self):
        """Test that simplifying a matrix raised to the power of 0 returns an Identity matrix."""
        assert qml.equal(Pow(base=qml.PauliX(0), z=0).simplify(), qml.Identity(0))

    def test_simplify_method_with_depth_equal_to_0(self):
        """Test the simplify method with depth equal to 0."""
        pow_op = Pow(qml.ops.Sum(qml.PauliX(0), qml.PauliX(0)) + qml.PauliX(0), 2)
        simplified_op = pow_op.simplify(depth=0)

        # TODO: Use qml.equal when supported for nested operators

        assert isinstance(simplified_op, Pow)
        assert pow_op.id == simplified_op.id
        assert pow_op.data == simplified_op.data
        assert pow_op.wires == simplified_op.wires
        assert pow_op.arithmetic_depth == simplified_op.arithmetic_depth

        assert isinstance(simplified_op.base, qml.ops.Sum)
        for s1, s2 in zip(pow_op.base.summands, simplified_op.base.summands):
            assert s1.name == s2.name
            assert s1.wires == s2.wires
            assert s1.data == s2.data
            assert s1.arithmetic_depth == s2.arithmetic_depth

    def test_simplify_method_with_default_depth(self):
        """Test that the simplify method reduces complexity to the minimum."""
        pow_op = Pow(qml.ops.Sum(qml.PauliX(0), qml.PauliX(0)) + qml.PauliX(0), 2)
        final_op = Pow(qml.ops.Sum(qml.PauliX(0), qml.PauliX(0), qml.PauliX(0)), 2)
        simplified_op = pow_op.simplify()

        # TODO: Use qml.equal when supported for nested operators

        assert isinstance(simplified_op, Pow)
        assert final_op.data == simplified_op.data
        assert final_op.wires == simplified_op.wires
        assert final_op.arithmetic_depth == simplified_op.arithmetic_depth

        assert isinstance(simplified_op.base, qml.ops.Sum)
        for s1, s2 in zip(final_op.base.summands, simplified_op.base.summands):
            assert s1.name == s2.name
            assert s1.wires == s2.wires
            assert s1.data == s2.data
            assert s1.arithmetic_depth == s2.arithmetic_depth

    def test_simplify_method_with_depth_equal_to_1(self):
        """Test the simplify method with depth equal to 1."""
        pow_op = Pow(
>>>>>>> fc93386c
            qml.ops.Sum(
                qml.ops.Sum(
                    qml.ops.Sum(qml.PauliX(0), qml.Identity(wires=0)), qml.RX(1.9, wires=1)
                ),
                qml.RZ(1.32, wires=0),
            )
        )

        final_op = Pow(
            qml.ops.Sum(
                qml.ops.Sum(qml.PauliX(0), qml.Identity(wires=0)),
                qml.RX(1.9, wires=1),
                qml.RZ(1.32, wires=0),
            )
        )
<<<<<<< HEAD
        simplified_op = sum_op.simplify(depth=1)
        assert qml.equal(
            op1=simplified_op.base, op2=final_op.base
        )  # TODO: remove .base when qml.equal is fixed
        assert simplified_op.arithmetic_depth == sum_op.arithmetic_depth - 1
=======
        simplified_op = pow_op.simplify(depth=1)

        # TODO: Use qml.equal when supported for nested operators

        assert isinstance(simplified_op, Pow)
        assert final_op.data == simplified_op.data
        assert final_op.wires == simplified_op.wires
        assert final_op.arithmetic_depth == simplified_op.arithmetic_depth

        assert isinstance(simplified_op.base, qml.ops.Sum)
        for s1, s2 in zip(final_op.base.summands, simplified_op.base.summands):
            assert s1.name == s2.name
            assert s1.wires == s2.wires
            assert s1.data == s2.data
            assert s1.arithmetic_depth == s2.arithmetic_depth

    def test_simplify_method_with_controlled_operation(self):
        """Test simplify method with controlled operation."""
        pow_op = Pow(ControlledOp(base=qml.PauliX(0), control_wires=1, id=3), z=3)
        final_op = ControlledOp(Pow(base=qml.PauliX(0), z=3), control_wires=1, id=3)
        simplified_op = pow_op.simplify()

        assert isinstance(simplified_op, ControlledOp)
        assert final_op.data == simplified_op.data
        assert final_op.wires == simplified_op.wires
        assert final_op.arithmetic_depth == simplified_op.arithmetic_depth
>>>>>>> fc93386c


class TestMiscMethods:
    """Test miscellaneous minor Pow methods."""

    def test_copy(self):
        """Test that a copy of a power operator can have its parameters updated
        independently of the original operator."""
        param1 = 1.2345
        z = 2.3
        base = qml.RX(param1, wires=0)
        op = Pow(base, z)
        copied_op = copy(op)

        assert copied_op.__class__ is op.__class__
        assert copied_op.z == op.z
        assert copied_op.data == [param1]

        copied_op.data = [6.54]
        assert op.data == [param1]

    def test_label(self):
        """Test that the label draws the exponent as superscript."""
        base = qml.RX(1.2, wires=0)
        op = Pow(base, -1.23456789)

        assert op.label() == "RX⁻¹⋅²³⁴⁵⁶⁷⁸⁹"
        assert op.label(decimals=2) == "RX\n(1.20)⁻¹⋅²³⁴⁵⁶⁷⁸⁹"

    def test_label_matrix_param(self):
        """Test that when passed a matrix op, the matrix is cached into passed dictionary."""
        base = qml.QubitUnitary(np.eye(2), wires=0)
        op = Pow(base, -1.2)

        cache = {"matrices": []}
        assert op.label(decimals=2, cache=cache) == "U(M0)⁻¹⋅²"
        assert len(cache["matrices"]) == 1

    def test_eigvals(self):
        """Test that the eigenvalues are correct."""
        base = qml.RZ(2.34, wires=0)
        op = Pow(base, 2.5)

        mat_eigvals = qml.math.linalg.eigvals(op.matrix())

        assert qml.math.allclose(mat_eigvals, op.eigvals())

    def test_generator(self):
        """Test that the generator is the base's generator multiplied by the power."""
        z = 2.5
        base = qml.RX(2.34, wires=0)
        op = Pow(base, z)

        base_gen_op, base_gen_coeff = qml.generator(base, format="prefactor")
        op_gen_op, op_gen_coeff = qml.generator(op, format="prefactor")

        assert qml.math.allclose(base_gen_coeff * z, op_gen_coeff)
        assert base_gen_op.__class__ is op_gen_op.__class__


class TestDiagonalizingGates:
    """Test Pow operators diagonalizing_gates method."""

    @pytest.mark.parametrize("z", (2, -1, 0.25))
    def test_diagonalizing_gates_int_exist(self, z):
        """Test the diagonalizing gates method returns the same thing as the base operator."""

        base = qml.PauliX(0)
        op = Pow(base, z)

        op_gates = op.diagonalizing_gates()
        base_gates = base.diagonalizing_gates()

        assert len(op_gates) == len(base_gates)

        for op1, op2 in zip(op_gates, base_gates):
            assert op1.__class__ is op2.__class__
            assert op1.wires == op2.wires

    def test_base_doesnt_define(self):
        """Test that when the base gate does not define the diagonalizing gates and raises an error,
        that the power operator does as well."""
        base = qml.RX(1.2, wires=0)
        op = Pow(base, 2)

        with pytest.raises(qml.operation.DiagGatesUndefinedError):
            op.diagonalizing_gates()


class TestQueueing:
    """Test that Pow operators queue and update base metadata"""

    def test_queueing(self):
        """Test queuing and metadata when both Pow and base defined inside a recording context."""

        with qml.tape.QuantumTape() as tape:
            base = qml.Rot(1.2345, 2.3456, 3.4567, wires="b")
            op = Pow(base, 1.2)

        assert tape._queue[base]["owner"] is op
        assert tape._queue[op]["owns"] is base
        assert tape.operations == [op]

    def test_queueing_base_defined_outside(self):
        """Test that base is added to queue even if it's defined outside the recording context."""

        base = qml.Rot(1.2345, 2.3456, 3.4567, wires="b")
        with qml.tape.QuantumTape() as tape:
            op = Pow(base, 3.4)

        assert len(tape.queue) == 1
        assert tape._queue[op]["owns"] is base
        assert tape.operations == [op]

    def test_do_queue_False(self):
        """Test that when `do_queue` is specified, the operation is not queued."""
        base = qml.PauliX(0)
        with qml.tape.QuantumTape() as tape:
            op = Pow(base, 4.5, do_queue=False)

        assert len(tape) == 0


class TestMatrix:
    """Test the matrix method for the power operator."""

    def check_matrix(self, param, z):
        """Interface-independent helper function that checks that the matrix of a power op
        of an IsingZZ is the same as the matrix for its decomposition."""
        base = qml.IsingZZ(param, wires=(0, 1))
        op = Pow(base, z)

        mat = qml.matrix(op)
        shortcut = base.pow(z)[0]
        shortcut_mat = qml.matrix(shortcut)

        return qml.math.allclose(mat, shortcut_mat)

    @pytest.mark.parametrize("z", (2, -2, 1.23, -0.5))
    def test_matrix_against_shortcut(self, z):
        """Test the matrix method for different exponents and a float parameter."""
        assert self.check_matrix(2.34, z)

    @pytest.mark.autograd
    @pytest.mark.parametrize("z", (2, -2, 1.23, -0.5))
    def test_matrix_against_shortcut_autograd(self, z):
        """Test the matrix using a pennylane numpy array/ autograd numpy."""
        param = qml.numpy.array(2.34)
        assert self.check_matrix(param, z)

    @pytest.mark.jax
    @pytest.mark.parametrize("z", (2, -2, 1.23, -0.5))
    def test_matrix_against_shortcut_jax(self, z):
        """Test the matrix using a jax parameter."""
        from jax import numpy as jnp

        param = jnp.array(2.34)
        assert self.check_matrix(param, z)

    @pytest.mark.torch
    @pytest.mark.parametrize("z", (2, -2, 1.23, -0.5))
    def test_matrix_against_shortcut_torch(self, z):
        """Tests the matrix using a torch tensor parameter."""
        import torch

        param = torch.tensor(2.34)
        assert self.check_matrix(param, z)

    @pytest.mark.tf
    @pytest.mark.parametrize("z", (2, -2, 1.23, -0.5))
    def test_matrix_against_shortcut_jax(self, z):
        """Test the matrix using a tf variable parameter."""
        import tensorflow as tf

        param = tf.Variable(2.34)
        assert self.check_matrix(param, z)

    def test_matrix_wire_order(self):
        """Test that the wire_order keyword rearranges ording."""

        param = 1.234
        z = 3
        base = qml.IsingXX(param, wires=(0, 1))
        op = Pow(base, z)

        compare_op = qml.IsingXX(param * z, wires=(0, 1))

        op_mat = op.matrix(wire_order=(1, 0))
        compare_mat = compare_op.matrix(wire_order=(1, 0))

        assert qml.math.allclose(op_mat, compare_mat)


class TestSparseMatrix:
    """Tests involving the sparse matrix method."""

    def test_sparse_matrix_exists_int_exponent(self):
        """Test the sparse matrix is correct when the base defines a
        sparse matrix and the exponennt is an int."""
        from scipy.sparse import csr_matrix

        H = np.array([[6 + 0j, 1 - 2j], [1 + 2j, -1]])
        H = csr_matrix(H)
        base = qml.SparseHamiltonian(H, wires=0)

        op = Pow(base, 3)

        H_cubed = H**3
        sparse_mat = op.sparse_matrix()
        assert isinstance(sparse_mat, csr_matrix)
        sparse_mat_array = sparse_mat.toarray()

        assert qml.math.allclose(sparse_mat_array, H_cubed.toarray())
        assert qml.math.allclose(sparse_mat_array, qml.matrix(op))

    def test_sparse_matrix_float_exponent(self):
        """Test that even a sparse-matrix defining op raised to a float power
        raises a SparseMatrixUndefinedError error."""
        from scipy.sparse import csr_matrix

        H = np.array([[6 + 0j, 1 - 2j], [1 + 2j, -1]])
        H = csr_matrix(H)
        base = qml.SparseHamiltonian(H, wires=0)

        op = Pow(base, 0.5)

        with pytest.raises(qml.operation.SparseMatrixUndefinedError):
            op.sparse_matrix()

    def test_base_no_sparse_matrix(self):
        """Test that if the base doesn't define a sparse matrix, then the power won't either."""
        op: Pow = Pow(TempOperator(0.1), 2)

        with pytest.raises(qml.operation.SparseMatrixUndefinedError):
            op.sparse_matrix()


class TestDecompositionExpand:
    """Test the Pow Operator decomposition and expand methods."""

    def test_shortcut_exists(self):
        """Test the decomposition method uses a shortcut if it is defined for that exponent and base."""
        base = qml.PauliX(0)
        op = Pow(base, 0.5)
        decomp = op.decomposition()

        assert len(decomp) == 1
        assert isinstance(decomp[0], qml.SX)
        assert decomp[0].wires == qml.wires.Wires(0)

    def test_shortcut_exists_expand(self):
        """Test that the expand method uses a shortcut if it is defined for that exponent and base."""
        base = qml.PauliX(0)
        op = Pow(base, 0.5)
        expansion_tape = op.expand()

        assert len(expansion_tape) == 1
        assert isinstance(expansion_tape[0], qml.SX)

    def test_positive_integer_exponent(self):
        """Test that decomposition repeats base operator z times if z is a positive integer
        and a shortcut is not defined by op.pow."""
        base = qml.SX(0)
        op = Pow(base, 3)
        decomp = op.decomposition()

        assert len(decomp) == 3

        for op in decomp:
            assert isinstance(op, qml.SX)
            assert op.wires == qml.wires.Wires(0)

    def test_positive_integer_exponent_expand(self):
        """Test that expansion repeats base operator z times if z is a positive integer
        and a shortcut is not defined by op.pow."""

        base = qml.SX(0)
        op = Pow(base, 3)
        expansion_tape = op.expand()

        assert len(expansion_tape) == 3

        for op in expansion_tape:
            assert isinstance(op, qml.SX)
            assert op.wires == qml.wires.Wires(0)

    def test_decomposition_float_power(self):
        """Test that the decomposition raises an error if no shortcut exists and the exponent is a float."""
        base = qml.PauliX(0)
        op = Pow(base, 0.11)

        with pytest.raises(DecompositionUndefinedError):
            op.decomposition()


class TestInverse:
    """Test the interaction between in-place inversion and the power operator."""

    def test_base_already_inverted(self):
        """Test that if the base is already inverted, then initialization un-inverts
        it and applies a negative sign to the exponent."""
        base = qml.S(0).inv()
        op = Pow(base, 2)

        assert base.inverse is False

        assert op.z == -2
        assert op.name == "S**-2"
        assert op.base_name == "S**-2"
        assert op.inverse is False

    def test_invert_pow_op(self):
        """Test that in-place inversion of a power operator only changes the sign
        of the power and does not change the `inverse` property."""
        base = qml.S(0)
        op = Pow(base, 2)

        op.inv()

        assert base.inverse is False

        assert op.z == -2
        assert op.name == "S**-2"
        assert op.base_name == "S**-2"
        assert op.inverse is False

    def test_inverse_setter(self):
        """Assert that the inverse can be set to False, but trying to set it to True raises a
        NotImplementedError."""
        op = Pow(qml.S(0), 2.1)

        op.inverse = False

        with pytest.raises(NotImplementedError):
            op.inverse = True


@pytest.mark.parametrize("power_method", [Pow, pow_using_dunder_method])
class TestOperationProperties:
    """Test Operation specific properties."""

    def test_basis(self, power_method):
        """Test that the basis attribute is the same as the base op's basis attribute."""
        base = qml.RX(1.2, wires=0)
        op: Pow = power_method(base, 2.1)

        assert base.basis == op.basis

    def test_control_wires(self, power_method):
        """Test that the control wires of a Pow operator are the same as the control wires of the base op."""

        base = qml.Toffoli(wires=(0, 1, 2))
        op: Pow = power_method(base, 3.5)

        assert base.control_wires == op.control_wires


class TestIntegration:
    """Test the execution of power gates in a QNode."""

    @pytest.mark.parametrize(
        "diff_method", ("parameter-shift", "finite-diff", "adjoint", "backprop")
    )
    @pytest.mark.parametrize("z", (2, -2, 0.5))
    def test_gradient_pow_rx(self, diff_method, z):
        """Test execution and gradients for a decomposable power operator."""

        @qml.qnode(qml.device("default.qubit", wires=1), diff_method=diff_method)
        def circuit(x, z):
            Pow(base=qml.RX(x, wires=0), z=z)
            return qml.expval(qml.PauliY(0))

        x = qml.numpy.array(1.234, requires_grad=True)

        expected = -np.sin(x * z)
        assert qml.math.allclose(circuit(x, z), expected)

        grad = qml.grad(circuit)(x, z)
        expected_grad = -z * np.cos(x * z)
        assert qml.math.allclose(grad, expected_grad)

    @pytest.mark.xfail
    def test_non_decomposable_power(self):
        """This test will fail until we improve device support for power operators."""

        @qml.qnode(qml.device("default.qubit", wires=1))
        def circ():
            Pow(qml.SX(0), -1)
            return qml.state()

        circ()<|MERGE_RESOLUTION|>--- conflicted
+++ resolved
@@ -287,24 +287,6 @@
 
     def test_depth_property(self):
         """Test depth property."""
-<<<<<<< HEAD
-        sum_op = Pow(base=qml.ops.Adjoint(qml.PauliX(0)), z=2)
-        assert sum_op.arithmetic_depth == 2
-
-    def test_simplify_method_with_default_depth(self):
-        """Test that the simplify method reduces complexity to the minimum."""
-        sum_op = Pow(qml.ops.Sum(qml.PauliX(0), qml.PauliX(0)) + qml.PauliX(0), 2)
-        final_op = Pow(qml.ops.Sum(qml.PauliX(0), qml.PauliX(0), qml.PauliX(0)), 2)
-        simplified_op = sum_op.simplify()
-        assert qml.equal(
-            op1=simplified_op.base, op2=final_op.base
-        )  # TODO: Remove .base when qml.equal is fixed
-        assert simplified_op.arithmetic_depth == 2
-
-    def test_simplify_method_with_depth_equal_to_1(self):
-        """Test the simplify method with depth equal to 1."""
-        sum_op = Pow(
-=======
         pow_op = Pow(base=qml.ops.Adjoint(qml.PauliX(0)), z=2)
         assert pow_op.arithmetic_depth == 2
 
@@ -355,7 +337,6 @@
     def test_simplify_method_with_depth_equal_to_1(self):
         """Test the simplify method with depth equal to 1."""
         pow_op = Pow(
->>>>>>> fc93386c
             qml.ops.Sum(
                 qml.ops.Sum(
                     qml.ops.Sum(qml.PauliX(0), qml.Identity(wires=0)), qml.RX(1.9, wires=1)
@@ -371,13 +352,6 @@
                 qml.RZ(1.32, wires=0),
             )
         )
-<<<<<<< HEAD
-        simplified_op = sum_op.simplify(depth=1)
-        assert qml.equal(
-            op1=simplified_op.base, op2=final_op.base
-        )  # TODO: remove .base when qml.equal is fixed
-        assert simplified_op.arithmetic_depth == sum_op.arithmetic_depth - 1
-=======
         simplified_op = pow_op.simplify(depth=1)
 
         # TODO: Use qml.equal when supported for nested operators
@@ -404,7 +378,6 @@
         assert final_op.data == simplified_op.data
         assert final_op.wires == simplified_op.wires
         assert final_op.arithmetic_depth == simplified_op.arithmetic_depth
->>>>>>> fc93386c
 
 
 class TestMiscMethods:
