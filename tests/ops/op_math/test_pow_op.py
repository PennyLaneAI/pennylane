# Copyright 2018-2022 Xanadu Quantum Technologies Inc.

# Licensed under the Apache License, Version 2.0 (the "License");
# you may not use this file except in compliance with the License.
# You may obtain a copy of the License at

#     http://www.apache.org/licenses/LICENSE-2.0

# Unless required by applicable law or agreed to in writing, software
# distributed under the License is distributed on an "AS IS" BASIS,
# WITHOUT WARRANTIES OR CONDITIONS OF ANY KIND, either express or implied.
# See the License for the specific language governing permissions and
# limitations under the License.
"""
Unit tests for the Pow arithmetic class of qubit operations
"""
from copy import copy

import pytest

import pennylane as qml
from pennylane import numpy as np
from pennylane.operation import DecompositionUndefinedError
from pennylane.ops.op_math.controlled_class import ControlledOp
from pennylane.ops.op_math.pow import Pow, PowOperation


class TempOperator(qml.operation.Operator):
    """Dummy operator"""

    num_wires = 1


def pow_using_dunder_method(base, z, do_queue=True, id=None):
    """Helper function which computes the base raised to the power invoking the __pow__ dunder
    method."""
    return base**z


class TestConstructor:
    def test_lazy_mode(self):
        """Test that by default, the operator is simply wrapped in `Pow`, even if a simplification exists."""

        op = qml.pow(qml.PauliX(0), 2)
        assert isinstance(op, Pow)
        assert op.z == 2
        assert qml.equal(op.base, qml.PauliX(0))

    def test_nonlazy_no_simplification(self):
        """Test that if lazy=False, but no decomposition exists, then the operator is simply
        wrapped in a Pow class."""

        op = qml.pow(TempOperator(0), 2, lazy=False)
        assert isinstance(op, Pow)
        assert isinstance(op.base, TempOperator)

    @pytest.mark.parametrize("op", (qml.PauliX(0), qml.CNOT((0, 1))))
    def test_nonlazy_identity_simplification(self, op):
        """Test that nonlazy pow returns a single identity if the power decomposes
        to the identity."""

        op_new = qml.pow(op, 2, lazy=False)
        assert qml.equal(op_new, qml.Identity(op.wires))

    def test_simplification_multiple_ops(self):
        """Test that when the simplification method returns a list of multiple operators,
        pow returns a list of multiple operators."""

        class Temp(qml.operation.Operator):
            num_wires = 1

            def pow(self, z):
                return [qml.S(0), qml.T(0)]

        new_op = qml.pow(Temp(0), 2, lazy=False)
        assert isinstance(new_op, qml.ops.Prod)
        assert qml.equal(new_op.operands[0], qml.S(0))
        assert qml.equal(new_op.operands[1], qml.T(0))

    def test_nonlazy_simplification_queueing(self):
        """Test that if a simpification is accomplished, the metadata for the original op
        and the new simplified op is updated."""

        with qml.queuing.AnnotatedQueue() as q:
            original_op = qml.PauliX(0)
            new_op = qml.pow(original_op, 0.5, lazy=False)

        assert original_op not in q.queue


@pytest.mark.parametrize("power_method", [Pow, pow_using_dunder_method, qml.pow])
class TestInheritanceMixins:
    """Test the inheritance structure and mixin addition through dynamic __new__ method."""

    def test_plain_operator(self, power_method):
        """Test when base directly inherits from Operator only inherits from Operator."""

        base = TempOperator(1.234, wires=0)
        op: Pow = power_method(base=base, z=1.2)

        assert isinstance(op, Pow)
        assert isinstance(op, qml.operation.Operator)
        assert not isinstance(op, qml.operation.Operation)
        assert not isinstance(op, qml.operation.Observable)
        assert not isinstance(op, PowOperation)

        # checking we can call `dir` without problems
        assert "num_params" in dir(op)

    def test_operation(self, power_method):
        """When the operation inherits from `Operation`, the `PowOperation` mixin should
        be added and the Pow should now have Operation functionality."""

        class CustomOp(qml.operation.Operation):
            num_wires = 1
            num_params = 1

        base = CustomOp(1.234, wires=0)
        op: Pow = power_method(base=base, z=6.5)

        assert isinstance(op, Pow)
        assert isinstance(op, qml.operation.Operator)
        assert isinstance(op, qml.operation.Operation)
        assert not isinstance(op, qml.operation.Observable)
        assert isinstance(op, PowOperation)

        # check operation-specific properties made it into the mapping
        assert "grad_recipe" in dir(op)
        assert "control_wires" in dir(op)

    def test_observable(self, power_method):
        """Test that when the base is an Observable, Adjoint will also inherit from Observable."""

        class CustomObs(qml.operation.Observable):
            num_wires = 1
            num_params = 0

        base = CustomObs(wires=0)
        ob: Pow = power_method(base=base, z=-1.2)

        assert isinstance(ob, Pow)
        assert isinstance(ob, qml.operation.Operator)
        assert not isinstance(ob, qml.operation.Operation)
        assert isinstance(ob, qml.operation.Observable)
        assert not isinstance(ob, PowOperation)

        # Check some basic observable functionality
        assert ob.compare(ob)
        assert isinstance(1.0 * ob @ ob, qml.Hamiltonian)

        # check the dir
        assert "return_type" in dir(ob)
        assert "grad_recipe" not in dir(ob)


@pytest.mark.parametrize("power_method", [Pow, pow_using_dunder_method, qml.pow])
class TestInitialization:
    """Test the initialization process and standard properties."""

    def test_nonparametric_ops(self, power_method):
        """Test pow initialization for a non parameteric operation."""
        base = qml.PauliX("a")

        op: Pow = power_method(base=base, z=-4.2, id="something")

        assert op.base is base
        assert op.z == -4.2
        assert op.hyperparameters["base"] is base
        assert op.hyperparameters["z"] == -4.2
        assert op.name == "PauliX**-4.2"
        if power_method.__name__ == Pow.__name__:
            assert op.id == "something"

        assert op.num_params == 0
        assert op.parameters == []
        assert op.data == []

        assert op.wires == qml.wires.Wires("a")
        assert op.num_wires == 1

    def test_parametric_ops(self, power_method):
        """Test pow initialization for a standard parametric operation."""
        params = [1.2345, 2.3456, 3.4567]
        base = qml.Rot(*params, wires="b")

        op: Pow = power_method(base=base, z=-0.766, id="id")

        assert op.base is base
        assert op.z == -0.766
        assert op.hyperparameters["base"] is base
        assert op.hyperparameters["z"] == -0.766
        assert op.name == "Rot**-0.766"
        if power_method.__name__ == Pow.__name__:
            assert op.id == "id"

        assert op.num_params == 3
        assert qml.math.allclose(params, op.parameters)
        assert qml.math.allclose(params, op.data)

        assert op.wires == qml.wires.Wires("b")
        assert op.num_wires == 1

    def test_template_base(self, power_method):
        """Test pow initialization for a template."""
        rng = np.random.default_rng(seed=42)
        shape = qml.StronglyEntanglingLayers.shape(n_layers=2, n_wires=2)
        params = rng.random(shape)

        base = qml.StronglyEntanglingLayers(params, wires=[0, 1])
        op: Pow = power_method(base=base, z=2.67)

        assert op.base is base
        assert op.z == 2.67
        assert op.hyperparameters["base"] is base
        assert op.hyperparameters["z"] == 2.67
        assert op.name == "StronglyEntanglingLayers**2.67"

        assert op.num_params == 1
        assert qml.math.allclose(params, op.parameters[0])
        assert qml.math.allclose(params, op.data[0])

        assert op.wires == qml.wires.Wires((0, 1))
        assert op.num_wires == 2

    def test_hamiltonian_base(self, power_method):
        """Test pow initialization for a hamiltonian."""
        base = 2.0 * qml.PauliX(0) @ qml.PauliY(0) + qml.PauliZ("b")

        op: Pow = power_method(base=base, z=3.4)

        assert op.base is base
        assert op.z == 3.4
        assert op.hyperparameters["base"] is base
        assert op.hyperparameters["z"] == 3.4
        assert op.name == "Hamiltonian**3.4"

        assert op.num_params == 2
        assert qml.math.allclose(op.parameters, [2.0, 1.0])
        assert qml.math.allclose(op.data, [2.0, 1.0])

        assert op.wires == qml.wires.Wires([0, "b"])
        assert op.num_wires == 2


@pytest.mark.parametrize("power_method", [Pow, pow_using_dunder_method, qml.pow])
class TestProperties:
    """Test Pow properties."""

    def test_data(self, power_method):
        """Test base data can be get and set through Pow class."""
        x = np.array(1.234)

        base = qml.RX(x, wires="a")
        op: Pow = power_method(base=base, z=3.21)

        assert op.data == [x]

        # update parameters through pow
        x_new = np.array(2.3456)
        op.data = [x_new]
        assert base.data == [x_new]
        assert op.data == [x_new]

        # update base data updates pow data
        x_new2 = np.array(3.456)
        base.data = [x_new2]
        assert op.data == [x_new2]

    def test_has_matrix_true(self, power_method):
        """Test `has_matrix` property carries over when base op defines matrix."""
        base = qml.PauliX(0)
        op: Pow = power_method(base=base, z=-1.1)

        assert op.has_matrix is True

    def test_has_matrix_false(self, power_method):
        """Test has_matrix property carries over when base op does not define a matrix."""

        op: Pow = power_method(base=TempOperator(wires=0), z=2.0)

        assert op.has_matrix is False

    @pytest.mark.parametrize("z", [1, 3])
    def test_has_decomposition_true_via_int(self, power_method, z):
        """Test `has_decomposition` property is true if the power is an interger."""
        base = qml.PauliX(0)
        op: Pow = power_method(base=base, z=z)

        assert op.has_decomposition is True

    @pytest.mark.parametrize("z", [1, 3, -0.2, 1.9])
    def test_has_decomposition_true_via_base(self, power_method, z):
        """Test `has_decomposition` property is true if the base operation
        has a working `pow` method, even for non-integer powers."""
        base = qml.RX(0.7, 0)
        op: Pow = power_method(base=base, z=z)

        assert op.has_decomposition is True

    @pytest.mark.parametrize("z", [-0.2, 1.9])
    def test_has_decomposition_false_non_int_no_base_pow(self, power_method, z):
        """Test `has_decomposition` property is false for non-integer powers
        if the base operation does not have a working `pow` method."""
        base = qml.Hadamard(0)
        op: Pow = power_method(base=base, z=z)

        assert op.has_decomposition is False

    @pytest.mark.parametrize("value", (True, False))
    def test_has_diagonalizing_gates(self, value, power_method):
        """Test that Pow defers has_diagonalizing_gates to base operator."""

        class DummyOp(qml.operation.Operator):
            num_wires = 1
            has_diagonalizing_gates = value

        op: Pow = power_method(base=DummyOp("a"), z=2.124)
        assert op.has_diagonalizing_gates is value

    @pytest.mark.parametrize("value", (True, False))
    def test_is_hermitian(self, value, power_method):
        """Test that if the base is hermitian, then the power is hermitian."""

        class DummyOp(qml.operation.Operator):
            """Dummy operator."""

            num_wires = 1
            is_hermitian = value

        op: Pow = power_method(base=DummyOp(1), z=2.5)
        assert op.is_hermitian is value

    def test_queue_category(self, power_method):
        """Test that the queue category `"_ops"` carries over."""
        op: Pow = power_method(base=qml.PauliX(0), z=3.5)
        assert op._queue_category == "_ops"

    def test_queue_category_None(self, power_method):
        """Test that the queue category `None` for some observables carries over."""
        op: Pow = power_method(base=qml.PauliX(0) @ qml.PauliY(1), z=-1.1)
        assert op._queue_category is None

    def test_batching_properties(self, power_method):
        """Test that Pow batching behavior mirrors that of the base."""

        class DummyOp(qml.operation.Operator):
            ndim_params = (0, 2)
            num_wires = 1

        param1 = [0.3] * 3
        param2 = [[[0.3, 1.2]]] * 3

        base = DummyOp(param1, param2, wires=0)
        op: Pow = power_method(base=base, z=3)

        assert op.ndim_params == (0, 2)
        assert op.batch_size == 3

    op_pauli_reps = (
        (qml.PauliZ(wires=0), 1, qml.pauli.PauliSentence({qml.pauli.PauliWord({0: "Z"}): 1})),
        (qml.PauliX(wires=1), 2, qml.pauli.PauliSentence({qml.pauli.PauliWord({}): 1})),  # identity
        (qml.PauliY(wires="a"), 5, qml.pauli.PauliSentence({qml.pauli.PauliWord({"a": "Y"}): 1})),
    )

    @pytest.mark.parametrize("base, exp, rep", op_pauli_reps)
    def test_pauli_rep(self, base, exp, rep, power_method):
        """Test the pauli rep is produced as expected."""
        op = power_method(base, exp)
        assert op._pauli_rep == rep

    def test_pauli_rep_is_none_for_bad_exponents(self, power_method):
        """Test that the _pauli_rep is None if the exponent is not positive or non integer."""
        base = qml.PauliX(wires=0)
        exponents = [1.23, -2]

        for exponent in exponents:
            op = power_method(base, z=exponent)
            assert op._pauli_rep is None

    def test_pauli_rep_none_if_base_pauli_rep_none(self, power_method):
        """Test that None is produced if the base op does not have a pauli rep"""
        base = qml.RX(1.23, wires=0)
        op = power_method(base, z=2)
        assert op._pauli_rep is None


class TestSimplify:
    """Test Pow simplify method and depth property."""

    def test_depth_property(self):
        """Test depth property."""
        pow_op = Pow(base=qml.ops.Adjoint(qml.PauliX(0)), z=2)
        assert pow_op.arithmetic_depth == 2

    def test_simplify_nested_pow_ops(self):
        """Test the simplify method with nested pow operations."""
        pow_op = Pow(base=Pow(base=qml.adjoint(Pow(base=qml.CNOT([1, 0]), z=1.2)), z=2), z=5)
        final_op = qml.Identity([1, 0])
        simplified_op = pow_op.simplify()

        assert isinstance(simplified_op, qml.Identity)
        assert final_op.data == simplified_op.data
        assert final_op.wires == simplified_op.wires
        assert final_op.arithmetic_depth == simplified_op.arithmetic_depth

    def test_simplify_zero_power(self):
        """Test that simplifying a matrix raised to the power of 0 returns an Identity matrix."""
        assert qml.equal(Pow(base=qml.PauliX(0), z=0).simplify(), qml.Identity(0))

    def test_simplify_zero_power_multiple_wires(self):
        """Test that simplifying a multi-wire operator raised to the power of 0 returns a product
        of Identity matrices."""
        pow_op = Pow(base=qml.CNOT([0, 1]), z=0)
        final_op = qml.Identity([0, 1])
        simplified_op = pow_op.simplify()

        # TODO: Use qml.equal when supported for nested operators

        assert isinstance(simplified_op, qml.Identity)
        assert final_op.data == simplified_op.data
        assert final_op.wires == simplified_op.wires
        assert final_op.arithmetic_depth == simplified_op.arithmetic_depth

    def test_simplify_method(self):
        """Test that the simplify method reduces complexity to the minimum."""
        pow_op = Pow(qml.op_sum(qml.PauliX(0), qml.PauliX(0)) + qml.PauliX(0), 2)
        final_op = qml.s_prod(9, qml.PauliX(0))
        simplified_op = pow_op.simplify()

        # TODO: Use qml.equal when supported for nested operators

        assert isinstance(simplified_op, qml.ops.SProd)
        assert final_op.data == simplified_op.data
        assert final_op.wires == simplified_op.wires
        assert final_op.arithmetic_depth == simplified_op.arithmetic_depth

    def test_simplify_method_with_controlled_operation(self):
        """Test simplify method with controlled operation."""
        pow_op = Pow(ControlledOp(base=qml.PauliX(0), control_wires=1, id=3), z=3)
        final_op = ControlledOp(base=qml.PauliX(0), control_wires=1, id=3)
        simplified_op = pow_op.simplify()

        assert isinstance(simplified_op, ControlledOp)
        assert final_op.data == simplified_op.data
        assert final_op.wires == simplified_op.wires
        assert final_op.arithmetic_depth == simplified_op.arithmetic_depth

    def test_simplify_with_adjoint_not_defined(self):
        """Test the simplify method with an operator that has not defined the op.pow method."""
        op = Pow(qml.U2(1, 1, 0), z=3)
        simplified_op = op.simplify()
        assert isinstance(simplified_op, Pow)
        assert op.data == simplified_op.data
        assert op.wires == simplified_op.wires
        assert op.arithmetic_depth == simplified_op.arithmetic_depth


class TestMiscMethods:
    """Test miscellaneous minor Pow methods."""

    def test_repr(self):
        op = Pow(qml.PauliX(0), 2.5)
        assert repr(op) == "PauliX(wires=[0])**2.5"

        base = qml.RX(1, 0) + qml.S(1)
        op = Pow(base, 2.5)
        assert repr(op) == "(RX(1, wires=[0]) + S(wires=[1]))**2.5"

    def test_copy(self):
        """Test that a copy of a power operator can have its parameters updated
        independently of the original operator."""
        param1 = 1.2345
        z = 2.3
        base = qml.RX(param1, wires=0)
        op = Pow(base, z)
        copied_op = copy(op)

        assert copied_op.__class__ is op.__class__
        assert copied_op.z == op.z
        assert copied_op.data == [param1]

        copied_op.data = [6.54]
        assert op.data == [param1]

    def test_label(self):
        """Test that the label draws the exponent as superscript."""
        base = qml.RX(1.2, wires=0)
        op = Pow(base, -1.23456789)

        assert op.label() == "RX⁻¹⋅²³⁴⁵⁶⁷⁸⁹"
        assert op.label(decimals=2) == "RX\n(1.20)⁻¹⋅²³⁴⁵⁶⁷⁸⁹"

    def test_label_matrix_param(self):
        """Test that when passed a matrix op, the matrix is cached into passed dictionary."""
        base = qml.QubitUnitary(np.eye(2), wires=0)
        op = Pow(base, -1.2)

        cache = {"matrices": []}
        assert op.label(decimals=2, cache=cache) == "U(M0)⁻¹⋅²"
        assert len(cache["matrices"]) == 1

    def test_eigvals(self):
        """Test that the eigenvalues are correct."""
        base = qml.RZ(2.34, wires=0)
        op = Pow(base, 2.5)

        mat_eigvals = qml.math.linalg.eigvals(op.matrix())

        assert qml.math.allclose(mat_eigvals, op.eigvals())

    def test_generator(self):
        """Test that the generator is the base's generator multiplied by the power."""
        z = 2.5
        base = qml.RX(2.34, wires=0)
        op = Pow(base, z)

        base_gen_op, base_gen_coeff = qml.generator(base, format="prefactor")
        op_gen_op, op_gen_coeff = qml.generator(op, format="prefactor")

        assert qml.math.allclose(base_gen_coeff * z, op_gen_coeff)
        assert base_gen_op.__class__ is op_gen_op.__class__


class TestDiagonalizingGates:
    """Test Pow operators diagonalizing_gates method."""

    @pytest.mark.parametrize("z", (2, -1, 0.25))
    def test_diagonalizing_gates_int_exist(self, z):
        """Test the diagonalizing gates method returns the same thing as the base operator."""

        base = qml.PauliX(0)
        op = Pow(base, z)

        op_gates = op.diagonalizing_gates()
        base_gates = base.diagonalizing_gates()

        assert len(op_gates) == len(base_gates)

        for op1, op2 in zip(op_gates, base_gates):
            assert op1.__class__ is op2.__class__
            assert op1.wires == op2.wires

    def test_base_doesnt_define(self):
        """Test that when the base gate does not define the diagonalizing gates and raises an error,
        that the power operator does as well."""
        base = qml.RX(1.2, wires=0)
        op = Pow(base, 2)

        with pytest.raises(qml.operation.DiagGatesUndefinedError):
            op.diagonalizing_gates()


class TestQueueing:
    """Test that Pow operators queue and update base metadata"""

    def test_queueing(self):
        """Test queuing and metadata when both Pow and base defined inside a recording context."""

        with qml.queuing.AnnotatedQueue() as q:
            base = qml.Rot(1.2345, 2.3456, 3.4567, wires="b")
            op = Pow(base, 1.2)

<<<<<<< HEAD
        assert q[0] is op
        assert len(q) == 1
=======
        tape = qml.tape.QuantumScript.from_queue(q)
        assert q.get_info(base)["owner"] is op
        assert q.get_info(op)["owns"] is base
        assert tape.operations == [op]
>>>>>>> 3adb385b

    def test_queueing_base_defined_outside(self):
        """Test that base is added to queue even if it's defined outside the recording context."""

        base = qml.Rot(1.2345, 2.3456, 3.4567, wires="b")
        with qml.queuing.AnnotatedQueue() as q:
            op = Pow(base, 3.4)

<<<<<<< HEAD
        assert len(q) == 1
        assert q[0] is op
=======
        tape = qml.tape.QuantumScript.from_queue(q)
        assert len(q.queue) == 1
        assert q.get_info(op)["owns"] is base
        assert tape.operations == [op]
>>>>>>> 3adb385b

    def test_do_queue_False(self):
        """Test that when `do_queue` is specified, the operation is not queued."""
        base = qml.PauliX(0)
        with qml.queuing.AnnotatedQueue() as q:
            op = Pow(base, 4.5, do_queue=False)

<<<<<<< HEAD
        assert len(q) == 0
=======
        tape = qml.tape.QuantumScript.from_queue(q)
        assert len(tape) == 0
>>>>>>> 3adb385b


class TestMatrix:
    """Test the matrix method for the power operator."""

    def check_matrix(self, param, z):
        """Interface-independent helper function that checks that the matrix of a power op
        of an IsingZZ is the same as the matrix for its decomposition."""
        base = qml.IsingZZ(param, wires=(0, 1))
        op = Pow(base, z)

        mat = qml.matrix(op)
        shortcut = base.pow(z)[0]
        shortcut_mat = qml.matrix(shortcut)

        return qml.math.allclose(mat, shortcut_mat)

    @pytest.mark.parametrize("z", (2, -2, 1.23, -0.5))
    def test_matrix_against_shortcut(self, z):
        """Test the matrix method for different exponents and a float parameter."""
        assert self.check_matrix(2.34, z)

    @pytest.mark.autograd
    @pytest.mark.parametrize("z", (2, -2, 1.23, -0.5))
    def test_matrix_against_shortcut_autograd(self, z):
        """Test the matrix using a pennylane numpy array/ autograd numpy."""
        param = qml.numpy.array(2.34)
        assert self.check_matrix(param, z)

    @pytest.mark.jax
    @pytest.mark.parametrize("z", (2, -2, 1.23, -0.5))
    def test_matrix_against_shortcut_jax(self, z):
        """Test the matrix using a jax parameter."""
        from jax import numpy as jnp

        param = jnp.array(2.34)
        assert self.check_matrix(param, z)

    @pytest.mark.torch
    @pytest.mark.parametrize("z", (2, -2, 1.23, -0.5))
    def test_matrix_against_shortcut_torch(self, z):
        """Tests the matrix using a torch tensor parameter."""
        import torch

        param = torch.tensor(2.34)
        assert self.check_matrix(param, z)

    @pytest.mark.tf
    @pytest.mark.parametrize("z", (2, -2, 1.23, -0.5))
    def test_matrix_against_shortcut_tf(self, z):
        """Test the matrix using a tf variable parameter."""
        import tensorflow as tf

        param = tf.Variable(2.34)
        assert self.check_matrix(param, z)

    def test_matrix_wire_order(self):
        """Test that the wire_order keyword rearranges ording."""

        param = 1.234
        z = 3
        base = qml.IsingXX(param, wires=(0, 1))
        op = Pow(base, z)

        compare_op = qml.IsingXX(param * z, wires=(0, 1))

        op_mat = op.matrix(wire_order=(1, 0))
        compare_mat = compare_op.matrix(wire_order=(1, 0))

        assert qml.math.allclose(op_mat, compare_mat)

    def test_pow_hamiltonian(self):
        """Test that a hamiltonian object can be exponentiated."""
        U = qml.Hamiltonian([1.0], [qml.PauliX(wires=0)])
        pow_op = Pow(base=U, z=2)
        mat = pow_op.matrix()

        true_mat = [[1, 0], [0, 1]]
        assert np.allclose(mat, true_mat)


class TestSparseMatrix:
    """Tests involving the sparse matrix method."""

    def test_sparse_matrix_exists_int_exponent(self):
        """Test the sparse matrix is correct when the base defines a
        sparse matrix and the exponennt is an int."""
        from scipy.sparse import csr_matrix

        H = np.array([[6 + 0j, 1 - 2j], [1 + 2j, -1]])
        H = csr_matrix(H)
        base = qml.SparseHamiltonian(H, wires=0)

        op = Pow(base, 3)

        H_cubed = H**3
        sparse_mat = op.sparse_matrix()
        assert isinstance(sparse_mat, csr_matrix)
        sparse_mat_array = sparse_mat.toarray()

        assert qml.math.allclose(sparse_mat_array, H_cubed.toarray())
        assert qml.math.allclose(sparse_mat_array, qml.matrix(op))

    def test_sparse_matrix_float_exponent(self):
        """Test that even a sparse-matrix defining op raised to a float power
        raises a SparseMatrixUndefinedError error."""
        from scipy.sparse import csr_matrix

        H = np.array([[6 + 0j, 1 - 2j], [1 + 2j, -1]])
        H = csr_matrix(H)
        base = qml.SparseHamiltonian(H, wires=0)

        op = Pow(base, 0.5)

        with pytest.raises(qml.operation.SparseMatrixUndefinedError):
            op.sparse_matrix()

    def test_base_no_sparse_matrix(self):
        """Test that if the base doesn't define a sparse matrix, then the power won't either."""
        op: Pow = Pow(TempOperator(0.1), 2)

        with pytest.raises(qml.operation.SparseMatrixUndefinedError):
            op.sparse_matrix()


class TestDecompositionExpand:
    """Test the Pow Operator decomposition and expand methods."""

    def test_shortcut_exists(self):
        """Test the decomposition method uses a shortcut if it is defined for that exponent and base."""
        base = qml.PauliX(0)
        op = Pow(base, 0.5)
        decomp = op.decomposition()

        assert len(decomp) == 1
        assert isinstance(decomp[0], qml.SX)
        assert decomp[0].wires == qml.wires.Wires(0)

    def test_shortcut_exists_expand(self):
        """Test that the expand method uses a shortcut if it is defined for that exponent and base."""
        base = qml.PauliX(0)
        op = Pow(base, 0.5)
        expansion_tape = op.expand()

        assert len(expansion_tape) == 1
        assert isinstance(expansion_tape[0], qml.SX)

    def test_positive_integer_exponent(self):
        """Test that decomposition repeats base operator z times if z is a positive integer
        and a shortcut is not defined by op.pow."""
        base = qml.SX(0)
        op = Pow(base, 3)
        decomp = op.decomposition()

        assert len(decomp) == 3

        for op in decomp:
            assert isinstance(op, qml.SX)
            assert op.wires == qml.wires.Wires(0)

    def test_positive_integer_exponent_expand(self):
        """Test that expansion repeats base operator z times if z is a positive integer
        and a shortcut is not defined by op.pow."""

        base = qml.SX(0)
        op = Pow(base, 3)
        expansion_tape = op.expand()

        assert len(expansion_tape) == 3

        for op in expansion_tape:
            assert isinstance(op, qml.SX)
            assert op.wires == qml.wires.Wires(0)

    def test_decomposition_float_power(self):
        """Test that the decomposition raises an error if no shortcut exists and the exponent is a float."""
        base = qml.PauliX(0)
        op = Pow(base, 0.11)

        with pytest.raises(DecompositionUndefinedError):
            op.decomposition()


class TestInverse:
    """Test the interaction between in-place inversion and the power operator."""

    def test_base_already_inverted(self):
        """Test that if the base is already inverted, then initialization un-inverts
        it and applies a negative sign to the exponent."""
        with pytest.warns(UserWarning, match="In-place inversion with inverse is deprecated"):
            base = qml.S(0).inv()
        op = Pow(base, 2)

        assert base.inverse is False

        assert op.z == -2
        assert op.name == "S**-2"
        assert op.base_name == "S**-2"
        assert op.inverse is False

    def test_invert_pow_op(self):
        """Test that in-place inversion of a power operator only changes the sign
        of the power and does not change the `inverse` property."""
        base = qml.S(0)
        op = Pow(base, 2)

        with pytest.warns(UserWarning, match="In-place inversion with inv is deprecated"):
            op.inv()

        assert base.inverse is False

        assert op.z == -2
        assert op.name == "S**-2"
        assert op.base_name == "S**-2"
        assert op.inverse is False

    def test_inverse_setter(self):
        """Assert that the inverse can be set to False, but trying to set it to True raises a
        NotImplementedError."""
        op = Pow(qml.S(0), 2.1)

        op.inverse = False

        with pytest.raises(NotImplementedError):
            op.inverse = True


@pytest.mark.parametrize("power_method", [Pow, pow_using_dunder_method, qml.pow])
class TestOperationProperties:
    """Test Operation specific properties."""

    def test_basis(self, power_method):
        """Test that the basis attribute is the same as the base op's basis attribute."""
        base = qml.RX(1.2, wires=0)
        op: Pow = power_method(base, 2.1)

        assert base.basis == op.basis

    def test_control_wires(self, power_method):
        """Test that the control wires of a Pow operator are the same as the control wires of the base op."""

        base = qml.Toffoli(wires=(0, 1, 2))
        op: Pow = power_method(base, 3.5)

        assert base.control_wires == op.control_wires


class TestIntegration:
    """Test the execution of power gates in a QNode."""

    @pytest.mark.parametrize(
        "diff_method", ("parameter-shift", "finite-diff", "adjoint", "backprop")
    )
    @pytest.mark.parametrize("z", (2, -2, 0.5))
    def test_gradient_pow_rx(self, diff_method, z):
        """Test execution and gradients for a decomposable power operator."""

        @qml.qnode(qml.device("default.qubit", wires=1), diff_method=diff_method)
        def circuit(x, z):
            Pow(base=qml.RX(x, wires=0), z=z)
            return qml.expval(qml.PauliY(0))

        x = qml.numpy.array(1.234, requires_grad=True)

        expected = -np.sin(x * z)
        assert qml.math.allclose(circuit(x, z), expected)

        grad = qml.grad(circuit)(x, z)
        expected_grad = -z * np.cos(x * z)
        assert qml.math.allclose(grad, expected_grad)

    def test_batching_execution(self):
        """Test Pow execution with batched base gate parameters."""
        dev = qml.device("default.qubit", wires=1)

        @qml.qnode(dev)
        def circuit(x):
            Pow(qml.RX(x, wires=0), 2.5)
            return qml.expval(qml.PauliY(0))

        x = qml.numpy.array([1.234, 2.34, 3.456])
        res = circuit(x)

        expected = -np.sin(x * 2.5)
        assert qml.math.allclose(res, expected)

    def test_non_decomposable_power(self):
        """Test execution of a pow operator that cannot be decomposed."""

        @qml.qnode(qml.device("default.qubit", wires=1))
        def circ():
            Pow(qml.SX(0), -1)
            return qml.state()

        circ()<|MERGE_RESOLUTION|>--- conflicted
+++ resolved
@@ -560,15 +560,8 @@
             base = qml.Rot(1.2345, 2.3456, 3.4567, wires="b")
             op = Pow(base, 1.2)
 
-<<<<<<< HEAD
         assert q[0] is op
         assert len(q) == 1
-=======
-        tape = qml.tape.QuantumScript.from_queue(q)
-        assert q.get_info(base)["owner"] is op
-        assert q.get_info(op)["owns"] is base
-        assert tape.operations == [op]
->>>>>>> 3adb385b
 
     def test_queueing_base_defined_outside(self):
         """Test that base is added to queue even if it's defined outside the recording context."""
@@ -577,15 +570,8 @@
         with qml.queuing.AnnotatedQueue() as q:
             op = Pow(base, 3.4)
 
-<<<<<<< HEAD
         assert len(q) == 1
         assert q[0] is op
-=======
-        tape = qml.tape.QuantumScript.from_queue(q)
-        assert len(q.queue) == 1
-        assert q.get_info(op)["owns"] is base
-        assert tape.operations == [op]
->>>>>>> 3adb385b
 
     def test_do_queue_False(self):
         """Test that when `do_queue` is specified, the operation is not queued."""
@@ -593,12 +579,7 @@
         with qml.queuing.AnnotatedQueue() as q:
             op = Pow(base, 4.5, do_queue=False)
 
-<<<<<<< HEAD
         assert len(q) == 0
-=======
-        tape = qml.tape.QuantumScript.from_queue(q)
-        assert len(tape) == 0
->>>>>>> 3adb385b
 
 
 class TestMatrix:
