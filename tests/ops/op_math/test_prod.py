--- conflicted
+++ resolved
@@ -890,8 +890,29 @@
             return qml.state()
 
         assert qnp.allclose(prod_state_circ(), true_state_circ())
-
-<<<<<<< HEAD
+        
+    def test_batched_operation(self):
+        """Test that prod with batching gives expected results."""
+        x = qml.numpy.array([1.0, 2.0, 3.0])
+        y = qml.numpy.array(0.5)
+
+        dev = qml.device("default.qubit", wires=1)
+
+        @qml.qnode(dev)
+        def batched_prod(x, y):
+            qml.prod(qml.RX(x, wires=0), qml.RY(y, wires=0))
+            return qml.expval(qml.PauliZ(0))
+
+        @qml.qnode(dev)
+        def batched_no_prod(x, y):
+            qml.RY(y, wires=0)
+            qml.RX(x, wires=0)
+            return qml.expval(qml.PauliZ(0))
+
+        res1 = batched_prod(x, y)
+        res2 = batched_no_prod(x, y)
+        assert qml.math.allclose(res1, res2)
+
 
 class TestArithmetic:
     """Test arithmetic decomposition methods."""
@@ -910,27 +931,4 @@
             assert s1.name == s2.name
             assert s1.wires == s2.wires
             assert s1.data == s2.data
-            assert s1.arithmetic_depth == s2.arithmetic_depth
-=======
-    def test_batched_operation(self):
-        """Test that prod with batching gives expected results."""
-        x = qml.numpy.array([1.0, 2.0, 3.0])
-        y = qml.numpy.array(0.5)
-
-        dev = qml.device("default.qubit", wires=1)
-
-        @qml.qnode(dev)
-        def batched_prod(x, y):
-            qml.prod(qml.RX(x, wires=0), qml.RY(y, wires=0))
-            return qml.expval(qml.PauliZ(0))
-
-        @qml.qnode(dev)
-        def batched_no_prod(x, y):
-            qml.RY(y, wires=0)
-            qml.RX(x, wires=0)
-            return qml.expval(qml.PauliZ(0))
-
-        res1 = batched_prod(x, y)
-        res2 = batched_no_prod(x, y)
-        assert qml.math.allclose(res1, res2)
->>>>>>> a198fb3f
+            assert s1.arithmetic_depth == s2.arithmetic_depth