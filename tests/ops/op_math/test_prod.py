--- conflicted
+++ resolved
@@ -636,18 +636,7 @@
         final_op = Prod(qml.RZ(1.32, wires=0), qml.RX(1.9, wires=1))
         simplified_op = prod_op.simplify()
 
-<<<<<<< HEAD
         assert qml.equal(final_op, simplified_op)
-=======
-        # TODO: Use qml.equal when supported for nested operators
-
-        assert isinstance(simplified_op, Prod)
-        for s1, s2 in zip(final_op.operands, simplified_op.operands):
-            assert s1.name == s2.name
-            assert s1.wires == s2.wires
-            assert s1.data == s2.data
-            assert s1.arithmetic_depth == s2.arithmetic_depth
->>>>>>> f804cd3c
 
     def test_simplify_method_with_identity(self):
         """Test that the simplify method of a product of an operator with an identity returns
@@ -668,16 +657,7 @@
             qml.RX(1.0, 0) @ qml.RX(1.0, 1),
         )
         simplified_op = prod_op.simplify()
-<<<<<<< HEAD
         assert qml.equal(final_op, simplified_op)
-=======
-        assert isinstance(simplified_op, qml.ops.Sum)
-        for s1, s2 in zip(final_op.operands, simplified_op.operands):
-            assert s1.name == s2.name
-            assert s1.wires == s2.wires
-            assert s1.data == s2.data
-            assert s1.arithmetic_depth == s2.arithmetic_depth
->>>>>>> f804cd3c
 
     def test_simplify_with_nested_prod_and_adjoints(self):
         """Test simplify method with nested product and adjoint operators."""
@@ -685,18 +665,7 @@
         final_op = Prod(qml.RY(4 * np.pi - 1, 0), qml.RX(4 * np.pi - 1, 0), qml.RZ(1, 0))
         simplified_op = prod_op.simplify()
 
-<<<<<<< HEAD
         assert qml.equal(final_op, simplified_op)
-=======
-        # TODO: Use qml.equal when supported for nested operators
-
-        assert isinstance(simplified_op, Prod)
-        for s1, s2 in zip(final_op.operands, simplified_op.operands):
-            assert s1.name == s2.name
-            assert s1.wires == s2.wires
-            assert s1.data == s2.data
-            assert s1.arithmetic_depth == s2.arithmetic_depth
->>>>>>> f804cd3c
 
     def test_simplify_method_with_nested_ops(self):
         """Test the simplify method with nested operators."""
@@ -727,16 +696,7 @@
             qml.s_prod(5.0, qml.PauliX(1)),
         )
         simplified_op = prod_op.simplify()
-<<<<<<< HEAD
         assert qml.equal(final_op, simplified_op)
-=======
-        assert isinstance(simplified_op, qml.ops.Sum)
-        for s1, s2 in zip(final_op.operands, simplified_op.operands):
-            assert s1.name == s2.name
-            assert s1.wires == s2.wires
-            assert s1.data == s2.data
-            assert s1.arithmetic_depth == s2.arithmetic_depth
->>>>>>> f804cd3c
 
     def test_simplify_method_groups_rotations(self):
         """Test that the simplify method groups rotation operators."""
@@ -746,18 +706,7 @@
         final_op = qml.prod(qml.RZ(1, 1), qml.CNOT((1, 2)), qml.RX(4, 0), qml.RZ(2, 1))
         simplified_op = prod_op.simplify()
 
-<<<<<<< HEAD
         assert qml.equal(final_op, simplified_op)
-=======
-        # TODO: Use qml.equal when supported for nested operators
-
-        assert isinstance(simplified_op, Prod)
-        for s1, s2 in zip(final_op.operands, simplified_op.operands):
-            assert s1.name == s2.name
-            assert s1.wires == s2.wires
-            assert s1.data == s2.data
-            assert s1.arithmetic_depth == s2.arithmetic_depth
->>>>>>> f804cd3c
 
     def test_simplify_method_with_pauli_words(self):
         """Test that the simplify method groups pauli words."""
@@ -767,19 +716,7 @@
         final_op = qml.op_sum(qml.s_prod(0 - 1j, qml.PauliX(1)), qml.s_prod(0 - 1j, qml.PauliX(0)))
         simplified_op = prod_op.simplify()
 
-<<<<<<< HEAD
         assert qml.equal(final_op, simplified_op)
-=======
-        # TODO: Use qml.equal when supported for nested operators
-
-        assert isinstance(simplified_op, qml.ops.Sum)
-        for s1, s2 in zip(final_op.operands, simplified_op.operands):
-            assert repr(s1) == repr(s2)
-            assert s1.name == s2.name
-            assert s1.wires == s2.wires
-            assert s1.data == s2.data
-            assert s1.arithmetic_depth == s2.arithmetic_depth
->>>>>>> f804cd3c
 
     def test_simplify_method_groups_identical_operators(self):
         """Test that the simplify method groups identical operators."""
@@ -796,18 +733,7 @@
         final_op = qml.prod(*[qml.Identity(wire) for wire in range(7)])
         simplified_op = prod_op.simplify()
 
-<<<<<<< HEAD
         assert qml.equal(final_op, simplified_op)
-=======
-        # TODO: Use qml.equal when supported for nested operators
-
-        assert isinstance(simplified_op, Prod)
-        for s1, s2 in zip(final_op.operands, simplified_op.operands):
-            assert s1.name == s2.name
-            assert s1.wires == s2.wires
-            assert s1.data == s2.data
-            assert s1.arithmetic_depth == s2.arithmetic_depth
->>>>>>> f804cd3c
 
     def test_simplify_method_removes_grouped_elements_with_zero_coeff(self):
         """Test that the simplify method removes grouped elements with zero coeff."""
@@ -828,16 +754,7 @@
         final_op = qml.op_sum(qml.s_prod(1j, qml.PauliX(0)), qml.s_prod(-1 + 0j, qml.PauliZ(0)))
         simplified_op = prod_op.simplify()
 
-<<<<<<< HEAD
         assert qml.equal(final_op, simplified_op)
-=======
-        assert isinstance(simplified_op, qml.ops.Sum)
-        for s1, s2 in zip(final_op.operands, simplified_op.operands):
-            assert s1.name == s2.name
-            assert s1.wires == s2.wires
-            assert s1.data == s2.data
-            assert s1.arithmetic_depth == s2.arithmetic_depth
->>>>>>> f804cd3c
 
     def test_grouping_with_product_of_sums(self):
         """Test that grouping works with product of two sums"""
@@ -848,31 +765,13 @@
             qml.S(wires=[1]),
         )
         simplified_op = prod_op.simplify()
-<<<<<<< HEAD
         assert qml.equal(final_op, simplified_op)
-=======
-        assert isinstance(simplified_op, qml.ops.Sum)
-        for s1, s2 in zip(final_op.operands, simplified_op.operands):
-            assert s1.name == s2.name
-            assert s1.wires == s2.wires
-            assert s1.data == s2.data
-            assert s1.arithmetic_depth == s2.arithmetic_depth
->>>>>>> f804cd3c
 
     def test_grouping_with_barriers(self):
         """Test that grouping is not done when a barrier is present."""
         prod_op = qml.prod(qml.S(0), qml.Barrier(0), qml.S(0)).simplify()
         simplified_op = prod_op.simplify()
-<<<<<<< HEAD
         assert qml.equal(prod_op, simplified_op)
-=======
-        assert isinstance(simplified_op, Prod)
-        for s1, s2 in zip(prod_op.operands, simplified_op.operands):
-            assert s1.name == s2.name
-            assert s1.wires == s2.wires
-            assert s1.data == s2.data
-            assert s1.arithmetic_depth == s2.arithmetic_depth
->>>>>>> f804cd3c
 
     def test_grouping_with_only_visual_barriers(self):
         """Test that grouping is implemented when an only-visual barrier is present."""
