--- conflicted
+++ resolved
@@ -665,8 +665,6 @@
             assert s1.data == s2.data
             assert s1.arithmetic_depth == s2.arithmetic_depth
 
-<<<<<<< HEAD
-=======
     def test_simplify_method_with_identity(self):
         """Test that the simplify method of a product of an operator with an identity returns
         the operator."""
@@ -676,7 +674,6 @@
 
         assert isinstance(simplified_op, qml.PauliX)
 
->>>>>>> 28386e36
     def test_simplify_method_product_of_sums(self):
         """Test the simplify method with a product of sums."""
         prod_op = Prod(qml.PauliX(0) + qml.RX(1, 0), qml.PauliX(1) + qml.RX(1, 1), qml.Identity(3))
@@ -694,8 +691,6 @@
             assert s1.data == s2.data
             assert s1.arithmetic_depth == s2.arithmetic_depth
 
-<<<<<<< HEAD
-=======
     def test_simplify_with_nested_prod_and_adjoints(self):
         """Test simplify method with nested product and adjoint operators."""
         prod_op = Prod(qml.adjoint(Prod(qml.PauliX(0), qml.PauliY(0))), qml.PauliZ(0))
@@ -711,7 +706,6 @@
             assert s1.data == s2.data
             assert s1.arithmetic_depth == s2.arithmetic_depth
 
->>>>>>> 28386e36
     def test_simplify_method_with_nested_ops(self):
         """Test the simplify method with nested operators."""
         prod_op = Prod(
