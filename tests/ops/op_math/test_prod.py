--- conflicted
+++ resolved
@@ -316,13 +316,12 @@
         prod_op = prod(MyOp(3.1, 0), qml.PauliX(2))
         assert prod_op.has_diagonalizing_gates is False
 
-<<<<<<< HEAD
     @pytest.mark.parametrize("method,name", [(prod, "qml.prod"), (Prod, "Prod")])
     def test_do_queue_kwarg_not_supported(self, method, name):
         """Test that the do_queue kwarg is not available for the wrapper func or Operator."""
         with pytest.raises(ValueError, match=f"do_queue=False is not supported for {name}"):
             method(qml.PauliX(0), qml.PauliZ(1), do_queue=False)
-=======
+
     def test_qfunc_init(self):
         """Tests prod initialization with a qfunc argument."""
 
@@ -360,12 +359,8 @@
             qml.prod(qml.RX(x, 0), qml.PauliZ(1))
             qml.CNOT([0, 1])
 
-        prod_gen = prod(qfunc, do_queue=False, id=123987, lazy=False)
-
-        with qml.queuing.AnnotatedQueue() as q:
-            prod_op = prod_gen(1.1)
-
-        assert prod_op not in q  # do_queue worked
+        prod_op = prod(qfunc, id=123987, lazy=False)(1.1)
+
         assert prod_op.id == 123987  # id was set
         assert qml.equal(prod_op, prod(qml.CNOT([0, 1]), qml.PauliZ(1), qml.RX(1.1, 0)))  # eager
 
@@ -412,7 +407,6 @@
         """Tests that prod explicitly checks that a single-arg is either an Operator or callable."""
         with pytest.raises(TypeError, match="Unexpected argument of type int passed to qml.prod"):
             prod(1)
->>>>>>> 01a07bb6
 
 
 class TestMatrix:
