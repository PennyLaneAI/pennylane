--- conflicted
+++ resolved
@@ -758,6 +758,7 @@
     @pytest.mark.tf
     def test_is_hermitian_tf(self):
         """Test that is_hermitian works when a tf type scalar is provided."""
+        # pylint:disable=invalid-unary-operand-type
         import tensorflow as tf
 
         theta = tf.Variable(1.23)
@@ -1301,11 +1302,7 @@
 
         results = my_circ()
 
-<<<<<<< HEAD
-        assert sum(results.values()) == 20  # pylint:disable=no-member
-=======
         assert sum(results.values()) == 20
->>>>>>> 396ca660
         assert 1 in results  # pylint:disable=unsupported-membership-test
         assert -1 not in results  # pylint:disable=unsupported-membership-test
 
