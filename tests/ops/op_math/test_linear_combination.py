# Copyright 2018-2021 Xanadu Quantum Technologies Inc.

# Licensed under the Apache License, Version 2.0 (the "License");
# you may not use this file except in compliance with the License.
# You may obtain a copy of the License at

#     http://www.apache.org/licenses/LICENSE-2.0

# Unless required by applicable law or agreed to in writing, software
# distributed under the License is distributed on an "AS IS" BASIS,
# WITHOUT WARRANTIES OR CONDITIONS OF ANY KIND, either express or implied.
# See the License for the specific language governing permissions and
# limitations under the License.
"""
Tests for the LinearCombination class.
"""
import warnings

# pylint: disable=too-many-public-methods, too-few-public-methods
from collections.abc import Iterable
from copy import copy

import numpy as np
import pytest
import scipy

import pennylane as qml
from pennylane import X, Y, Z
from pennylane import numpy as pnp
from pennylane.ops import LinearCombination
from pennylane.pauli import PauliSentence, PauliWord
from pennylane.wires import Wires

<<<<<<< HEAD

@pytest.fixture(autouse=True)
def suppress_tape_property_deprecation_warning():
    warnings.filterwarnings(
        "ignore", "The tape/qtape property is deprecated", category=qml.PennyLaneDeprecationWarning
    )


@pytest.mark.usefixtures("legacy_opmath_only")
def test_switching():
    """Test that switching to new from old opmath changes the dispatch of qml.Hamiltonian"""
    Ham = qml.Hamiltonian([1.0, 2.0, 3.0], [X(0), X(0) @ X(1), X(2)])
    assert isinstance(Ham, qml.Hamiltonian)
    assert not isinstance(Ham, qml.ops.LinearCombination)

    with enable_new_opmath_cm(warn=False):
        LC = qml.Hamiltonian([1.0, 2.0, 3.0], [X(0), X(0) @ X(1), X(2)])
        assert isinstance(LC, qml.Hamiltonian)
        assert isinstance(LC, qml.ops.LinearCombination)


def test_isinstance_Hamiltonian():
    """Test that Hamiltonian and LinearCombination can be used interchangeably when new opmath is disabled or enabled"""
    H = qml.Hamiltonian([1.0, 2.0, 3.0], [X(0), X(0) @ X(1), X(2)])
    assert isinstance(H, qml.Hamiltonian)


def test_mixed_legacy_warning_Hamiltonian_legacy():
    """Test that mixing legacy ops and LinearCombination.compare raises a warning in legacy opmath"""

    op1 = qml.ops.LinearCombination([0.5, 0.5], [X(0) @ X(1), qml.Hadamard(0)])
    op2 = qml.ops.Hamiltonian([0.5, 0.5], [qml.operation.Tensor(X(0), X(1)), qml.Hadamard(0)])

    with pytest.warns(UserWarning, match="Attempting to compare a legacy operator class instance"):
        res = op1.compare(op2)

    assert res


def test_mixed_legacy_warning_Tensor():
    """Test that mixing legacy ops and LinearCombination.compare raises a warning"""
    op1 = qml.ops.LinearCombination([1.0], [X(0) @ qml.Hadamard(1)])
    op2 = qml.operation.Tensor(X(0), qml.Hadamard(1))

    with pytest.warns(UserWarning, match="Attempting to compare a legacy operator class instance"):
        res = op1.compare(op2)

    assert res


=======
>>>>>>> 08dc4a10
# Make test data in different interfaces, if installed
COEFFS_PARAM_INTERFACE = [
    ([-0.05, 0.17], 1.7, "autograd"),
    (np.array([-0.05, 0.17]), np.array(1.7), "autograd"),
    (pnp.array([-0.05, 0.17], requires_grad=True), pnp.array(1.7, requires_grad=True), "autograd"),
]

try:
    import jax
    from jax import numpy as jnp

    COEFFS_PARAM_INTERFACE.append((jnp.array([-0.05, 0.17]), jnp.array(1.7), "jax"))
except ImportError:
    pass

try:
    import tensorflow as tf

    COEFFS_PARAM_INTERFACE.append(
        (tf.Variable([-0.05, 0.17], dtype=tf.double), tf.Variable(1.7, dtype=tf.double), "tf")
    )
except ImportError:
    pass

try:
    import torch

    COEFFS_PARAM_INTERFACE.append((torch.tensor([-0.05, 0.17]), torch.tensor(1.7), "torch"))
except ImportError:
    pass

H_ONE_QUBIT = np.array([[1.0, 0.5j], [-0.5j, 2.5]])

H_TWO_QUBITS = np.array(
    [[0.5, 1.0j, 0.0, -3j], [-1.0j, -1.1, 0.0, -0.1], [0.0, 0.0, -0.9, 12.0], [3j, -0.1, 12.0, 0.0]]
)

COEFFS = [(0.5, 1.2, -0.7), (2.2, -0.2, 0.0), (0.33,)]

OBSERVABLES = [
    (Z(0), Y(0), Z(1)),
    (X(0) @ Z(1), Y(0) @ Z(1), Z(1)),
    (qml.Hermitian(H_TWO_QUBITS, [0, 1]),),
]

valid_LinearCombinations = [
    ((1.0,), (qml.Hermitian(H_TWO_QUBITS, [0, 1]),)),
    ((-0.8,), (Z(0),)),
    ((0.6,), (X(0) @ X(1),)),
    ((0.5, -1.6), (X(0), Y(1))),
    ((0.5, -1.6), (X(1), Y(1))),
    ((0.5, -1.6), (X("a"), Y("b"))),
    ((1.1, -0.4, 0.333), (X(0), qml.Hermitian(H_ONE_QUBIT, 2), Z(2))),
    ((-0.4, 0.15), (qml.Hermitian(H_TWO_QUBITS, [0, 2]), Z(1))),
    ([1.5, 2.0], [Z(0), Y(2)]),
    (np.array([-0.1, 0.5]), [qml.Hermitian(H_TWO_QUBITS, [0, 1]), Y(0)]),
    ((0.5, 1.2), (X(0), X(0) @ X(1))),
    ((0.5 + 1.2j, 1.2 + 0.5j), (X(0), Y(1))),
    ((0.7 + 0j, 0 + 1.3j), (X(0), Y(1))),
]

invalid_LinearCombinations = [
    ((), (Z(0),)),
    ((), (Z(0), Y(1))),
    ((3.5,), ()),
    ((1.2, -0.4), ()),
    ((0.5, 1.2), (Z(0),)),
    ((1.0,), (Z(0), Y(0))),
]

simplify_LinearCombinations = [
    (
        qml.ops.LinearCombination([], []),
        qml.ops.LinearCombination([], []),
    ),
    (
        qml.ops.LinearCombination([1, 1, 1], [X(0) @ qml.Identity(1), X(0), X(1)]),
        qml.ops.LinearCombination([2, 1], [X(0), X(1)]),
    ),
    (
        qml.ops.LinearCombination([-1, 1, 1], [X(0) @ qml.Identity(1), X(0), X(1)]),
        qml.ops.LinearCombination([1], [X(1)]),
    ),
    (
        qml.ops.LinearCombination(
            [1, 0.5],
            [X(0) @ Y(1), Y(1) @ qml.Identity(2) @ X(0)],
        ),
        qml.ops.LinearCombination([1.5], [X(0) @ Y(1)]),
    ),
    (
        qml.ops.LinearCombination(
            [1, 1, 0.5],
            [
                qml.Hermitian(np.array([[1, 0], [0, -1]]), "a"),
                X("b") @ Y(1.3),
                Y(1.3) @ qml.Identity(-0.9) @ X("b"),
            ],
        ),
        qml.ops.LinearCombination(
            [1, 1.5],
            [qml.Hermitian(np.array([[1, 0], [0, -1]]), "a"), X("b") @ Y(1.3)],
        ),
    ),
    # Simplifies to zero LinearCombination
    (
        qml.ops.LinearCombination([1, -0.5, -0.5], [X(0) @ qml.Identity(1), X(0), X(0)]),
        qml.ops.LinearCombination([], []),
    ),
    (
        qml.ops.LinearCombination(
            [1, -1],
            [X(4) @ qml.Identity(0) @ X(1), X(4) @ X(1)],
        ),
        qml.ops.LinearCombination([], []),
    ),
    (
        qml.ops.LinearCombination([0], [qml.Identity(0)]),
        qml.ops.LinearCombination([], []),
    ),
]

equal_LinearCombinations = [
    (
        qml.ops.LinearCombination([1, 1], [X(0) @ qml.Identity(1), Z(0)]),
        qml.ops.LinearCombination([1, 1], [X(0), Z(0)]),
        True,
    ),
    (
        qml.ops.LinearCombination([1, 1], [X(0) @ qml.Identity(1), Y(2) @ Z(0)]),
        qml.ops.LinearCombination([1, 1], [X(0), Z(0) @ Y(2) @ qml.Identity(1)]),
        True,
    ),
    (
        qml.ops.LinearCombination([1, 1, 1], [X(0) @ qml.Identity(1), Z(0), qml.Identity(1)]),
        qml.ops.LinearCombination([1, 1], [X(0), Z(0)]),
        False,
    ),
    (
        qml.ops.LinearCombination([1], [Z(0) @ X(1)]),
        Z(0) @ X(1),
        True,
    ),
    (qml.ops.LinearCombination([1], [Z(0)]), Z(0), True),
    (
        qml.ops.LinearCombination(
            [1, 1, 1],
            [
                qml.Hermitian(np.array([[1, 0], [0, -1]]), "b") @ qml.Identity(7),
                Z(3),
                qml.Identity(1.2),
            ],
        ),
        qml.ops.LinearCombination(
            [1, 1, 1],
            [qml.Hermitian(np.array([[1, 0], [0, -1]]), "b"), Z(3), qml.Identity(1.2)],
        ),
        True,
    ),
    (
        qml.ops.LinearCombination([1, 1], [Z(3) @ qml.Identity(1.2), Z(3)]),
        qml.ops.LinearCombination([2], [Z(3)]),
        True,
    ),
]

add_LinearCombinations = [
    (
        qml.ops.LinearCombination([1, 1.2, 0.1], [X(0), Z(1), X(2)]),
        qml.ops.LinearCombination([0.5, 0.3, 1], [X(0), X(1), X(2)]),
        qml.ops.LinearCombination([1.5, 1.2, 1.1, 0.3], [X(0), Z(1), X(2), X(1)]),
    ),
    (
        qml.ops.LinearCombination([1.3, 0.2, 0.7], [X(0) @ X(1), qml.Hadamard(1), X(2)]),
        qml.ops.LinearCombination([0.5, 0.3, 1.6], [X(0), X(1) @ X(0), X(2)]),
        qml.ops.LinearCombination(
            [1.6, 0.2, 2.3, 0.5],
            [X(0) @ X(1), qml.Hadamard(1), X(2), X(0)],
        ),
    ),
    (
        qml.ops.LinearCombination([1, 1], [X(0), qml.Hermitian(np.array([[1, 0], [0, -1]]), 0)]),
        qml.ops.LinearCombination(
            [0.5, 0.5], [X(0), qml.Hermitian(np.array([[1, 0], [0, -1]]), 0)]
        ),
        qml.ops.LinearCombination(
            [1.5, 1.5], [X(0), qml.Hermitian(np.array([[1, 0], [0, -1]]), 0)]
        ),
    ),
    (
        qml.ops.LinearCombination([1, 1.2, 0.1], [X(0), Z(1), X(2)]),
        X(0) @ qml.Identity(1),
        qml.ops.LinearCombination([2, 1.2, 0.1], [X(0), Z(1), X(2)]),
    ),
    (
        qml.ops.LinearCombination([1.3, 0.2, 0.7], [X(0) @ X(1), qml.Hadamard(1), X(2)]),
        qml.Hadamard(1),
        qml.ops.LinearCombination([1.3, 1.2, 0.7], [X(0) @ X(1), qml.Hadamard(1), X(2)]),
    ),
    (
        qml.ops.LinearCombination([1, 1.2, 0.1], [X("b"), Z(3.1), X(1.6)]),
        X("b") @ qml.Identity(5),
        qml.ops.LinearCombination([2, 1.2, 0.1], [X("b"), Z(3.1), X(1.6)]),
    ),
    # Case where arguments coeffs and ops to the LinearCombination are iterables other than lists
    (
        qml.ops.LinearCombination((1, 1.2, 0.1), (X(0), Z(1), X(2))),
        qml.ops.LinearCombination(np.array([0.5, 0.3, 1]), np.array([X(0), X(1), X(2)])),
        qml.ops.LinearCombination(
            (1.5, 1.2, 1.1, 0.3),
            np.array([X(0), Z(1), X(2), X(1)]),
        ),
    ),
    # Case where the 1st LinearCombination doesn't contain all wires
    (
        qml.ops.LinearCombination([1.23, -3.45], [X(0), Y(1)]),
        qml.ops.LinearCombination([6.78], [Z(2)]),
        qml.ops.LinearCombination([1.23, -3.45, 6.78], [X(0), Y(1), Z(2)]),
    ),
]

add_zero_LinearCombinations = [
    qml.ops.LinearCombination([1, 1.2, 0.1], [X(0), Z(1), X(2)]),
    qml.ops.LinearCombination([1, 1], [X(0), qml.Hermitian(np.array([[1, 0], [0, -1]]), 0)]),
    qml.ops.LinearCombination([1.5, 1.2, 1.1, 0.3], [X(0), Z(1), X(2), X(1)]),
]

iadd_zero_LinearCombinations = [
    # identical LinearCombinations
    (
        qml.ops.LinearCombination([1, 1.2, 0.1], [X(0), Z(1), X(2)]),
        qml.ops.LinearCombination([1, 1.2, 0.1], [X(0), Z(1), X(2)]),
    ),
    (
        qml.ops.LinearCombination([1, 1], [X(0), qml.Hermitian(np.array([[1, 0], [0, -1]]), 0)]),
        qml.ops.LinearCombination([1, 1], [X(0), qml.Hermitian(np.array([[1, 0], [0, -1]]), 0)]),
    ),
    (
        qml.ops.LinearCombination([1.5, 1.2, 1.1, 0.3], [X(0), Z(1), X(2), X(1)]),
        qml.ops.LinearCombination([1.5, 1.2, 1.1, 0.3], [X(0), Z(1), X(2), X(1)]),
    ),
]

sub_LinearCombinations = [
    (
        qml.ops.LinearCombination([1, 1.2, 0.1], [X(0), Z(1), X(2)]),
        qml.ops.LinearCombination([0.5, 0.3, 1.6], [X(0), X(1), X(2)]),
        qml.ops.LinearCombination([0.5, 1.2, -1.5, -0.3], [X(0), Z(1), X(2), X(1)]),
    ),
    (
        qml.ops.LinearCombination([1, 1.2, 0.1], [X(0), Z(1), X(2)]),
        X(0) @ qml.Identity(1),
        qml.ops.LinearCombination([1.2, 0.1], [Z(1), X(2)]),
    ),
    (
        qml.ops.LinearCombination([1, 1.2, 0.1], [X("b"), Z(3.1), X(1.6)]),
        X("b") @ qml.Identity(1),
        qml.ops.LinearCombination([1.2, 0.1], [Z(3.1), X(1.6)]),
    ),
    # The result is the zero LinearCombination
    (
        qml.ops.LinearCombination([1, 1.2, 0.1], [X(0), Z(1), X(2)]),
        qml.ops.LinearCombination([1, 1.2, 0.1], [X(0), Z(1), X(2)]),
        qml.ops.LinearCombination([], []),
    ),
    (
        qml.ops.LinearCombination([1.0, 2.0], [X(4), Z(2)]),
        qml.ops.LinearCombination([1.0, 2.0], [X(4), Z(2)]),
        qml.ops.LinearCombination([], []),
    ),
    # Case where arguments coeffs and ops to the LinearCombination are iterables other than lists
    (
        qml.ops.LinearCombination((1, 1.2, 0.1), (X(0), Z(1), X(2))),
        qml.ops.LinearCombination(np.array([0.5, 0.3, 1.6]), np.array([X(0), X(1), X(2)])),
        qml.ops.LinearCombination(
            (0.5, 1.2, -1.5, -0.3),
            np.array([X(0), Z(1), X(2), X(1)]),
        ),
    ),
    # Case where the 1st LinearCombination doesn't contain all wires
    (
        qml.ops.LinearCombination([1.23, -3.45], [X(0), Y(1)]),
        qml.ops.LinearCombination([6.78], [Z(2)]),
        qml.ops.LinearCombination([1.23, -3.45, -6.78], [X(0), Y(1), Z(2)]),
    ),
]

mul_LinearCombinations = [
    (
        0.5,
        qml.ops.LinearCombination(
            [1, 2], [X(0), Z(1)]
        ),  # Case where the types of the coefficient and the scalar differ
        qml.ops.LinearCombination([0.5, 1.0], [X(0), Z(1)]),
    ),
    (
        3.0,
        qml.ops.LinearCombination([1.5, 0.5], [X(0), Z(1)]),
        qml.ops.LinearCombination([4.5, 1.5], [X(0), Z(1)]),
    ),
    (
        -1.3,
        qml.ops.LinearCombination([1, -0.3], [X(0), Z(1) @ Z(2)]),
        qml.ops.LinearCombination([-1.3, 0.39], [X(0), Z(1) @ Z(2)]),
    ),
    (
        -1.3,
        qml.ops.LinearCombination(
            [1, -0.3],
            [qml.Hermitian(np.array([[1, 0], [0, -1]]), "b"), Z(23) @ Z(0)],
        ),
        qml.ops.LinearCombination(
            [-1.3, 0.39],
            [qml.Hermitian(np.array([[1, 0], [0, -1]]), "b"), Z(23) @ Z(0)],
        ),
    ),
    # The result is the zero LinearCombination
    (
        0.0,
        qml.ops.LinearCombination([1], [X(0)]),
        qml.ops.LinearCombination([0], [X(0)]),
    ),
    (
        0.0,
        qml.ops.LinearCombination([1.0, 1.2, 0.1], [X(0), Z(1), X(2)]),
        qml.ops.LinearCombination([0.0, 0.0, 0.0], [X(0), Z(1), X(2)]),
    ),
    # Case where arguments coeffs and ops to the LinearCombination are iterables other than lists
    (
        3.0,
        qml.ops.LinearCombination((1.5, 0.5), (X(0), Z(1))),
        qml.ops.LinearCombination(np.array([4.5, 1.5]), np.array([X(0), Z(1)])),
    ),
]

matmul_LinearCombinations = [
    (
        qml.ops.LinearCombination([1, 1], [X(0), Z(1)]),
        qml.ops.LinearCombination([0.5, 0.5], [Z(2), Z(3)]),
        qml.ops.LinearCombination(
            [0.5, 0.5, 0.5, 0.5],
            [
                X(0) @ Z(2),
                X(0) @ Z(3),
                Z(1) @ Z(2),
                Z(1) @ Z(3),
            ],
        ),
    ),
    (
        qml.ops.LinearCombination([0.5, 0.25], [X(0) @ X(1), Z(0)]),
        qml.ops.LinearCombination([1, 1], [X(3) @ Z(2), Z(2)]),
        qml.ops.LinearCombination(
            [0.5, 0.5, 0.25, 0.25],
            [
                X(0) @ X(1) @ X(3) @ Z(2),
                X(0) @ X(1) @ Z(2),
                Z(0) @ X(3) @ Z(2),
                Z(0) @ Z(2),
            ],
        ),
    ),
    (
        qml.ops.LinearCombination([1, 1], [X(0), Z(1)]),
        X(2),
        qml.ops.LinearCombination([1, 1], [X(0) @ X(2), Z(1) @ X(2)]),
    ),
]

rmatmul_LinearCombinations = [
    (
        qml.ops.LinearCombination([0.5, 0.5], [Z(2), Z(3)]),
        qml.ops.LinearCombination([1, 1], [X(0), Z(1)]),
        qml.ops.LinearCombination(
            [0.5, 0.5, 0.5, 0.5],
            [
                X(0) @ Z(2),
                X(0) @ Z(3),
                Z(1) @ Z(2),
                Z(1) @ Z(3),
            ],
        ),
    ),
    (
        qml.ops.LinearCombination([1, 1], [X(3) @ Z(2), Z(2)]),
        qml.ops.LinearCombination([0.5, 0.25], [X(0) @ X(1), Z(0)]),
        qml.ops.LinearCombination(
            [0.5, 0.5, 0.25, 0.25],
            [
                X(0) @ X(1) @ X(3) @ Z(2),
                X(0) @ X(1) @ Z(2),
                Z(0) @ X(3) @ Z(2),
                Z(0) @ Z(2),
            ],
        ),
    ),
    (
        qml.ops.LinearCombination([1, 1], [X(0), Z(1)]),
        X(2),
        qml.ops.LinearCombination([1, 1], [X(2) @ X(0), X(2) @ Z(1)]),
    ),
]

big_LinearCombination_coeffs = np.array(
    [
        -0.04207898,
        0.17771287,
        0.17771287,
        -0.24274281,
        -0.24274281,
        0.17059738,
        0.04475014,
        -0.04475014,
        -0.04475014,
        0.04475014,
        0.12293305,
        0.16768319,
        0.16768319,
        0.12293305,
        0.17627641,
    ]
)

big_LinearCombination_ops = [
    qml.Identity(wires=[0]),
    Z(wires=[0]),
    Z(wires=[1]),
    Z(wires=[2]),
    Z(wires=[3]),
    Z(wires=[0]) @ Z(wires=[1]),
    Y(wires=[0]) @ X(wires=[1]) @ X(wires=[2]) @ Y(wires=[3]),
    Y(wires=[0]) @ Y(wires=[1]) @ X(wires=[2]) @ X(wires=[3]),
    X(wires=[0]) @ X(wires=[1]) @ Y(wires=[2]) @ Y(wires=[3]),
    X(wires=[0]) @ Y(wires=[1]) @ Y(wires=[2]) @ X(wires=[3]),
    Z(wires=[0]) @ Z(wires=[2]),
    Z(wires=[0]) @ Z(wires=[3]),
    Z(wires=[1]) @ Z(wires=[2]),
    Z(wires=[1]) @ Z(wires=[3]),
    Z(wires=[2]) @ Z(wires=[3]),
]

big_LinearCombination = qml.ops.LinearCombination(
    big_LinearCombination_coeffs, big_LinearCombination_ops
)

big_LinearCombination_grad = (
    np.array(
        [
            [
                [6.52084595e-18, -2.11464420e-02, -1.16576858e-02],
                [-8.22589330e-18, -5.20597922e-02, -1.85365365e-02],
                [-2.73850768e-17, 1.14202988e-01, -5.45041403e-03],
                [-1.27514307e-17, -1.10465531e-01, 5.19489457e-02],
            ],
            [
                [-2.45428288e-02, 8.38921555e-02, -2.00641818e-17],
                [-2.21085973e-02, 7.39332741e-04, -1.25580654e-17],
                [9.62058625e-03, -1.51398765e-01, 2.02129847e-03],
                [1.10020832e-03, -3.49066271e-01, 2.13669117e-03],
            ],
        ]
    ),
)


def circuit1(param):
    """First Pauli subcircuit"""
    qml.RX(param, wires=0)
    qml.RY(param, wires=0)
    return qml.expval(X(0))


def circuit2(param):
    """Second Pauli subcircuit"""
    qml.RX(param, wires=0)
    qml.RY(param, wires=0)
    return qml.expval(Z(0))


dev = qml.device("default.qubit", wires=2)


class TestLinearCombination:
    """Test the LinearCombination class"""

    def test_error_if_observables_operator(self):
        """Test thatt an error is raised if an operator is provided to observables."""

        with pytest.raises(ValueError, match=r"observables must be an Iterable of Operator's"):
            qml.ops.LinearCombination([1, 1], qml.X(0) @ qml.Y(1))

    PAULI_REPS = (
        ([], [], PauliSentence({})),
        (
            list(range(3)),
            [X(i) for i in range(3)],
            PauliSentence({PauliWord({i: "X"}): 1.0 * i for i in range(3)}),
        ),
        (
            list(range(3)),
            [qml.s_prod(i, X(i)) for i in range(3)],
            PauliSentence({PauliWord({i: "X"}): 1.0 * i * i for i in range(3)}),
        ),
    )

    @pytest.mark.parametrize("simplify", [None, True])
    @pytest.mark.parametrize("coeffs, ops, true_pauli", PAULI_REPS)
    def test_pauli_rep(self, coeffs, ops, true_pauli, simplify):
        """Test the pauli rep is correctly constructed"""
        if simplify:
            H = qml.ops.LinearCombination(coeffs, ops).simplify()
        else:
            H = qml.ops.LinearCombination(coeffs, ops)
        pr = H.pauli_rep
        if simplify:
            pr.simplify()
            true_pauli.simplify()
        assert pr is not None
        assert pr == true_pauli

    def test_is_hermitian_trivial(self):
        """Test that an empty LinearCombination is trivially hermitian"""
        op = qml.ops.LinearCombination([], [])
        assert op.is_hermitian

    IS_HERMITIAN_TEST = (
        (qml.ops.LinearCombination([0.5, 0.5], [X(0), X(1) @ X(2)]), True),
        (qml.ops.LinearCombination([0.5, 0.5j], [X(0), X(1) @ X(2)]), False),
        (qml.ops.LinearCombination([0.5, 0.5], [X(0), qml.Hadamard(0)]), True),
    )

    @pytest.mark.parametrize("op, res", IS_HERMITIAN_TEST)
    def test_is_hermitian(self, op, res):
        assert op.is_hermitian is res

    @pytest.mark.parametrize("coeffs, ops", valid_LinearCombinations)
    def test_LinearCombination_valid_init(self, coeffs, ops):
        """Tests that the LinearCombination object is created with
        the correct attributes"""
        H = qml.ops.LinearCombination(coeffs, ops)
        assert np.allclose(H.terms()[0], coeffs)
        assert H.terms()[1] == list(ops)

    @pytest.mark.parametrize("coeffs, ops", invalid_LinearCombinations)
    def test_LinearCombination_invalid_init_exception(self, coeffs, ops):
        """Tests that an exception is raised when giving an invalid
        combination of coefficients and ops"""
        with pytest.raises(ValueError, match="number of coefficients and operators does not match"):
            qml.ops.LinearCombination(coeffs, ops)

    def test_integer_coefficients(self):
        """Test that handling integers is not a problem"""
        H1, H2, true_res = (
            qml.ops.LinearCombination([1, 2], [X(4), Z(2)]),  # not failing with float coeffs
            qml.ops.LinearCombination([1, 2], [X(4), Z(2)]),
            qml.ops.LinearCombination([], []),
        )
        res = H1 - H2
        assert res.compare(true_res)

    # pylint: disable=protected-access
    @pytest.mark.parametrize("coeffs, ops", valid_LinearCombinations)
    @pytest.mark.parametrize("grouping_type", (None, "qwc"))
    def test_flatten_unflatten(self, coeffs, ops, grouping_type):
        """Test the flatten and unflatten methods for LinearCombinations"""

        if any(not qml.pauli.is_pauli_word(t) for t in ops) and grouping_type:
            pytest.skip("grouping type must be none if a term is not a pauli word.")

        H = LinearCombination(coeffs, ops, grouping_type=grouping_type)
        data, metadata = H._flatten()
        assert metadata[0] == H.grouping_indices
        assert hash(metadata)
        assert len(data) == 2
        assert qml.math.allequal(
            data[0], H._coeffs
        )  # Previously checking "is" instead of "==", problem?
        assert data[1] == H._ops

        new_H = LinearCombination._unflatten(*H._flatten())
        qml.assert_equal(H, new_H)
        assert new_H.grouping_indices == H.grouping_indices

    @pytest.mark.parametrize("coeffs, ops", valid_LinearCombinations)
    def test_LinearCombination_wires(self, coeffs, ops):
        """Tests that the LinearCombination object has correct wires."""
        H = qml.ops.LinearCombination(coeffs, ops)
        assert set(H.wires) == set(w for op in H.ops for w in op.wires)

    def test_label(self):
        """Tests the label method of LinearCombination when <=3 coefficients."""
        H = qml.ops.LinearCombination((-0.8,), (Z(0),))
        assert H.label() == "𝓗"
        assert H.label(decimals=2) == "𝓗\n(-0.80)"

    def test_label_many_coefficients(self):
        """Tests the label method of LinearCombination when >3 coefficients."""
        H = LinearCombination([0.1] * 5, [X(i) for i in range(5)])
        assert H.label() == "𝓗"
        assert H.label(decimals=2) == "𝓗"

    LINEARCOMBINATION_STR = (
        (qml.ops.LinearCombination([0.5, 0.5], [X(0), X(1)]), "0.5 * X(0) + 0.5 * X(1)"),
        (
            qml.ops.LinearCombination([0.5, 0.5], [qml.prod(X(0), X(1)), qml.prod(X(1), X(2))]),
            "0.5 * (X(0) @ X(1)) + 0.5 * (X(1) @ X(2))",
        ),
    )

    @pytest.mark.parametrize("op, string", LINEARCOMBINATION_STR)
    def test_LinearCombination_str(self, op, string):
        """Tests that the __str__ function for printing is correct"""
        assert str(op) == string

    LINEARCOMBINATION_REPR = (
        (qml.ops.LinearCombination([0.5, 0.5], [X(0), X(1)]), "0.5 * X(0) + 0.5 * X(1)"),
        (
            qml.ops.LinearCombination([0.5, 0.5], [qml.prod(X(0), X(1)), qml.prod(X(1), X(2))]),
            "0.5 * (X(0) @ X(1)) + 0.5 * (X(1) @ X(2))",
        ),
        (
            qml.ops.LinearCombination(range(15), [qml.prod(X(i), X(i + 1)) for i in range(15)]),
            "(\n    0 * (X(0) @ X(1))\n  + 1 * (X(1) @ X(2))\n  + 2 * (X(2) @ X(3))\n  + 3 * (X(3) @ X(4))\n  + 4 * (X(4) @ X(5))\n  + 5 * (X(5) @ X(6))\n  + 6 * (X(6) @ X(7))\n  + 7 * (X(7) @ X(8))\n  + 8 * (X(8) @ X(9))\n  + 9 * (X(9) @ X(10))\n  + 10 * (X(10) @ X(11))\n  + 11 * (X(11) @ X(12))\n  + 12 * (X(12) @ X(13))\n  + 13 * (X(13) @ X(14))\n  + 14 * (X(14) @ X(15))\n)",
        ),
    )

    @pytest.mark.parametrize("op, string", LINEARCOMBINATION_REPR)
    def test_LinearCombination_repr(self, op, string):
        """Tests that the __repr__ function for printing is correct"""
        assert repr(op) == string

    def test_LinearCombination_name(self):
        """Tests the name property of the LinearCombination class"""
        H = qml.ops.LinearCombination([], [])
        assert H.name == "LinearCombination"

    @pytest.mark.parametrize(("old_H", "new_H"), simplify_LinearCombinations)
    def test_simplify(self, old_H, new_H):
        """Tests the simplify method"""
        old_H = old_H.simplify()
        assert old_H.compare(new_H)

    def test_simplify_while_queueing(self):
        """Tests that simplifying a LinearCombination in a tape context
        queues the simplified LinearCombination."""

        with qml.queuing.AnnotatedQueue() as q:
            a = X(wires=0)
            b = Y(wires=1)
            c = qml.Identity(wires=2)
            d = b @ c
            H = qml.ops.LinearCombination([1.0, 2.0], [a, d])
            H = H.simplify()

        # check that H is simplified
        assert H.ops == [a, b]
        # check that the simplified LinearCombination is in the queue
        assert q.get_info(H) is not None

    COMPARE_WITH_OPS = (
        (qml.ops.LinearCombination([0.5], [X(0) @ X(1)]), qml.s_prod(0.5, X(0) @ X(1))),
        (qml.ops.LinearCombination([0.5], [X(0) + X(1)]), qml.s_prod(0.5, qml.sum(X(0), X(1)))),
        (qml.ops.LinearCombination([1.0], [X(0)]), X(0)),
        # (qml.ops.LinearCombination([1.0], [qml.Hadamard(0)]), qml.Hadamard(0)), # TODO fix qml.equal check for Observables having to be the same type
        (qml.ops.LinearCombination([1.0], [X(0) @ X(1)]), X(0) @ X(1)),
    )

    @pytest.mark.parametrize("H, op", COMPARE_WITH_OPS)
    def test_compare_to_simple_ops(self, H, op):
        assert H.compare(op)

    def test_compare_raises_error(self):
        op = qml.ops.LinearCombination([], [])
        with pytest.raises(ValueError, match="Can only compare a LinearCombination"):
            _ = op.compare(0)

    @pytest.mark.xfail
    def test_compare_gell_mann(self):
        """Tests that the compare method returns the correct result for LinearCombinations
        with qml.GellMann present."""
        H1 = qml.ops.LinearCombination([1], [qml.GellMann(wires=2, index=2)])
        H2 = qml.ops.LinearCombination(
            [1], [qml.GellMann(wires=2, index=1) @ qml.GellMann(wires=1, index=2)]
        )
        H3 = qml.ops.LinearCombination([1], [qml.GellMann(wires=2, index=1)])
        H4 = qml.ops.LinearCombination(
            [1], [qml.GellMann(wires=2, index=1) @ qml.GellMann(wires=1, index=3)]
        )

        assert H1.compare(qml.GellMann(wires=2, index=2)) is True
        assert H1.compare(qml.GellMann(wires=2, index=1)) is False
        assert H1.compare(H3) is False
        assert H2.compare(qml.GellMann(wires=2, index=1) @ qml.GellMann(wires=1, index=2)) is True
        assert H2.compare(qml.GellMann(wires=2, index=2) @ qml.GellMann(wires=1, index=2)) is False
        assert H2.compare(H4) is False

    def test_LinearCombination_equal_error(self):
        """Tests that the correct error is raised when compare() is called on invalid type"""

        H = qml.ops.LinearCombination([1], [Z(0)])
        with pytest.raises(
            ValueError,
            match=r"Can only compare a LinearCombination, and a LinearCombination/Observable/Tensor.",
        ):
            H.compare([[1, 0], [0, -1]])

    @pytest.mark.parametrize(("H1", "H2", "res"), equal_LinearCombinations)
    def test_LinearCombination_equal(self, H1, H2, res):
        """Tests that equality can be checked between LinearCombinations"""
        assert H1.compare(H2) == res

    @pytest.mark.parametrize(("H1", "H2", "H"), add_LinearCombinations)
    def test_LinearCombination_add(self, H1, H2, H):
        """Tests that LinearCombinations are added correctly"""
        res = H1 + H2
        assert isinstance(res, LinearCombination)
        assert H.compare(res)

    @pytest.mark.parametrize("H", add_zero_LinearCombinations)
    def test_LinearCombination_add_zero(self, H):
        """Tests that LinearCombinations can be added to zero"""
        assert H.compare(H + 0)
        assert H.compare(0 + H)
        assert H.compare(H + 0.0)
        assert H.compare(0.0 + H)
        assert H.compare(H + 0e1)
        assert H.compare(0e1 + H)

    @pytest.mark.parametrize(("coeff", "H", "res"), mul_LinearCombinations)
    def test_LinearCombination_mul(self, coeff, H, res):
        """Tests that scalars and LinearCombinations are multiplied correctly"""
        assert res.compare(coeff * H)
        assert res.compare(H * coeff)

    def test_LinearCombination_mul_coeff_cast(self):
        """Test that the coefficients are correct when the type of the existing
        and the new coefficients differ."""
        h = qml.ops.LinearCombination([0.5, 0.5], [X(0) @ X(0), Y(0) @ Y(1)])
        assert np.all(h.coeffs == np.array([0.5, 0.5]))

    @pytest.mark.parametrize(("H1", "H2", "H"), sub_LinearCombinations)
    def test_LinearCombination_sub(self, H1, H2, H):
        """Tests that LinearCombinations are subtracted correctly"""
        assert H.compare(H1 - H2)

    def test_LinearCombination_tensor_matmul(self):
        """Tests that a LinearCombination can be multiplied by a tensor."""
        H = qml.ops.LinearCombination([1.0, 1.0], [X(0), Y(0)])
        t = Z(1) @ Z(2)
        out = H @ t

        expected = qml.ops.LinearCombination(
            [1, 1],
            [
                X(0) @ Z(1) @ Z(2),
                Y(0) @ Z(1) @ Z(2),
            ],
        )
        assert expected.compare(out)

    def test_LinearCombination_matmul_overlapping_wires_raises_error(self):
        """Test that an error is raised when attempting to multiply two
        LinearCombination operators with overlapping wires"""
        op1 = qml.ops.LinearCombination([1.0], [X(0)])
        op2 = qml.ops.LinearCombination([1.0], [Y(0)])
        with pytest.raises(ValueError, match="LinearCombinations can only be multiplied together"):
            _ = op1 @ op2

    def test_matmul_with_non_pauli_op(self):
        """Test multiplication with another operator that does not have a pauli rep"""
        H = qml.ops.LinearCombination([0.5], [X(0)])
        assert H.pauli_rep == PauliSentence({PauliWord({0: "X"}): 0.5})
        op = qml.Hadamard(0)

        res = H @ op
        assert res.pauli_rep is None
        assert res.compare(qml.ops.LinearCombination([0.5], [X(0) @ qml.Hadamard(0)]))

    @pytest.mark.parametrize(("H1", "H2", "H"), matmul_LinearCombinations)
    def test_LinearCombination_matmul(self, H1, H2, H):
        """Tests that LinearCombinations are tensored correctly"""
        assert H.compare(H1 @ H2)

    @pytest.mark.parametrize(("H1", "H2", "H"), rmatmul_LinearCombinations)
    def test_LinearCombination_rmatmul(self, H1, H2, H):
        """Tests that LinearCombinations are tensored correctly when using __rmatmul__"""
        assert H.compare(H1 @ H2)

    def test_arithmetic_errors(self):
        """Tests that the arithmetic operations thrown the correct errors"""
        H = qml.ops.LinearCombination([1], [Z(0)])
        A = [[1, 0], [0, -1]]
        with pytest.raises(TypeError, match="unsupported operand type"):
            _ = H @ A
        with pytest.raises(TypeError, match="unsupported operand type"):
            _ = A @ H
        with pytest.raises(TypeError, match="unsupported operand type"):
            _ = H + A
        with pytest.raises(TypeError, match="can't multiply sequence by non-int"):
            _ = H * A
        with pytest.raises(TypeError, match="unsupported operand type"):
            _ = H - A
        with pytest.raises(TypeError, match="unsupported operand type"):
            H += A
        with pytest.raises(TypeError, match="unsupported operand type"):
            H *= A
        with pytest.raises(TypeError, match="unsupported operand type"):
            H -= A

    def test_LinearCombination_queue_outside(self):
        """Tests that LinearCombination are queued correctly when components are defined outside the recording context."""

        H = X(1) + 3 * Z(0) @ Z(2) + Z(1)

        with qml.queuing.AnnotatedQueue() as q:
            qml.Hadamard(wires=1)
            X(wires=0)
            qml.expval(H)

        assert len(q.queue) == 3
        assert isinstance(q.queue[0], qml.Hadamard)
        assert isinstance(q.queue[1], qml.PauliX)
        assert isinstance(q.queue[2], qml.measurements.MeasurementProcess)
        queue_op = q.queue[2].obs
        assert H.pauli_rep == queue_op.pauli_rep

    def test_LinearCombination_queue_inside(self):
        """Tests that LinearCombination are queued correctly when components are instantiated inside the recording context."""
        with qml.queuing.AnnotatedQueue() as q:
            m = qml.expval(qml.ops.LinearCombination([1, 3, 1], [X(1), Z(0) @ Z(2), Z(1)]))

        assert len(q.queue) == 1
        assert q.queue[0] is m

    def test_terms(self):
        """Tests that the terms representation is returned correctly."""
        coeffs = pnp.array([1.0, 2.0], requires_grad=True)
        ops = [X(0), Z(1)]
        h = qml.ops.LinearCombination(coeffs, ops)
        c, o = h.terms()
        assert isinstance(c, Iterable)
        assert isinstance(o, list)
        assert all(isinstance(item, np.ndarray) for item in c)
        assert all(item.requires_grad for item in c)
        assert all(isinstance(item, qml.operation.Operator) for item in o)

    def test_LinearCombination_no_empty_wire_list_error(self):
        """Test that empty LinearCombination does not raise an empty wire error."""
        lincomb = qml.ops.LinearCombination([], [])
        assert isinstance(lincomb, qml.ops.LinearCombination)

    def test_map_wires_no_grouping(self):
        """Test the map_wires method."""
        coeffs = pnp.array([1.0, 2.0, -3.0], requires_grad=True)
        ops = [X(0), Z(1), Y(2)]
        h = qml.ops.LinearCombination(coeffs, ops)
        wire_map = {0: 10, 1: 11, 2: 12}
        mapped_h = h.map_wires(wire_map=wire_map)
        final_obs = [X(10), Z(11), Y(12)]
        assert h is not mapped_h
        assert h.wires == Wires([0, 1, 2])
        assert mapped_h.wires == Wires([10, 11, 12])
        for obs1, obs2 in zip(mapped_h.ops, final_obs):
            qml.assert_equal(obs1, obs2)
        for coeff1, coeff2 in zip(mapped_h.coeffs, h.coeffs):
            assert coeff1 == coeff2

    def test_map_wires_grouping(self):
        """Test the map_wires method."""
        coeffs = pnp.array([1.0, 2.0, -3.0], requires_grad=True)
        ops = [X(0), Z(1), Y(2)]
        h = qml.ops.LinearCombination(coeffs, ops, grouping_type="qwc")
        group_indices_before = copy(h.grouping_indices)
        wire_map = {0: 10, 1: 11, 2: 12}
        mapped_h = h.map_wires(wire_map=wire_map)
        final_obs = [X(10), Z(11), Y(12)]
        assert h is not mapped_h
        assert h.wires == Wires([0, 1, 2])
        assert mapped_h.wires == Wires([10, 11, 12])
        for obs1, obs2 in zip(mapped_h.ops, final_obs):
            qml.assert_equal(obs1, obs2)
        for coeff1, coeff2 in zip(mapped_h.coeffs, h.coeffs):
            assert coeff1 == coeff2
        assert group_indices_before == mapped_h.grouping_indices

    def test_hermitian_tensor_prod(self):
        """Test that the tensor product of a LinearCombination with Hermitian observable works."""
        tensor = X(0) @ X(1)
        herm = qml.Hermitian([[1, 0], [0, 1]], wires=4)

        ham = qml.ops.LinearCombination([1.0, 1.0], [tensor, X(2)]) @ qml.ops.LinearCombination(
            [1.0], [herm]
        )
        assert isinstance(ham, qml.ops.LinearCombination)

    def test_diagonalizing_gates(self):
        """Test that LinearCombination has valid diagonalizing gates"""
        LC = qml.ops.LinearCombination([1.1, 2.2], [qml.X(0), qml.Z(0)])
        SUM = qml.sum(qml.s_prod(1.1, qml.X(0)), qml.s_prod(2.2, qml.Z(0)))

        assert LC.diagonalizing_gates() == SUM.diagonalizing_gates()

    def test_eigvals(self):
        """Test that LinearCombination has valid eigvals"""
        LC = qml.ops.LinearCombination([1.1, 2.2, 3.3], [qml.X(0), qml.Z(0), qml.Y(1)])

        assert len(LC.overlapping_ops[0]) > 1  # will use one branch
        assert len(LC.overlapping_ops[1]) == 1  # will use the other branch

        SUM = qml.sum(
            qml.s_prod(1.1, qml.X(0)), qml.s_prod(2.2, qml.Z(0)), qml.s_prod(3.3, qml.Y(1))
        )

        assert np.all(LC.eigvals() == SUM.eigvals())


class TestLinearCombinationCoefficients:
    """Test the creation of a LinearCombination"""

    @pytest.mark.parametrize("coeffs", [el[0] for el in COEFFS_PARAM_INTERFACE])
    def test_creation_different_coeff_types(self, coeffs):
        """Check that LinearCombination's coefficients and data attributes are set correctly."""
        H = qml.ops.LinearCombination(coeffs, [X(0), Z(0)])
        assert np.allclose(coeffs, H.coeffs)
        assert np.allclose([coeffs[i] for i in range(qml.math.shape(coeffs)[0])], H.data)

    @pytest.mark.parametrize("coeffs", [el[0] for el in COEFFS_PARAM_INTERFACE])
    def test_simplify(self, coeffs):
        """Test that simplify works with different coefficient types."""
        H1 = qml.ops.LinearCombination(coeffs, [X(0), Z(1)])
        H2 = qml.ops.LinearCombination(coeffs, [X(0), qml.Identity(0) @ Z(1)])
        H2 = H2.simplify()
        assert H1.compare(H2)
        assert qml.math.allclose(H1.data, H2.data)

    # TODO: increase coverage
    def test_operands(self):
        op = qml.ops.LinearCombination([1.1, 2.2], [X(0), Z(0)])
        assert op.operands == (qml.s_prod(1.1, X(0)), qml.s_prod(2.2, Z(0)))


@pytest.mark.tf
class TestLinearCombinationArithmeticTF:
    """Tests creation of LinearCombinations using arithmetic
    operations with TensorFlow tensor coefficients."""

    def test_LinearCombination_equal(self):
        """Tests equality"""
        coeffs = tf.Variable([0.5, -1.6])
        obs = [X(0), Y(1)]
        H1 = qml.ops.LinearCombination(coeffs, obs)

        coeffs2 = tf.Variable([-1.6, 0.5])
        obs2 = [Y(1), X(0)]
        H2 = qml.ops.LinearCombination(coeffs2, obs2)

        assert H1.compare(H2)

    def test_LinearCombination_add(self):
        """Tests that LinearCombinations are added correctly"""
        coeffs = tf.Variable([0.5, -1.5])
        obs = [X(0), Y(1)]
        H1 = qml.ops.LinearCombination(coeffs, obs)

        coeffs2 = tf.Variable([0.5, -0.5])
        H2 = qml.ops.LinearCombination(coeffs2, obs)

        coeffs_expected = tf.Variable([1.0, -2.0])
        H = qml.ops.LinearCombination(coeffs_expected, obs)

        assert H.compare(H1 + H2)

    def test_LinearCombination_sub(self):
        """Tests that LinearCombinations are subtracted correctly"""
        coeffs = tf.constant([1.0, -2.0])
        obs = [X(0), Y(1)]
        H1 = qml.ops.LinearCombination(coeffs, obs)

        coeffs2 = tf.constant([0.5, -0.5])
        H2 = qml.ops.LinearCombination(coeffs2, obs)

        coeffs_expected = tf.constant([0.5, -1.5])
        H = qml.ops.LinearCombination(coeffs_expected, obs)

        assert H.compare(H1 - H2)

    def test_LinearCombination_matmul(self):
        """Tests that LinearCombinations are tensored correctly"""

        coeffs = tf.Variable([1.0, 2.0])
        obs = [X(0), Y(1)]
        H1 = qml.ops.LinearCombination(coeffs, obs)

        coeffs2 = tf.Variable([-1.0, -2.0])
        obs2 = [X(2), Y(3)]
        H2 = qml.ops.LinearCombination(coeffs2, obs2)

        coeffs_expected = tf.Variable([-4.0, -2.0, -2.0, -1.0])
        obs_expected = [
            qml.prod(Y(1), Y(3)),
            qml.prod(X(0), Y(3)),
            qml.prod(X(2), Y(1)),
            qml.prod(X(0), X(2)),
        ]
        H = qml.ops.LinearCombination(coeffs_expected, obs_expected)

        assert H.compare(H1 @ H2)


@pytest.mark.torch
class TestLinearCombinationArithmeticTorch:
    """Tests creation of LinearCombinations using arithmetic
    operations with torch tensor coefficients."""

    def test_LinearCombination_equal(self):
        """Tests equality"""
        coeffs = torch.tensor([0.5, -1.6])
        obs = [X(0), Y(1)]
        H1 = qml.ops.LinearCombination(coeffs, obs)

        coeffs2 = torch.tensor([-1.6, 0.5])
        obs2 = [Y(1), X(0)]
        H2 = qml.ops.LinearCombination(coeffs2, obs2)

        assert H1.compare(H2)

    def test_LinearCombination_add(self):
        """Tests that LinearCombinations are added correctly"""
        coeffs = torch.tensor([0.5, -1.6])
        obs = [X(0), Y(1)]
        H1 = qml.ops.LinearCombination(coeffs, obs)

        coeffs2 = torch.tensor([0.5, -0.4])
        H2 = qml.ops.LinearCombination(coeffs2, obs)

        coeffs_expected = torch.tensor([1.0, -2.0])
        H = qml.ops.LinearCombination(coeffs_expected, obs)

        assert H.compare(H1 + H2)

    def test_LinearCombination_sub(self):
        """Tests that LinearCombinations are subtracted correctly"""
        coeffs = torch.tensor([1.0, -2.0])
        obs = [X(0), Y(1)]
        H1 = qml.ops.LinearCombination(coeffs, obs)

        coeffs2 = torch.tensor([0.5, -0.4])
        H2 = qml.ops.LinearCombination(coeffs2, obs)

        coeffs_expected = torch.tensor([0.5, -1.6])
        H = qml.ops.LinearCombination(coeffs_expected, obs)

        assert H.compare(H1 - H2)

        H1 -= H2
        assert H.compare(H1)

    def test_LinearCombination_matmul(self):
        """Tests that LinearCombinations are tensored correctly"""

        coeffs = torch.tensor([1.0, 2.0])
        obs = [X(0), Y(1)]
        H1 = qml.ops.LinearCombination(coeffs, obs)

        coeffs2 = torch.tensor([-1.0, -2.0])
        obs2 = [X(2), Y(3)]
        H2 = qml.ops.LinearCombination(coeffs2, obs2)

        coeffs_expected = torch.tensor([-4.0, -2.0, -2.0, -1.0])
        obs_expected = [
            qml.prod(Y(1), Y(3)),
            qml.prod(X(0), Y(3)),
            qml.prod(X(2), Y(1)),
            qml.prod(X(0), X(2)),
        ]
        H = qml.ops.LinearCombination(coeffs_expected, obs_expected)

        assert H.compare(H1 @ H2)


@pytest.mark.autograd
class TestLinearCombinationArithmeticAutograd:
    """Tests creation of LinearCombinations using arithmetic
    operations with autograd tensor coefficients."""

    def test_LinearCombination_equal(self):
        """Tests equality"""
        coeffs = pnp.array([0.5, -1.6])
        obs = [X(0), Y(1)]
        H1 = qml.ops.LinearCombination(coeffs, obs)

        coeffs2 = pnp.array([-1.6, 0.5])
        obs2 = [Y(1), X(0)]
        H2 = qml.ops.LinearCombination(coeffs2, obs2)

        assert H1.compare(H2)

    def test_LinearCombination_add(self):
        """Tests that LinearCombinations are added correctly"""
        coeffs = pnp.array([0.5, -1.5])
        obs = [X(0), Y(1)]
        H1 = qml.ops.LinearCombination(coeffs, obs)

        coeffs2 = pnp.array([0.5, -0.5])
        H2 = qml.ops.LinearCombination(coeffs2, obs)

        coeffs_expected = pnp.array([1.0, -2.0])
        H = qml.ops.LinearCombination(coeffs_expected, obs)

        assert H.compare(H1 + H2)

    def test_LinearCombination_sub(self):
        """Tests that LinearCombinations are subtracted correctly"""
        coeffs = pnp.array([1.0, -2.0])
        obs = [X(0), Y(1)]
        H1 = qml.ops.LinearCombination(coeffs, obs)

        coeffs2 = pnp.array([0.5, -0.5])
        H2 = qml.ops.LinearCombination(coeffs2, obs)

        coeffs_expected = pnp.array([0.5, -1.5])
        H = qml.ops.LinearCombination(coeffs_expected, obs)

        assert H.compare(H1 - H2)

    def test_LinearCombination_matmul(self):
        """Tests that LinearCombinations are tensored correctly"""
        coeffs = pnp.array([1.0, 2.0])
        obs = [X(0), Y(1)]
        H1 = qml.ops.LinearCombination(coeffs, obs)

        coeffs2 = pnp.array([-1.0, -2.0])
        obs2 = [X(2), Y(3)]
        H2 = qml.ops.LinearCombination(coeffs2, obs2)

        coeffs_expected = pnp.array([-4.0, -2.0, -2.0, -1.0])
        obs_expected = [
            qml.prod(Y(1), Y(3)),
            qml.prod(X(0), Y(3)),
            qml.prod(X(2), Y(1)),
            qml.prod(X(0), X(2)),
        ]
        H = qml.ops.LinearCombination(coeffs_expected, obs_expected)

        assert H.compare(H1 @ H2)


class TestLinearCombinationSparseMatrix:
    """Tests for sparse matrix representation."""

    @pytest.mark.parametrize(
        ("coeffs", "obs", "wires", "ref_matrix"),
        [
            (
                [1, -0.45],
                [qml.prod(Z(0), Z(1)), qml.prod(Y(0), Z(1))],
                None,
                np.array(
                    [
                        [1.0 + 0.0j, 0.0 + 0.0j, 0.0 + 0.45j, 0.0 + 0.0j],
                        [0.0 + 0.0j, -1.0 + 0.0j, 0.0 + 0.0j, 0.0 - 0.45j],
                        [0.0 - 0.45j, 0.0 + 0.0j, -1.0 + 0.0j, 0.0 + 0.0j],
                        [0.0 + 0.0j, 0.0 + 0.45j, 0.0 + 0.0j, 1.0 + 0.0j],
                    ]
                ),
            ),
            (
                [0.1],
                [qml.prod(Z("b"), X("a"))],
                ["a", "c", "b"],
                np.array(
                    [
                        [
                            0.0 + 0.0j,
                            0.0 + 0.0j,
                            0.0 + 0.0j,
                            0.0 + 0.0j,
                            0.1 + 0.0j,
                            0.0 + 0.0j,
                            0.0 + 0.0j,
                            0.0 + 0.0j,
                        ],
                        [
                            0.0 + 0.0j,
                            0.0 + 0.0j,
                            0.0 + 0.0j,
                            0.0 + 0.0j,
                            0.0 + 0.0j,
                            -0.1 + 0.0j,
                            0.0 + 0.0j,
                            0.0 + 0.0j,
                        ],
                        [
                            0.0 + 0.0j,
                            0.0 + 0.0j,
                            0.0 + 0.0j,
                            0.0 + 0.0j,
                            0.0 + 0.0j,
                            0.0 + 0.0j,
                            0.1 + 0.0j,
                            0.0 + 0.0j,
                        ],
                        [
                            0.0 + 0.0j,
                            0.0 + 0.0j,
                            0.0 + 0.0j,
                            0.0 + 0.0j,
                            0.0 + 0.0j,
                            0.0 + 0.0j,
                            0.0 + 0.0j,
                            -0.1 + 0.0j,
                        ],
                        [
                            0.1 + 0.0j,
                            0.0 + 0.0j,
                            0.0 + 0.0j,
                            0.0 + 0.0j,
                            0.0 + 0.0j,
                            0.0 + 0.0j,
                            0.0 + 0.0j,
                            0.0 + 0.0j,
                        ],
                        [
                            0.0 + 0.0j,
                            -0.1 + 0.0j,
                            0.0 + 0.0j,
                            0.0 + 0.0j,
                            0.0 + 0.0j,
                            0.0 + 0.0j,
                            0.0 + 0.0j,
                            0.0 + 0.0j,
                        ],
                        [
                            0.0 + 0.0j,
                            0.0 + 0.0j,
                            0.1 + 0.0j,
                            0.0 + 0.0j,
                            0.0 + 0.0j,
                            0.0 + 0.0j,
                            0.0 + 0.0j,
                            0.0 + 0.0j,
                        ],
                        [
                            0.0 + 0.0j,
                            0.0 + 0.0j,
                            0.0 + 0.0j,
                            -0.1 + 0.0j,
                            0.0 + 0.0j,
                            0.0 + 0.0j,
                            0.0 + 0.0j,
                            0.0 + 0.0j,
                        ],
                    ]
                ),
            ),
            (
                [0.21, -0.78, 0.52],
                [
                    qml.prod(Z(0), Z(1)),
                    qml.prod(X(0), Z(1)),
                    qml.prod(Y(0), Z(1)),
                ],
                None,
                np.array(
                    [
                        [0.21 + 0.0j, 0.0 + 0.0j, -0.78 - 0.52j, 0.0 + 0.0j],
                        [0.0 + 0.0j, -0.21 + 0.0j, 0.0 + 0.0j, 0.78 + 0.52j],
                        [-0.78 + 0.52j, 0.0 + 0.0j, -0.21 + 0.0j, 0.0 + 0.0j],
                        [0.0 + 0.0j, 0.78 - 0.52j, 0.0 + 0.0j, 0.21 + 0.0j],
                    ]
                ),
            ),
        ],
    )
    def test_sparse_matrix(self, coeffs, obs, wires, ref_matrix):
        """Tests that sparse_LinearCombination returns a correct sparse matrix"""
        H = qml.ops.LinearCombination(coeffs, obs)

        sparse_matrix = H.sparse_matrix(wire_order=wires)

        assert np.allclose(sparse_matrix.toarray(), ref_matrix)

    def test_sparse_format(self):
        """Tests that sparse_LinearCombination returns a scipy.sparse.csr_matrix object"""

        coeffs = [-0.25, 0.75]
        obs = [
            X(wires=[0]) @ Z(wires=[1]),
            Y(wires=[0]) @ Z(wires=[1]),
        ]
        H = qml.ops.LinearCombination(coeffs, obs)

        sparse_matrix = H.sparse_matrix()

        assert isinstance(sparse_matrix, scipy.sparse.csr_matrix)


@pytest.mark.jax
class TestLinearCombinationArithmeticJax:
    """Tests creation of LinearCombinations using arithmetic
    operations with jax tensor coefficients."""

    def test_LinearCombination_equal(self):
        """Tests equality"""
        coeffs = jnp.array([0.5, -1.6])
        obs = [X(0), Y(1)]
        H1 = qml.ops.LinearCombination(coeffs, obs)

        coeffs2 = jnp.array([-1.6, 0.5])
        obs2 = [Y(1), X(0)]
        H2 = qml.ops.LinearCombination(coeffs2, obs2)

        assert H1.compare(H2)

    def test_LinearCombination_add(self):
        """Tests that LinearCombinations are added correctly"""
        coeffs = jnp.array([0.5, -1.5])
        obs = [X(0), Y(1)]
        H1 = qml.ops.LinearCombination(coeffs, obs)

        coeffs2 = jnp.array([0.5, -0.5])
        H2 = qml.ops.LinearCombination(coeffs2, obs)

        coeffs_expected = jnp.array([1.0, -2.0])
        H = qml.ops.LinearCombination(coeffs_expected, obs)

        assert H.compare(H1 + H2)

    def test_LinearCombination_sub(self):
        """Tests that LinearCombinations are subtracted correctly"""

        coeffs = jnp.array([1.0, -2.0])
        obs = [X(0), Y(1)]
        H1 = qml.ops.LinearCombination(coeffs, obs)

        coeffs2 = jnp.array([0.5, -0.4])
        H2 = qml.ops.LinearCombination(coeffs2, obs)

        coeffs_expected = jnp.array([0.5, -1.6])
        H = qml.ops.LinearCombination(coeffs_expected, obs)

        assert H.compare(H1 - H2)

        H1 -= H2
        assert H.compare(H1)

    def test_LinearCombination_matmul(self):
        """Tests that LinearCombinations are tensored correctly"""

        coeffs = jnp.array([1.0, 2.0])
        obs = [X(0), Y(1)]
        H1 = qml.ops.LinearCombination(coeffs, obs)

        coeffs2 = jnp.array([-1.0, -2.0])
        obs2 = [X(2), Y(3)]
        H2 = qml.ops.LinearCombination(coeffs2, obs2)

        coeffs_expected = jnp.array([-4.0, -2.0, -2.0, -1.0])
        obs_expected = [
            qml.prod(Y(1), Y(3)),
            qml.prod(X(0), Y(3)),
            qml.prod(X(2), Y(1)),
            qml.prod(X(0), X(2)),
        ]
        H = qml.ops.LinearCombination(coeffs_expected, obs_expected)

        assert H.compare(H1 @ H2)


class TestGrouping:
    """Tests for the grouping functionality"""

    def test_set_on_initialization(self):
        """Test that grouping indices can be set on initialization."""

        op = qml.ops.LinearCombination([1, 1], [qml.X(0), qml.Y(1)], _grouping_indices=[[0, 1]])
        assert op.grouping_indices == [[0, 1]]

    def test_indentities_preserved(self):
        """Tests that the grouping indices do not drop identity terms when the wire order is nonstandard."""

        obs = [Z(1), Z(0), qml.Identity(0)]

        H = qml.ops.LinearCombination([1.0, 1.0, 1.0], obs, grouping_type="qwc")
        assert H.grouping_indices == ((0, 1, 2),)

    def test_grouping_is_correct_kwarg(self):
        """Basic test checking that grouping with a kwarg works as expected"""
        a = X(0)
        b = X(1)
        c = Z(0)
        obs = [a, b, c]
        coeffs = [1.0, 2.0, 3.0]

        H = qml.ops.LinearCombination(coeffs, obs, grouping_type="qwc")
        assert H.grouping_indices == ((0, 1), (2,))

    def test_grouping_is_correct_compute_grouping(self):
        """Basic test checking that grouping with compute_grouping works as expected"""
        a = X(0)
        b = X(1)
        c = Z(0)
        obs = [a, b, c]
        coeffs = [1.0, 2.0, 3.0]

        H = qml.ops.LinearCombination(coeffs, obs, grouping_type="qwc")
        H.compute_grouping()
        assert H.grouping_indices == ((0, 1), (2,))

    def test_grouping_raises_error(self):
        """Check that compute_grouping raises an error when
        attempting to compute groups for non-Pauli operators"""
        a = qml.Hadamard(0)
        b = X(1)
        c = Z(0)
        obs = [a, b, c]
        coeffs = [1.0, 2.0, 3.0]

        with pytest.raises(ValueError, match="Cannot compute grouping"):
            H = qml.ops.LinearCombination(coeffs, obs, grouping_type="qwc")
            H.compute_grouping()

    def test_set_grouping(self):
        """Test that we can set grouping indices."""
        H = qml.ops.LinearCombination([1.0, 2.0, 3.0], [X(0), X(1), Z(0)])
        H.grouping_indices = [[0, 1], [2]]

        assert H.grouping_indices == ((0, 1), (2,))

    def test_set_grouping_error(self):
        """Test that grouping indices are validated."""
        H = qml.ops.LinearCombination([1.0, 2.0, 3.0], [X(0), X(1), Z(0)])

        with pytest.raises(ValueError, match="The grouped index value"):
            H.grouping_indices = [[3, 1], [2]]

        with pytest.raises(ValueError, match="The grouped index value"):
            H.grouping_indices = "a"

    def test_grouping_for_non_groupable_LinearCombinations(self):
        """Test that grouping is computed correctly, even if no observables commute"""
        a = X(0)
        b = Y(0)
        c = Z(0)
        obs = [a, b, c]
        coeffs = [1.0, 2.0, 3.0]

        H = qml.ops.LinearCombination(coeffs, obs, grouping_type="qwc")
        assert H.grouping_indices == ((0,), (1,), (2,))

    def test_grouping_is_reset_when_simplifying(self):
        """Tests that calling simplify() resets the grouping"""
        obs = [X(0), X(1), Z(0)]
        coeffs = [1.0, 2.0, 3.0]

        H = qml.ops.LinearCombination(coeffs, obs, grouping_type="qwc")
        assert H.grouping_indices is not None

        H = H.simplify()
        assert H.grouping_indices is None

    def test_grouping_does_not_alter_queue(self):
        """Tests that grouping is invisible to the queue."""
        a = X(0)
        b = X(1)
        c = Z(0)
        obs = [a, b, c]
        coeffs = [1.0, 2.0, 3.0]

        with qml.queuing.AnnotatedQueue() as q:
            H = qml.ops.LinearCombination(coeffs, obs, grouping_type="qwc")

        assert q.queue == [H]

    def test_grouping_method_can_be_set(self):
        r"""Tests that the grouping method can be controlled by kwargs.
        This is done by changing from default to 'lf' and checking the result."""
        # Create a graph with unique solution so that test does not depend on solver/implementation
        a = X(0)
        b = X(0)
        c = Z(0)
        obs = [a, b, c]
        coeffs = [1.0, 2.0, 3.0]

        # compute grouping during construction
        H2 = qml.ops.LinearCombination(coeffs, obs, grouping_type="qwc", method="lf")
        assert set(H2.grouping_indices) == set(((0, 1), (2,)))

        # compute grouping separately
        H3 = qml.ops.LinearCombination(coeffs, obs, grouping_type=None)
        H3.compute_grouping(method="lf")
        assert set(H3.grouping_indices) == set(((0, 1), (2,)))

    def test_grouping_with_duplicate_terms(self):
        """Test that the grouping indices are correct when the LinearCombination has duplicate
        operators."""
        a = X(0)
        b = X(1)
        c = Z(0)
        d = X(0)
        e = Z(0)
        obs = [a, b, c, d, e]
        coeffs = [1.0, 2.0, 3.0, 4.0, 5.0]

        # compute grouping during construction
        H2 = qml.ops.LinearCombination(coeffs, obs, grouping_type="qwc")

        assert H2.grouping_indices == ((0, 1, 3), (2, 4))
        # Following assertions are to check that grouping does not mutate the list of ops/coeffs
        assert H2.coeffs == coeffs
        assert H2.ops == obs


class TestLinearCombinationEvaluation:
    """Test the usage of a LinearCombination as an observable"""

    @pytest.mark.parametrize("coeffs, param, interface", COEFFS_PARAM_INTERFACE)
    def test_vqe_forward_different_coeff_types(self, coeffs, param, interface):
        """Check that manually splitting a LinearCombination expectation has the same
        result as passing the LinearCombination as an observable"""
        device = qml.device("default.qubit", wires=2)
        H = qml.ops.LinearCombination(coeffs, [X(0), Z(0)])

        @qml.qnode(device, interface=interface)
        def circuit():
            qml.RX(param, wires=0)
            qml.RY(param, wires=0)
            return qml.expval(H)

        @qml.qnode(device, interface=interface)
        def node1():
            qml.RX(param, wires=0)
            qml.RY(param, wires=0)
            return qml.expval(X(0))

        @qml.qnode(device, interface=interface)
        def node2():
            qml.RX(param, wires=0)
            qml.RY(param, wires=0)
            return qml.expval(Z(0))

        res = circuit()
        res_expected = coeffs[0] * node1() + coeffs[1] * node2()
        assert np.isclose(res, res_expected)

    def test_simplify_reduces_tape_parameters(self):
        """Test that simplifying a LinearCombination reduces the number of parameters on a tape"""
        device = qml.device("default.qubit", wires=2)

        @qml.qnode(device)
        def circuit():
            qml.RY(0.1, wires=0)
            return qml.expval(qml.simplify(qml.ops.LinearCombination([1.0, 2.0], [X(1), X(1)])))

        circuit()
        pars = circuit.qtape.get_parameters(trainable_only=False)
        # simplify worked and added 1. and 2.
        assert pars == [0.1, 3.0]


class TestLinearCombinationDifferentiation:
    """Test that the LinearCombination coefficients are differentiable"""

    @pytest.mark.parametrize("simplify", [True, False])
    @pytest.mark.parametrize("group", [None, "qwc"])
    def test_trainable_coeffs_paramshift(self, simplify, group):
        """Test the parameter-shift method by comparing the differentiation of linearly combined subcircuits
        with the differentiation of a LinearCombination expectation"""
        coeffs = pnp.array([-0.05, 0.17], requires_grad=True)
        param = pnp.array(1.7, requires_grad=True)

        # differentiating a circuit with measurement expval(H)
        @qml.qnode(dev, diff_method="parameter-shift")
        def circuit(coeffs, param):
            qml.RX(param, wires=0)
            qml.RY(param, wires=0)
            return qml.expval(
                qml.simplify(qml.ops.LinearCombination(coeffs, [X(0), Z(0)], grouping_type=group))
                if simplify
                else qml.ops.LinearCombination(coeffs, [X(0), Z(0)], grouping_type=group)
            )

        grad_fn = qml.grad(circuit)
        grad = grad_fn(coeffs, param)

        # differentiating a cost that combines circuits with
        # measurements expval(Pauli)
        half1 = qml.QNode(circuit1, dev, diff_method="parameter-shift")
        half2 = qml.QNode(circuit2, dev, diff_method="parameter-shift")

        def combine(coeffs, param):
            return coeffs[0] * half1(param) + coeffs[1] * half2(param)

        grad_fn_expected = qml.grad(combine)
        grad_expected = grad_fn_expected(coeffs, param)

        assert np.allclose(grad[0], grad_expected[0])
        assert np.allclose(grad[1], grad_expected[1])

    def test_nontrainable_coeffs_paramshift(self):
        """Test the parameter-shift method if the coefficients are explicitly set non-trainable
        by not passing them to the qnode."""
        coeffs = np.array([-0.05, 0.17])
        param = pnp.array(1.7, requires_grad=True)

        # differentiating a circuit with measurement expval(H)
        @qml.qnode(dev, diff_method="parameter-shift")
        def circuit(param):
            qml.RX(param, wires=0)
            qml.RY(param, wires=0)
            return qml.expval(
                qml.ops.LinearCombination(
                    coeffs,
                    [X(0), Z(0)],
                )
            )

        grad_fn = qml.grad(circuit)
        grad = grad_fn(param)

        # differentiating a cost that combines circuits with
        # measurements expval(Pauli)
        half1 = qml.QNode(circuit1, dev, diff_method="parameter-shift")
        half2 = qml.QNode(circuit2, dev, diff_method="parameter-shift")

        def combine(param):
            return coeffs[0] * half1(param) + coeffs[1] * half2(param)

        grad_fn_expected = qml.grad(combine)
        grad_expected = grad_fn_expected(param)

        assert np.allclose(grad, grad_expected)

    @pytest.mark.autograd
    @pytest.mark.parametrize("simplify", [True, False])
    @pytest.mark.parametrize("group", [None, "qwc"])
    def test_trainable_coeffs_autograd(self, simplify, group):
        """Test the autograd interface by comparing the differentiation of linearly combined subcircuits
        with the differentiation of a LinearCombination expectation"""
        coeffs = pnp.array([-0.05, 0.17], requires_grad=True)
        param = pnp.array(1.7, requires_grad=True)

        # differentiating a circuit with measurement expval(H)
        @qml.qnode(dev, interface="autograd")
        def circuit(coeffs, param):
            qml.RX(param, wires=0)
            qml.RY(param, wires=0)
            return qml.expval(
                qml.simplify(qml.ops.LinearCombination(coeffs, [X(0), Z(0)], grouping_type=group))
                if simplify
                else qml.ops.LinearCombination(coeffs, [X(0), Z(0)], grouping_type=group)
            )

        grad_fn = qml.grad(circuit)
        grad = grad_fn(coeffs, param)

        # differentiating a cost that combines circuits with
        # measurements expval(Pauli)
        half1 = qml.QNode(circuit1, dev, interface="autograd")
        half2 = qml.QNode(circuit2, dev, interface="autograd")

        def combine(coeffs, param):
            return coeffs[0] * half1(param) + coeffs[1] * half2(param)

        grad_fn_expected = qml.grad(combine)
        grad_expected = grad_fn_expected(coeffs, param)

        assert np.allclose(grad[0], grad_expected[0])
        assert np.allclose(grad[1], grad_expected[1])

    @pytest.mark.autograd
    def test_nontrainable_coeffs_autograd(self):
        """Test the autograd interface if the coefficients are explicitly set non-trainable"""
        coeffs = pnp.array([-0.05, 0.17], requires_grad=False)
        param = pnp.array(1.7, requires_grad=True)

        # differentiating a circuit with measurement expval(H)
        @qml.qnode(dev, interface="autograd")
        def circuit(coeffs, param):
            qml.RX(param, wires=0)
            qml.RY(param, wires=0)
            return qml.expval(qml.ops.LinearCombination(coeffs, [X(0), Z(0)]))

        grad_fn = qml.grad(circuit)
        grad = grad_fn(coeffs, param)

        # differentiating a cost that combines circuits with
        # measurements expval(Pauli)
        half1 = qml.QNode(circuit1, dev, interface="autograd")
        half2 = qml.QNode(circuit2, dev, interface="autograd")

        def combine(coeffs, param):
            return coeffs[0] * half1(param) + coeffs[1] * half2(param)

        grad_fn_expected = qml.grad(combine)
        grad_expected = grad_fn_expected(coeffs, param)

        assert np.allclose(grad, grad_expected)

    @pytest.mark.jax
    @pytest.mark.parametrize("simplify", [True, False])
    @pytest.mark.parametrize("group", [None, "qwc"])
    def test_trainable_coeffs_jax(self, simplify, group):
        """Test the jax interface by comparing the differentiation of linearly
        combined subcircuits with the differentiation of a LinearCombination expectation"""

        coeffs = jnp.array([-0.05, 0.17])
        param = jnp.array(1.7)

        # differentiating a circuit with measurement expval(H)
        @qml.qnode(dev, interface="jax", diff_method="backprop")
        def circuit(coeffs, param):
            qml.RX(param, wires=0)
            qml.RY(param, wires=0)
            return qml.expval(
                qml.simplify(qml.ops.LinearCombination(coeffs, [X(0), Z(0)], grouping_type=group))
                if simplify
                else qml.ops.LinearCombination(coeffs, [X(0), Z(0)], grouping_type=group)
            )

        grad_fn = jax.grad(circuit)
        grad = grad_fn(coeffs, param)

        # differentiating a cost that combines circuits with
        # measurements expval(Pauli)
        half1 = qml.QNode(circuit1, dev, interface="jax", diff_method="backprop")
        half2 = qml.QNode(circuit2, dev, interface="jax", diff_method="backprop")

        def combine(coeffs, param):
            return coeffs[0] * half1(param) + coeffs[1] * half2(param)

        grad_fn_expected = jax.grad(combine)
        grad_expected = grad_fn_expected(coeffs, param)

        assert np.allclose(grad[0], grad_expected[0])
        assert np.allclose(grad[1], grad_expected[1])

    # pylint: disable=superfluous-parens
    @pytest.mark.jax
    def test_nontrainable_coeffs_jax(self):
        """Test the jax interface if the coefficients are explicitly set non-trainable"""
        coeffs = np.array([-0.05, 0.17])
        param = jnp.array(1.7)

        # differentiating a circuit with measurement expval(H)
        @qml.qnode(dev, interface="jax", diff_method="backprop")
        def circuit(coeffs, param):
            qml.RX(param, wires=0)
            qml.RY(param, wires=0)
            return qml.expval(qml.ops.LinearCombination(coeffs, [X(0), Z(0)]))

        grad_fn = jax.grad(circuit, argnums=1)
        grad = grad_fn(coeffs, param)

        # differentiating a cost that combines circuits with
        # measurements expval(Pauli)
        half1 = qml.QNode(circuit1, dev, interface="jax", diff_method="backprop")
        half2 = qml.QNode(circuit2, dev, interface="jax", diff_method="backprop")

        def combine(coeffs, param):
            return coeffs[0] * half1(param) + coeffs[1] * half2(param)

        grad_fn_expected = jax.grad(combine, argnums=1)
        grad_expected = grad_fn_expected(coeffs, param)

        assert np.allclose(grad, grad_expected)

    @pytest.mark.torch
    @pytest.mark.parametrize("simplify", [True, False])
    @pytest.mark.parametrize("group", [None, "qwc"])
    def test_trainable_coeffs_torch_simplify(self, group, simplify):
        """Test the torch interface by comparing the differentiation of linearly combined subcircuits
        with the differentiation of a LinearCombination expectation"""
        coeffs = torch.tensor([-0.05, 0.17], requires_grad=True)
        param = torch.tensor(1.7, requires_grad=True)

        # differentiating a circuit with measurement expval(H)
        @qml.qnode(dev, interface="torch", diff_method="backprop")
        def circuit(coeffs, param):
            qml.RX(param, wires=0)
            qml.RY(param, wires=0)
            return qml.expval(
                qml.simplify(qml.ops.LinearCombination(coeffs, [X(0), Z(0)], grouping_type=group))
                if simplify
                else qml.ops.LinearCombination(coeffs, [X(0), Z(0)], grouping_type=group)
            )

        res = circuit(coeffs, param)
        res.backward()  # pylint:disable=no-member
        grad = (coeffs.grad, param.grad)

        # differentiating a cost that combines circuits with
        # measurements expval(Pauli)

        # we need to create new tensors here
        coeffs2 = torch.tensor([-0.05, 0.17], requires_grad=True)
        param2 = torch.tensor(1.7, requires_grad=True)

        half1 = qml.QNode(circuit1, dev, interface="torch", diff_method="backprop")
        half2 = qml.QNode(circuit2, dev, interface="torch", diff_method="backprop")

        def combine(coeffs, param):
            return coeffs[0] * half1(param) + coeffs[1] * half2(param)

        res_expected = combine(coeffs2, param2)
        res_expected.backward()
        grad_expected = (coeffs2.grad, param2.grad)

        assert qml.math.allclose(grad[0], grad_expected[0])
        assert qml.math.allclose(grad[1], grad_expected[1])

    @pytest.mark.torch
    def test_nontrainable_coeffs_torch(self):
        """Test the torch interface if the coefficients are explicitly set non-trainable"""
        coeffs = torch.tensor([-0.05, 0.17], requires_grad=False)
        param = torch.tensor(1.7, requires_grad=True)

        # differentiating a circuit with measurement expval(H)
        @qml.qnode(dev, interface="torch", diff_method="backprop")
        def circuit(coeffs, param):
            qml.RX(param, wires=0)
            qml.RY(param, wires=0)
            return qml.expval(
                qml.ops.LinearCombination(
                    coeffs,
                    [X(0), Z(0)],
                )
            )

        res = circuit(coeffs, param)
        res.backward()  # pylint:disable=no-member

        # differentiating a cost that combines circuits with
        # measurements expval(Pauli)

        # we need to create new tensors here
        coeffs2 = torch.tensor([-0.05, 0.17], requires_grad=False)
        param2 = torch.tensor(1.7, requires_grad=True)

        half1 = qml.QNode(circuit1, dev, interface="torch", diff_method="backprop")
        half2 = qml.QNode(circuit2, dev, interface="torch", diff_method="backprop")

        def combine(coeffs, param):
            return coeffs[0] * half1(param) + coeffs[1] * half2(param)

        res_expected = combine(coeffs2, param2)
        res_expected.backward()

        assert coeffs.grad is None
        assert np.allclose(param.grad, param2.grad)

    @pytest.mark.tf
    @pytest.mark.parametrize("simplify", [True, False])
    @pytest.mark.parametrize("group", [None, "qwc"])
    def test_trainable_coeffs_tf(self, simplify, group):
        """Test the tf interface by comparing the differentiation of linearly combined subcircuits
        with the differentiation of a LinearCombination expectation"""
        coeffs = tf.Variable([-0.05, 0.17], dtype=tf.double)
        param = tf.Variable(1.7, dtype=tf.double)

        # differentiating a circuit with measurement expval(H)
        @qml.qnode(dev, interface="tf", diff_method="backprop")
        def circuit(coeffs, param):
            qml.RX(param, wires=0)
            qml.RY(param, wires=0)
            return qml.expval(
                qml.simplify(qml.ops.LinearCombination(coeffs, [X(0), Z(0)], grouping_type=group))
                if simplify
                else qml.ops.LinearCombination(coeffs, [X(0), Z(0)], grouping_type=group)
            )

        with tf.GradientTape() as tape:
            res = circuit(coeffs, param)
        grad = tape.gradient(res, [coeffs, param])

        # differentiating a cost that combines circuits with
        # measurements expval(Pauli)

        # we need to create new tensors here
        coeffs2 = tf.Variable([-0.05, 0.17], dtype=tf.double)
        param2 = tf.Variable(1.7, dtype=tf.double)
        half1 = qml.QNode(circuit1, dev, interface="tf", diff_method="backprop")
        half2 = qml.QNode(circuit2, dev, interface="tf", diff_method="backprop")

        def combine(coeffs, param):
            return coeffs[0] * half1(param) + coeffs[1] * half2(param)

        with tf.GradientTape() as tape2:
            res_expected = combine(coeffs2, param2)
        grad_expected = tape2.gradient(res_expected, [coeffs2, param2])

        assert np.allclose(grad[0], grad_expected[0])
        assert np.allclose(grad[1], grad_expected[1])

    @pytest.mark.tf
    def test_nontrainable_coeffs_tf(self):
        """Test the tf interface if the coefficients are explicitly set non-trainable"""

        coeffs = tf.constant([-0.05, 0.17], dtype=tf.double)
        param = tf.Variable(1.7, dtype=tf.double)

        # differentiating a circuit with measurement expval(H)
        @qml.qnode(dev, interface="tf", diff_method="backprop")
        def circuit(coeffs, param):
            qml.RX(param, wires=0)
            qml.RY(param, wires=0)
            return qml.expval(
                qml.ops.LinearCombination(
                    coeffs,
                    [X(0), Z(0)],
                )
            )

        with tf.GradientTape() as tape:
            res = circuit(coeffs, param)
        grad = tape.gradient(res, [coeffs, param])

        # differentiating a cost that combines circuits with
        # measurements expval(Pauli)

        # we need to create new tensors here
        coeffs2 = tf.constant([-0.05, 0.17], dtype=tf.double)
        param2 = tf.Variable(1.7, dtype=tf.double)
        half1 = qml.QNode(circuit1, dev, interface="tf", diff_method="backprop")
        half2 = qml.QNode(circuit2, dev, interface="tf", diff_method="backprop")

        def combine(coeffs, param):
            return coeffs[0] * half1(param) + coeffs[1] * half2(param)

        with tf.GradientTape() as tape2:
            res_expected = combine(coeffs2, param2)
        grad_expected = tape2.gradient(res_expected, [coeffs2, param2])

        assert grad[0] is None
        assert np.allclose(grad[1], grad_expected[1])

    # TODO: update logic of adjoint differentiation to catch attempt to differentiate lincomb coeffs
    @pytest.mark.xfail
    def test_not_supported_by_adjoint_differentiation(self):
        """Test that error is raised when attempting the adjoint differentiation method."""
        device = qml.device("default.qubit", wires=2)

        coeffs = pnp.array([-0.05, 0.17], requires_grad=True)
        param = pnp.array(1.7, requires_grad=True)

        @qml.qnode(device, diff_method="adjoint")
        def circuit(coeffs, param):
            qml.RX(param, wires=0)
            qml.RY(param, wires=0)
            return qml.expval(
                qml.ops.LinearCombination(
                    coeffs,
                    [X(0), Z(0)],
                )
            )

        grad_fn = qml.grad(circuit)
        with pytest.raises(
            qml.DeviceError,
            match="not supported on adjoint",
        ):
            grad_fn(coeffs, param)<|MERGE_RESOLUTION|>--- conflicted
+++ resolved
@@ -31,7 +31,6 @@
 from pennylane.pauli import PauliSentence, PauliWord
 from pennylane.wires import Wires
 
-<<<<<<< HEAD
 
 @pytest.fixture(autouse=True)
 def suppress_tape_property_deprecation_warning():
@@ -40,50 +39,6 @@
     )
 
 
-@pytest.mark.usefixtures("legacy_opmath_only")
-def test_switching():
-    """Test that switching to new from old opmath changes the dispatch of qml.Hamiltonian"""
-    Ham = qml.Hamiltonian([1.0, 2.0, 3.0], [X(0), X(0) @ X(1), X(2)])
-    assert isinstance(Ham, qml.Hamiltonian)
-    assert not isinstance(Ham, qml.ops.LinearCombination)
-
-    with enable_new_opmath_cm(warn=False):
-        LC = qml.Hamiltonian([1.0, 2.0, 3.0], [X(0), X(0) @ X(1), X(2)])
-        assert isinstance(LC, qml.Hamiltonian)
-        assert isinstance(LC, qml.ops.LinearCombination)
-
-
-def test_isinstance_Hamiltonian():
-    """Test that Hamiltonian and LinearCombination can be used interchangeably when new opmath is disabled or enabled"""
-    H = qml.Hamiltonian([1.0, 2.0, 3.0], [X(0), X(0) @ X(1), X(2)])
-    assert isinstance(H, qml.Hamiltonian)
-
-
-def test_mixed_legacy_warning_Hamiltonian_legacy():
-    """Test that mixing legacy ops and LinearCombination.compare raises a warning in legacy opmath"""
-
-    op1 = qml.ops.LinearCombination([0.5, 0.5], [X(0) @ X(1), qml.Hadamard(0)])
-    op2 = qml.ops.Hamiltonian([0.5, 0.5], [qml.operation.Tensor(X(0), X(1)), qml.Hadamard(0)])
-
-    with pytest.warns(UserWarning, match="Attempting to compare a legacy operator class instance"):
-        res = op1.compare(op2)
-
-    assert res
-
-
-def test_mixed_legacy_warning_Tensor():
-    """Test that mixing legacy ops and LinearCombination.compare raises a warning"""
-    op1 = qml.ops.LinearCombination([1.0], [X(0) @ qml.Hadamard(1)])
-    op2 = qml.operation.Tensor(X(0), qml.Hadamard(1))
-
-    with pytest.warns(UserWarning, match="Attempting to compare a legacy operator class instance"):
-        res = op1.compare(op2)
-
-    assert res
-
-
-=======
->>>>>>> 08dc4a10
 # Make test data in different interfaces, if installed
 COEFFS_PARAM_INTERFACE = [
     ([-0.05, 0.17], 1.7, "autograd"),
