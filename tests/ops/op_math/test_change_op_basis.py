--- conflicted
+++ resolved
@@ -209,7 +209,6 @@
 
     def test_resource_keys(self):
         """Test that the resource keys of `ChangeOpBasis` are op_reps."""
-<<<<<<< HEAD
         assert ChangeOpBasis.resource_keys == frozenset({"compute_op", "target_op", "uncompute_op"})
         change_op_basis_op = ChangeOpBasis(qml.X(0), qml.Y(1), qml.X(2))
         assert change_op_basis_op.resource_params == {
@@ -217,12 +216,6 @@
             "target_op": qml.Y(1),
             "uncompute_op": qml.X(2),
         }
-=======
-        assert ChangeOpBasis.resource_keys == frozenset({"resources"})
-        change_op_basis_op = ChangeOpBasis(qml.X(0), qml.Y(1), qml.X(2))
-        resources = {qml.resource_rep(qml.X): 2, qml.resource_rep(qml.Y): 1}
-        assert change_op_basis_op.resource_params == {"resources": resources}
->>>>>>> ede8edd6
 
     def test_registered_decomp(self):
         """Test that the decomposition of change_op_basis is registered."""
