# Copyright 2018-2022 Xanadu Quantum Technologies Inc.

# Licensed under the Apache License, Version 2.0 (the "License");
# you may not use this file except in compliance with the License.
# You may obtain a copy of the License at

#     http://www.apache.org/licenses/LICENSE-2.0

# Unless required by applicable law or agreed to in writing, software
# distributed under the License is distributed on an "AS IS" BASIS,
# WITHOUT WARRANTIES OR CONDITIONS OF ANY KIND, either express or implied.
# See the License for the specific language governing permissions and
# limitations under the License.
"""Tests for the Adjoint operator wrapper."""

import pytest

import pennylane as qml
from pennylane import numpy as np
from pennylane.ops.op_math import Adjoint
from pennylane.ops.op_math.adjoint_class import AdjointOperation


class TestInheritanceMixins:
    """Test inheritance structure and mixin addition through dynamic __new__ method."""

    def test_plain_operator(self):
        """Test when base directly inherits from Operator, Adjoint only inherits
        from Adjoint and Operator."""

        class Tester(qml.operation.Operator):
            num_wires = 1

        base = Tester(1.234, wires=0)
        op = Adjoint(base)

        assert isinstance(op, Adjoint)
        assert isinstance(op, qml.operation.Operator)
        assert not isinstance(op, qml.operation.Operation)
        assert not isinstance(op, qml.operation.Observable)
        assert not isinstance(op, AdjointOperation)

        # checking we can call `dir` without problems
        assert "num_params" in dir(op)

    def test_operation(self):
        """When the operation inherits from `Operation`, the `AdjointOperation` mixin is
        added and the Adjoint has Operation functionality."""

        class CustomOp(qml.operation.Operation):
            num_wires = 1
            num_params = 1

        base = CustomOp(1.234, wires=0)
        op = Adjoint(base)

        assert isinstance(op, Adjoint)
        assert isinstance(op, qml.operation.Operator)
        assert isinstance(op, qml.operation.Operation)
        assert not isinstance(op, qml.operation.Observable)
        assert isinstance(op, AdjointOperation)

        # check operation-specific properties made it into the mapping
        assert "grad_recipe" in dir(op)
        assert "control_wires" in dir(op)

    def test_observable(self):
        """Test that when the base is an Observable, Adjoint will also inherit from Observable."""

        class CustomObs(qml.operation.Observable):
            num_wires = 1
            num_params = 0

        base = CustomObs(wires=0)
        ob = Adjoint(base)

        assert isinstance(ob, Adjoint)
        assert isinstance(ob, qml.operation.Operator)
        assert not isinstance(ob, qml.operation.Operation)
        assert isinstance(ob, qml.operation.Observable)
        assert not isinstance(ob, AdjointOperation)

        # Check some basic observable functionality
        assert ob.compare(ob)
        assert isinstance(1.0 * ob @ ob, qml.Hamiltonian)

        # check the dir
        assert "return_type" in dir(ob)
        assert "grad_recipe" not in dir(ob)


class TestInitialization:
    """Test the initialization process and standard properties."""

    def test_nonparametric_ops(self):
        """Test adjoint initialization for a non parameteric operation."""
        base = qml.PauliX("a")

        op = Adjoint(base, id="something")

        assert op.base is base
        assert op.hyperparameters["base"] is base
        assert op.name == "Adjoint(PauliX)"
        assert op.id == "something"

        assert op.num_params == 0
        assert op.parameters == []
        assert op.data == []

        assert op.wires == qml.wires.Wires("a")

    def test_parametric_ops(self):
        """Test adjoint initialization for a standard parametric operation."""
        params = [1.2345, 2.3456, 3.4567]
        base = qml.Rot(*params, wires="b")

        op = Adjoint(base, id="id")

        assert op.base is base
        assert op.hyperparameters["base"] is base
        assert op.name == "Adjoint(Rot)"
        assert op.id == "id"

        assert op.num_params == 3
        assert qml.math.allclose(params, op.parameters)
        assert qml.math.allclose(params, op.data)

        assert op.wires == qml.wires.Wires("b")

    def test_template_base(self):
        """Test adjoint initialization for a template."""
        rng = np.random.default_rng(seed=42)
        shape = qml.StronglyEntanglingLayers.shape(n_layers=2, n_wires=2)
        params = rng.random(shape)

        base = qml.StronglyEntanglingLayers(params, wires=[0, 1])
        op = Adjoint(base)

        assert op.base is base
        assert op.hyperparameters["base"] is base
        assert op.name == "Adjoint(StronglyEntanglingLayers)"

        assert op.num_params == 1
        assert qml.math.allclose(params, op.parameters[0])
        assert qml.math.allclose(params, op.data[0])

        assert op.wires == qml.wires.Wires((0, 1))

    def test_hamiltonian_base(self):
        """Test adjoint initialization for a hamiltonian."""
        base = 2.0 * qml.PauliX(0) @ qml.PauliY(0) + qml.PauliZ("b")

        op = Adjoint(base)

        assert op.base is base
        assert op.hyperparameters["base"] is base
        assert op.name == "Adjoint(Hamiltonian)"

        assert op.num_params == 2
        assert qml.math.allclose(op.parameters, [2.0, 1.0])
        assert qml.math.allclose(op.data, [2.0, 1.0])

        assert op.wires == qml.wires.Wires([0, "b"])


class TestProperties:
    """Test Adjoint properties."""

    def test_data(self):
        """Test base data can be get and set through Adjoint class."""
        x = np.array(1.234)

        base = qml.RX(x, wires="a")
        adj = Adjoint(base)

        assert adj.data == [x]

        # update parameters through adjoint
        x_new = np.array(2.3456)
        adj.data = [x_new]
        assert base.data == [x_new]
        assert adj.data == [x_new]

        # update base data updates Adjoint data
        x_new2 = np.array(3.456)
        base.data = [x_new2]
        assert adj.data == [x_new2]

    def test_has_matrix_true(self):
        """Test `has_matrix` property carries over when base op defines matrix."""
        base = qml.PauliX(0)
        op = Adjoint(base)

        assert op.has_matrix is True

    def test_has_matrix_false(self):
        """Test has_matrix property carries over when base op does not define a matrix."""
        base = qml.QubitStateVector([1, 0], wires=0)
        op = Adjoint(base)

        assert op.has_matrix is False

    def test_has_decomposition_true_via_base_adjoint(self):
        """Test `has_decomposition` property is activated because the base operation defines an
        `adjoint` method."""
        base = qml.PauliX(0)
        op = Adjoint(base)

        assert op.has_decomposition is True

    def test_has_decomposition_true_via_base_decomposition(self):
        """Test `has_decomposition` property is activated because the base operation defines a
        `decomposition` method."""

        class MyOp(qml.operation.Operation):
            num_wires = 1

            def decomposition(self):
                return [qml.RX(0.2, self.wires)]

        base = MyOp(0)
        op = Adjoint(base)

        assert op.has_decomposition is True

    def test_has_decomposition_false(self):
        """Test `has_decomposition` property is not activated if the base neither
        `has_adjoint` nor `has_decomposition`."""

        class MyOp(qml.operation.Operation):
            num_wires = 1

        base = MyOp(0)
        op = Adjoint(base)

        assert op.has_decomposition is False

    def test_has_adjoint_true_always(self):
        """Test `has_adjoint` property to always be true, irrespective of the base."""

        class MyOp(qml.operation.Operation):
            """Operation that does not define `adjoint` and hence has `has_adjoint=False`."""

            num_wires = 1

        base = MyOp(0)
        op = Adjoint(base)

        assert op.has_adjoint is True
        assert op.base.has_adjoint is False

        base = qml.PauliX(0)
        op = Adjoint(base)

        assert op.has_adjoint is True
        assert op.base.has_adjoint is True

    def test_has_diagonalizing_gates_true_via_base_diagonalizing_gates(self):
        """Test `has_diagonalizing_gates` property is activated because the
        base operation defines a `diagonalizing_gates` method."""

        op = Adjoint(qml.PauliX(0))

        assert op.has_diagonalizing_gates is True

    def test_has_diagonalizing_gates_false(self):
        """Test `has_diagonalizing_gates` property is not activated if the base neither
        `has_adjoint` nor `has_diagonalizing_gates`."""

        class MyOp(qml.operation.Operation):
            num_wires = 1
            has_diagonalizing_gates = False

        op = Adjoint(MyOp(0))

        assert op.has_diagonalizing_gates is False

    def test_queue_category(self):
        """Test that the queue category `"_ops"` carries over."""
        op = Adjoint(qml.PauliX(0))
        assert op._queue_category == "_ops"

    def test_queue_category_None(self):
        """Test that the queue category `None` for some observables carries over."""
        op = Adjoint(qml.PauliX(0) @ qml.PauliY(1))
        assert op._queue_category is None

    @pytest.mark.parametrize("value", (True, False))
    def test_is_hermitian(self, value):
        """Test `is_hermitian` property mirrors that of the base."""

        class DummyOp(qml.operation.Operator):
            num_wires = 1
            is_hermitian = value

        op = Adjoint(DummyOp(0))
        assert op.is_hermitian == value

    def test_batching_properties(self):
        """Test the batching properties and methods."""

        base = qml.RX(np.array([1.2, 2.3, 3.4]), 0)
        op = Adjoint(base)
        assert op.batch_size == 3
        assert op.ndim_params == (0,)

        op._check_batching([np.array([1.2, 2.3])])
        assert op.batch_size == base.batch_size == 2


class TestSimplify:
    """Test Adjoint simplify method and depth property."""

    def test_depth_property(self):
        """Test depth property."""
        adj_op = Adjoint(Adjoint(qml.RZ(1.32, wires=0)))
        assert adj_op.arithmetic_depth == 2

    def test_simplify_method(self):
        """Test that the simplify method reduces complexity to the minimum."""
        adj_op = Adjoint(Adjoint(Adjoint(qml.RZ(1.32, wires=0))))
        final_op = qml.RZ(4 * np.pi - 1.32, wires=0)
        simplified_op = adj_op.simplify()

        # TODO: Use qml.equal when supported for nested operators

        assert isinstance(simplified_op, qml.RZ)
        assert final_op.data == simplified_op.data
        assert final_op.wires == simplified_op.wires
        assert final_op.arithmetic_depth == simplified_op.arithmetic_depth

    def test_simplify_adj_of_sums(self):
        """Test that the simplify methods converts an adjoint of sums to a sum of adjoints."""
        adj_op = Adjoint(qml.op_sum(qml.RX(1, 0), qml.RY(1, 0), qml.RZ(1, 0)))
        sum_op = qml.op_sum(
            qml.RX(4 * np.pi - 1, 0), qml.RY(4 * np.pi - 1, 0), qml.RZ(4 * np.pi - 1, 0)
        )
        simplified_op = adj_op.simplify()

        # TODO: Use qml.equal when supported for nested operators

        assert isinstance(simplified_op, qml.ops.Sum)
        assert sum_op.data == simplified_op.data
        assert sum_op.wires == simplified_op.wires
        assert sum_op.arithmetic_depth == simplified_op.arithmetic_depth

        for s1, s2 in zip(sum_op.operands, simplified_op.operands):
            assert s1.name == s2.name
            assert s1.wires == s2.wires
            assert s1.data == s2.data
            assert s1.arithmetic_depth == s2.arithmetic_depth

    def test_simplify_adj_of_prod(self):
        """Test that the simplify method converts an adjoint of products to a (reverse) product
        of adjoints."""
        adj_op = Adjoint(qml.prod(qml.RX(1, 0), qml.RY(1, 0), qml.RZ(1, 0)))
        final_op = qml.prod(
            qml.RZ(4 * np.pi - 1, 0), qml.RY(4 * np.pi - 1, 0), qml.RX(4 * np.pi - 1, 0)
        )
        simplified_op = adj_op.simplify()

        assert isinstance(simplified_op, qml.ops.Prod)
        assert final_op.data == simplified_op.data
        assert final_op.wires == simplified_op.wires
        assert final_op.arithmetic_depth == simplified_op.arithmetic_depth

        for s1, s2 in zip(final_op.operands, simplified_op.operands):
            assert s1.name == s2.name
            assert s1.wires == s2.wires
            assert s1.data == s2.data
            assert s1.arithmetic_depth == s2.arithmetic_depth

    def test_simplify_with_adjoint_not_defined(self):
        """Test the simplify method with an operator that has not defined the op.adjoint method."""
        op = Adjoint(qml.T(0))
        simplified_op = op.simplify()
        assert isinstance(simplified_op, Adjoint)
        assert op.data == simplified_op.data
        assert op.wires == simplified_op.wires
        assert op.arithmetic_depth == simplified_op.arithmetic_depth


class TestMiscMethods:
    """Test miscellaneous small methods on the Adjoint class."""

    def test_repr(self):
        """Test __repr__ method."""
        assert repr(Adjoint(qml.S(0))) == "Adjoint(S(wires=[0]))"

        base = qml.S(0) + qml.T(0)
        op = Adjoint(base)
        assert repr(op) == "Adjoint(S(wires=[0]) + T(wires=[0]))"

    def test_label(self):
        """Test that the label method for the adjoint class adds a † to the end."""
        base = qml.Rot(1.2345, 2.3456, 3.4567, wires="b")
        op = Adjoint(base)
        assert op.label(decimals=2) == "Rot\n(1.23,\n2.35,\n3.46)†"

        base = qml.S(0) + qml.T(0)
        op = Adjoint(base)
        assert op.label() == "(S+T)†"

    def test_adjoint_of_adjoint(self):
        """Test that the adjoint of an adjoint is the original operation."""
        base = qml.PauliX(0)
        op = Adjoint(base)

        assert op.adjoint() is base

    def test_diagonalizing_gates(self):
        """Assert that the diagonalizing gates method gives the base's diagonalizing gates."""
        base = qml.Hadamard(0)
        diag_gate = Adjoint(base).diagonalizing_gates()[0]

        assert isinstance(diag_gate, qml.RY)
        assert qml.math.allclose(diag_gate.data[0], -np.pi / 4)


class TestAdjointOperation:
    """Test methods in the AdjointOperation mixin."""

    @pytest.mark.parametrize(
        "base, adjoint_base_name",
        ((qml.PauliX(0), "Adjoint(PauliX)"), (qml.RX(1.2, wires=0), "Adjoint(RX)")),
    )
    def test_base_name(self, base, adjoint_base_name):
        """Test the base_name property of AdjointOperation."""
        op = Adjoint(base)
        assert op.base_name == adjoint_base_name

    def test_generator(self):
        """Assert that the generator of an Adjoint is -1.0 times the base generator."""
        base = qml.RX(1.23, wires=0)
        op = Adjoint(base)

        assert base.generator().compare(-1.0 * op.generator())

    def test_no_generator(self):
        """Test that an adjointed non-Operation raises a GeneratorUndefinedError."""

        with pytest.raises(qml.operation.GeneratorUndefinedError):
            Adjoint(1.0 * qml.PauliX(0)).generator()

    def test_single_qubit_rot_angles(self):

        param = 1.234
        base = qml.RX(param, wires=0)
        op = Adjoint(base)

        base_angles = base.single_qubit_rot_angles()
        angles = op.single_qubit_rot_angles()

        for angle1, angle2 in zip(angles, reversed(base_angles)):
            assert angle1 == -angle2

    @pytest.mark.parametrize(
        "base, basis",
        (
            (qml.RX(1.234, wires=0), "X"),
            (qml.PauliY("a"), "Y"),
            (qml.PhaseShift(4.56, wires="b"), "Z"),
            (qml.SX(-1), "X"),
        ),
    )
    def test_basis_property(self, base, basis):
        op = Adjoint(base)
        assert op.basis == basis

    def test_control_wires(self):
        """Test the control_wires of an adjoint are the same as the base op."""
        op = Adjoint(qml.CNOT(wires=("a", "b")))
        assert op.control_wires == qml.wires.Wires("a")


class TestInverse:
    """Tests involving the inverse attribute."""

    def test_base_inverted(self):
        """Test when base is already inverted."""
        base = qml.S(0).inv()
        op = Adjoint(base)

        assert op.inverse is True
        assert base.inverse is True
        assert op.name == "Adjoint(S.inv)"

        assert qml.math.allclose(qml.matrix(op), qml.matrix(qml.S(0)))

        decomp_adj_inv = op.expand().circuit
        decomp = qml.S(0).expand().circuit

        for op1, op2 in zip(decomp, decomp_adj_inv):
            assert type(op1) == type(op2)
            assert op1.data == op2.data
            assert op1.wires == op2.wires

    def test_inv_method(self):
        """Test that calling inv on an Adjoint op defers to base op."""

        base = qml.T(0)
        op = Adjoint(base)
        op.inv()

        assert base.inverse is True
        assert op.inverse is True
        assert op.name == "Adjoint(T.inv)"

        assert qml.math.allclose(qml.matrix(op), qml.matrix(qml.T(0)))
        decomp_adj_inv = op.expand().circuit
        decomp = qml.T(0).expand().circuit

        for op1, op2 in zip(decomp, decomp_adj_inv):
            assert type(op1) == type(op2)
            assert op1.data == op2.data
            assert op1.wires == op2.wires

    def test_inverse_setter(self):
        """Test the inverse getting updated by property setter."""
        base = qml.T(0)
        op = Adjoint(base)

        assert base.inverse == op.inverse == False
        op.inverse = True

        assert base.inverse == op.inverse == True
        assert op.name == "Adjoint(T.inv)"


class TestAdjointOperationDiffInfo:
    """Test differention related properties and methods of AdjointOperation."""

    def test_grad_method_None(self):
        """Test grad_method copies base grad_method when it is None."""
        base = qml.PauliX(0)
        op = Adjoint(base)

        assert op.grad_method is None

    @pytest.mark.parametrize("op", (qml.RX(1.2, wires=0),))
    def test_grad_method_not_None(self, op):
        """Make sure the grad_method property of a Adjoint op is the same as the base op."""
        assert Adjoint(op).grad_method == op.grad_method

    @pytest.mark.parametrize(
        "base", (qml.PauliX(0), qml.RX(1.234, wires=0), qml.Rotation(1.234, wires=0))
    )
    def test_grad_recipe(self, base):
        """Test that the grad_recipe of the Adjoint is the same as the grad_recipe of the base."""
        assert Adjoint(base).grad_recipe == base.grad_recipe

    @pytest.mark.parametrize(
        "base",
        (qml.RX(1.23, wires=0), qml.Rot(1.23, 2.345, 3.456, wires=0), qml.CRX(1.234, wires=(0, 1))),
    )
    def test_parameter_frequencies(self, base):
        """Test that the parameter frequencies of an Adjoint are the same as those of the base."""
        assert Adjoint(base).parameter_frequencies == base.parameter_frequencies


class TestQueueing:
    """Test that Adjoint operators queue and update base metadata"""

    def test_queueing(self):
        """Test queuing and metadata when both Adjoint and base defined inside a recording context."""

        with qml.tape.QuantumTape() as tape:
            base = qml.Rot(1.2345, 2.3456, 3.4567, wires="b")
            op = Adjoint(base)

<<<<<<< HEAD
        assert base not in tape._queue
=======
        assert tape.get_info(base)["owner"] is op
        assert tape.get_info(op)["owns"] is base
>>>>>>> fbdf80cd
        assert tape.operations == [op]

    def test_queueing_base_defined_outside(self):
        """Test that base isn't added to queue if it's defined outside the recording context."""

        base = qml.Rot(1.2345, 2.3456, 3.4567, wires="b")
        with qml.tape.QuantumTape() as tape:
            op = Adjoint(base)

<<<<<<< HEAD
        assert len(tape._queue) == 1
=======
        assert len(tape) == 1
        assert tape.get_info(op)["owns"] is base
>>>>>>> fbdf80cd
        assert tape.operations == [op]

    def test_do_queue_False(self):
        """Test that when `do_queue` is specified, the operation is not queued."""
        base = qml.PauliX(0)
        with qml.tape.QuantumTape() as tape:
            op = Adjoint(base, do_queue=False)

        assert len(tape) == 0


class TestMatrix:
    """Test the matrix method for a variety of interfaces."""

    def test_batching_support(self):
        """Test that adjoint matrix has batching support."""
        x = qml.numpy.array([0.1, 0.2, 0.3])
        base = qml.RX(x, wires=0)
        op = Adjoint(base)
        mat = op.matrix()
        compare = qml.RX(-x, wires=0)

        assert qml.math.allclose(mat, compare.matrix())
        assert mat.shape == (3, 2, 2)

    def check_matrix(self, x, interface):
        """Compares matrices in a interface independent manner."""
        base = qml.RX(x, wires=0)
        base_matrix = base.matrix()
        expected = qml.math.conj(qml.math.transpose(base_matrix))

        mat = Adjoint(base).matrix()

        assert qml.math.allclose(expected, mat)
        assert qml.math.get_interface(mat) == interface

    @pytest.mark.autograd
    def test_matrix_autograd(self):
        """Test the matrix of an Adjoint operator with an autograd parameter."""
        self.check_matrix(np.array(1.2345), "autograd")

    @pytest.mark.jax
    def test_matrix_jax(self):
        """Test the matrix of an adjoint operator with a jax parameter."""
        import jax.numpy as jnp

        self.check_matrix(jnp.array(1.2345), "jax")

    @pytest.mark.torch
    def test_matrix_torch(self):
        """Test the matrix of an adjoint oeprator with a torch parameter."""
        import torch

        self.check_matrix(torch.tensor(1.2345), "torch")

    @pytest.mark.tf
    def test_matrix_tf(self):
        """Test the matrix of an adjoint opreator with a tensorflow parameter."""
        import tensorflow as tf

        self.check_matrix(tf.Variable(1.2345), "tensorflow")

    def test_no_matrix_defined(self):
        """Test that if the base has no matrix defined, then Adjoint.matrix also raises a MatrixUndefinedError."""
        rng = np.random.default_rng(seed=42)
        shape = qml.StronglyEntanglingLayers.shape(n_layers=2, n_wires=2)
        params = rng.random(shape)

        base = qml.StronglyEntanglingLayers(params, wires=[0, 1])

        with pytest.raises(qml.operation.MatrixUndefinedError):
            Adjoint(base).matrix()

    def test_adj_hamiltonian(self):
        """Test that a we can take the adjoint of a hamiltonian."""
        U = qml.Hamiltonian([1.0], [qml.PauliX(wires=0) @ qml.PauliZ(wires=1)])
        adj_op = Adjoint(base=U)  # hamiltonian = hermitian = self-adjoint
        mat = adj_op.matrix()

        true_mat = qml.matrix(U)
        assert np.allclose(mat, true_mat)


def test_sparse_matrix():
    """Test that the spare_matrix method returns the adjoint of the base sparse matrix."""
    from scipy.sparse import coo_matrix, csr_matrix

    H = np.array([[6 + 0j, 1 - 2j], [1 + 2j, -1]])
    H = csr_matrix(H)
    base = qml.SparseHamiltonian(H, wires=0)

    op = Adjoint(base)

    base_sparse_mat = base.sparse_matrix()
    base_conj_T = qml.numpy.conj(qml.numpy.transpose(base_sparse_mat))
    op_sparse_mat = op.sparse_matrix()

    assert isinstance(op_sparse_mat, csr_matrix)
    assert isinstance(op.sparse_matrix(format="coo"), coo_matrix)

    assert qml.math.allclose(base_conj_T.toarray(), op_sparse_mat.toarray())


class TestEigvals:
    """Test the Adjoint class adjoint methods."""

    @pytest.mark.parametrize(
        "base", (qml.PauliX(0), qml.Hermitian(np.array([[6 + 0j, 1 - 2j], [1 + 2j, -1]]), wires=0))
    )
    def test_hermitian_eigvals(self, base):
        """Test adjoint's eigvals are the same as base eigvals when op is Hermitian."""
        base_eigvals = base.eigvals()
        adj_eigvals = Adjoint(base).eigvals()
        assert qml.math.allclose(base_eigvals, adj_eigvals)

    def test_non_hermitian_eigvals(self):
        """Test that the Adjoint eigvals are the conjugate of the base's eigvals."""

        base = qml.SX(0)
        base_eigvals = base.eigvals()
        adj_eigvals = Adjoint(base).eigvals()

        assert qml.math.allclose(qml.math.conj(base_eigvals), adj_eigvals)

    def test_batching_eigvals(self):
        """Test that eigenvalues work with batched parameters."""
        x = np.array([1.2, 2.3, 3.4])
        base = qml.RX(x, 0)
        adj = Adjoint(base)
        compare = qml.RX(-x, 0)

        assert qml.math.allclose(base.eigvals(), compare.eigvals())

    def test_no_matrix_defined_eigvals(self):
        """Test that if the base does not define eigvals, The Adjoint raises the same error."""
        base = qml.QubitStateVector([1, 0], wires=0)

        with pytest.raises(qml.operation.EigvalsUndefinedError):
            Adjoint(base).eigvals()


class TestDecompositionExpand:
    """Test the decomposition and expand methods for the Adjoint class."""

    def test_decomp_custom_adjoint_defined(self):
        """Test decomposition method when a custom adjoint is defined."""
        decomp = Adjoint(qml.Hadamard(0)).decomposition()
        assert len(decomp) == 1
        assert isinstance(decomp[0], qml.Hadamard)

    def test_expand_custom_adjoint_defined(self):
        """Test expansion method when a custom adjoint is defined."""
        base = qml.Hadamard(0)
        tape = Adjoint(base).expand()

        assert len(tape) == 1
        assert isinstance(tape[0], qml.Hadamard)

    def test_decomp(self):
        """Test decomposition when base has decomposition but no custom adjoint."""
        base = qml.SX(0)
        base_decomp = base.decomposition()
        decomp = Adjoint(base).decomposition()

        for adj_op, base_op in zip(decomp, reversed(base_decomp)):
            assert isinstance(adj_op, Adjoint)
            assert adj_op.base.__class__ == base_op.__class__
            assert qml.math.allclose(adj_op.data, base_op.data)

    def test_expand(self):
        """Test expansion when base has decomposition but no custom adjoint."""

        base = qml.SX(0)
        base_tape = base.expand()
        tape = Adjoint(base).expand()

        for base_op, adj_op in zip(reversed(base_tape), tape):
            assert isinstance(adj_op, Adjoint)
            assert base_op.__class__ == adj_op.base.__class__
            assert qml.math.allclose(adj_op.data, base_op.data)

    def test_no_base_gate_decomposition(self):
        """Test that when the base gate doesn't have a decomposition, the Adjoint decomposition
        method raises the proper error."""
        nr_wires = 2
        rho = np.zeros((2**nr_wires, 2**nr_wires), dtype=np.complex128)
        rho[0, 0] = 1  # initialize the pure state density matrix for the |0><0| state
        base = qml.QubitDensityMatrix(rho, wires=(0, 1))

        with pytest.raises(qml.operation.DecompositionUndefinedError):
            Adjoint(base).decomposition()

    def test_adjoint_of_adjoint(self):
        """Test that the adjoint an adjoint returns the base operator through both decomposition and expand."""

        base = qml.PauliX(0)
        adj1 = Adjoint(base)
        adj2 = Adjoint(adj1)

        assert adj2.decomposition()[0] is base

        tape = adj2.expand()
        assert tape.circuit[0] is base


class TestIntegration:
    """Test the integration of the Adjoint class with qnodes and gradients."""

    @pytest.mark.parametrize(
        "diff_method", ("parameter-shift", "finite-diff", "adjoint", "backprop")
    )
    def test_gradient_adj_rx(self, diff_method):
        @qml.qnode(qml.device("default.qubit", wires=1), diff_method=diff_method)
        def circuit(x):
            Adjoint(qml.RX(x, wires=0))
            return qml.expval(qml.PauliY(0))

        x = np.array(1.2345, requires_grad=True)

        res = circuit(x)
        expected = np.sin(x)
        assert qml.math.allclose(res, expected)

        grad = qml.grad(circuit)(x)
        expected_grad = np.cos(x)

        assert qml.math.allclose(grad, expected_grad)

    def test_adj_batching(self):
        """Test execution of the adjoint of an operation with batched parameters."""
        dev = qml.device("default.qubit", wires=1)

        @qml.qnode(dev)
        def circuit(x):
            Adjoint(qml.RX(x, wires=0))
            return qml.expval(qml.PauliY(0))

        x = qml.numpy.array([1.234, 2.34, 3.456])
        res = circuit(x)

        expected = np.sin(x)
        assert qml.math.allclose(res, expected)<|MERGE_RESOLUTION|>--- conflicted
+++ resolved
@@ -568,12 +568,7 @@
             base = qml.Rot(1.2345, 2.3456, 3.4567, wires="b")
             op = Adjoint(base)
 
-<<<<<<< HEAD
         assert base not in tape._queue
-=======
-        assert tape.get_info(base)["owner"] is op
-        assert tape.get_info(op)["owns"] is base
->>>>>>> fbdf80cd
         assert tape.operations == [op]
 
     def test_queueing_base_defined_outside(self):
@@ -582,13 +577,8 @@
         base = qml.Rot(1.2345, 2.3456, 3.4567, wires="b")
         with qml.tape.QuantumTape() as tape:
             op = Adjoint(base)
-
-<<<<<<< HEAD
+a
         assert len(tape._queue) == 1
-=======
-        assert len(tape) == 1
-        assert tape.get_info(op)["owns"] is base
->>>>>>> fbdf80cd
         assert tape.operations == [op]
 
     def test_do_queue_False(self):
