# Copyright 2018-2023 Xanadu Quantum Technologies Inc.

# Licensed under the Apache License, Version 2.0 (the "License");
# you may not use this file except in compliance with the License.
# You may obtain a copy of the License at

#     http://www.apache.org/licenses/LICENSE-2.0

# Unless required by applicable law or agreed to in writing, software
# distributed under the License is distributed on an "AS IS" BASIS,
# WITHOUT WARRANTIES OR CONDITIONS OF ANY KIND, either express or implied.
# See the License for the specific language governing permissions and
# limitations under the License.
"""
Pytest configuration file for ops.functions submodule.

Generates parametrizations of operators to test in test_assert_valid.py.
"""
from inspect import getmembers, isclass
import pytest
import numpy as np

import pennylane as qml
from pennylane.operation import Operator, Operation, Observable, Tensor, Channel
from pennylane.operation import DiagGatesUndefinedError, MatrixUndefinedError
from pennylane.ops.op_math.adjoint import Adjoint, AdjointObs, AdjointOperation, AdjointOpObs
from pennylane.ops.op_math.pow import PowObs, PowOperation, PowOpObs
<<<<<<< HEAD
=======

_INSTANCES_TO_TEST = [
    qml.sum(qml.PauliX(0), qml.PauliZ(0)),
    qml.BasisState([1], wires=[0]),
    qml.ControlledQubitUnitary(np.eye(2), control_wires=1, wires=0),
    qml.QubitStateVector([0, 1], wires=0),
    qml.QubitChannel([np.array([[1, 0], [0, 0.8]]), np.array([[0, 0.6], [0, 0]])], wires=0),
    qml.MultiControlledX(wires=[0, 1]),
    qml.Projector([1], 0),  # the state-vector version is already tested
    qml.SpecialUnitary([1, 1, 1], 0),
    qml.IntegerComparator(1, wires=[0, 1]),
    qml.PauliRot(1.1, "X", wires=[0]),
    qml.StatePrep([0, 1], 0),
    qml.PCPhase(0.27, dim=2, wires=[0, 1]),
    qml.BlockEncode([[0.1, 0.2], [0.3, 0.4]], wires=[0, 1]),
    qml.adjoint(qml.PauliX(0)),
    qml.adjoint(qml.RX(1.1, 0)),
    Tensor(qml.PauliX(0), qml.PauliX(1)),
    qml.Hamiltonian([1.1, 2.2], [qml.PauliX(0), qml.PauliZ(0)]),
    qml.s_prod(1.1, qml.RX(1.1, 0)),
    qml.prod(qml.PauliX(0), qml.PauliY(1), qml.PauliZ(0)),
    qml.ctrl(qml.RX(1.1, 0), 1),
    qml.exp(qml.PauliX(0), 1.1),
    qml.pow(qml.IsingXX(1.1, [0, 1]), 2.5),
    qml.ops.Evolution(qml.PauliX(0), 5.2),
    qml.QutritBasisState([1, 2, 0], wires=[0, 1, 2]),
    qml.resource.FirstQuantization(1, 2, 1),
]
"""Valid operator instances that could not be auto-generated."""
>>>>>>> 60423437


_INSTANCES_TO_FAIL = [
    (
        qml.SparseHamiltonian(qml.Hamiltonian([1.1], [qml.PauliX(0)]).sparse_matrix(), [0]),
        AssertionError,  # each data element must be tensorlike
    ),
    (
        qml.PauliError("X", 0.5, wires=0),
        AssertionError,  # each data element must be tensorlike
    ),
    (
        qml.THermitian(np.eye(3), wires=0),
        AssertionError,  # qutrit ops fail validation
    ),
    (
        qml.ops.qubit.special_unitary.TmpPauliRot(1.1, "X", [0]),
        AssertionError,  # private type with has_matrix=False despite having one
    ),
    (
        qml.ops.Conditional(qml.measure(1), qml.S(0)),
        AssertionError,  # needs flattening helpers to be updated, also cannot be pickled
    ),
    (
        qml.prod(qml.RX(1.1, 0), qml.RY(2.2, 0), qml.RZ(3.3, 1)),
        DiagGatesUndefinedError,  # has_diagonalizing_gates should be False
    ),
    (
        qml.Identity(0),
        MatrixUndefinedError,  # empty decomposition, matrix differs from decomp's matrix
    ),
    (
        qml.GlobalPhase(1.1),
        MatrixUndefinedError,  # empty decomposition, matrix differs from decomp's matrix
    ),
    (
        qml.pulse.ParametrizedEvolution(qml.PauliX(0) + sum * qml.PauliZ(0)),
        ValueError,  # binding parameters fail, and more
    ),
    (
        qml.resource.DoubleFactorization(np.eye(2), np.arange(16).reshape((2,) * 4)),
        TypeError,  # op.eigvals is a list (overwritten in the init)
    ),
]
"""
List[Tuple[Operator, Type[Exception]]]: List of tuples containing Operator instances that could
not be auto-generated, along with the exception type raised when trying to assert its validity.

These operators need to break PL conventions, and each one's reason is specified in a comment.
"""


_ABSTRACT_OR_META_TYPES = {
    Adjoint,
    AdjointOpObs,
    AdjointOperation,
    AdjointObs,
    Operator,
    Operation,
    Observable,
    Channel,
    qml.ops.SymbolicOp,
    qml.ops.ScalarSymbolicOp,
    qml.ops.Pow,
    qml.ops.CompositeOp,
    qml.ops.Controlled,
    qml.ops.ControlledOp,
    qml.ops.qubit.BasisStateProjector,
    qml.ops.qubit.StateVectorProjector,
    qml.ops.qubit.StatePrepBase,
<<<<<<< HEAD
    AdjointOpObs,
    AdjointOperation,
    AdjointObs,
=======
    qml.resource.ResourcesOperation,
>>>>>>> 60423437
    PowOpObs,
    PowOperation,
    PowObs,
}
"""Types that should not have actual instances created."""


def get_all_classes(c):
    """Recursive function to generate a flat list of all child classes of ``c``.
    (first called with ``Operator``)."""
    if c.__module__[:10] != "pennylane.":
        return []
    subs = c.__subclasses__()
    classes = [] if c in _ABSTRACT_OR_META_TYPES else [c]
    for sub in subs:
        classes.extend(get_all_classes(sub))
    return classes


_CLASSES_TO_TEST = (
    set(get_all_classes(Operator))
    - {i[1] for i in getmembers(qml.templates) if isclass(i[1]) and issubclass(i[1], Operator)}
    - {type(op) for op in _INSTANCES_TO_TEST}
    - {type(op) for (op, _) in _INSTANCES_TO_FAIL}
)
"""All operators, except those tested manually, abstract/meta classes, and templates."""


@pytest.fixture(params=sorted(_CLASSES_TO_TEST, key=lambda op: op.__name__))
def class_to_validate(request):
    yield request.param


@pytest.fixture(params=_INSTANCES_TO_TEST)
def valid_instance(request):
    yield request.param


@pytest.fixture(params=_INSTANCES_TO_FAIL)
def invalid_instance_and_error(request):
    yield request.param<|MERGE_RESOLUTION|>--- conflicted
+++ resolved
@@ -25,8 +25,6 @@
 from pennylane.operation import DiagGatesUndefinedError, MatrixUndefinedError
 from pennylane.ops.op_math.adjoint import Adjoint, AdjointObs, AdjointOperation, AdjointOpObs
 from pennylane.ops.op_math.pow import PowObs, PowOperation, PowOpObs
-<<<<<<< HEAD
-=======
 
 _INSTANCES_TO_TEST = [
     qml.sum(qml.PauliX(0), qml.PauliZ(0)),
@@ -56,7 +54,6 @@
     qml.resource.FirstQuantization(1, 2, 1),
 ]
 """Valid operator instances that could not be auto-generated."""
->>>>>>> 60423437
 
 
 _INSTANCES_TO_FAIL = [
@@ -127,13 +124,7 @@
     qml.ops.qubit.BasisStateProjector,
     qml.ops.qubit.StateVectorProjector,
     qml.ops.qubit.StatePrepBase,
-<<<<<<< HEAD
-    AdjointOpObs,
-    AdjointOperation,
-    AdjointObs,
-=======
     qml.resource.ResourcesOperation,
->>>>>>> 60423437
     PowOpObs,
     PowOperation,
     PowObs,
