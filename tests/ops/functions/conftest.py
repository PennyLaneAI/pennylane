--- conflicted
+++ resolved
@@ -39,12 +39,8 @@
 
 
 _INSTANCES_TO_TEST = [
-<<<<<<< HEAD
     (qml.ops.MidMeasure(wires=0), {"skip_capture": True}),
-=======
-    (qml.measurements.MidMeasureMP(wires=0), {"skip_capture": True}),
-    (qml.measurements.PauliMeasure("X", wires=0), {"skip_capture": True}),
->>>>>>> 93b54901
+    (qml.ops.PauliMeasure("X", wires=0), {"skip_capture": True}),
     (ChangeOpBasis(qml.PauliX(0), qml.PauliZ(0)), {}),
     (qml.sum(qml.PauliX(0), qml.PauliZ(0)), {}),
     (qml.sum(qml.X(0), qml.X(0), qml.Z(0), qml.Z(0)), {}),
