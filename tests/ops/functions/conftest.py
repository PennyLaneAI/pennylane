--- conflicted
+++ resolved
@@ -35,7 +35,6 @@
 from pennylane.ops.op_math.pow import PowObs, PowOperation, PowOpObs
 
 _INSTANCES_TO_TEST = [
-<<<<<<< HEAD
     (qml.sum(qml.PauliX(0), qml.PauliZ(0)), {}),
     (qml.sum(qml.X(0), qml.X(0), qml.Z(0), qml.Z(0)), {}),
     (qml.BasisState([1], wires=[0]), {"skip_differentiation": True}),
@@ -61,12 +60,6 @@
     (qml.adjoint(qml.PauliX(0)), {}),
     (qml.adjoint(qml.RX(1.1, 0)), {}),
     (Tensor(qml.PauliX(0), qml.PauliX(1)), {}),
-    (
-        qml.operation.convert_to_legacy_H(
-            qml.Hamiltonian([1.1, 2.2], [qml.PauliX(0), qml.PauliZ(0)])
-        ),
-        {},
-    ),
     (qml.ops.LinearCombination([1.1, 2.2], [qml.PauliX(0), qml.PauliZ(0)]), {}),
     (qml.s_prod(1.1, qml.RX(1.1, 0)), {}),
     (qml.prod(qml.PauliX(0), qml.PauliY(1), qml.PauliZ(0)), {}),
@@ -79,36 +72,6 @@
     (qml.prod(qml.RX(1.1, 0), qml.RY(2.2, 0), qml.RZ(3.3, 1)), {}),
     (qml.Snapshot(measurement=qml.expval(qml.Z(0)), tag="hi"), {}),
     (qml.Snapshot(tag="tag"), {}),
-=======
-    qml.sum(qml.PauliX(0), qml.PauliZ(0)),
-    qml.sum(qml.X(0), qml.X(0), qml.Z(0), qml.Z(0)),
-    qml.BasisState([1], wires=[0]),
-    qml.ControlledQubitUnitary(np.eye(2), control_wires=1, wires=0),
-    qml.QubitChannel([np.array([[1, 0], [0, 0.8]]), np.array([[0, 0.6], [0, 0]])], wires=0),
-    qml.MultiControlledX(wires=[0, 1]),
-    qml.Projector([1], 0),  # the state-vector version is already tested
-    qml.SpecialUnitary([1, 1, 1], 0),
-    qml.IntegerComparator(1, wires=[0, 1]),
-    qml.PauliRot(1.1, "X", wires=[0]),
-    qml.StatePrep([0, 1], 0),
-    qml.PCPhase(0.27, dim=2, wires=[0, 1]),
-    qml.BlockEncode([[0.1, 0.2], [0.3, 0.4]], wires=[0, 1]),
-    qml.adjoint(qml.PauliX(0)),
-    qml.adjoint(qml.RX(1.1, 0)),
-    Tensor(qml.PauliX(0), qml.PauliX(1)),
-    qml.ops.LinearCombination([1.1, 2.2], [qml.PauliX(0), qml.PauliZ(0)]),
-    qml.s_prod(1.1, qml.RX(1.1, 0)),
-    qml.prod(qml.PauliX(0), qml.PauliY(1), qml.PauliZ(0)),
-    qml.ctrl(qml.RX(1.1, 0), 1),
-    qml.exp(qml.PauliX(0), 1.1),
-    qml.pow(qml.IsingXX(1.1, [0, 1]), 2.5),
-    qml.ops.Evolution(qml.PauliX(0), 5.2),
-    qml.QutritBasisState([1, 2, 0], wires=[0, 1, 2]),
-    qml.resource.FirstQuantization(1, 2, 1),
-    qml.prod(qml.RX(1.1, 0), qml.RY(2.2, 0), qml.RZ(3.3, 1)),
-    qml.Snapshot(measurement=qml.expval(qml.Z(0)), tag="hi"),
-    qml.Snapshot(tag="tag"),
->>>>>>> 01ff0d3c
 ]
 """Valid operator instances that could not be auto-generated."""
 
