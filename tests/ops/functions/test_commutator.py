--- conflicted
+++ resolved
@@ -56,72 +56,42 @@
     assert res2 == res2_true
 
 
-<<<<<<< HEAD
 def test_no_queuing_in_context():
     """Test that commutator is not queued"""
-    with qml.tape.QuantumTape() as tape:
+    with qml.queuing.AnnotatedQueue() as q1:
         a = qml.PauliX(0)  # gets queued
         b = qml.PauliY(0)  # gets queued
-=======
-def test_no_recording_in_context():
-    """Test that commutator is not recorded"""
-    with qml.queuing.AnnotatedQueue() as q1:
-        a = qml.PauliX(0)  # gets recorded
-        b = qml.PauliY(0)  # gets recorded
->>>>>>> b9a0cfaf
         comm = qml.commutator(a, b)
 
     with qml.queuing.AnnotatedQueue() as q2:
         qml.PauliX(0)
         qml.PauliY(0)
 
-<<<<<<< HEAD
-    assert len(tape) == len(tape2) == 2
-    qml.assert_equal(tape, tape2)
-
-
-def test_no_queuing_in_context_with_pauli():
-    """Test that commutator is not queued while one of the ops is a Pauli"""
-    with qml.tape.QuantumTape() as tape:
-        a = qml.PauliX(0)  # gets queued
-        b = PauliWord({0: "Y"})  # does not get queued
-=======
     expected = [qml.X(0), qml.Y(0)]
     for op1, op2, exp_op in zip(q1.queue, q2.queue, expected, strict=True):
         qml.assert_equal(op1, exp_op)
         qml.assert_equal(op2, exp_op)
 
 
-def test_no_recording_in_context_with_pauli():
-    """Test that commutator is not recorded while one of the ops is a Pauli"""
+def test_no_queuing_in_context_with_pauli():
+    """Test that commutator is not queued while one of the ops is a Pauli"""
     with qml.queuing.AnnotatedQueue() as q1:
-        a = qml.PauliX(0)  # gets recorded
-        b = PauliWord({0: "Y"})  # does not get recorded
->>>>>>> b9a0cfaf
+        a = qml.PauliX(0)  # gets queued
+        b = PauliWord({0: "Y"})  # does not get queued
         comm = qml.commutator(a, b)
 
     with qml.queuing.AnnotatedQueue() as q2:
         qml.PauliX(0)
 
-<<<<<<< HEAD
-    assert len(tape) == len(tape2) == 1
-    qml.assert_equal(tape, tape2)
-
-
-def test_queuing_wanted():
-    """Test that commutator can be correctly queued with qml.apply still"""
-    with qml.tape.QuantumTape() as tape:
-=======
     expected = [qml.X(0)]
     for op1, op2, exp_op in zip(q1.queue, q2.queue, expected, strict=True):
         qml.assert_equal(op1, exp_op)
         qml.assert_equal(op2, exp_op)
 
 
-def test_recording_wanted():
-    """Test that commutator can be correctly recorded with qml.apply still"""
+def test_queuing_wanted():
+    """Test that commutator can be correctly queued with qml.apply still"""
     with qml.queuing.AnnotatedQueue() as q1:
->>>>>>> b9a0cfaf
         a = qml.PauliX(0)
         b = qml.PauliY(0)
         comm = qml.commutator(a, b)
@@ -132,15 +102,10 @@
         qml.PauliY(0)
         qml.s_prod(2j, qml.PauliZ(0))
 
-<<<<<<< HEAD
-    assert len(tape) == len(tape2) == 3
-    qml.assert_equal(tape, tape2)
-=======
     expected = [qml.X(0), qml.Y(0), 2j * qml.Z(0)]
     for op1, op2, exp_op in zip(q1.queue, q2.queue, expected, strict=True):
         qml.assert_equal(op1, exp_op)
         qml.assert_equal(op2, exp_op)
->>>>>>> b9a0cfaf
 
 
 class TestcommPauli:
