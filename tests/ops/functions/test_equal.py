--- conflicted
+++ resolved
@@ -231,11 +231,7 @@
         assert not qml.equal(ops[0], ops[1], check_trainability=False, check_interface=False)
 
     def test_equal_unsupported_op_type(self):
-<<<<<<< HEAD
-        with pytest.raises(NotImplementedError):
-=======
         with pytest.raises(NotImplementedError, match="Comparison between "):
->>>>>>> e5c20b2a
             qml.equal(3, 4)
 
     @pytest.mark.parametrize("op1", PARAMETRIZED_OPERATIONS)
