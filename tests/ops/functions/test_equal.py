# Copyright 2018-2021 Xanadu Quantum Technologies Inc.

# Licensed under the Apache License, Version 2.0 (the "License");
# you may not use this file except in compliance with the License.
# You may obtain a copy of the License at

#     http://www.apache.org/licenses/LICENSE-2.0

# Unless required by applicable law or agreed to in writing, software
# distributed under the License is distributed on an "AS IS" BASIS,
# WITHOUT WARRANTIES OR CONDITIONS OF ANY KIND, either express or implied.
# See the License for the specific language governing permissions and
# limitations under the License.
"""
Unit tests for the equal function.
Tests are divided by number of parameters and wires different operators take.
"""
import itertools

import numpy as np
import pytest

import pennylane as qml
from pennylane import numpy as npp
from pennylane.measurements import ExpectationMP
from pennylane.ops.op_math.controlled_class import Controlled

PARAMETRIZED_OPERATIONS_1P_1W = [
    qml.RX,
    qml.RY,
    qml.RZ,
    qml.PhaseShift,
    qml.U1,
]

PARAMETRIZED_OPERATIONS_1P_2W = [
    qml.IsingXX,
    qml.IsingYY,
    qml.IsingZZ,
    qml.IsingXY,
    qml.ControlledPhaseShift,
    qml.CRX,
    qml.CRY,
    qml.CRZ,
    qml.SingleExcitation,
    qml.SingleExcitationPlus,
    qml.SingleExcitationMinus,
]


PARAMETRIZED_OPERATIONS_3P_1W = [
    qml.Rot,
    qml.U3,
]


PARAMETRIZED_OPERATIONS_1P_4W = [
    qml.DoubleExcitation,
    qml.DoubleExcitationPlus,
    qml.DoubleExcitationMinus,
]

PARAMETRIZED_OPERATIONS_Remaining = [
    qml.PauliRot,
    qml.QubitUnitary,
    qml.DiagonalQubitUnitary,
    qml.ControlledQubitUnitary,
]
PARAMETRIZED_OPERATIONS_2P_1W = [qml.U2]
PARAMETRIZED_OPERATIONS_1P_3W = [qml.MultiRZ]
PARAMETRIZED_OPERATIONS_3P_2W = [qml.CRot]


PARAMETRIZED_OPERATIONS = [
    qml.RX(0.123, wires=0),
    qml.RY(1.434, wires=0),
    qml.RZ(2.774, wires=0),
    qml.PauliRot(0.123, "Y", wires=0),
    qml.IsingXX(0.123, wires=[0, 1]),
    qml.IsingYY(0.123, wires=[0, 1]),
    qml.IsingZZ(0.123, wires=[0, 1]),
    qml.IsingXY(0.123, wires=[0, 1]),
    qml.Rot(0.123, 0.456, 0.789, wires=0),
    qml.PhaseShift(2.133, wires=0),
    qml.ControlledPhaseShift(1.777, wires=[0, 2]),
    qml.MultiRZ(0.112, wires=[1, 2, 3]),
    qml.CRX(0.836, wires=[2, 3]),
    qml.CRY(0.721, wires=[2, 3]),
    qml.CRZ(0.554, wires=[2, 3]),
    qml.U1(0.123, wires=0),
    qml.U2(3.556, 2.134, wires=0),
    qml.U3(2.009, 1.894, 0.7789, wires=0),
    qml.CRot(0.123, 0.456, 0.789, wires=[0, 1]),
    qml.QubitUnitary(np.eye(2) * 1j, wires=0),
    qml.DiagonalQubitUnitary(np.array([1.0, 1.0j]), wires=1),
    qml.ControlledQubitUnitary(np.eye(2) * 1j, wires=[0], control_wires=[2]),
    qml.SingleExcitation(0.123, wires=[0, 3]),
    qml.SingleExcitationPlus(0.123, wires=[0, 3]),
    qml.SingleExcitationMinus(0.123, wires=[0, 3]),
    qml.DoubleExcitation(0.123, wires=[0, 1, 2, 3]),
    qml.DoubleExcitationPlus(0.123, wires=[0, 1, 2, 3]),
    qml.DoubleExcitationMinus(0.123, wires=[0, 1, 2, 3]),
]
PARAMETRIZED_OPERATIONS_COMBINATIONS = list(
    itertools.combinations(
        PARAMETRIZED_OPERATIONS,
        2,
    )
)


PARAMETRIZED_MEASUREMENTS = [
    qml.sample(qml.PauliY(0)),
    qml.sample(wires=0),
    qml.sample(),
    qml.counts(qml.PauliZ(0)),
    qml.counts(wires=[0, 1]),
    qml.counts(wires=[1, 0]),
    qml.counts(),
    qml.density_matrix(wires=0),
    qml.density_matrix(wires=1),
    qml.var(qml.PauliY(1)),
    qml.var(qml.PauliY(0)),
    qml.expval(qml.PauliX(0)),
    qml.expval(qml.PauliX(1)),
    qml.probs(wires=1),
    qml.probs(wires=0),
    qml.probs(qml.PauliZ(0)),
    qml.probs(qml.PauliZ(1)),
    qml.state(),
    qml.vn_entropy(wires=0),
    qml.vn_entropy(wires=0, log_base=np.e),
    qml.mutual_info(wires0=[0], wires1=[1]),
    qml.mutual_info(wires0=[1], wires1=[0]),
    qml.mutual_info(wires0=[1], wires1=[0], log_base=2),
    qml.classical_shadow(wires=[0, 1]),
    qml.classical_shadow(wires=[1, 0]),
    qml.shadow_expval(
        H=qml.Hamiltonian(
            [1.0, 1.0], [qml.PauliZ(0) @ qml.PauliZ(1), qml.PauliX(0) @ qml.PauliX(1)]
        ),
        k=2,
    ),
    qml.shadow_expval(
        H=qml.Hamiltonian(
            [1.0, 1.0], [qml.PauliZ(0) @ qml.PauliZ(1), qml.PauliX(0) @ qml.PauliX(1)]
        )
    ),
    qml.shadow_expval(
        H=qml.Hamiltonian(
            [1.0, 1.0], [qml.PauliX(0) @ qml.PauliX(1), qml.PauliZ(0) @ qml.PauliZ(1)]
        )
    ),
    ExpectationMP(eigvals=[1, -1]),
    ExpectationMP(eigvals=[1, 2]),
]
PARAMETRIZED_MEASUREMENTS_COMBINATIONS = list(
    itertools.combinations(
        PARAMETRIZED_MEASUREMENTS,
        2,
    )
)


equal_hamiltonians = [
    (
        qml.Hamiltonian([1, 1], [qml.PauliX(0) @ qml.Identity(1), qml.PauliZ(0)]),
        qml.Hamiltonian([1, 1], [qml.PauliX(0), qml.PauliZ(0)]),
        True,
    ),
    (
        qml.Hamiltonian([1, 1], [qml.PauliX(0) @ qml.Identity(1), qml.PauliY(2) @ qml.PauliZ(0)]),
        qml.Hamiltonian([1, 1], [qml.PauliX(0), qml.PauliZ(0) @ qml.PauliY(2) @ qml.Identity(1)]),
        True,
    ),
    (
        qml.Hamiltonian(
            [1, 1, 1], [qml.PauliX(0) @ qml.Identity(1), qml.PauliZ(0), qml.Identity(1)]
        ),
        qml.Hamiltonian([1, 1], [qml.PauliX(0), qml.PauliZ(0)]),
        False,
    ),
    (
        qml.Hamiltonian([1, 1], [qml.PauliX(0), qml.PauliZ(1)]),
        qml.Hamiltonian([1, 1], [qml.PauliX(1), qml.PauliZ(0)]),
        False,
    ),
    (
        qml.Hamiltonian([1, 2], [qml.PauliX(0), qml.PauliZ(1)]),
        qml.Hamiltonian([1, 1], [qml.PauliX(0), qml.PauliZ(1)]),
        False,
    ),
    (
        qml.Hamiltonian([1, 1], [qml.PauliX("a"), qml.PauliZ("b")]),
        qml.Hamiltonian([1, 1], [qml.PauliX("a"), qml.PauliZ("b")]),
        True,
    ),
    (
        qml.Hamiltonian([1, 2], [qml.PauliX("a"), qml.PauliZ("b")]),
        qml.Hamiltonian([1, 1], [qml.PauliX("b"), qml.PauliZ("a")]),
        False,
    ),
    (qml.Hamiltonian([1], [qml.PauliZ(0) @ qml.PauliX(1)]), qml.PauliZ(0) @ qml.PauliX(1), True),
    (qml.Hamiltonian([1], [qml.PauliZ(0)]), qml.PauliZ(0), True),
    (
        qml.Hamiltonian(
            [1, 1, 1],
            [
                qml.Hermitian(np.array([[1, 0], [0, -1]]), "b") @ qml.Identity(7),
                qml.PauliZ(3),
                qml.Identity(1.2),
            ],
        ),
        qml.Hamiltonian(
            [1, 1, 1],
            [qml.Hermitian(np.array([[1, 0], [0, -1]]), "b"), qml.PauliZ(3), qml.Identity(1.2)],
        ),
        True,
    ),
    (
        qml.Hamiltonian([1, 1], [qml.PauliZ(3) @ qml.Identity(1.2), qml.PauliZ(3)]),
        qml.Hamiltonian([2], [qml.PauliZ(3)]),
        True,
    ),
]

equal_tensors = [
    (qml.PauliX(0) @ qml.PauliY(1), qml.PauliY(1) @ qml.PauliX(0), True),
    (qml.PauliX(0) @ qml.Identity(1) @ qml.PauliZ(2), qml.PauliX(0) @ qml.PauliZ(2), True),
    (qml.PauliX(0) @ qml.Identity(2) @ qml.PauliZ(1), qml.PauliX(0) @ qml.PauliZ(2), False),
    (qml.PauliX(0) @ qml.PauliZ(1), qml.PauliX(0) @ qml.PauliZ(2), False),
    (qml.PauliX("a") @ qml.PauliZ("b"), qml.PauliX("a") @ qml.PauliZ("b"), True),
    (qml.PauliX("a") @ qml.PauliZ("b"), qml.PauliX("c") @ qml.PauliZ("d"), False),
    (qml.PauliX("a") @ qml.PauliZ("b"), qml.PauliX("b") @ qml.PauliZ("a"), False),
    (qml.PauliX(1.1) @ qml.PauliZ(1.2), qml.PauliX(1.1) @ qml.PauliZ(1.2), True),
    (qml.PauliX(1.1) @ qml.PauliZ(1.2), qml.PauliX(1.2) @ qml.PauliZ(0.9), False),
]

equal_hamiltonians_and_tensors = [
    (qml.Hamiltonian([1], [qml.PauliX(0) @ qml.PauliY(1)]), qml.PauliY(1) @ qml.PauliX(0), True),
    (
        qml.Hamiltonian(
            [0.5, 0.5],
            [qml.PauliZ(0) @ qml.PauliY(1), qml.PauliY(1) @ qml.PauliZ(0) @ qml.Identity("a")],
        ),
        qml.PauliZ(0) @ qml.PauliY(1),
        True,
    ),
    (qml.Hamiltonian([1], [qml.PauliX(0) @ qml.PauliY(1)]), qml.PauliX(0) @ qml.PauliY(1), True),
    (qml.Hamiltonian([2], [qml.PauliX(0) @ qml.PauliY(1)]), qml.PauliX(0) @ qml.PauliY(1), False),
    (qml.Hamiltonian([1], [qml.PauliX(0) @ qml.PauliY(1)]), qml.PauliX(4) @ qml.PauliY(1), False),
    (
        qml.Hamiltonian([1], [qml.PauliX("a") @ qml.PauliZ("b")]),
        qml.PauliX("a") @ qml.PauliZ("b"),
        True,
    ),
    (
        qml.Hamiltonian([1], [qml.PauliX("a") @ qml.PauliZ("b")]),
        qml.PauliX("b") @ qml.PauliZ("a"),
        False,
    ),
    (
        qml.Hamiltonian([1], [qml.PauliX(1.2) @ qml.PauliZ(0.2)]),
        qml.PauliX(1.2) @ qml.PauliZ(0.2),
        True,
    ),
    (
        qml.Hamiltonian([1], [qml.PauliX(1.2) @ qml.PauliZ(0.2)]),
        qml.PauliX(1.3) @ qml.PauliZ(2),
        False,
    ),
]

equal_pauli_operators = [
    (qml.PauliX(0), qml.PauliX(0), True),
    (qml.PauliY("a"), qml.PauliY("a"), True),
    (qml.PauliY(0.3), qml.PauliY(0.3), True),
    (qml.PauliX(0), qml.PauliX(1), False),
    (qml.PauliY("a"), qml.PauliY("b"), False),
    (qml.PauliY(0.3), qml.PauliY(0.7), False),
    (qml.PauliY(0), qml.PauliX(0), False),
    (qml.PauliY("a"), qml.PauliX("a"), False),
    (qml.PauliZ(0.3), qml.PauliY(0.3), False),
    (qml.PauliZ(0), qml.RX(1.23, 0), False),
    (qml.Hamiltonian([1], [qml.PauliX("a")]), qml.PauliX("a"), True),
    (qml.Hamiltonian([1], [qml.PauliX("a")]), qml.PauliX("b"), False),
    (qml.Hamiltonian([1], [qml.PauliX(1.2)]), qml.PauliX(1.2), True),
    (qml.Hamiltonian([1], [qml.PauliX(1.2)]), qml.PauliX(1.3), False),
]


class TestEqual:
    @pytest.mark.parametrize("ops", PARAMETRIZED_OPERATIONS_COMBINATIONS)
    def test_equal_simple_diff_op(self, ops):
        """Test different operators return False"""
        assert not qml.equal(ops[0], ops[1], check_trainability=False, check_interface=False)

    @pytest.mark.parametrize("op1", PARAMETRIZED_OPERATIONS)
    def test_equal_simple_same_op(self, op1):
        """Test same operators return True"""
        assert qml.equal(op1, op1, check_trainability=False, check_interface=False)

    @pytest.mark.parametrize("op1", PARAMETRIZED_OPERATIONS_1P_1W)
    def test_equal_simple_op_1p1w(self, op1):
        """Test changing parameter or wire returns False"""
        wire = 0
        param = 0.123
        assert qml.equal(
            op1(param, wires=wire),
            op1(param, wires=wire),
            check_trainability=False,
            check_interface=False,
        )
        assert not qml.equal(
            op1(param, wires=wire),
            op1(param * 2, wires=wire),
            check_trainability=False,
            check_interface=False,
        )
        assert not qml.equal(
            op1(param, wires=wire),
            op1(param, wires=wire + 1),
            check_trainability=False,
            check_interface=False,
        )

    @pytest.mark.all_interfaces
    @pytest.mark.parametrize("op1", PARAMETRIZED_OPERATIONS_1P_1W)
    def test_equal_op_1p1w(self, op1):
        """Test optional arguments are working"""
        wire = 0

        import jax
        import tensorflow as tf
        import torch

        param_torch = torch.tensor(0.123)
        param_tf = tf.Variable(0.123)
        param_jax = jax.numpy.array(0.123)
        param_qml = npp.array(0.123)
        param_np = np.array(0.123)

        param_list = [param_qml, param_torch, param_jax, param_tf, param_np]
        for p1, p2 in itertools.combinations(param_list, 2):
            assert qml.equal(
                op1(p1, wires=wire),
                op1(p2, wires=wire),
                check_trainability=False,
                check_interface=False,
            )
            assert not qml.equal(
                op1(p1, wires=wire),
                op1(p2, wires=wire),
                check_trainability=False,
                check_interface=True,
            )

        param_qml_1 = param_qml.copy()
        param_qml_1.requires_grad = False
        assert qml.equal(
            op1(param_qml, wires=wire),
            op1(param_qml_1, wires=wire),
            check_trainability=False,
            check_interface=False,
        )
        assert not qml.equal(
            op1(param_qml, wires=wire),
            op1(param_qml_1, wires=wire),
            check_trainability=True,
            check_interface=False,
        )

    @pytest.mark.all_interfaces
    @pytest.mark.parametrize("op1", PARAMETRIZED_OPERATIONS_1P_2W)
    def test_equal_op_1p2w(self, op1):
        """Test optional arguments are working"""
        wire = [0, 1]

        import jax
        import tensorflow as tf
        import torch

        param_torch = torch.tensor(0.123)
        param_tf = tf.Variable(0.123)
        param_jax = jax.numpy.array(0.123)
        param_qml = npp.array(0.123)
        param_np = np.array(0.123)

        param_list = [param_qml, param_torch, param_jax, param_tf, param_np]
        for p1, p2 in itertools.combinations(param_list, 2):
            assert qml.equal(
                op1(p1, wires=wire),
                op1(p2, wires=wire),
                check_trainability=False,
                check_interface=False,
            )
            assert not qml.equal(
                op1(p1, wires=wire),
                op1(p2, wires=wire),
                check_trainability=False,
                check_interface=True,
            )

        param_qml_1 = param_qml.copy()
        param_qml_1.requires_grad = False
        assert qml.equal(
            op1(param_qml, wires=wire),
            op1(param_qml_1, wires=wire),
            check_trainability=False,
            check_interface=False,
        )
        assert not qml.equal(
            op1(param_qml, wires=wire),
            op1(param_qml_1, wires=wire),
            check_trainability=True,
            check_interface=False,
        )

    @pytest.mark.parametrize("op1", PARAMETRIZED_OPERATIONS_1P_2W)
    def test_equal_simple_op_1p2w(self, op1):
        """Test changing parameter or wire returns False"""
        wire = [0, 1]
        param = 0.123
        assert qml.equal(
            op1(param, wires=wire),
            op1(param, wires=wire),
            check_trainability=False,
            check_interface=False,
        )
        assert not qml.equal(
            op1(param, wires=wire),
            op1(param * 2, wires=wire),
            check_trainability=False,
            check_interface=False,
        )
        assert not qml.equal(
            op1(param, wires=wire),
            op1(param, wires=[w + 1 for w in wire]),
            check_trainability=False,
            check_interface=False,
        )

    @pytest.mark.all_interfaces
    @pytest.mark.parametrize("op1", PARAMETRIZED_OPERATIONS_1P_4W)
    def test_equal_op_1p4w(self, op1):
        """Test optional arguments are working"""
        wire = [0, 1, 2, 3]

        import jax
        import tensorflow as tf
        import torch

        param_torch = torch.tensor(0.123)
        param_tf = tf.Variable(0.123)
        param_jax = jax.numpy.array(0.123)
        param_qml = npp.array(0.123)
        param_np = np.array(0.123)

        param_list = [param_qml, param_torch, param_jax, param_tf, param_np]
        for p1, p2 in itertools.combinations(param_list, 2):
            assert qml.equal(
                op1(p1, wires=wire),
                op1(p2, wires=wire),
                check_trainability=False,
                check_interface=False,
            )
            assert not qml.equal(
                op1(p1, wires=wire),
                op1(p2, wires=wire),
                check_trainability=False,
                check_interface=True,
            )

        param_qml_1 = param_qml.copy()
        param_qml_1.requires_grad = False
        assert qml.equal(
            op1(param_qml, wires=wire),
            op1(param_qml_1, wires=wire),
            check_trainability=False,
            check_interface=False,
        )
        assert not qml.equal(
            op1(param_qml, wires=wire),
            op1(param_qml_1, wires=wire),
            check_trainability=True,
            check_interface=False,
        )

    @pytest.mark.parametrize("op1", PARAMETRIZED_OPERATIONS_1P_4W)
    def test_equal_simple_op_1p4w(self, op1):
        """Test changing parameter or wire returns False"""
        wire = [0, 1, 2, 3]
        param = 0.123
        assert qml.equal(
            op1(param, wires=wire),
            op1(param, wires=wire),
            check_trainability=False,
            check_interface=False,
        )
        assert not qml.equal(
            op1(param, wires=wire),
            op1(param * 2, wires=wire),
            check_trainability=False,
            check_interface=False,
        )
        assert not qml.equal(
            op1(param, wires=wire),
            op1(param, wires=[w + 1 for w in wire]),
            check_trainability=False,
            check_interface=False,
        )

    @pytest.mark.all_interfaces
    @pytest.mark.parametrize("op1", PARAMETRIZED_OPERATIONS_3P_1W)
    def test_equal_op_3p1w(self, op1):
        """Test optional arguments are working"""
        wire = 0

        import jax
        import tensorflow as tf
        import torch

        param_torch = torch.tensor([1, 2, 3])
        param_tf = tf.Variable([1, 2, 3])
        param_jax = jax.numpy.array([1, 2, 3])
        param_qml = npp.array([1, 2, 3])
        param_np = np.array([1, 2, 3])

        param_list = [param_qml, param_torch, param_jax, param_tf, param_np]
        for p1, p2 in itertools.combinations(param_list, 2):
            assert qml.equal(
                op1(p1[0], p1[1], p1[2], wires=wire),
                op1(p2[0], p2[1], p2[2], wires=wire),
                check_trainability=False,
                check_interface=False,
            )
            assert not qml.equal(
                op1(p1[0], p1[1], p1[2], wires=wire),
                op1(p2[0], p2[1], p2[2], wires=wire),
                check_trainability=False,
                check_interface=True,
            )

        param_qml_1 = param_qml.copy()
        param_qml_1.requires_grad = False
        assert qml.equal(
            op1(*param_qml, wires=wire),
            op1(*param_qml_1, wires=wire),
            check_trainability=False,
            check_interface=False,
        )
        assert not qml.equal(
            op1(*param_qml, wires=wire),
            op1(*param_qml_1, wires=wire),
            check_trainability=True,
            check_interface=False,
        )

    @pytest.mark.parametrize("op1", PARAMETRIZED_OPERATIONS_3P_1W)
    def test_equal_simple_op_3p1w(self, op1):
        """Test changing parameter or wire returns False"""
        wire = 0
        param = [0.123] * 3
        assert qml.equal(
            op1(*param, wires=wire),
            op1(*param, wires=wire),
            check_trainability=False,
            check_interface=False,
        )
        assert not qml.equal(
            op1(*param, wires=wire),
            op1(*param, wires=wire + 1),
            check_trainability=False,
            check_interface=False,
        )
        assert not qml.equal(
            op1(*param, wires=wire),
            op1(param[0] * 2, param[1], param[2], wires=wire),
            check_trainability=False,
            check_interface=False,
        )

    @pytest.mark.all_interfaces
    def test_equal_op_remaining(self):
        """Test optional arguments are working"""
        wire = 0

        import jax
        import tensorflow as tf
        import torch

        param_torch = torch.tensor([1, 2])
        param_tf = tf.Variable([1, 2])
        param_jax = jax.numpy.array([1, 2])
        param_qml = npp.array([1, 2])
        param_np = np.array([1, 2])

        op1 = PARAMETRIZED_OPERATIONS_2P_1W[0]
        param_list = [param_qml, param_torch, param_jax, param_tf, param_np]
        for p1, p2 in itertools.combinations(param_list, 2):
            assert qml.equal(
                op1(p1[0], p1[1], wires=wire),
                op1(p2[0], p2[1], wires=wire),
                check_trainability=False,
                check_interface=False,
            )
            assert not qml.equal(
                op1(p1[0], p1[1], wires=wire),
                op1(p2[0], p2[1], wires=wire),
                check_trainability=False,
                check_interface=True,
            )

        param_qml_1 = param_qml.copy()
        param_qml_1.requires_grad = False
        assert qml.equal(
            op1(*param_qml, wires=wire),
            op1(*param_qml_1, wires=wire),
            check_trainability=False,
            check_interface=False,
        )
        assert not qml.equal(
            op1(*param_qml, wires=wire),
            op1(*param_qml_1, wires=wire),
            check_trainability=True,
            check_interface=False,
        )

        wire = [1, 2, 3]
        param_torch = torch.tensor(1)
        param_tf = tf.Variable(1)
        param_jax = jax.numpy.array(1)
        param_qml = npp.array(1)
        param_np = np.array(1)

        op1 = PARAMETRIZED_OPERATIONS_1P_3W[0]
        param_list = [param_qml, param_torch, param_jax, param_tf, param_np]
        for p1, p2 in itertools.combinations(param_list, 2):
            assert qml.equal(
                op1(p1, wires=wire),
                op1(p2, wires=wire),
                check_trainability=False,
                check_interface=False,
            )
            assert not qml.equal(
                op1(p1, wires=wire),
                op1(p2, wires=wire),
                check_trainability=False,
                check_interface=True,
            )

        param_qml_1 = param_qml.copy()
        param_qml_1.requires_grad = False
        assert qml.equal(
            op1(param_qml, wires=wire),
            op1(param_qml_1, wires=wire),
            check_trainability=False,
            check_interface=False,
        )
        assert not qml.equal(
            op1(param_qml, wires=wire),
            op1(param_qml_1, wires=wire),
            check_trainability=True,
            check_interface=False,
        )

        wire = [1, 2]
        param_torch = torch.tensor([1, 2, 3])
        param_tf = tf.Variable([1, 2, 3])
        param_jax = jax.numpy.array([1, 2, 3])
        param_qml = npp.array([1, 2, 3])
        param_np = np.array([1, 2, 3])

        op1 = PARAMETRIZED_OPERATIONS_3P_2W[0]
        param_list = [param_qml, param_torch, param_jax, param_tf, param_np]
        for p1, p2 in itertools.combinations(param_list, 2):
            assert qml.equal(
                op1(p1[0], p1[1], p1[2], wires=wire),
                op1(p2[0], p2[1], p2[2], wires=wire),
                check_trainability=False,
                check_interface=False,
            )
            assert not qml.equal(
                op1(p1[0], p1[1], p1[2], wires=wire),
                op1(p2[0], p2[1], p2[2], wires=wire),
                check_trainability=False,
                check_interface=True,
            )

        param_qml_1 = param_qml.copy()
        param_qml_1.requires_grad = False
        assert qml.equal(
            op1(*param_qml, wires=wire),
            op1(*param_qml_1, wires=wire),
            check_trainability=False,
            check_interface=False,
        )
        assert not qml.equal(
            op1(*param_qml, wires=wire),
            op1(*param_qml_1, wires=wire),
            check_trainability=True,
            check_interface=False,
        )

        wire = 0
        param_torch = torch.tensor(1)
        param_tf = tf.Variable(1)
        param_jax = jax.numpy.array(1)
        param_qml = npp.array(1)
        param_np = np.array(1)

        op1 = PARAMETRIZED_OPERATIONS_Remaining[0]
        param_list = [param_qml, param_torch, param_jax, param_tf, param_np]
        for p1, p2 in itertools.combinations(param_list, 2):
            assert qml.equal(
                op1(p1, "Y", wires=wire),
                op1(p2, "Y", wires=wire),
                check_trainability=False,
                check_interface=False,
            )
            assert not qml.equal(
                op1(p1, "Y", wires=wire),
                op1(p2, "Y", wires=wire),
                check_trainability=False,
                check_interface=True,
            )

        param_qml_1 = param_qml.copy()
        param_qml_1.requires_grad = False
        assert qml.equal(
            op1(param_qml, "Y", wires=wire),
            op1(param_qml_1, "Y", wires=wire),
            check_trainability=False,
            check_interface=False,
        )
        assert not qml.equal(
            op1(param_qml, "Y", wires=wire),
            op1(param_qml_1, "Y", wires=wire),
            check_trainability=True,
            check_interface=False,
        )

        wire = 0
        param_torch = torch.tensor([[1, 0], [0, 1]]) * 1j
        param_tf = tf.Variable([[1, 0], [0, 1]], dtype=tf.complex64) * 1j
        param_jax = jax.numpy.eye(2) * 1j
        param_qml = npp.eye(2) * 1j
        param_np = np.eye(2) * 1j

        op1 = PARAMETRIZED_OPERATIONS_Remaining[1]
        param_list = [param_qml, param_torch, param_jax, param_tf, param_np]
        for p1, p2 in itertools.combinations(param_list, 2):
            assert qml.equal(
                op1(p1, wires=wire),
                op1(p2, wires=wire),
                check_trainability=False,
                check_interface=False,
            )
            assert not qml.equal(
                op1(p1, wires=wire),
                op1(p2, wires=wire),
                check_trainability=False,
                check_interface=True,
            )

        param_qml_1 = param_qml.copy()
        param_qml_1.requires_grad = False
        assert qml.equal(
            op1(param_qml, wires=wire),
            op1(param_qml_1, wires=wire),
            check_trainability=False,
            check_interface=False,
        )
        assert not qml.equal(
            op1(param_qml, wires=wire),
            op1(param_qml_1, wires=wire),
            check_trainability=True,
            check_interface=False,
        )

        wire = 0
        param_torch = torch.tensor([1.0, 1.0j])
        param_tf = tf.Variable([1.0 + 0j, 1.0j])
        param_jax = jax.numpy.array([1.0, 1.0j])
        param_qml = npp.array([1.0, 1.0j])
        param_np = np.array([1.0, 1.0j])

        op1 = PARAMETRIZED_OPERATIONS_Remaining[2]
        param_list = [param_qml, param_torch, param_jax, param_tf, param_np]
        for p1, p2 in itertools.combinations(param_list, 2):
            assert qml.equal(
                op1(p1, wires=wire),
                op1(p2, wires=wire),
                check_trainability=False,
                check_interface=False,
            )
            assert not qml.equal(
                op1(p1, wires=wire),
                op1(p2, wires=wire),
                check_trainability=False,
                check_interface=True,
            )

        param_qml_1 = param_qml.copy()
        param_qml_1.requires_grad = False
        assert qml.equal(
            op1(param_qml, wires=wire),
            op1(param_qml_1, wires=wire),
            check_trainability=False,
            check_interface=False,
        )
        assert not qml.equal(
            op1(param_qml, wires=wire),
            op1(param_qml_1, wires=wire),
            check_trainability=True,
            check_interface=False,
        )

        wire = 0
        param_torch = torch.tensor([[1, 0], [0, 1]]) * 1j
        param_tf = tf.Variable([[1, 0], [0, 1]], dtype=tf.complex64) * 1j
        param_jax = jax.numpy.eye(2) * 1j
        param_qml = npp.eye(2) * 1j
        param_np = np.eye(2) * 1j

        op1 = PARAMETRIZED_OPERATIONS_Remaining[3]
        param_list = [param_qml, param_torch, param_jax, param_tf, param_np]
        for p1, p2 in itertools.combinations(param_list, 2):
            assert qml.equal(
                op1(p1, wires=wire, control_wires=wire + 1),
                op1(p2, wires=wire, control_wires=wire + 1),
                check_trainability=False,
                check_interface=False,
            )
            assert not qml.equal(
                op1(p1, wires=wire, control_wires=wire + 1),
                op1(p2, wires=wire, control_wires=wire + 1),
                check_trainability=False,
                check_interface=True,
            )

        param_qml_1 = param_qml.copy()
        param_qml_1.requires_grad = False
        assert qml.equal(
            op1(param_qml, wires=wire, control_wires=wire + 1),
            op1(param_qml_1, wires=wire, control_wires=wire + 1),
            check_trainability=False,
            check_interface=False,
        )
        assert not qml.equal(
            op1(param_qml, wires=wire, control_wires=wire + 1),
            op1(param_qml_1, wires=wire, control_wires=wire + 1),
            check_trainability=True,
            check_interface=False,
        )

    def test_equal_simple_op_remaining(self):
        """Test changing parameter or wire returns False"""
        wire = 0
        param = [0.123] * 2
        op1 = PARAMETRIZED_OPERATIONS_2P_1W[0]
        assert qml.equal(
            op1(*param, wires=wire),
            op1(*param, wires=wire),
            check_trainability=False,
            check_interface=False,
        )
        assert not qml.equal(
            op1(*param, wires=wire),
            op1(*param, wires=wire + 1),
            check_trainability=False,
            check_interface=False,
        )
        assert not qml.equal(
            op1(*param, wires=wire),
            op1(param[0] * 2, param[1], wires=wire),
            check_trainability=False,
            check_interface=False,
        )

        wire = [1, 2, 3]
        param = 0.123
        op1 = PARAMETRIZED_OPERATIONS_1P_3W[0]
        assert qml.equal(
            op1(param, wires=wire),
            op1(param, wires=wire),
            check_trainability=False,
            check_interface=False,
        )
        assert not qml.equal(
            op1(param, wires=wire),
            op1(param * 2, wires=wire),
            check_trainability=False,
            check_interface=False,
        )
        assert not qml.equal(
            op1(param, wires=wire),
            op1(param, wires=[w + 1 for w in wire]),
            check_trainability=False,
            check_interface=False,
        )

        wire = [1, 2]
        param = [0.123] * 3
        op1 = PARAMETRIZED_OPERATIONS_3P_2W[0]
        assert qml.equal(
            op1(*param, wires=wire),
            op1(*param, wires=wire),
            check_trainability=False,
            check_interface=False,
        )
        assert not qml.equal(
            op1(*param, wires=wire),
            op1(*param, wires=[w + 1 for w in wire]),
            check_trainability=False,
            check_interface=False,
        )
        assert not qml.equal(
            op1(*param, wires=wire),
            op1(param[0] * 2, param[1], param[2], wires=wire),
            check_trainability=False,
            check_interface=False,
        )

        wire = 0
        param = 0.123
        op1 = PARAMETRIZED_OPERATIONS_Remaining[0]
        assert qml.equal(
            op1(param, "Y", wires=wire),
            op1(param, "Y", wires=wire),
            check_trainability=False,
            check_interface=False,
        )
        assert not qml.equal(
            op1(param, "Y", wires=wire),
            op1(param * 2, "Y", wires=wire),
            check_trainability=False,
            check_interface=False,
        )
        assert not qml.equal(
            op1(param, "Y", wires=wire),
            op1(param, "Y", wires=wire + 1),
            check_trainability=False,
            check_interface=False,
        )
        assert not qml.equal(
            op1(param, "Y", wires=wire),
            op1(param, "Z", wires=wire),
            check_trainability=False,
            check_interface=False,
        )

        wire = 0
        param = np.eye(2) * 1j
        op1 = PARAMETRIZED_OPERATIONS_Remaining[1]
        assert qml.equal(
            op1(param, wires=wire),
            op1(param, wires=wire),
            check_trainability=False,
            check_interface=False,
        )
        assert not qml.equal(
            op1(param, wires=wire),
            op1(param * 2, wires=wire),
            check_trainability=False,
            check_interface=False,
        )
        assert not qml.equal(
            op1(param, wires=wire),
            op1(param, wires=wire + 1),
            check_trainability=False,
            check_interface=False,
        )

        wire = 0
        param = np.array([1.0, 1.0j])
        op1 = PARAMETRIZED_OPERATIONS_Remaining[2]
        assert qml.equal(
            op1(param, wires=wire),
            op1(param, wires=wire),
            check_trainability=False,
            check_interface=False,
        )
        assert not qml.equal(
            op1(param, wires=wire),
            op1(param * 2, wires=wire),
            check_trainability=False,
            check_interface=False,
        )
        assert not qml.equal(
            op1(param, wires=wire),
            op1(param, wires=wire + 1),
            check_trainability=False,
            check_interface=False,
        )

        wire = 0
        param = np.eye(2) * 1j
        op1 = PARAMETRIZED_OPERATIONS_Remaining[3]
        assert qml.equal(
            op1(param, wires=wire, control_wires=wire + 1),
            op1(param, wires=wire, control_wires=wire + 1),
            check_trainability=False,
            check_interface=False,
        )
        assert not qml.equal(
            op1(param, wires=wire, control_wires=wire + 1),
            op1(param * 2, wires=wire, control_wires=wire + 1),
            check_trainability=False,
            check_interface=False,
        )
        assert not qml.equal(
            op1(param, wires=wire, control_wires=wire + 1),
            op1(param, wires=wire + 2, control_wires=wire + 1),
            check_trainability=False,
            check_interface=False,
        )

    @pytest.mark.all_interfaces
    @pytest.mark.parametrize("op1", PARAMETRIZED_OPERATIONS_1P_1W)
    def test_equal_trainable_different_interface(self, op1):
        """Test equal method with two operators with trainable inputs and
        different interfaces.

        This test case tests the 4 interface with each other pairwise,
        totalling a 4*3/2=6 total assertions in the following order (assuming
        symmetry doesn't affect the behaviour):

        -JAX and Autograd
        -JAX and TF
        -JAX and Torch
        -TF and Autograd
        -TF and Torch
        -Autograd and Torch
        """
        import jax
        import tensorflow as tf
        import torch

        wire = 0

        pl_tensor = qml.numpy.array(0.3, requires_grad=True)
        tf_tensor = tf.Variable(0.3)
        torch_tensor = torch.tensor(0.3, requires_grad=True)

        non_jax_tensors = [pl_tensor, tf_tensor, torch_tensor]

        # JAX and the others
        # ------------------
        # qml.math.requires_grad returns True for a Tracer with JAX, the
        # assertion involves using a JAX function that transforms a JAX NumPy
        # array into a Tracer
        def jax_assertion_func(x, other_tensor):
            operation1 = op1(jax.numpy.array(x), wires=1)
            operation2 = op1(other_tensor, wires=1)
            if isinstance(other_tensor, tf.Variable):
                with tf.GradientTape() as tape:
                    assert qml.equal(
                        operation1, operation2, check_interface=False, check_trainability=True
                    )
            else:
                assert qml.equal(
                    operation1, operation2, check_interface=False, check_trainability=True
                )
            return x

        par = 0.3
        for tensor in non_jax_tensors:
            jax.grad(jax_assertion_func, argnums=0)(par, tensor)

        # TF and Autograd
        # ------------------
        with tf.GradientTape() as tape:
            assert qml.equal(
                op1(tf_tensor, wires=wire),
                op1(pl_tensor, wires=wire),
                check_trainability=True,
                check_interface=False,
            )

        # TF and Torch
        # ------------------
        with tf.GradientTape() as tape:
            assert qml.equal(
                op1(tf_tensor, wires=wire),
                op1(torch_tensor, wires=wire),
                check_trainability=True,
                check_interface=False,
            )

        # Autograd and Torch
        # ------------------
        assert qml.equal(
            op1(pl_tensor, wires=wire),
            op1(torch_tensor, wires=wire),
            check_trainability=True,
            check_interface=False,
        )

    def test_equal_with_different_arithmetic_depth(self):
        """Test equal method with two operators with different arithmetic depth."""
        op1 = qml.RX(0.3, wires=0)
        op2 = qml.prod(op1, qml.RY(0.25, wires=1))
        assert not qml.equal(op1, op2)

    def test_equal_with_nested_operators_raises_error(self):
        """Test that the equal method with two operators with the same arithmetic depth (>0) raises
        an error."""
        op1 = qml.PauliY(0)
        op2 = qml.PauliZ(1)
        prod = qml.prod(op1, op2)

        with pytest.raises(
            NotImplementedError,
            match="Comparison of operators with an arithmetic"
            + " depth larger than 0 is not yet implemented.",
        ):
            qml.equal(prod, prod)

    def test_equal_same_inversion(self):
        """Test operations are equal if they are both inverted."""
        op1 = qml.RX(1.2, wires=0).inv()
        op2 = qml.RX(1.2, wires=0).inv()
        assert qml.equal(op1, op2)

    def test_not_equal_different_inversion(self):
        """Test operations are not equal if one is inverted and the other is not."""
        op1 = qml.PauliX(0)
        op2 = qml.PauliX(0).inv()
        assert not qml.equal(op1, op2)

    # Measurements test cases
    @pytest.mark.parametrize("ops", PARAMETRIZED_MEASUREMENTS_COMBINATIONS)
    def test_not_equal_diff_measurement(self, ops):
        """Test different measurements return False"""
        assert not qml.equal(ops[0], ops[1])

    @pytest.mark.parametrize("op1", PARAMETRIZED_MEASUREMENTS)
    def test_equal_same_measurement(self, op1):
        """Test same measurements return True"""
        assert qml.equal(op1, op1)

    @pytest.mark.parametrize("op1", PARAMETRIZED_OPERATIONS)
    @pytest.mark.parametrize("op2", PARAMETRIZED_MEASUREMENTS)
    def test_not_equal_operator_measurement(self, op1, op2):
        """Test operator not equal to measurement"""
        assert not qml.equal(op1, op2)


class TestObservablesComparisons:
    """Tests comparisons between Hamiltonians, Tensors and PauliX/Y/Z operators"""

    @pytest.mark.parametrize(("H1", "H2", "res"), equal_hamiltonians)
    def test_hamiltonian_equal(self, H1, H2, res):
        """Tests that equality can be checked between Hamiltonians"""
        assert qml.equal(H1, H2) == qml.equal(H2, H1)
        assert qml.equal(H1, H2) == res

    @pytest.mark.parametrize(("T1", "T2", "res"), equal_tensors)
    def test_tensors_equal(self, T1, T2, res):
        """Tests that equality can be checked between Tensors"""
        assert qml.equal(T1, T2) == qml.equal(T2, T1)
        assert qml.equal(T1, T2) == res

    @pytest.mark.parametrize(("H", "T", "res"), equal_hamiltonians_and_tensors)
    def test_hamiltonians_and_tensors_equal(self, H, T, res):
        """Tests that equality can be checked between a Hamiltonian and a Tensor"""
        assert qml.equal(H, T) == qml.equal(T, H)
        assert qml.equal(H, T) == res

    @pytest.mark.parametrize(("op1", "op2", "res"), equal_pauli_operators)
    def test_pauli_operator_equals(self, op1, op2, res):
        """Tests that equality can be checked between PauliX/Y/Z operators, and between Pauli operators and Hamiltonians"""
        assert qml.equal(op1, op2) == qml.equal(op2, op1)
        assert qml.equal(op1, op2) == res

    def test_hamiltonian_and_operation_not_equal(self):
        """Tests that comparing a Hamiltonian with an Operator that is not an Observable returns False"""
        op1 = qml.Hamiltonian([1, 1], [qml.PauliX(0), qml.PauliY(0)])
        op2 = qml.RX(1.2, 0)
        assert qml.equal(op1, op2) == False
        assert qml.equal(op2, op1) == False

    def test_tensor_and_operation_not_equal(self):
        """Tests that comparing a Tensor with an Operator that is not an Observable returns False"""
        op1 = qml.PauliX(0) @ qml.PauliY(1)
        op2 = qml.RX(1.2, 0)
        assert qml.equal(op1, op2) == False
        assert qml.equal(op2, op1) == False

    def test_tensor_and_unsupported_observable_not_implemented(self):
        """Tests that trying to compare a Tensor to something other than another Tensor or a Hamiltonian raises a NotImplmenetedError"""
        op1 = qml.PauliX(0) @ qml.PauliY(1)
        op2 = qml.Hermitian([[0, 1], [1, 0]], 0)

        with pytest.raises(NotImplementedError, match="Comparison of"):
            qml.equal(op1, op2)

    def test_unsupported_object_type_not_implemented(self):
        dev = qml.device("default.qubit", wires=1)

        with pytest.raises(NotImplementedError, match="Comparison of"):
            qml.equal(dev, dev)


class TestSymbolicOpComparison:
    """Test comparison for subclasses of SymbolicOp"""

    WIRES = [(5, 5, True), (6, 7, False)]

    BASES = [
        (qml.PauliX(0), qml.PauliX(0), True),
        (qml.PauliX(0) @ qml.PauliY(1), qml.PauliX(0) @ qml.PauliY(1), True),
        (qml.CRX(1.23, [0, 1]), qml.CRX(1.23, [0, 1]), True),
        (qml.CRX(1.23, [1, 0]), qml.CRX(1.23, [0, 1]), False),
        (qml.PauliY(1), qml.PauliY(0), False),
        (qml.PauliX(1), qml.PauliY(1), False),
        (qml.PauliX(0) @ qml.PauliY(1), qml.PauliZ(1) @ qml.PauliY(0), False),
    ]

    PARAMS = [(1.23, 1.23, True), (5, 5, True), (2, -2, False), (1.2, 1, False)]

    def test_mismatched_arithmetic_depth(self):
        """Test that comparing SymoblicOp operators of mismatched arithmetic depth returns False"""
        base1 = qml.PauliX(0)
        base2 = qml.prod(qml.PauliX(0), qml.PauliY(1))
        op1 = Controlled(base1, control_wires=2)
        op2 = Controlled(base2, control_wires=2)

        assert op1.arithmetic_depth == 1
        assert op2.arithmetic_depth == 2
        assert qml.equal(op1, op2) == False

    def test_comparison_of_base_not_implemented_error(self):
        """Test that comparing SymbolicOps of base operators whose comparison is not yet implemented raises an error"""
        base = qml.prod(qml.RX(1.2, 0), qml.RY(1.3, 1))
        op1 = Controlled(base, control_wires=2)
        op2 = Controlled(base, control_wires=2)

        with pytest.raises(NotImplementedError, match="Unable to compare base operators "):
            qml.equal(op1, op2)

    @pytest.mark.torch
    @pytest.mark.jax
    def test_kwargs_for_base_operator_comparison(self):
        """Test that setting kwargs check_interface and check_trainability are applied when comparing the bases"""
        import torch
        import jax

        base1 = qml.RX(torch.tensor(1.2), wires=0)
        base2 = qml.RX(jax.numpy.array(1.2), wires=0)

        op1 = Controlled(base1, control_wires=1)
        op2 = Controlled(base2, control_wires=1)

        assert not qml.equal(op1, op2)
        assert qml.equal(op1, op2, check_interface=False, check_trainability=False)

    @pytest.mark.parametrize("base", PARAMETRIZED_OPERATIONS)
    def test_controlled_comparison(self, base):
        """Test that Controlled operators can be compared"""
        op1 = Controlled(base, control_wires=7, control_values=0)
        op2 = Controlled(base, control_wires=7, control_values=0)
        assert qml.equal(op1, op2)

    @pytest.mark.parametrize(("wire1", "wire2", "res"), WIRES)
    def test_controlled_base_operator_wire_comparison(self, wire1, wire2, res):
        """Test that equal compares operator wires for Controlled operators"""
        base1 = qml.PauliX(wire1)
        base2 = qml.PauliX(wire2)
        op1 = Controlled(base1, control_wires=1)
        op2 = Controlled(base2, control_wires=1)
        assert qml.equal(op1, op2) == res

    @pytest.mark.parametrize(
        ("base1", "base2", "res"),
        [(qml.PauliX(0), qml.PauliX(0), True), (qml.PauliX(0), qml.PauliY(0), False)],
    )
    def test_controlled_base_operator_comparison(self, base1, base2, res):
        """Test that equal compares base operators for Controlled operators"""
        op1 = Controlled(base1, control_wires=1)
        op2 = Controlled(base2, control_wires=1)
        assert qml.equal(op1, op2) == res

    @pytest.mark.parametrize(("wire1", "wire2", "res"), WIRES)
    def test_control_wires_comparison(self, wire1, wire2, res):
        """Test that equal compares control_wires for Controlled operators"""
        base1 = qml.Hadamard(0)
        base2 = qml.Hadamard(0)
        op1 = Controlled(base1, control_wires=wire1)
        op2 = Controlled(base2, control_wires=wire2)
        assert qml.equal(op1, op2) == res

    @pytest.mark.parametrize(("wire1", "wire2", "res"), WIRES)
    def test_controlled_work_wires_comparison(self, wire1, wire2, res):
        """Test that equal compares work_wires for Controlled operators"""
        base1 = qml.MultiRZ(1.23, [0, 1])
        base2 = qml.MultiRZ(1.23, [0, 1])
        op1 = Controlled(base1, control_wires=2, work_wires=wire1)
        op2 = Controlled(base2, control_wires=2, work_wires=wire2)
        assert qml.equal(op1, op2) == res

<<<<<<< HEAD
    @pytest.mark.parametrize("base", PARAMETRIZED_OPERATIONS)
    def test_adjoint_comparison(self, base):
        """Test that equal compares two objects of the Adjoint class"""
        op1 = qml.adjoint(base)
        op2 = qml.adjoint(base)
        op3 = qml.adjoint(qml.PauliX(15))
=======
    def test_mismatched_arithmetic_depth(self):
        """Test that comparing Controlled operators of mismatched arithmetic depth returns False"""
        base1 = qml.PauliX(0)
        base2 = qml.prod(qml.PauliX(0), qml.PauliY(1))
        op1 = Controlled(base1, control_wires=2)
        op2 = Controlled(base2, control_wires=2)

        assert op1.arithmetic_depth == 1
        assert op2.arithmetic_depth == 2
        assert qml.equal(op1, op2) == False

    def test_comparison_of_base_not_implemented_error(self):
        """Test that comparing Controlled operators of base operators whose comparison is not yet implemented raises an error"""
        base = qml.prod(qml.RX(1.2, 0), qml.RY(1.3, 1))
        op1 = Controlled(base, control_wires=2)
        op2 = Controlled(base, control_wires=2)

        with pytest.raises(NotImplementedError, match="Unable to compare base operators "):
            qml.equal(op1, op2)

    @pytest.mark.torch
    @pytest.mark.jax
    def test_kwargs_for_base_operator_comparison(self):
        """Test that setting kwargs check_interface and check_trainability are applied when comparing the base operators"""
        import jax
        import torch

        base1 = qml.RX(torch.tensor(1.2), wires=0)
        base2 = qml.RX(jax.numpy.array(1.2), wires=0)

        op1 = Controlled(base1, control_wires=1)
        op2 = Controlled(base2, control_wires=1)
>>>>>>> fd44845f

        assert qml.equal(op1, op2)
        assert not qml.equal(op1, op3)

    @pytest.mark.parametrize(("base1", "base2", "bases_match"), BASES)
    @pytest.mark.parametrize(("param1", "param2", "params_match"), PARAMS)
    def test_pow_comparison(self, base1, base2, bases_match, param1, param2, params_match):
        """Test that equal compares two objects of the Pow class"""
        op1 = qml.pow(base1, param1)
        op2 = qml.pow(base2, param2)
        assert qml.equal(op1, op2) == (bases_match and params_match)

    @pytest.mark.parametrize(("base1", "base2", "bases_match"), BASES)
    @pytest.mark.parametrize(("param1", "param2", "params_match"), PARAMS)
    def test_exp_comparison(self, base1, base2, bases_match, param1, param2, params_match):
        """Test that equal compares two objects of the Exp class"""
        op1 = qml.exp(base1, param1)
        op2 = qml.exp(base2, param2)
        assert qml.equal(op1, op2) == (bases_match and params_match)

    @pytest.mark.parametrize(("base1", "base2", "bases_match"), BASES)
    @pytest.mark.parametrize(("param1", "param2", "params_match"), PARAMS)
    def test_s_prod_comparison(self, base1, base2, bases_match, param1, param2, params_match):
        """Test that equal compares two objects of the SProd class"""
        op1 = qml.s_prod(param1, base1)
        op2 = qml.s_prod(param2, base2)
        assert qml.equal(op1, op2) == (bases_match and params_match)<|MERGE_RESOLUTION|>--- conflicted
+++ resolved
@@ -1300,47 +1300,13 @@
         op2 = Controlled(base2, control_wires=2, work_wires=wire2)
         assert qml.equal(op1, op2) == res
 
-<<<<<<< HEAD
+
     @pytest.mark.parametrize("base", PARAMETRIZED_OPERATIONS)
     def test_adjoint_comparison(self, base):
         """Test that equal compares two objects of the Adjoint class"""
         op1 = qml.adjoint(base)
         op2 = qml.adjoint(base)
         op3 = qml.adjoint(qml.PauliX(15))
-=======
-    def test_mismatched_arithmetic_depth(self):
-        """Test that comparing Controlled operators of mismatched arithmetic depth returns False"""
-        base1 = qml.PauliX(0)
-        base2 = qml.prod(qml.PauliX(0), qml.PauliY(1))
-        op1 = Controlled(base1, control_wires=2)
-        op2 = Controlled(base2, control_wires=2)
-
-        assert op1.arithmetic_depth == 1
-        assert op2.arithmetic_depth == 2
-        assert qml.equal(op1, op2) == False
-
-    def test_comparison_of_base_not_implemented_error(self):
-        """Test that comparing Controlled operators of base operators whose comparison is not yet implemented raises an error"""
-        base = qml.prod(qml.RX(1.2, 0), qml.RY(1.3, 1))
-        op1 = Controlled(base, control_wires=2)
-        op2 = Controlled(base, control_wires=2)
-
-        with pytest.raises(NotImplementedError, match="Unable to compare base operators "):
-            qml.equal(op1, op2)
-
-    @pytest.mark.torch
-    @pytest.mark.jax
-    def test_kwargs_for_base_operator_comparison(self):
-        """Test that setting kwargs check_interface and check_trainability are applied when comparing the base operators"""
-        import jax
-        import torch
-
-        base1 = qml.RX(torch.tensor(1.2), wires=0)
-        base2 = qml.RX(jax.numpy.array(1.2), wires=0)
-
-        op1 = Controlled(base1, control_wires=1)
-        op2 = Controlled(base2, control_wires=1)
->>>>>>> fd44845f
 
         assert qml.equal(op1, op2)
         assert not qml.equal(op1, op3)
