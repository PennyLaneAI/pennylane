--- conflicted
+++ resolved
@@ -3057,32 +3057,6 @@
 
 def test_not_equal_prep_sel_prep(op, other_op):
     """Test that two PrepSelPrep operators with different Hamiltonian are not equal."""
-<<<<<<< HEAD
-    assert not qml.equal(op, other_op)
-
-def test_equal_observables():
-    m1 = qml.expval(qml.Z(0))
-    m2 = qml.expval(qml.Z(0))
-    assert qml.equal(m1, m2) is True
-    qml.assert_equal(m1, m2)
-
-def test_different_observables():
-    m1 = qml.expval(qml.Z(0))
-    m2 = qml.expval(qml.X(0))
-    with pytest.raises(AssertionError, match="Observables"):
-        qml.assert_equal(m1, m2)
-
-def test_equal_measurement_value():
-    mv1 = MeasurementValue(0.5)
-    mv2 = MeasurementValue(0.5)
-    assert qml.equal(m1, m2)
-
-def test_measurement_wire_mismatch():
-    m1 = qml.measure(0)
-    m2 = qml.measure(1)
-    with pytest.raises(AssertionError, match="Measurement wires differ"):
-        qml.assert_equal(m1, m2)
-=======
     assert qml.equal(op, other_op) is False
 
 
@@ -3111,4 +3085,3 @@
     op2 = qml.Select((qml.X(0),), control=2)
     qml.assert_equal(op1, op2)
     assert qml.equal(op1, op2) is True
->>>>>>> 357fdd8d
