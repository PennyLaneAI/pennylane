# Copyright 2018-2021 Xanadu Quantum Technologies Inc.

# Licensed under the Apache License, Version 2.0 (the "License");
# you may not use this file except in compliance with the License.
# You may obtain a copy of the License at

#     http://www.apache.org/licenses/LICENSE-2.0

# Unless required by applicable law or agreed to in writing, software
# distributed under the License is distributed on an "AS IS" BASIS,
# WITHOUT WARRANTIES OR CONDITIONS OF ANY KIND, either express or implied.
# See the License for the specific language governing permissions and
# limitations under the License.
"""
Unit tests for the equal function.
Tests are divided by number of parameters and wires different operators take.
"""
# pylint: disable=too-many-arguments, too-many-public-methods
import itertools

from copy import deepcopy
import numpy as np
import pytest


import pennylane as qml
from pennylane import numpy as npp
from pennylane.measurements import ExpectationMP
from pennylane.measurements.probs import ProbabilityMP
from pennylane.ops.op_math import SymbolicOp, Controlled
from pennylane.templates.subroutines import ControlledSequence

PARAMETRIZED_OPERATIONS_1P_1W = [
    qml.RX,
    qml.RY,
    qml.RZ,
    qml.PhaseShift,
    qml.U1,
]

PARAMETRIZED_OPERATIONS_1P_2W = [
    qml.IsingXX,
    qml.IsingYY,
    qml.IsingZZ,
    qml.IsingXY,
    qml.ControlledPhaseShift,
    qml.CRX,
    qml.CRY,
    qml.CRZ,
    qml.SingleExcitation,
    qml.SingleExcitationPlus,
    qml.SingleExcitationMinus,
]


PARAMETRIZED_OPERATIONS_3P_1W = [
    qml.Rot,
    qml.U3,
]


PARAMETRIZED_OPERATIONS_1P_4W = [
    qml.DoubleExcitation,
    qml.DoubleExcitationPlus,
    qml.DoubleExcitationMinus,
]

PARAMETRIZED_OPERATIONS_Remaining = [
    qml.PauliRot,
    qml.QubitUnitary,
    qml.DiagonalQubitUnitary,
    qml.ControlledQubitUnitary,
]
PARAMETRIZED_OPERATIONS_2P_1W = [qml.U2]
PARAMETRIZED_OPERATIONS_1P_3W = [qml.MultiRZ]
PARAMETRIZED_OPERATIONS_3P_2W = [qml.CRot]


PARAMETRIZED_OPERATIONS = [
    qml.RX(0.123, wires=0),
    qml.RY(1.434, wires=0),
    qml.RZ(2.774, wires=0),
    qml.PauliRot(0.123, "Y", wires=0),
    qml.IsingXX(0.123, wires=[0, 1]),
    qml.IsingYY(0.123, wires=[0, 1]),
    qml.IsingZZ(0.123, wires=[0, 1]),
    qml.IsingXY(0.123, wires=[0, 1]),
    qml.Rot(0.123, 0.456, 0.789, wires=0),
    qml.PhaseShift(2.133, wires=0),
    qml.ControlledPhaseShift(1.777, wires=[0, 2]),
    qml.MultiRZ(0.112, wires=[1, 2, 3]),
    qml.CRX(0.836, wires=[2, 3]),
    qml.CRY(0.721, wires=[2, 3]),
    qml.CRZ(0.554, wires=[2, 3]),
    qml.U1(0.123, wires=0),
    qml.U2(3.556, 2.134, wires=0),
    qml.U3(2.009, 1.894, 0.7789, wires=0),
    qml.CRot(0.123, 0.456, 0.789, wires=[0, 1]),
    qml.QubitUnitary(np.eye(2) * 1j, wires=0),
    qml.DiagonalQubitUnitary(np.array([1.0, 1.0j]), wires=1),
    qml.ControlledQubitUnitary(np.eye(2) * 1j, wires=[0], control_wires=[2]),
    qml.SingleExcitation(0.123, wires=[0, 3]),
    qml.SingleExcitationPlus(0.123, wires=[0, 3]),
    qml.SingleExcitationMinus(0.123, wires=[0, 3]),
    qml.DoubleExcitation(0.123, wires=[0, 1, 2, 3]),
    qml.DoubleExcitationPlus(0.123, wires=[0, 1, 2, 3]),
    qml.DoubleExcitationMinus(0.123, wires=[0, 1, 2, 3]),
]
PARAMETRIZED_OPERATIONS_COMBINATIONS = list(
    itertools.combinations(
        PARAMETRIZED_OPERATIONS,
        2,
    )
)


PARAMETRIZED_MEASUREMENTS = [
    qml.sample(qml.PauliY(0)),
    qml.sample(wires=0),
    qml.sample(),
    qml.counts(qml.PauliZ(0)),
    qml.counts(wires=[0, 1]),
    qml.counts(wires=[1, 0]),
    qml.counts(),
    qml.density_matrix(wires=0),
    qml.density_matrix(wires=1),
    qml.var(qml.PauliY(1)),
    qml.var(qml.PauliY(0)),
    qml.expval(qml.PauliX(0)),
    qml.expval(qml.PauliX(1)),
    qml.probs(wires=1),
    qml.probs(wires=0),
    qml.probs(op=qml.PauliZ(0)),
    qml.probs(op=qml.PauliZ(1)),
    qml.state(),
    qml.vn_entropy(wires=0),
    qml.vn_entropy(wires=0, log_base=np.e),
    qml.mutual_info(wires0=[0], wires1=[1]),
    qml.mutual_info(wires0=[1], wires1=[0]),
    qml.mutual_info(wires0=[1], wires1=[0], log_base=2),
    qml.classical_shadow(wires=[0, 1]),
    qml.classical_shadow(wires=[1, 0]),
    qml.shadow_expval(
        H=qml.Hamiltonian(
            [1.0, 1.0], [qml.PauliZ(0) @ qml.PauliZ(1), qml.PauliX(0) @ qml.PauliX(1)]
        ),
        k=2,
    ),
    qml.shadow_expval(
        H=qml.Hamiltonian(
            [1.0, 1.0], [qml.PauliZ(0) @ qml.PauliZ(1), qml.PauliX(0) @ qml.PauliX(1)]
        )
    ),
    qml.shadow_expval(
        H=qml.Hamiltonian(
            [1.0, 1.0], [qml.PauliX(0) @ qml.PauliX(1), qml.PauliZ(0) @ qml.PauliZ(1)]
        ),
        k=3,
    ),
    qml.shadow_expval(
        H=[
            qml.Hamiltonian(
                [1.0, 1.0], [qml.PauliZ(0) @ qml.PauliZ(1), qml.PauliX(0) @ qml.PauliX(1)]
            )
        ],
        k=2,
    ),
    qml.shadow_expval(
        H=[
            qml.Hamiltonian(
                [1.0, 1.0], [qml.PauliZ(0) @ qml.PauliZ(1), qml.PauliX(0) @ qml.PauliX(1)]
            )
        ]
    ),
    qml.shadow_expval(
        H=[
            qml.Hamiltonian(
                [1.0, 1.0], [qml.PauliX(0) @ qml.PauliX(1), qml.PauliZ(0) @ qml.PauliZ(1)]
            )
        ],
        k=3,
    ),
    ExpectationMP(eigvals=[1, -1]),
    ExpectationMP(eigvals=[1, 2]),
]
PARAMETRIZED_MEASUREMENTS_COMBINATIONS = list(
    itertools.combinations(
        PARAMETRIZED_MEASUREMENTS,
        2,
    )
)


equal_hamiltonians = [
    (
        qml.Hamiltonian([1, 1], [qml.PauliX(0) @ qml.Identity(1), qml.PauliZ(0)]),
        qml.Hamiltonian([1, 1], [qml.PauliX(0), qml.PauliZ(0)]),
        True,
    ),
    (
        qml.Hamiltonian([1, 1], [qml.PauliX(0) @ qml.Identity(1), qml.PauliY(2) @ qml.PauliZ(0)]),
        qml.Hamiltonian([1, 1], [qml.PauliX(0), qml.PauliZ(0) @ qml.PauliY(2) @ qml.Identity(1)]),
        True,
    ),
    (
        qml.Hamiltonian(
            [1, 1, 1], [qml.PauliX(0) @ qml.Identity(1), qml.PauliZ(0), qml.Identity(1)]
        ),
        qml.Hamiltonian([1, 1], [qml.PauliX(0), qml.PauliZ(0)]),
        False,
    ),
    (
        qml.Hamiltonian([1, 1], [qml.PauliX(0), qml.PauliZ(1)]),
        qml.Hamiltonian([1, 1], [qml.PauliX(1), qml.PauliZ(0)]),
        False,
    ),
    (
        qml.Hamiltonian([1, 2], [qml.PauliX(0), qml.PauliZ(1)]),
        qml.Hamiltonian([1, 1], [qml.PauliX(0), qml.PauliZ(1)]),
        False,
    ),
    (
        qml.Hamiltonian([1, 1], [qml.PauliX("a"), qml.PauliZ("b")]),
        qml.Hamiltonian([1, 1], [qml.PauliX("a"), qml.PauliZ("b")]),
        True,
    ),
    (
        qml.Hamiltonian([1, 2], [qml.PauliX("a"), qml.PauliZ("b")]),
        qml.Hamiltonian([1, 1], [qml.PauliX("b"), qml.PauliZ("a")]),
        False,
    ),
    (qml.Hamiltonian([1], [qml.PauliZ(0) @ qml.PauliX(1)]), qml.PauliZ(0) @ qml.PauliX(1), True),
    (qml.Hamiltonian([1], [qml.PauliZ(0)]), qml.PauliZ(0), True),
    (
        qml.Hamiltonian(
            [1, 1, 1],
            [
                qml.Hermitian(np.array([[1, 0], [0, -1]]), "b") @ qml.Identity(7),
                qml.PauliZ(3),
                qml.Identity(1.2),
            ],
        ),
        qml.Hamiltonian(
            [1, 1, 1],
            [qml.Hermitian(np.array([[1, 0], [0, -1]]), "b"), qml.PauliZ(3), qml.Identity(1.2)],
        ),
        True,
    ),
    (
        qml.Hamiltonian([1, 1], [qml.PauliZ(3) @ qml.Identity(1.2), qml.PauliZ(3)]),
        qml.Hamiltonian([2], [qml.PauliZ(3)]),
        True,
    ),
]

equal_tensors = [
    (qml.PauliX(0) @ qml.PauliY(1), qml.PauliY(1) @ qml.PauliX(0), True),
    (qml.PauliX(0) @ qml.Identity(1) @ qml.PauliZ(2), qml.PauliX(0) @ qml.PauliZ(2), True),
    (qml.PauliX(0) @ qml.Identity(2) @ qml.PauliZ(1), qml.PauliX(0) @ qml.PauliZ(2), False),
    (qml.PauliX(0) @ qml.PauliZ(1), qml.PauliX(0) @ qml.PauliZ(2), False),
    (qml.PauliX("a") @ qml.PauliZ("b"), qml.PauliX("a") @ qml.PauliZ("b"), True),
    (qml.PauliX("a") @ qml.PauliZ("b"), qml.PauliX("c") @ qml.PauliZ("d"), False),
    (qml.PauliX("a") @ qml.PauliZ("b"), qml.PauliX("b") @ qml.PauliZ("a"), False),
    (qml.PauliX(1.1) @ qml.PauliZ(1.2), qml.PauliX(1.1) @ qml.PauliZ(1.2), True),
    (qml.PauliX(1.1) @ qml.PauliZ(1.2), qml.PauliX(1.2) @ qml.PauliZ(0.9), False),
]

equal_hamiltonians_and_tensors = [
    (qml.Hamiltonian([1], [qml.PauliX(0) @ qml.PauliY(1)]), qml.PauliY(1) @ qml.PauliX(0), True),
    (
        qml.Hamiltonian(
            [0.5, 0.5],
            [qml.PauliZ(0) @ qml.PauliY(1), qml.PauliY(1) @ qml.PauliZ(0) @ qml.Identity("a")],
        ),
        qml.PauliZ(0) @ qml.PauliY(1),
        True,
    ),
    (qml.Hamiltonian([1], [qml.PauliX(0) @ qml.PauliY(1)]), qml.PauliX(0) @ qml.PauliY(1), True),
    (qml.Hamiltonian([2], [qml.PauliX(0) @ qml.PauliY(1)]), qml.PauliX(0) @ qml.PauliY(1), False),
    (qml.Hamiltonian([1], [qml.PauliX(0) @ qml.PauliY(1)]), qml.PauliX(4) @ qml.PauliY(1), False),
    (
        qml.Hamiltonian([1], [qml.PauliX("a") @ qml.PauliZ("b")]),
        qml.PauliX("a") @ qml.PauliZ("b"),
        True,
    ),
    (
        qml.Hamiltonian([1], [qml.PauliX("a") @ qml.PauliZ("b")]),
        qml.PauliX("b") @ qml.PauliZ("a"),
        False,
    ),
    (
        qml.Hamiltonian([1], [qml.PauliX(1.2) @ qml.PauliZ(0.2)]),
        qml.PauliX(1.2) @ qml.PauliZ(0.2),
        True,
    ),
    (
        qml.Hamiltonian([1], [qml.PauliX(1.2) @ qml.PauliZ(0.2)]),
        qml.PauliX(1.3) @ qml.PauliZ(2),
        False,
    ),
]

equal_pauli_operators = [
    (qml.PauliX(0), qml.PauliX(0), True),
    (qml.PauliY("a"), qml.PauliY("a"), True),
    (qml.PauliY(0.3), qml.PauliY(0.3), True),
    (qml.PauliX(0), qml.PauliX(1), False),
    (qml.PauliY("a"), qml.PauliY("b"), False),
    (qml.PauliY(0.3), qml.PauliY(0.7), False),
    (qml.PauliY(0), qml.PauliX(0), False),
    (qml.PauliY("a"), qml.PauliX("a"), False),
    (qml.PauliZ(0.3), qml.PauliY(0.3), False),
    (qml.PauliZ(0), qml.RX(1.23, 0), False),
    (qml.Hamiltonian([1], [qml.PauliX("a")]), qml.PauliX("a"), True),
    (qml.Hamiltonian([1], [qml.PauliX("a")]), qml.PauliX("b"), False),
    (qml.Hamiltonian([1], [qml.PauliX(1.2)]), qml.PauliX(1.2), True),
    (qml.Hamiltonian([1], [qml.PauliX(1.2)]), qml.PauliX(1.3), False),
]


class TestEqual:
    @pytest.mark.parametrize("ops", PARAMETRIZED_OPERATIONS_COMBINATIONS)
    def test_equal_simple_diff_op(self, ops):
        """Test different operators return False"""
        assert not qml.equal(ops[0], ops[1], check_trainability=False, check_interface=False)

    @pytest.mark.parametrize("op1", PARAMETRIZED_OPERATIONS)
    def test_equal_simple_same_op(self, op1):
        """Test same operators return True"""
        assert qml.equal(op1, op1, check_trainability=False, check_interface=False)

    @pytest.mark.parametrize("op1", PARAMETRIZED_OPERATIONS_1P_1W)
    def test_equal_simple_op_1p1w(self, op1):
        """Test changing parameter or wire returns False"""
        wire = 0
        param = 0.123
        assert qml.equal(
            op1(param, wires=wire),
            op1(param, wires=wire),
            check_trainability=False,
            check_interface=False,
        )
        assert not qml.equal(
            op1(param, wires=wire),
            op1(param * 2, wires=wire),
            check_trainability=False,
            check_interface=False,
        )
        assert not qml.equal(
            op1(param, wires=wire),
            op1(param, wires=wire + 1),
            check_trainability=False,
            check_interface=False,
        )

    @pytest.mark.all_interfaces
    @pytest.mark.parametrize("op1", PARAMETRIZED_OPERATIONS_1P_1W)
    def test_equal_op_1p1w(self, op1):
        """Test optional arguments are working"""
        wire = 0

        import jax
        import tensorflow as tf
        import torch

        param_torch = torch.tensor(0.123)
        param_tf = tf.Variable(0.123)
        param_jax = jax.numpy.array(0.123)
        param_qml = npp.array(0.123)
        param_np = np.array(0.123)

        param_list = [param_qml, param_torch, param_jax, param_tf, param_np]
        for p1, p2 in itertools.combinations(param_list, 2):
            assert qml.equal(
                op1(p1, wires=wire),
                op1(p2, wires=wire),
                check_trainability=False,
                check_interface=False,
            )
            assert not qml.equal(
                op1(p1, wires=wire),
                op1(p2, wires=wire),
                check_trainability=False,
                check_interface=True,
            )

        param_qml_1 = param_qml.copy()
        param_qml_1.requires_grad = False
        assert qml.equal(
            op1(param_qml, wires=wire),
            op1(param_qml_1, wires=wire),
            check_trainability=False,
            check_interface=False,
        )
        assert not qml.equal(
            op1(param_qml, wires=wire),
            op1(param_qml_1, wires=wire),
            check_trainability=True,
            check_interface=False,
        )

    @pytest.mark.all_interfaces
    @pytest.mark.parametrize("op1", PARAMETRIZED_OPERATIONS_1P_2W)
    def test_equal_op_1p2w(self, op1):
        """Test optional arguments are working"""
        wire = [0, 1]

        import jax
        import tensorflow as tf
        import torch

        param_torch = torch.tensor(0.123)
        param_tf = tf.Variable(0.123)
        param_jax = jax.numpy.array(0.123)
        param_qml = npp.array(0.123)
        param_np = np.array(0.123)

        param_list = [param_qml, param_torch, param_jax, param_tf, param_np]
        for p1, p2 in itertools.combinations(param_list, 2):
            assert qml.equal(
                op1(p1, wires=wire),
                op1(p2, wires=wire),
                check_trainability=False,
                check_interface=False,
            )
            assert not qml.equal(
                op1(p1, wires=wire),
                op1(p2, wires=wire),
                check_trainability=False,
                check_interface=True,
            )

        param_qml_1 = param_qml.copy()
        param_qml_1.requires_grad = False
        assert qml.equal(
            op1(param_qml, wires=wire),
            op1(param_qml_1, wires=wire),
            check_trainability=False,
            check_interface=False,
        )
        assert not qml.equal(
            op1(param_qml, wires=wire),
            op1(param_qml_1, wires=wire),
            check_trainability=True,
            check_interface=False,
        )

    @pytest.mark.parametrize("op1", PARAMETRIZED_OPERATIONS_1P_2W)
    def test_equal_simple_op_1p2w(self, op1):
        """Test changing parameter or wire returns False"""
        wire = [0, 1]
        param = 0.123
        assert qml.equal(
            op1(param, wires=wire),
            op1(param, wires=wire),
            check_trainability=False,
            check_interface=False,
        )
        assert not qml.equal(
            op1(param, wires=wire),
            op1(param * 2, wires=wire),
            check_trainability=False,
            check_interface=False,
        )
        assert not qml.equal(
            op1(param, wires=wire),
            op1(param, wires=[w + 1 for w in wire]),
            check_trainability=False,
            check_interface=False,
        )

    @pytest.mark.all_interfaces
    @pytest.mark.parametrize("op1", PARAMETRIZED_OPERATIONS_1P_4W)
    def test_equal_op_1p4w(self, op1):
        """Test optional arguments are working"""
        wire = [0, 1, 2, 3]

        import jax
        import tensorflow as tf
        import torch

        param_torch = torch.tensor(0.123)
        param_tf = tf.Variable(0.123)
        param_jax = jax.numpy.array(0.123)
        param_qml = npp.array(0.123)
        param_np = np.array(0.123)

        param_list = [param_qml, param_torch, param_jax, param_tf, param_np]
        for p1, p2 in itertools.combinations(param_list, 2):
            assert qml.equal(
                op1(p1, wires=wire),
                op1(p2, wires=wire),
                check_trainability=False,
                check_interface=False,
            )
            assert not qml.equal(
                op1(p1, wires=wire),
                op1(p2, wires=wire),
                check_trainability=False,
                check_interface=True,
            )

        param_qml_1 = param_qml.copy()
        param_qml_1.requires_grad = False
        assert qml.equal(
            op1(param_qml, wires=wire),
            op1(param_qml_1, wires=wire),
            check_trainability=False,
            check_interface=False,
        )
        assert not qml.equal(
            op1(param_qml, wires=wire),
            op1(param_qml_1, wires=wire),
            check_trainability=True,
            check_interface=False,
        )

    @pytest.mark.parametrize("op1", PARAMETRIZED_OPERATIONS_1P_4W)
    def test_equal_simple_op_1p4w(self, op1):
        """Test changing parameter or wire returns False"""
        wire = [0, 1, 2, 3]
        param = 0.123
        assert qml.equal(
            op1(param, wires=wire),
            op1(param, wires=wire),
            check_trainability=False,
            check_interface=False,
        )
        assert not qml.equal(
            op1(param, wires=wire),
            op1(param * 2, wires=wire),
            check_trainability=False,
            check_interface=False,
        )
        assert not qml.equal(
            op1(param, wires=wire),
            op1(param, wires=[w + 1 for w in wire]),
            check_trainability=False,
            check_interface=False,
        )

    @pytest.mark.all_interfaces
    @pytest.mark.parametrize("op1", PARAMETRIZED_OPERATIONS_3P_1W)
    def test_equal_op_3p1w(self, op1):
        """Test optional arguments are working"""
        wire = 0

        import jax
        import tensorflow as tf
        import torch

        param_torch = torch.tensor([1, 2, 3])
        param_tf = tf.Variable([1, 2, 3])
        param_jax = jax.numpy.array([1, 2, 3])
        param_qml = npp.array([1, 2, 3])
        param_np = np.array([1, 2, 3])

        param_list = [param_qml, param_torch, param_jax, param_tf, param_np]
        for p1, p2 in itertools.combinations(param_list, 2):
            assert qml.equal(
                op1(p1[0], p1[1], p1[2], wires=wire),
                op1(p2[0], p2[1], p2[2], wires=wire),
                check_trainability=False,
                check_interface=False,
            )
            assert not qml.equal(
                op1(p1[0], p1[1], p1[2], wires=wire),
                op1(p2[0], p2[1], p2[2], wires=wire),
                check_trainability=False,
                check_interface=True,
            )

        param_qml_1 = param_qml.copy()
        param_qml_1.requires_grad = False
        assert qml.equal(
            op1(*param_qml, wires=wire),
            op1(*param_qml_1, wires=wire),
            check_trainability=False,
            check_interface=False,
        )
        assert not qml.equal(
            op1(*param_qml, wires=wire),
            op1(*param_qml_1, wires=wire),
            check_trainability=True,
            check_interface=False,
        )

    @pytest.mark.parametrize("op1", PARAMETRIZED_OPERATIONS_3P_1W)
    def test_equal_simple_op_3p1w(self, op1):
        """Test changing parameter or wire returns False"""
        wire = 0
        param = [0.123] * 3
        assert qml.equal(
            op1(*param, wires=wire),
            op1(*param, wires=wire),
            check_trainability=False,
            check_interface=False,
        )
        assert not qml.equal(
            op1(*param, wires=wire),
            op1(*param, wires=wire + 1),
            check_trainability=False,
            check_interface=False,
        )
        assert not qml.equal(
            op1(*param, wires=wire),
            op1(param[0] * 2, param[1], param[2], wires=wire),
            check_trainability=False,
            check_interface=False,
        )

    @pytest.mark.all_interfaces
    def test_equal_op_remaining(self):  # pylint: disable=too-many-statements
        """Test optional arguments are working"""
        # pylint: disable=too-many-statements
        wire = 0

        import jax
        import tensorflow as tf
        import torch

        param_torch = torch.tensor([1, 2])
        param_tf = tf.Variable([1, 2])
        param_jax = jax.numpy.array([1, 2])
        param_qml = npp.array([1, 2])
        param_np = np.array([1, 2])

        op1 = PARAMETRIZED_OPERATIONS_2P_1W[0]
        param_list = [param_qml, param_torch, param_jax, param_tf, param_np]
        for p1, p2 in itertools.combinations(param_list, 2):
            assert qml.equal(
                op1(p1[0], p1[1], wires=wire),
                op1(p2[0], p2[1], wires=wire),
                check_trainability=False,
                check_interface=False,
            )
            assert not qml.equal(
                op1(p1[0], p1[1], wires=wire),
                op1(p2[0], p2[1], wires=wire),
                check_trainability=False,
                check_interface=True,
            )

        param_qml_1 = param_qml.copy()
        param_qml_1.requires_grad = False
        assert qml.equal(
            op1(*param_qml, wires=wire),
            op1(*param_qml_1, wires=wire),
            check_trainability=False,
            check_interface=False,
        )
        assert not qml.equal(
            op1(*param_qml, wires=wire),
            op1(*param_qml_1, wires=wire),
            check_trainability=True,
            check_interface=False,
        )

        wire = [1, 2, 3]
        param_torch = torch.tensor(1)
        param_tf = tf.Variable(1)
        param_jax = jax.numpy.array(1)
        param_qml = npp.array(1)
        param_np = np.array(1)

        op1 = PARAMETRIZED_OPERATIONS_1P_3W[0]
        param_list = [param_qml, param_torch, param_jax, param_tf, param_np]
        for p1, p2 in itertools.combinations(param_list, 2):
            assert qml.equal(
                op1(p1, wires=wire),
                op1(p2, wires=wire),
                check_trainability=False,
                check_interface=False,
            )
            assert not qml.equal(
                op1(p1, wires=wire),
                op1(p2, wires=wire),
                check_trainability=False,
                check_interface=True,
            )

        param_qml_1 = param_qml.copy()
        param_qml_1.requires_grad = False
        assert qml.equal(
            op1(param_qml, wires=wire),
            op1(param_qml_1, wires=wire),
            check_trainability=False,
            check_interface=False,
        )
        assert not qml.equal(
            op1(param_qml, wires=wire),
            op1(param_qml_1, wires=wire),
            check_trainability=True,
            check_interface=False,
        )

        wire = [1, 2]
        param_torch = torch.tensor([1, 2, 3])
        param_tf = tf.Variable([1, 2, 3])
        param_jax = jax.numpy.array([1, 2, 3])
        param_qml = npp.array([1, 2, 3])
        param_np = np.array([1, 2, 3])

        op1 = PARAMETRIZED_OPERATIONS_3P_2W[0]
        param_list = [param_qml, param_torch, param_jax, param_tf, param_np]
        for p1, p2 in itertools.combinations(param_list, 2):
            assert qml.equal(
                op1(p1[0], p1[1], p1[2], wires=wire),
                op1(p2[0], p2[1], p2[2], wires=wire),
                check_trainability=False,
                check_interface=False,
            )
            assert not qml.equal(
                op1(p1[0], p1[1], p1[2], wires=wire),
                op1(p2[0], p2[1], p2[2], wires=wire),
                check_trainability=False,
                check_interface=True,
            )

        param_qml_1 = param_qml.copy()
        param_qml_1.requires_grad = False
        assert qml.equal(
            op1(*param_qml, wires=wire),
            op1(*param_qml_1, wires=wire),
            check_trainability=False,
            check_interface=False,
        )
        assert not qml.equal(
            op1(*param_qml, wires=wire),
            op1(*param_qml_1, wires=wire),
            check_trainability=True,
            check_interface=False,
        )

        wire = 0
        param_torch = torch.tensor(1)
        param_tf = tf.Variable(1)
        param_jax = jax.numpy.array(1)
        param_qml = npp.array(1)
        param_np = np.array(1)

        op1 = PARAMETRIZED_OPERATIONS_Remaining[0]
        param_list = [param_qml, param_torch, param_jax, param_tf, param_np]
        for p1, p2 in itertools.combinations(param_list, 2):
            assert qml.equal(
                op1(p1, "Y", wires=wire),
                op1(p2, "Y", wires=wire),
                check_trainability=False,
                check_interface=False,
            )
            assert not qml.equal(
                op1(p1, "Y", wires=wire),
                op1(p2, "Y", wires=wire),
                check_trainability=False,
                check_interface=True,
            )

        param_qml_1 = param_qml.copy()
        param_qml_1.requires_grad = False
        assert qml.equal(
            op1(param_qml, "Y", wires=wire),
            op1(param_qml_1, "Y", wires=wire),
            check_trainability=False,
            check_interface=False,
        )
        assert not qml.equal(
            op1(param_qml, "Y", wires=wire),
            op1(param_qml_1, "Y", wires=wire),
            check_trainability=True,
            check_interface=False,
        )

        wire = 0
        param_torch = torch.tensor([[1, 0], [0, 1]]) * 1j
        param_tf = tf.Variable([[1, 0], [0, 1]], dtype=tf.complex64) * 1j
        param_jax = jax.numpy.eye(2) * 1j
        param_qml = npp.eye(2) * 1j
        param_np = np.eye(2) * 1j

        op1 = PARAMETRIZED_OPERATIONS_Remaining[1]
        param_list = [param_qml, param_torch, param_jax, param_tf, param_np]
        for p1, p2 in itertools.combinations(param_list, 2):
            assert qml.equal(
                op1(p1, wires=wire),
                op1(p2, wires=wire),
                check_trainability=False,
                check_interface=False,
            )
            assert not qml.equal(
                op1(p1, wires=wire),
                op1(p2, wires=wire),
                check_trainability=False,
                check_interface=True,
            )

        param_qml_1 = param_qml.copy()
        param_qml_1.requires_grad = False
        assert qml.equal(
            op1(param_qml, wires=wire),
            op1(param_qml_1, wires=wire),
            check_trainability=False,
            check_interface=False,
        )
        assert not qml.equal(
            op1(param_qml, wires=wire),
            op1(param_qml_1, wires=wire),
            check_trainability=True,
            check_interface=False,
        )

        wire = 0
        param_torch = torch.tensor([1.0, 1.0j])
        param_tf = tf.Variable([1.0 + 0j, 1.0j])
        param_jax = jax.numpy.array([1.0, 1.0j])
        param_qml = npp.array([1.0, 1.0j])
        param_np = np.array([1.0, 1.0j])

        op1 = PARAMETRIZED_OPERATIONS_Remaining[2]
        param_list = [param_qml, param_torch, param_jax, param_tf, param_np]
        for p1, p2 in itertools.combinations(param_list, 2):
            assert qml.equal(
                op1(p1, wires=wire),
                op1(p2, wires=wire),
                check_trainability=False,
                check_interface=False,
            )
            assert not qml.equal(
                op1(p1, wires=wire),
                op1(p2, wires=wire),
                check_trainability=False,
                check_interface=True,
            )

        param_qml_1 = param_qml.copy()
        param_qml_1.requires_grad = False
        assert qml.equal(
            op1(param_qml, wires=wire),
            op1(param_qml_1, wires=wire),
            check_trainability=False,
            check_interface=False,
        )
        assert not qml.equal(
            op1(param_qml, wires=wire),
            op1(param_qml_1, wires=wire),
            check_trainability=True,
            check_interface=False,
        )

        wire = 0
        param_torch = torch.tensor([[1, 0], [0, 1]]) * 1j
        param_tf = tf.Variable([[1, 0], [0, 1]], dtype=tf.complex64) * 1j
        param_jax = jax.numpy.eye(2) * 1j
        param_qml = npp.eye(2) * 1j
        param_np = np.eye(2) * 1j

        op1 = PARAMETRIZED_OPERATIONS_Remaining[3]
        param_list = [param_qml, param_torch, param_jax, param_tf, param_np]
        for p1, p2 in itertools.combinations(param_list, 2):
            assert qml.equal(
                op1(p1, wires=wire, control_wires=wire + 1),
                op1(p2, wires=wire, control_wires=wire + 1),
                check_trainability=False,
                check_interface=False,
            )
            assert not qml.equal(
                op1(p1, wires=wire, control_wires=wire + 1),
                op1(p2, wires=wire, control_wires=wire + 1),
                check_trainability=False,
                check_interface=True,
            )

        param_qml_1 = param_qml.copy()
        param_qml_1.requires_grad = False
        assert qml.equal(
            op1(param_qml, wires=wire, control_wires=wire + 1),
            op1(param_qml_1, wires=wire, control_wires=wire + 1),
            check_trainability=False,
            check_interface=False,
        )
        assert not qml.equal(
            op1(param_qml, wires=wire, control_wires=wire + 1),
            op1(param_qml_1, wires=wire, control_wires=wire + 1),
            check_trainability=True,
            check_interface=False,
        )

    def test_equal_simple_op_remaining(self):
        """Test changing parameter or wire returns False"""
        wire = 0
        param = [0.123] * 2
        op1 = PARAMETRIZED_OPERATIONS_2P_1W[0]
        assert qml.equal(
            op1(*param, wires=wire),
            op1(*param, wires=wire),
            check_trainability=False,
            check_interface=False,
        )
        assert not qml.equal(
            op1(*param, wires=wire),
            op1(*param, wires=wire + 1),
            check_trainability=False,
            check_interface=False,
        )
        assert not qml.equal(
            op1(*param, wires=wire),
            op1(param[0] * 2, param[1], wires=wire),
            check_trainability=False,
            check_interface=False,
        )

        wire = [1, 2, 3]
        param = 0.123
        op1 = PARAMETRIZED_OPERATIONS_1P_3W[0]
        assert qml.equal(
            op1(param, wires=wire),
            op1(param, wires=wire),
            check_trainability=False,
            check_interface=False,
        )
        assert not qml.equal(
            op1(param, wires=wire),
            op1(param * 2, wires=wire),
            check_trainability=False,
            check_interface=False,
        )
        assert not qml.equal(
            op1(param, wires=wire),
            op1(param, wires=[w + 1 for w in wire]),
            check_trainability=False,
            check_interface=False,
        )

        wire = [1, 2]
        param = [0.123] * 3
        op1 = PARAMETRIZED_OPERATIONS_3P_2W[0]
        assert qml.equal(
            op1(*param, wires=wire),
            op1(*param, wires=wire),
            check_trainability=False,
            check_interface=False,
        )
        assert not qml.equal(
            op1(*param, wires=wire),
            op1(*param, wires=[w + 1 for w in wire]),
            check_trainability=False,
            check_interface=False,
        )
        assert not qml.equal(
            op1(*param, wires=wire),
            op1(param[0] * 2, param[1], param[2], wires=wire),
            check_trainability=False,
            check_interface=False,
        )

        wire = 0
        param = 0.123
        op1 = PARAMETRIZED_OPERATIONS_Remaining[0]
        assert qml.equal(
            op1(param, "Y", wires=wire),
            op1(param, "Y", wires=wire),
            check_trainability=False,
            check_interface=False,
        )
        assert not qml.equal(
            op1(param, "Y", wires=wire),
            op1(param * 2, "Y", wires=wire),
            check_trainability=False,
            check_interface=False,
        )
        assert not qml.equal(
            op1(param, "Y", wires=wire),
            op1(param, "Y", wires=wire + 1),
            check_trainability=False,
            check_interface=False,
        )
        assert not qml.equal(
            op1(param, "Y", wires=wire),
            op1(param, "Z", wires=wire),
            check_trainability=False,
            check_interface=False,
        )

        wire = 0
        param = np.eye(2) * 1j
        op1 = PARAMETRIZED_OPERATIONS_Remaining[1]
        assert qml.equal(
            op1(param, wires=wire),
            op1(param, wires=wire),
            check_trainability=False,
            check_interface=False,
        )
        assert not qml.equal(
            op1(param, wires=wire),
            op1(param * 2, wires=wire),
            check_trainability=False,
            check_interface=False,
        )
        assert not qml.equal(
            op1(param, wires=wire),
            op1(param, wires=wire + 1),
            check_trainability=False,
            check_interface=False,
        )

        wire = 0
        param = np.array([1.0, 1.0j])
        op1 = PARAMETRIZED_OPERATIONS_Remaining[2]
        assert qml.equal(
            op1(param, wires=wire),
            op1(param, wires=wire),
            check_trainability=False,
            check_interface=False,
        )
        assert not qml.equal(
            op1(param, wires=wire),
            op1(param * 2, wires=wire),
            check_trainability=False,
            check_interface=False,
        )
        assert not qml.equal(
            op1(param, wires=wire),
            op1(param, wires=wire + 1),
            check_trainability=False,
            check_interface=False,
        )

        wire = 0
        param = np.eye(2) * 1j
        op1 = PARAMETRIZED_OPERATIONS_Remaining[3]
        assert qml.equal(
            op1(param, wires=wire, control_wires=wire + 1),
            op1(param, wires=wire, control_wires=wire + 1),
            check_trainability=False,
            check_interface=False,
        )
        assert not qml.equal(
            op1(param, wires=wire, control_wires=wire + 1),
            op1(param * 2, wires=wire, control_wires=wire + 1),
            check_trainability=False,
            check_interface=False,
        )
        assert not qml.equal(
            op1(param, wires=wire, control_wires=wire + 1),
            op1(param, wires=wire + 2, control_wires=wire + 1),
            check_trainability=False,
            check_interface=False,
        )

    @pytest.mark.all_interfaces
    @pytest.mark.parametrize("op1", PARAMETRIZED_OPERATIONS_1P_1W)
    def test_equal_trainable_different_interface(self, op1):
        """Test equal method with two operators with trainable inputs and
        different interfaces.

        This test case tests the 4 interface with each other pairwise,
        totalling a 4*3/2=6 total assertions in the following order (assuming
        symmetry doesn't affect the behaviour):

        -JAX and Autograd
        -JAX and TF
        -JAX and Torch
        -TF and Autograd
        -TF and Torch
        -Autograd and Torch
        """
        import jax
        import tensorflow as tf
        import torch

        wire = 0

        pl_tensor = qml.numpy.array(0.3, requires_grad=True)
        tf_tensor = tf.Variable(0.3)
        torch_tensor = torch.tensor(0.3, requires_grad=True)

        non_jax_tensors = [pl_tensor, tf_tensor, torch_tensor]

        # JAX and the others
        # ------------------
        # qml.math.requires_grad returns True for a Tracer with JAX, the
        # assertion involves using a JAX function that transforms a JAX NumPy
        # array into a Tracer
        def jax_assertion_func(x, other_tensor):
            operation1 = op1(jax.numpy.array(x), wires=1)
            operation2 = op1(other_tensor, wires=1)
            if isinstance(other_tensor, tf.Variable):
                with tf.GradientTape():
                    assert qml.equal(
                        operation1, operation2, check_interface=False, check_trainability=True
                    )
            else:
                assert qml.equal(
                    operation1, operation2, check_interface=False, check_trainability=True
                )
            return x

        par = 0.3
        for tensor in non_jax_tensors:
            jax.grad(jax_assertion_func, argnums=0)(par, tensor)

        # TF and Autograd
        # ------------------
        with tf.GradientTape():
            assert qml.equal(
                op1(tf_tensor, wires=wire),
                op1(pl_tensor, wires=wire),
                check_trainability=True,
                check_interface=False,
            )

        # TF and Torch
        # ------------------
        with tf.GradientTape():
            assert qml.equal(
                op1(tf_tensor, wires=wire),
                op1(torch_tensor, wires=wire),
                check_trainability=True,
                check_interface=False,
            )

        # Autograd and Torch
        # ------------------
        assert qml.equal(
            op1(pl_tensor, wires=wire),
            op1(torch_tensor, wires=wire),
            check_trainability=True,
            check_interface=False,
        )

    def test_equal_with_different_arithmetic_depth(self):
        """Test equal method with two operators with different arithmetic depth."""
        op1 = qml.RX(0.3, wires=0)
        op2 = qml.prod(op1, qml.RY(0.25, wires=1))
        assert not qml.equal(op1, op2)

    def test_equal_with_unsupported_nested_operators_returns_false(self):
        """Test that the equal method with two operators with the same arithmetic depth (>0) returns
        `False` unless there is a singledispatch function specifically comparing that operator type.
        """

        op1 = SymbolicOp(qml.PauliY(0))
        op2 = SymbolicOp(qml.PauliY(0))

        assert op1.arithmetic_depth == op2.arithmetic_depth
        assert op1.arithmetic_depth > 0

        assert not qml.equal(op1, op2)

    # Measurements test cases
    @pytest.mark.parametrize("ops", PARAMETRIZED_MEASUREMENTS_COMBINATIONS)
    def test_not_equal_diff_measurement(self, ops):
        """Test different measurements return False"""
        assert not qml.equal(ops[0], ops[1])

    @pytest.mark.parametrize("op1", PARAMETRIZED_MEASUREMENTS)
    def test_equal_same_measurement(self, op1):
        """Test same measurements return True"""
        assert qml.equal(op1, op1)

    @pytest.mark.parametrize("op1", PARAMETRIZED_OPERATIONS)
    @pytest.mark.parametrize("op2", PARAMETRIZED_MEASUREMENTS)
    def test_not_equal_operator_measurement(self, op1, op2):
        """Test operator not equal to measurement"""
        assert not qml.equal(op1, op2)


class TestMeasurementsEqual:
    @pytest.mark.jax
    def test_observables_different_interfaces(self):
        """Check that the check_interface keyword is used when comparing observables."""

        import jax

        M1 = np.eye(2)
        M2 = jax.numpy.eye(2)
        ob1 = qml.Hermitian(M1, 0)
        ob2 = qml.Hermitian(M2, 0)

        assert not qml.equal(qml.expval(ob1), qml.expval(ob2), check_interface=True)
        assert qml.equal(qml.expval(ob1), qml.expval(ob2), check_interface=False)

    def test_observables_different_trainability(self):
        """Check the check_trainability keyword argument affects comparisons of measurements."""
        M1 = qml.numpy.eye(2, requires_grad=True)
        M2 = qml.numpy.eye(2, requires_grad=False)

        ob1 = qml.Hermitian(M1, 0)
        ob2 = qml.Hermitian(M2, 0)

        assert not qml.equal(qml.expval(ob1), qml.expval(ob2), check_trainability=True)
        assert qml.equal(qml.expval(ob1), qml.expval(ob2), check_trainability=False)

    def test_observables_atol(self):
        """Check that the atol keyword argument affects comparisons of measurements."""
        M1 = np.eye(2)
        M2 = M1 + 1e-3

        ob1 = qml.Hermitian(M1, 0)
        ob2 = qml.Hermitian(M2, 0)

        assert not qml.equal(qml.expval(ob1), qml.expval(ob2))
        assert qml.equal(qml.expval(ob1), qml.expval(ob2), atol=1e-1)

    def test_observables_rtol(self):
        """Check rtol affects comparison of measurement observables."""
        M1 = np.eye(2)
        M2 = np.diag([1 + 1e-3, 1 - 1e-3])

        ob1 = qml.Hermitian(M1, 0)
        ob2 = qml.Hermitian(M2, 0)

        assert not qml.equal(qml.expval(ob1), qml.expval(ob2))
        assert qml.equal(qml.expval(ob1), qml.expval(ob2), rtol=1e-2)

    def test_eigvals_atol(self):
        """Check atol affects comparisons of eigenvalues."""
        m1 = ProbabilityMP(eigvals=(1, 1e-3))
        m2 = ProbabilityMP(eigvals=(1, 0))

        assert not qml.equal(m1, m2)
        assert qml.equal(m1, m2, atol=1e-2)

    def test_eigvals_rtol(self):
        """Check that rtol affects comparisons of eigenvalues."""
        m1 = ProbabilityMP(eigvals=(1 + 1e-3, 0))
        m2 = ProbabilityMP(eigvals=(1, 0))

        assert not qml.equal(m1, m2)
        assert qml.equal(m1, m2, rtol=1e-2)

    def test_observables_equal_but_wire_order_not(self):
        """Test that when the wire orderings are not equal but the observables are, that
        we still get True."""

        x1 = qml.PauliX(1)
        z0 = qml.PauliZ(0)

        o1 = qml.prod(x1, z0)
        o2 = qml.prod(z0, x1)
        assert qml.equal(qml.expval(o1), qml.expval(o2))

    def test_mid_measure(self):
        """Test that `MidMeasureMP`s are equal only if their wires
        an id are equal and their `reset` attribute match."""
        mp = qml.measurements.MidMeasureMP(wires=qml.wires.Wires([0, 1]), reset=True, id="test_id")

        mp1 = qml.measurements.MidMeasureMP(wires=qml.wires.Wires([1, 0]), reset=True, id="test_id")
        mp2 = qml.measurements.MidMeasureMP(
            wires=qml.wires.Wires([0, 1]), reset=False, id="test_id"
        )
        mp3 = qml.measurements.MidMeasureMP(wires=qml.wires.Wires([0, 1]), reset=True, id="foo")

        assert not qml.equal(mp, mp1)
        assert not qml.equal(mp, mp2)
        assert not qml.equal(mp, mp3)

        assert qml.equal(
            mp,
            qml.measurements.MidMeasureMP(wires=qml.wires.Wires([0, 1]), reset=True, id="test_id"),
        )

    @pytest.mark.parametrize("mp_fn", [qml.probs, qml.sample, qml.counts])
    def test_mv_list_as_op(self, mp_fn):
        """Test that MeasurementProcesses that measure a list of MeasurementValues check for equality
        correctly."""
        mv1 = qml.measure(0)
        mv2 = qml.measure(1)
        mv3 = qml.measure(1)
        mv4 = qml.measure(0)
        mv4.measurements[0].id = mv1.measurements[0].id

        mp1 = mp_fn(op=[mv1, mv2])
        mp2 = mp_fn(op=[mv4, mv2])
        mp3 = mp_fn(op=[mv1, mv3])
        mp4 = mp_fn(op=[mv2, mv1])

        assert qml.equal(mp1, mp1)
        assert qml.equal(mp1, mp2)
        assert not qml.equal(mp1, mp3)
        assert not qml.equal(mp1, mp4)

    def test_mv_list_and_arithmetic_as_op(self):
        """Test that comparing measurements using composite measurement values and
        a list of measurement values fails."""
        m0 = qml.measure(0)
        m1 = qml.measure(1)
        mp1 = qml.sample(op=m0 * m1)
        mp2 = qml.sample(op=[m0, m1])

        assert not qml.equal(mp1, mp2)

    @pytest.mark.parametrize("mp_fn", [qml.expval, qml.var, qml.sample, qml.counts])
    def test_mv_arithmetic_as_op(self, mp_fn):
        """Test that MeasurementProcesses that measure a list of MeasurementValues check for equality
        correctly."""
        mv1 = qml.measure(0)
        mv2 = qml.measure(1)
        mv3 = qml.measure(1)
        mv4 = qml.measure(0)
        mv4.measurements[0].id = mv1.measurements[0].id

        mp1 = mp_fn(op=mv1 * mv2)
        mp2 = mp_fn(op=mv4 * mv2)
        mp3 = mp_fn(op=mv2 * mv1)
        mp4 = mp_fn(op=mv1 * mv3)

        assert qml.equal(mp1, mp1)
        assert qml.equal(mp1, mp2)
        assert qml.equal(mp1, mp3)
        assert not qml.equal(mp1, mp4)


class TestObservablesComparisons:
    """Tests comparisons between Hamiltonians, Tensors and PauliX/Y/Z operators"""

    def test_identity_equal(self):
        """Test that comparing two Identities always returns True regardless of wires"""
        I1 = qml.Identity()
        I2 = qml.Identity(wires=[-1])
        I3 = qml.Identity(wires=[0, 1, 2, 3])
        I4 = qml.Identity(wires=["a", "b"])

        assert qml.equal(I1, I2)
        assert qml.equal(I1, I3)
        assert qml.equal(I1, I4)
        assert qml.equal(I2, I3)
        assert qml.equal(I2, I4)
        assert qml.equal(I3, I4)

    @pytest.mark.parametrize(("H1", "H2", "res"), equal_hamiltonians)
    def test_hamiltonian_equal(self, H1, H2, res):
        """Tests that equality can be checked between Hamiltonians"""
        assert qml.equal(H1, H2) == qml.equal(H2, H1)
        assert qml.equal(H1, H2) == res

    @pytest.mark.parametrize(("T1", "T2", "res"), equal_tensors)
    def test_tensors_equal(self, T1, T2, res):
        """Tests that equality can be checked between Tensors"""
        assert qml.equal(T1, T2) == qml.equal(T2, T1)
        assert qml.equal(T1, T2) == res

    @pytest.mark.parametrize(("H", "T", "res"), equal_hamiltonians_and_tensors)
    def test_hamiltonians_and_tensors_equal(self, H, T, res):
        """Tests that equality can be checked between a Hamiltonian and a Tensor"""
        assert qml.equal(H, T) == qml.equal(T, H)
        assert qml.equal(H, T) == res

    @pytest.mark.parametrize(("op1", "op2", "res"), equal_pauli_operators)
    def test_pauli_operator_equals(self, op1, op2, res):
        """Tests that equality can be checked between PauliX/Y/Z operators, and between Pauli operators and Hamiltonians"""
        assert qml.equal(op1, op2) == qml.equal(op2, op1)
        assert qml.equal(op1, op2) == res

    def test_hamiltonian_and_operation_not_equal(self):
        """Tests that comparing a Hamiltonian with an Operator that is not an Observable returns False"""
        op1 = qml.Hamiltonian([1, 1], [qml.PauliX(0), qml.PauliY(0)])
        op2 = qml.RX(1.2, 0)
        assert qml.equal(op1, op2) is False
        assert qml.equal(op2, op1) is False

    def test_tensor_and_operation_not_equal(self):
        """Tests that comparing a Tensor with an Operator that is not an Observable returns False"""
        op1 = qml.PauliX(0) @ qml.PauliY(1)
        op2 = qml.RX(1.2, 0)
        assert qml.equal(op1, op2) is False
        assert qml.equal(op2, op1) is False

    def test_tensor_and_unsupported_observable_returns_false(self):
        """Tests that trying to compare a Tensor to something other than another Tensor or a Hamiltonian returns False"""
        op1 = qml.PauliX(0) @ qml.PauliY(1)
        op2 = qml.Hermitian([[0, 1], [1, 0]], 0)

        assert not qml.equal(op1, op2)

    def test_unsupported_object_type_not_implemented(self):
        dev = qml.device("default.qubit", wires=1)

        with pytest.raises(NotImplementedError, match="Comparison of"):
            qml.equal(dev, dev)


class TestSymbolicOpComparison:
    """Test comparison for subclasses of SymbolicOp"""

    WIRES = [(5, 5, True), (6, 7, False)]
    CONTROL_WIRES_SEQUENCE = [
        ([1, 2], [1, 2], True),
        ([1, 2], [1, 3], False),
        ([1, 2, 3], [3, 2, 1], False),
    ]

    BASES = [
        (qml.PauliX(0), qml.PauliX(0), True),
        (qml.PauliX(0) @ qml.PauliY(1), qml.PauliX(0) @ qml.PauliY(1), True),
        (qml.CRX(1.23, [0, 1]), qml.CRX(1.23, [0, 1]), True),
        (qml.CRX(1.23, [1, 0]), qml.CRX(1.23, [0, 1]), False),
        (qml.PauliY(1), qml.PauliY(0), False),
        (qml.PauliX(1), qml.PauliY(1), False),
        (qml.PauliX(0) @ qml.PauliY(1), qml.PauliZ(1) @ qml.PauliY(0), False),
    ]

    PARAMS = [(1.23, 1.23, True), (5, 5, True), (2, -2, False), (1.2, 1, False)]

    def test_mismatched_arithmetic_depth(self):
        """Test that comparing SymoblicOp operators of mismatched arithmetic depth returns False"""
        base1 = qml.PauliX(0)
        base2 = qml.prod(qml.PauliX(0), qml.PauliY(1))

        op1 = Controlled(base1, control_wires=2)
        op2 = Controlled(base2, control_wires=2)

        assert op1.arithmetic_depth == 1
        assert op2.arithmetic_depth == 2
        assert qml.equal(op1, op2) is False

        op1 = ControlledSequence(base1, control=2)
        op2 = ControlledSequence(base2, control=2)

        assert op1.arithmetic_depth == 1
        assert op2.arithmetic_depth == 2
        assert qml.equal(op1, op2) is False

    def test_comparison_of_base_not_implemented_returns_false(self):
        """Test that comparing SymbolicOps of base operators whose comparison is not yet implemented returns False"""
        base = SymbolicOp(qml.RX(1.2, 0))
        op1 = Controlled(base, control_wires=2)
        op2 = Controlled(base, control_wires=2)

        assert not qml.equal(op1, op2)

        op1 = ControlledSequence(base, control=2)
        op2 = ControlledSequence(base, control=2)

        assert not qml.equal(op1, op2)

    @pytest.mark.torch
    @pytest.mark.jax
    def test_kwargs_for_base_operator_comparison(self):
        """Test that setting kwargs check_interface and check_trainability are applied when comparing the bases"""
        import torch
        import jax

        base1 = qml.RX(torch.tensor(1.2), wires=0)
        base2 = qml.RX(jax.numpy.array(1.2), wires=0)

        op1 = Controlled(base1, control_wires=1)
        op2 = Controlled(base2, control_wires=1)

        assert not qml.equal(op1, op2)
        assert qml.equal(op1, op2, check_interface=False, check_trainability=False)

        op1 = ControlledSequence(base1, control=1)
        op2 = ControlledSequence(base2, control=1)

        assert not qml.equal(op1, op2)
        assert qml.equal(op1, op2, check_interface=False, check_trainability=False)

    @pytest.mark.parametrize("base", PARAMETRIZED_OPERATIONS)
    def test_controlled_comparison(self, base):
        """Test that Controlled operators can be compared"""
        op1 = Controlled(base, control_wires=7, control_values=0)
        op2 = Controlled(base, control_wires=7, control_values=0)
        assert qml.equal(op1, op2)

    @pytest.mark.parametrize("base", PARAMETRIZED_OPERATIONS)
    def test_controlled_sequence_comparison(self, base):
        """Test that ControlledSequence operators can be compared"""
        op1 = ControlledSequence(base, control=7)
        op2 = ControlledSequence(base, control=7)
        assert qml.equal(op1, op2)

    @pytest.mark.parametrize("base", PARAMETRIZED_OPERATIONS)
    def test_controlled_sequence_deepcopy_comparison(self, base):
        """Test that equal is compatible with deepcopy"""
        op1 = ControlledSequence(base, control=7)
        assert qml.equal(op1, deepcopy(op1))

    @pytest.mark.parametrize(("wire1", "wire2", "res"), WIRES)
    def test_controlled_base_operator_wire_comparison(self, wire1, wire2, res):
        """Test that equal compares operator wires for Controlled operators"""
        base1 = qml.PauliX(wire1)
        base2 = qml.PauliX(wire2)
        op1 = Controlled(base1, control_wires=1)
        op2 = Controlled(base2, control_wires=1)
        assert qml.equal(op1, op2) == res

    @pytest.mark.parametrize(("wire1", "wire2", "res"), WIRES)
    def test_controlled_sequence_base_operator_wire_comparison(self, wire1, wire2, res):
        """Test that equal compares operator wires for ControlledSequence operators"""
        base1 = qml.PauliX(wire1)
        base2 = qml.PauliX(wire2)
        op1 = ControlledSequence(base1, control=1)
        op2 = ControlledSequence(base2, control=1)
        assert qml.equal(op1, op2) == res

    @pytest.mark.parametrize(("base1", "base2", "res"), BASES)
    def test_controlled_base_operator_comparison(self, base1, base2, res):
        """Test that equal compares base operators for Controlled operators"""
        op1 = Controlled(base1, control_wires=2)
        op2 = Controlled(base2, control_wires=2)
        assert qml.equal(op1, op2) == res

    @pytest.mark.parametrize(("base1", "base2", "res"), BASES)
    def test_controlled_sequence_base_operator_comparison(self, base1, base2, res):
        """Test that equal compares base operators for ControlledSequence operators"""
        op1 = ControlledSequence(base1, control=2)
        op2 = ControlledSequence(base2, control=2)
        assert qml.equal(op1, op2) == res

    @pytest.mark.parametrize(("wire1", "wire2", "res"), WIRES)
    def test_control_wires_comparison(self, wire1, wire2, res):
        """Test that equal compares control_wires for Controlled operators"""
        base1 = qml.Hadamard(0)
        base2 = qml.Hadamard(0)
        op1 = Controlled(base1, control_wires=wire1)
        op2 = Controlled(base2, control_wires=wire2)
        assert qml.equal(op1, op2) == res

    @pytest.mark.parametrize(("controls1", "controls2"), [([0, 1], [0, 1]), ([1, 1], [1, 0])])
    def test_control_values_comparison(self, controls1, controls2):
        """Test that equal compares control values for Controlled operators"""
        base1 = qml.PauliX(wires=0)
        base2 = qml.PauliX(wires=0)

        op1 = qml.ops.op_math.Controlled(base1, control_wires=[1, 2], control_values=controls1)
        op2 = qml.ops.op_math.Controlled(base2, control_wires=[1, 2], control_values=controls2)

        assert qml.equal(op1, op2) == np.allclose(controls1, controls2)

    @pytest.mark.parametrize(
        ("wires1", "controls1", "wires2", "controls2", "res"),
        [
            ([1, 2], [0, 1], [1, 2], [0, 1], True),
            ([1, 2], [0, 1], [2, 1], [0, 1], False),
            ([1, 2], [0, 1], [2, 1], [1, 0], True),
        ],
    )
    def test_differing_control_wire_order(self, wires1, controls1, wires2, controls2, res):
        """Test that equal compares control wires and their respective control values
        without regard for wire order"""
        base1 = qml.PauliX(wires=0)
        base2 = qml.PauliX(wires=0)

        op1 = qml.ops.op_math.Controlled(base1, control_wires=wires1, control_values=controls1)
        op2 = qml.ops.op_math.Controlled(base2, control_wires=wires2, control_values=controls2)

        assert qml.equal(op1, op2) == res

    @pytest.mark.parametrize(("wires1", "wires2", "res"), CONTROL_WIRES_SEQUENCE)
    def test_control_sequence_wires_comparison(self, wires1, wires2, res):
        """Test that equal compares control for ControlledSequence operators"""
        base1 = qml.Hadamard(0)
        base2 = qml.Hadamard(0)
        op1 = ControlledSequence(base1, control=wires1)
        op2 = ControlledSequence(base2, control=wires2)
        assert qml.equal(op1, op2) == res

    @pytest.mark.parametrize(("wire1", "wire2", "res"), WIRES)
    def test_controlled_work_wires_comparison(self, wire1, wire2, res):
        """Test that equal compares work_wires for Controlled operators"""
        base1 = qml.MultiRZ(1.23, [0, 1])
        base2 = qml.MultiRZ(1.23, [0, 1])
        op1 = Controlled(base1, control_wires=2, work_wires=wire1)
        op2 = Controlled(base2, control_wires=2, work_wires=wire2)
        assert qml.equal(op1, op2) == res

    @pytest.mark.parametrize("base", PARAMETRIZED_OPERATIONS)
    def test_adjoint_comparison(self, base):
        """Test that equal compares two objects of the Adjoint class"""
        op1 = qml.adjoint(base)
        op2 = qml.adjoint(base)
        op3 = qml.adjoint(qml.PauliX(15))

        assert qml.equal(op1, op2)
        assert not qml.equal(op1, op3)

    @pytest.mark.parametrize("bases_bases_match", BASES)
    @pytest.mark.parametrize("params_params_match", PARAMS)
    def test_pow_comparison(self, bases_bases_match, params_params_match):
        """Test that equal compares two objects of the Pow class"""
        base1, base2, bases_match = bases_bases_match
        param1, param2, params_match = params_params_match
        op1 = qml.pow(base1, param1)
        op2 = qml.pow(base2, param2)
        assert qml.equal(op1, op2) == (bases_match and params_match)

    @pytest.mark.parametrize("bases_bases_match", BASES)
    @pytest.mark.parametrize("params_params_match", PARAMS)
    def test_exp_comparison(self, bases_bases_match, params_params_match):
        """Test that equal compares two objects of the Exp class"""
        base1, base2, bases_match = bases_bases_match
        param1, param2, params_match = params_params_match
        op1 = qml.exp(base1, param1)
        op2 = qml.exp(base2, param2)
        assert qml.equal(op1, op2) == (bases_match and params_match)

    def test_exp_comparison_with_tolerance(self):
        """Test that equal compares the parameters within a provided tolerance."""
        op1 = qml.exp(qml.PauliX(0), 0.12345)
        op2 = qml.exp(qml.PauliX(0), 0.12356)

        assert qml.equal(op1, op2, atol=1e-3, rtol=1e-2)
        assert not qml.equal(op1, op2, atol=1e-5, rtol=1e-4)

    additional_cases = [
        (qml.sum(qml.PauliX(0), qml.PauliY(0)), qml.sum(qml.PauliY(0), qml.PauliX(0)), True),
        (qml.sum(qml.PauliX(0), qml.PauliY(1)), qml.sum(qml.PauliX(1), qml.PauliY(0)), False),
        (qml.prod(qml.PauliX(0), qml.PauliY(1)), qml.prod(qml.PauliY(1), qml.PauliX(0)), True),
        (qml.prod(qml.PauliX(0), qml.PauliY(1)), qml.prod(qml.PauliX(1), qml.PauliY(0)), False),
    ]

    @pytest.mark.parametrize("bases_bases_match", BASES + additional_cases)
    @pytest.mark.parametrize("params_params_match", PARAMS)
    def test_s_prod_comparison(self, bases_bases_match, params_params_match):
        """Test that equal compares two objects of the SProd class"""
        base1, base2, bases_match = bases_bases_match
        param1, param2, params_match = params_params_match
        op1 = qml.s_prod(param1, base1)
        op2 = qml.s_prod(param2, base2)
        assert qml.equal(op1, op2) == (bases_match and params_match)

    def test_s_prod_comparison_with_tolerance(self):
        """Test that equal compares the parameters within a provided tolerance."""
        op1 = qml.s_prod(0.12345, qml.PauliX(0))
        op2 = qml.s_prod(0.12356, qml.PauliX(0))

        assert qml.equal(op1, op2, atol=1e-3, rtol=1e-2)
        assert not qml.equal(op1, op2, atol=1e-5, rtol=1e-4)


class TestProdComparisons:
    """Tests comparisons between Prod operators"""

    SINGLE_WIRE_BASES = [
        ([qml.PauliX(0), qml.PauliY(1)], [qml.PauliX(0), qml.PauliY(1)], True),
        ([qml.PauliX(0), qml.PauliY(1)], [qml.PauliY(1), qml.PauliX(0)], True),
        (
            [qml.RX(1.23, 0), qml.adjoint(qml.RY(1.23, 1))],
            [qml.RX(1.23, 0), qml.adjoint(qml.RY(1.23, 1))],
            True,
        ),
        ([qml.PauliX(1), qml.PauliY(0)], [qml.PauliY(1), qml.PauliX(0)], False),
        (
            [qml.PauliX(0), qml.PauliY(1), qml.PauliX(0), qml.PauliY(1)],
            [qml.PauliX(0), qml.PauliX(0), qml.PauliY(1), qml.PauliY(1)],
            True,
        ),
        (
            [qml.PauliX(0), qml.PauliY(1), qml.PauliZ(0), qml.PauliY(1)],
            [qml.PauliZ(0), qml.PauliX(0), qml.PauliY(1), qml.PauliY(1)],
            False,
        ),
        ([qml.PauliZ(0), qml.PauliZ(1)], [qml.PauliZ(0), qml.PauliZ(1), qml.PauliY(2)], False),
        ([qml.RX(1.23, 0), qml.RX(1.23, 1)], [qml.RX(2.34, 0), qml.RX(1.23, 1)], False),
    ]

    MULTI_WIRE_BASES = [
        ([qml.CRX(1.23, [0, 1]), qml.PauliX(0)], [qml.CRX(1.23, [0, 1]), qml.PauliX(0)], True),
        ([qml.CRX(1.23, [0, 1]), qml.PauliX(0)], [qml.PauliX(0), qml.CRX(1.23, [0, 1])], False),
        ([qml.CRX(1.23, [0, 1]), qml.PauliX(2)], [qml.PauliX(2), qml.CRX(1.23, [0, 1])], True),
        (
            [qml.CRX(1.23, [1, 0]), qml.CRY(2.34, [1, 0])],
            [qml.CRX(1.23, [1, 0]), qml.CRY(2.34, [1, 0])],
            True,
        ),
        (
            [qml.CRX(1.23, [1, 0]), qml.CRY(2.34, [1, 0])],
            [qml.CRX(1.23, [1, 0]), qml.CRY(2.34, [0, 1])],
            False,
        ),
        (
            [qml.CRX(1.34, [1, 0]), qml.CRY(2.34, [1, 0])],
            [qml.CRX(1.23, [1, 0]), qml.CRY(2.34, [1, 0])],
            False,
        ),
    ]

    def test_non_commuting_order_swap_not_equal(self):
        """Test that changing the order of non-commuting operators is not equal"""
        op1 = qml.prod(qml.PauliX(0), qml.PauliY(0))
        op2 = qml.prod(qml.PauliY(0), qml.PauliX(0))
        assert not qml.equal(op1, op2)

    def test_commuting_order_swap_equal(self):
        """Test that changing the order of commuting operators is equal"""
        op1 = qml.prod(qml.PauliX(0), qml.PauliY(1))
        op2 = qml.prod(qml.PauliY(1), qml.PauliX(0))
        assert qml.equal(op1, op2)

    @pytest.mark.all_interfaces
    def test_prod_kwargs_used_for_base_operator_comparison(self):
        """Test that setting kwargs check_interface and check_trainability are applied when comparing the bases"""
        import torch
        import jax

        base_list1 = [qml.RX(torch.tensor(1.2), wires=0), qml.RX(torch.tensor(2.3), wires=1)]
        base_list2 = [qml.RX(jax.numpy.array(1.2), wires=0), qml.RX(jax.numpy.array(2.3), wires=1)]

        op1 = qml.prod(*base_list1)
        op2 = qml.prod(*base_list2)

        assert not qml.equal(op1, op2)
        assert qml.equal(op1, op2, check_interface=False, check_trainability=False)

    @pytest.mark.parametrize(("base_list1", "base_list2", "res"), SINGLE_WIRE_BASES)
    def test_prod_comparisons_single_wire_bases(self, base_list1, base_list2, res):
        """Test comparison of products of operators where all operators have a single wire"""
        op1 = qml.prod(*base_list1)
        op2 = qml.prod(*base_list2)
        assert qml.equal(op1, op2) == res

    @pytest.mark.parametrize(("base_list1", "base_list2", "res"), MULTI_WIRE_BASES)
    def test_prod_with_multi_wire_bases(self, base_list1, base_list2, res):
        """Test comparison of products of operators where some operators work on multiple wires"""
        op1 = qml.prod(*base_list1)
        op2 = qml.prod(*base_list2)
        assert qml.equal(op1, op2) == res

    def test_prod_of_prods(self):
        """Test that prod of prods and just an equivalent Prod get compared correctly"""
        X = qml.PauliX
        qml.operation.enable_new_opmath()
        op1 = (0.5 * X(0)) @ (0.5 * X(1)) @ (0.5 * X(2)) @ (0.5 * X(3)) @ (0.5 * X(4))
        op2 = qml.prod(*[0.5 * X(i) for i in range(5)])
        assert qml.equal(op1, op2)
        qml.operation.disable_new_opmath()


class TestSumComparisons:
    """Tests comparisons between Sum operators"""

    SINGLE_WIRE_BASES = [
        ([qml.PauliX(0), qml.PauliY(1)], [qml.PauliX(0), qml.PauliY(1)], True),
        ([qml.PauliX(0), qml.PauliY(1)], [qml.PauliY(1), qml.PauliX(0)], True),
        (
            [qml.RX(1.23, 0), qml.adjoint(qml.RY(1.23, 1))],
            [qml.RX(1.23, 0), qml.adjoint(qml.RY(1.23, 1))],
            True,
        ),
        ([qml.PauliX(1), qml.PauliY(0)], [qml.PauliY(1), qml.PauliX(0)], False),
        (
            [qml.PauliX(0), qml.PauliY(1), qml.PauliX(0), qml.PauliY(1)],
            [qml.PauliX(0), qml.PauliX(0), qml.PauliY(1), qml.PauliY(1)],
            True,
        ),
        ([qml.PauliZ(0), qml.PauliZ(1)], [qml.PauliZ(0), qml.PauliZ(1), qml.PauliY(2)], False),
        ([qml.RX(1.23, 0), qml.RX(1.23, 1)], [qml.RX(2.34, 0), qml.RX(1.23, 1)], False),
    ]

    MULTI_WIRE_BASES = [
        ([qml.CRX(1.23, [0, 1]), qml.PauliX(0)], [qml.CRX(1.23, [0, 1]), qml.PauliX(0)], True),
        ([qml.CRX(1.23, [0, 1]), qml.PauliX(0)], [qml.PauliX(0), qml.CRX(1.23, [0, 1])], True),
        (
            [qml.CRX(1.23, [1, 0]), qml.CRY(2.34, [1, 0])],
            [qml.CRX(1.23, [1, 0]), qml.CRY(2.34, [1, 0])],
            True,
        ),
        (
            [qml.CRX(1.23, [1, 0]), qml.CRY(2.34, [1, 0])],
            [qml.CRX(1.23, [1, 0]), qml.CRY(2.34, [0, 1])],
            False,
        ),
        (
            [qml.CRX(1.34, [1, 0]), qml.CRY(2.34, [1, 0])],
            [qml.CRX(1.23, [1, 0]), qml.CRY(2.34, [1, 0])],
            False,
        ),
    ]

    def test_sum_different_order_still_equal(self):
        """Test that changing the order of the terms doesn't affect comparison of sums"""
        op1 = qml.sum(qml.PauliX(0), qml.PauliY(1))
        op2 = qml.sum(qml.PauliY(1), qml.PauliX(0))
        assert qml.equal(op1, op2)

    @pytest.mark.all_interfaces
    def test_sum_kwargs_used_for_base_operator_comparison(self):
        """Test that setting kwargs check_interface and check_trainability are applied when comparing the bases"""
        import torch
        import jax

        base_list1 = [qml.RX(torch.tensor(1.2), wires=0), qml.RX(torch.tensor(2.3), wires=1)]
        base_list2 = [qml.RX(jax.numpy.array(1.2), wires=0), qml.RX(jax.numpy.array(2.3), wires=1)]

        op1 = qml.sum(*base_list1)
        op2 = qml.sum(*base_list2)

        assert not qml.equal(op1, op2)
        assert qml.equal(op1, op2, check_interface=False, check_trainability=False)

    @pytest.mark.parametrize(("base_list1", "base_list2", "res"), SINGLE_WIRE_BASES)
    def test_sum_comparisons_single_wire_bases(self, base_list1, base_list2, res):
        """Test comparison of sums of operators where all operators have a single wire"""
        op1 = qml.sum(*base_list1)
        op2 = qml.sum(*base_list2)
        assert qml.equal(op1, op2) == res

    @pytest.mark.parametrize(("base_list1", "base_list2", "res"), MULTI_WIRE_BASES)
    def test_sum_with_multi_wire_operations(self, base_list1, base_list2, res):
        """Test comparison of sums of operators where some operators act on multiple wires"""
        op1 = qml.sum(*base_list1)
        op2 = qml.sum(*base_list2)
        assert qml.equal(op1, op2) == res

    def test_sum_equal_order_invarient(self):
        """Test that the order of operations doesn't affect equality"""
        H1 = qml.prod(qml.PauliX(0), qml.PauliX(1))
        H2 = qml.s_prod(1.0, qml.sum(qml.PauliY(0), qml.PauliY(1)))

        true_res = qml.sum(
            qml.s_prod(2j, qml.prod(qml.PauliZ(0), qml.PauliX(1))),
            qml.s_prod(2j, qml.prod(qml.PauliX(0), qml.PauliZ(1))),
        )
        true_res = true_res.simplify()

        res = qml.prod(H1, H2) - qml.prod(H2, H1)
        res = res.simplify()

        assert true_res == res

<<<<<<< HEAD
=======
    def test_sum_of_sums(self):
        """Test that sum of sums and just an equivalent sum get compared correctly"""
        X = qml.PauliX
        qml.operation.enable_new_opmath()
        op1 = (
            0.5 * X(0)
            + 0.5 * X(1)
            + 0.5 * X(2)
            + 0.5 * X(3)
            + 0.5 * X(4)
            + 0.5 * X(5)
            + 0.5 * X(6)
            + 0.5 * X(7)
            + 0.5 * X(8)
            + 0.5 * X(9)
        )
        op2 = qml.sum(*[0.5 * X(i) for i in range(10)])
        assert qml.equal(op1, op2)
        qml.operation.disable_new_opmath()

>>>>>>> c3977072

def f1(p, t):
    return np.polyval(p, t)


def f2(p, t):
    return p[0] * t**2 + p[1]


@pytest.mark.jax
class TestParametrizedEvolutionComparisons:
    """Tests comparisons between ParametrizedEvolution operators"""

    def test_params_comparison(self):
        """Test that params are compared for two ParametrizedEvolution ops"""
        coeffs = [3, f1, f2]
        ops = [qml.PauliX(0), qml.PauliY(1), qml.PauliZ(2)]

        h1 = qml.dot(coeffs, ops)

        ev1 = qml.evolve(h1)
        ev2 = qml.evolve(h1)

        params1 = [[1.0, 2.0, 3.0, 4.0, 5.0], [6.0, 7.0]]
        params2 = [[1.0, 2.0, 3.0, 4.0, 5.0], [8.0, 9.0]]

        t = 3

        assert qml.equal(ev1(params1, t), ev2(params1, t))
        assert not qml.equal(ev1(params1, t), ev2(params2, t))

    def test_wires_comparison(self):
        """Test that wires are compared for two ParametrizedEvolution ops"""
        coeffs = [3, f1, f2]
        ops1 = [qml.PauliX(0), qml.PauliY(1), qml.PauliZ(2)]
        ops2 = [qml.PauliX(1), qml.PauliY(2), qml.PauliZ(3)]

        h1 = qml.dot(coeffs, ops1)
        h2 = qml.dot(coeffs, ops2)

        ev1 = qml.evolve(h1)
        ev2 = qml.evolve(h1)
        ev3 = qml.evolve(h2)

        params = [[1.0, 2.0, 3.0, 4.0, 5.0], [6.0, 7.0]]
        t = 3

        assert qml.equal(ev1(params, t), ev2(params, t))
        assert not qml.equal(ev1(params, t), ev3(params, t))

    def test_times_comparison(self):
        """Test that times are compared for two ParametrizedEvolution ops"""
        coeffs = [3, f1, f2]
        ops = [qml.PauliX(0), qml.PauliY(1), qml.PauliZ(2)]

        h1 = qml.dot(coeffs, ops)

        ev1 = qml.evolve(h1)

        params = [[1.0, 2.0, 3.0, 4.0, 5.0], [6.0, 7.0]]

        t1 = 3
        t2 = 4

        assert qml.equal(ev1(params, t1), ev1(params, t1))
        assert not qml.equal(ev1(params, t1), ev1(params, t2))

    def test_operator_comparison(self):
        """Test that operators are compared for two ParametrizedEvolution ops"""
        coeffs = [3, f1, f2]
        ops1 = [qml.PauliX(0), qml.PauliY(1), qml.PauliZ(2)]
        ops2 = [qml.PauliZ(0), qml.PauliX(1), qml.PauliY(2)]

        h1 = qml.dot(coeffs, ops1)
        h2 = qml.dot(coeffs, ops2)

        ev1 = qml.evolve(h1)
        ev2 = qml.evolve(h1)
        ev3 = qml.evolve(h2)

        params = [[1.0, 2.0, 3.0, 4.0, 5.0], [6.0, 7.0]]
        t = 3

        assert qml.equal(ev1(params, t), ev2(params, t))
        assert not qml.equal(ev1(params, t), ev3(params, t))

    def test_coefficients_comparison(self):
        """Test that coefficients are compared for two ParametrizedEvolution ops"""
        coeffs1 = [3, f1, f2]
        coeffs2 = [3, 4, f2]
        ops = [qml.PauliX(0), qml.PauliY(1), qml.PauliZ(2)]

        h1 = qml.dot(coeffs1, ops)
        h2 = qml.dot(coeffs2, ops)

        ev1 = qml.evolve(h1)
        ev2 = qml.evolve(h1)
        ev3 = qml.evolve(h2)

        params1 = [6.0, 7.0]
        params2 = [6.0, 7.0]
        params3 = [[6.0, 7.0]]
        t = 3

        assert qml.equal(ev1(params1, t), ev2(params2, t))
        assert not qml.equal(ev1(params1, t), ev3(params3, t))

    def test_different_times(self):
        """Test that times are compared for two ParametrizedEvolution ops"""
        coeffs1 = [3, f1, f2]
        ops = [qml.PauliX(0), qml.PauliY(1), qml.PauliZ(2)]

        h1 = qml.dot(coeffs1, ops)

        params1 = [6.0, 7.0]
        t = 3

        ev1 = qml.pulse.ParametrizedEvolution(h1, params1)
        ev11 = qml.pulse.ParametrizedEvolution(h1, params1)
        ev2 = qml.pulse.ParametrizedEvolution(h1, params1, t)
        ev3 = qml.pulse.ParametrizedEvolution(h1, params1, 0.5)

        assert qml.equal(ev1, ev11)
        assert not qml.equal(ev1, ev2)
        assert not qml.equal(ev1, ev3)
        assert not qml.equal(ev2, ev3)


class TestQuantumScriptComparisons:
    tape1 = qml.tape.QuantumScript(
        [qml.PauliX(0), qml.RX(1.2, wires=0)], [qml.expval(qml.PauliZ(0))], shots=10
    )
    tape2 = qml.tape.QuantumScript([qml.PauliX(0)], [qml.expval(qml.PauliZ(0))], shots=10)
    tape3 = qml.tape.QuantumScript([qml.PauliX(0)], [qml.expval(qml.PauliZ(0))], shots=None)
    tape4 = qml.tape.QuantumScript(
        [qml.PauliX(0), qml.RX(1.2 + 1e-6, wires=0)], [qml.expval(qml.PauliZ(0))], shots=10
    )
    tape5 = qml.tape.QuantumScript(
        [qml.PauliX(0)],
        [qml.expval(qml.PauliZ(0))],
        shots=10,
        trainable_params=2,
    )
    tape6 = qml.tape.QuantumScript([qml.PauliX(0)], [qml.expval(qml.PauliX(0))], shots=10)
    tape7 = qml.tape.QuantumScript(
        [qml.PauliX(0)],
        [qml.expval(qml.PauliZ(0)), qml.expval(qml.PauliX(0))],
        shots=10,
    )

    @pytest.mark.parametrize("tape, other_tape", [(tape2, tape7), (tape2, tape6)])
    def test_non_equal_measurement_comparison(self, tape, other_tape):
        assert qml.equal(tape, other_tape) is False

    @pytest.mark.parametrize("tape, other_tape", [(tape2, tape3)])
    def test_non_equal_shot_comparison(self, tape, other_tape):
        assert qml.equal(tape, other_tape) is False

    @pytest.mark.parametrize("tape, other_tape", [(tape2, tape2)])
    def test_equal_comparison(self, tape, other_tape):
        assert qml.equal(tape, other_tape)

    @pytest.mark.parametrize("tape, other_tape", [(tape1, tape2)])
    def test_non_equal_operators_comparison(self, tape, other_tape):
        assert qml.equal(tape, other_tape) is False

    @pytest.mark.parametrize("tape, other_tape", [(tape1, tape4)])
    def test_different_tolerances_comparison(self, tape, other_tape):
        assert qml.equal(tape, other_tape, atol=1e-5)
        assert qml.equal(tape, other_tape, rtol=0, atol=1e-7) is False

    @pytest.mark.parametrize("tape, other_tape", [(tape2, tape5)])
    def test_non_equal_training_params_comparison(self, tape, other_tape):
        assert qml.equal(tape, other_tape) is False


class TestBasisRotation:
    rotation_mat = np.array(
        [
            [-0.618452, -0.68369054 - 0.38740723j],
            [-0.78582258, 0.53807284 + 0.30489424j],
        ]
    )
    op1 = qml.BasisRotation(wires=range(2), unitary_matrix=rotation_mat)
    op2 = qml.BasisRotation(wires=range(2), unitary_matrix=np.array(rotation_mat))
    op3 = qml.BasisRotation(wires=range(2), unitary_matrix=rotation_mat + 1e-7)
    op4 = qml.BasisRotation(wires=range(2, 4), unitary_matrix=rotation_mat)

    @pytest.mark.parametrize("op, other_op", [(op1, op3)])
    def test_different_tolerances_comparison(self, op, other_op):
        assert qml.equal(op, other_op, atol=1e-5)
        assert qml.equal(op, other_op, rtol=0, atol=1e-9) is False

    @pytest.mark.parametrize("op, other_op", [(op1, op2)])
    def test_non_equal_training_params_comparison(self, op, other_op):
        assert qml.equal(op, other_op)

    @pytest.mark.parametrize("op, other_op", [(op1, op4)])
    def test_non_equal_training_wires(self, op, other_op):
        assert qml.equal(op, other_op) is False

    @pytest.mark.jax
    @pytest.mark.parametrize("op", [op1])
    def test_non_equal_interfaces(self, op):
        import jax

        rotation_mat_jax = jax.numpy.array(
            [
                [-0.618452, -0.68369054 - 0.38740723j],
                [-0.78582258, 0.53807284 + 0.30489424j],
            ]
        )
        other_op = qml.BasisRotation(wires=range(2), unitary_matrix=rotation_mat_jax)
        assert qml.equal(op, other_op, check_interface=False)
        assert qml.equal(op, other_op) is False<|MERGE_RESOLUTION|>--- conflicted
+++ resolved
@@ -1818,8 +1818,6 @@
 
         assert true_res == res
 
-<<<<<<< HEAD
-=======
     def test_sum_of_sums(self):
         """Test that sum of sums and just an equivalent sum get compared correctly"""
         X = qml.PauliX
@@ -1840,7 +1838,6 @@
         assert qml.equal(op1, op2)
         qml.operation.disable_new_opmath()
 
->>>>>>> c3977072
 
 def f1(p, t):
     return np.polyval(p, t)
