--- conflicted
+++ resolved
@@ -1,4 +1,3 @@
-<<<<<<< HEAD
 # Copyright 2018-2021 Xanadu Quantum Technologies Inc.
 
 # Licensed under the Apache License, Version 2.0 (the "License");
@@ -24,6 +23,7 @@
 
 import pennylane as qml
 from pennylane import numpy as np
+from pennylane.exceptions import QuantumFunctionError
 from pennylane.ops import Prod, SProd, Sum
 
 ###################################################################
@@ -170,7 +170,7 @@
 
         op = SomeOp(0.5, wires=0)
 
-        with pytest.raises(qml.QuantumFunctionError, match="is not hermitian"):
+        with pytest.raises(QuantumFunctionError, match="is not hermitian"):
             qml.generator(op)
 
     def test_multi_param_op(self):
@@ -494,503 +494,4 @@
         assert np.allclose(
             qml.matrix(gen),
             qml.matrix(expected),
-        )
-=======
-# Copyright 2018-2021 Xanadu Quantum Technologies Inc.
-
-# Licensed under the Apache License, Version 2.0 (the "License");
-# you may not use this file except in compliance with the License.
-# You may obtain a copy of the License at
-
-#     http://www.apache.org/licenses/LICENSE-2.0
-
-# Unless required by applicable law or agreed to in writing, software
-# distributed under the License is distributed on an "AS IS" BASIS,
-# WITHOUT WARRANTIES OR CONDITIONS OF ANY KIND, either express or implied.
-# See the License for the specific language governing permissions and
-# limitations under the License.
-"""
-Unit tests for the qml.generator transform
-"""
-# pylint: disable=too-few-public-methods
-from functools import reduce
-from operator import matmul
-
-import pytest
-from scipy import sparse
-
-import pennylane as qml
-from pennylane import numpy as np
-from pennylane.exceptions import QuantumFunctionError
-from pennylane.ops import Prod, SProd, Sum
-
-###################################################################
-# Test operations
-###################################################################
-# The following are various custom operation classes that return
-# generators using various approaches.
-
-
-class CustomOp(qml.operation.Operation):
-    """Base custom operation."""
-
-    num_params = 1
-    num_wires = 1
-
-
-class ObservableOp(CustomOp):
-    """Returns the generator as a single observable"""
-
-    coeff = -0.6
-    obs = qml.PauliX
-
-    def generator(self):
-        return self.coeff * self.obs(self.wires)
-
-
-class TensorOp(CustomOp):
-    """Returns the generator as a tensor observable"""
-
-    num_wires = 2
-    coeff = 0.5
-    obs = [qml.PauliX, qml.PauliY]
-
-    def generator(self):
-        return self.coeff * self.obs[0](self.wires[0]) @ self.obs[1](self.wires[1])
-
-
-class HamiltonianOp(CustomOp):
-    """Returns the generator as a Hamiltonian"""
-
-    num_wires = 2
-    coeff = [1.0, 0.5]
-    obs = [[qml.PauliX, qml.Identity], [qml.PauliX, qml.PauliY]]
-
-    def generator(self):
-        obs = [reduce(matmul, [o(w) for o, w in zip(word, self.wires)]) for word in self.obs]
-        return qml.Hamiltonian(self.coeff, obs)
-
-
-class HamiltonianOpSameCoeff(CustomOp):
-    """Returns the generator as a Hamiltonian"""
-
-    num_wires = 2
-    coeff = [0.5, 0.5]
-    obs = [[qml.PauliX, qml.Identity], [qml.PauliX, qml.PauliY]]
-
-    def generator(self):
-        obs = [reduce(matmul, [o(w) for o, w in zip(word, self.wires)]) for word in self.obs]
-        return qml.Hamiltonian(self.coeff, obs)
-
-
-class HamiltonianOpSameAbsCoeff(CustomOp):
-    """Returns the generator as a Hamiltonian"""
-
-    num_wires = 2
-    coeff = [0.5, -0.5]
-    obs = [[qml.PauliX, qml.Identity], [qml.PauliX, qml.PauliY]]
-
-    def generator(self):
-        obs = [reduce(matmul, [o(w) for o, w in zip(word, self.wires)]) for word in self.obs]
-        return qml.Hamiltonian(self.coeff, obs)
-
-
-class SumOp(CustomOp):
-    """Returns the generator as a Sum"""
-
-    num_wires = 2
-
-    def generator(self):
-        return qml.sum(
-            qml.PauliX(self.wires[0]) @ qml.Identity(self.wires[1]),
-            0.5 * qml.prod(qml.PauliX(self.wires[0]), qml.PauliY(self.wires[1])),
-        )
-
-
-class SumOpSameCoeff(CustomOp):
-    """Returns the generator as a Sum"""
-
-    num_wires = 2
-
-    def generator(self):
-        return qml.sum(
-            0.5 * qml.prod(qml.PauliX(self.wires[0]), qml.Identity(self.wires[1])),
-            0.5 * qml.prod(qml.PauliX(self.wires[0]), qml.PauliY(self.wires[1])),
-        )
-
-
-class SumOpSameAbsCoeff(CustomOp):
-    """Returns the generator as a Sum"""
-
-    num_wires = 2
-
-    def generator(self):
-        return qml.sum(
-            0.5 * qml.prod(qml.PauliX(self.wires[0]), qml.Identity(self.wires[1])),
-            -0.5 * qml.prod(qml.PauliX(self.wires[0]), qml.PauliY(self.wires[1])),
-        )
-
-
-class HermitianOp(CustomOp):
-    """Returns the generator as a Hermitian observable"""
-
-    H = np.array([[1.0, 2.0], [2.0, 3.0]])
-
-    def generator(self):
-        return qml.Hermitian(self.H, wires=self.wires[0])
-
-
-class SparseOp(CustomOp):
-    """Returns the generator as a SparseHamiltonian observable"""
-
-    H = sparse.csr_matrix(np.array([[1.0, 2.0], [2.0, 3.0]]))
-
-    def generator(self):
-        return qml.SparseHamiltonian(self.H, wires=self.wires[0])
-
-
-###################################################################
-# Test functions
-###################################################################
-
-
-class TestValidation:
-    def test_non_hermitian_generator(self):
-        """Check that an error is raised if the generator
-        returned is non-Hermitian"""
-
-        class SomeOp(qml.operation.Operation):
-            num_params = 1
-            num_wires = 1
-
-            def generator(self):
-                return qml.RX(self.data[0], wires=self.wires[0])
-
-        op = SomeOp(0.5, wires=0)
-
-        with pytest.raises(QuantumFunctionError, match="is not hermitian"):
-            qml.generator(op)
-
-    def test_multi_param_op(self):
-        """Test that an error is raised if the operator has more than one parameter"""
-
-        class SomeOp(qml.operation.Operation):
-            num_params = 2
-            num_wires = 1
-
-            def generator(self):
-                return qml.RX(self.data[0], wires=self.wires[0])
-
-        op = SomeOp(0.5, 0.1, wires=0)
-
-        with pytest.raises(ValueError, match="is not written in terms of a single parameter"):
-            qml.generator(op)
-
-    def test_unknown_format(self):
-        """Raise an exception is the format is unknown"""
-        with pytest.raises(ValueError, match="format must be one of"):
-            qml.generator(qml.RX, format=None)(0.5, wires=0)
-
-
-class TestBackwardsCompatibility:
-    """Test that operators that provide the old style generator property
-    continue to work with a deprecation warning."""
-
-    def test_return_class(self):
-        """Test that an old-style Operator that has a generator property,
-        and that returns a list containing (a) operator class and (b) prefactor,
-        continues to work but also raises a deprecation warning."""
-
-        class DeprecatedClassOp(CustomOp):
-            generator = [qml.PauliX, -0.6]
-
-        op = DeprecatedClassOp(0.5, wires="a")
-
-        with pytest.warns(UserWarning, match=r"The Operator\.generator property is deprecated"):
-            gen, prefactor = qml.generator(op)
-
-        assert isinstance(gen, qml.operation.Operator)
-        assert prefactor == -0.6
-        assert gen.name == "PauliX"
-        assert gen.wires.tolist() == ["a"]
-
-    def test_return_array(self):
-        """Test that an old-style Operator that has a generator property,
-        and that returns a list containing (a) array and (b) prefactor,
-        continues to work but also raises a deprecation warning."""
-
-        class DeprecatedClassOp(CustomOp):
-            generator = [np.diag([0, 1]), -0.6]
-
-        op = DeprecatedClassOp(0.5, wires="a")
-
-        with pytest.warns(UserWarning, match=r"The Operator\.generator property is deprecated"):
-            gen, prefactor = qml.generator(op)
-
-        assert isinstance(gen, qml.operation.Operator)
-        assert prefactor == -0.6
-        assert gen.name == "Hermitian"
-        assert gen.wires.tolist() == ["a"]
-
-    def test_generator_property_old_default(self):
-        """Test that if the old-style generator property is the default,
-        a GeneratorUndefinedError is raised and a warning is raised about the old syntax."""
-
-        class DeprecatedClassOp(CustomOp):
-            generator = [None, 1]
-
-        op = DeprecatedClassOp(0.5, wires="a")
-        with pytest.warns(UserWarning, match=r"The Operator\.generator property is deprecated"):
-            with pytest.raises(qml.operation.GeneratorUndefinedError):
-                qml.generator(op)
-
-
-class TestPrefactorReturn:
-    """Tests for format="prefactor". This format attempts to isolate a prefactor
-    (if possible) from the generator, which is useful if the generator is a Pauli word."""
-
-    def test_observable(self):
-        """Test a generator that returns a single observable is correct"""
-        gen, prefactor = qml.generator(ObservableOp, format="prefactor")(0.5, wires=0)
-        assert prefactor == -0.6
-        assert gen.name == "PauliX"
-
-    def test_tensor_observable(self):
-        """Test a generator that returns a tensor observable is correct"""
-        gen, prefactor = qml.generator(TensorOp, format="prefactor")(0.5, wires=[0, 1])
-        assert prefactor == 0.5
-        assert gen.name == "Prod"
-
-    def test_hamiltonian(self):
-        """Test a generator that returns a Hamiltonian"""
-        gen, prefactor = qml.generator(HamiltonianOp, format="prefactor")(0.5, wires=[0, 1])
-        assert prefactor == 1.0
-        assert gen.name == "Sum"
-
-    def test_hamiltonian_with_same_term(self):
-        """Test a generator that returns a Hamiltonian with multiple terms, all containing the same
-        coefficient."""
-        gen, prefactor = qml.generator(HamiltonianOpSameCoeff, format="prefactor")(
-            0.5, wires=[0, 1]
-        )
-        assert prefactor == 0.5
-        assert isinstance(gen, Sum)
-        for op in gen:
-            assert isinstance(op, Prod)
-
-    def test_hamiltonian_with_same_abs_term(self):
-        """Test a generator that returns a Hamiltonian with multiple terms, all containing the same
-        absolute coefficient."""
-        gen, prefactor = qml.generator(HamiltonianOpSameAbsCoeff, format="prefactor")(
-            0.5, wires=[0, 1]
-        )
-        assert prefactor == 0.5
-        assert isinstance(gen, Sum)
-        for op in gen:
-            if isinstance(op, SProd):
-                assert op.scalar == -1
-            else:
-                assert isinstance(op, Prod)
-
-    def test_sum(self):
-        """Test a generator that returns a Sum"""
-        gen, prefactor = qml.generator(SumOp, format="prefactor")(0.5, wires=[0, 1])
-        assert prefactor == 1.0
-        assert isinstance(gen, Sum)
-
-    def test_sum_with_same_term(self):
-        """Test a generator that returns a Sum with multiple terms, all containing the same
-        coefficient."""
-        gen, prefactor = qml.generator(SumOpSameCoeff, format="prefactor")(0.5, wires=[0, 1])
-        assert prefactor == 0.5
-        assert isinstance(gen, Sum)
-        for op in gen:
-            assert isinstance(op, Prod)
-
-    def test_sum_with_same_abs_term(self):
-        """Test a generator that returns a Sum with multiple terms, all containing the same
-        absolute coefficient."""
-        gen, prefactor = qml.generator(SumOpSameAbsCoeff, format="prefactor")(0.5, wires=[0, 1])
-        assert prefactor == 0.5
-        assert isinstance(gen, Sum)
-        for op in gen:
-            if isinstance(op, SProd):
-                assert op.scalar == -1
-            else:
-                assert isinstance(op, Prod)
-
-    def test_hermitian(self):
-        """Test a generator that returns a Hermitian observable
-        is correct"""
-        gen, prefactor = qml.generator(HermitianOp, format="prefactor")(0.5, wires=0)
-        assert prefactor == 1.0
-        assert gen.name == "Hermitian"
-        assert np.all(gen.parameters[0] == HermitianOp.H)
-
-    def test_sparse_hamiltonian(self):
-        """Test a generator that returns a SparseHamiltonian observable
-        is correct"""
-        gen, prefactor = qml.generator(SparseOp, format="prefactor")(0.5, wires=0)
-        assert prefactor == 1.0
-        assert gen.name == "SparseHamiltonian"
-        assert np.all(gen.parameters[0].toarray() == SparseOp.H.toarray())
-
-
-class TestObservableReturn:
-    """Tests for format="observable". This format preserves the initial generator
-    encoded in the operator."""
-
-    def test_observable(self):
-        """Test a generator that returns a single observable is correct"""
-        gen = qml.generator(ObservableOp, format="observable")(0.5, wires=0)
-        assert gen.name == "SProd"
-        qml.assert_equal(gen, ObservableOp(0.5, wires=0).generator())
-
-    def test_tensor_observable(self):
-        """Test a generator that returns a tensor observable is correct"""
-        gen = qml.generator(TensorOp, format="observable")(0.5, wires=[0, 1])
-        assert gen.name == "Prod"
-        qml.assert_equal(gen, TensorOp(0.5, wires=[0, 1]).generator())
-
-    def test_hamiltonian(self):
-        """Test a generator that returns a Hamiltonian"""
-        gen = qml.generator(HamiltonianOp, format="observable")(0.5, wires=[0, 1])
-        assert isinstance(gen, type(qml.Hamiltonian([], [])))
-        assert gen == HamiltonianOp(0.5, wires=[0, 1]).generator()
-
-    def test_hermitian(self):
-        """Test a generator that returns a Hermitian observable
-        is correct"""
-        gen = qml.generator(HermitianOp, format="observable")(0.5, wires=0)
-        assert gen.name == "Hermitian"
-        assert np.all(gen.parameters[0] == HermitianOp.H)
-
-    def test_sparse_hamiltonian(self):
-        """Test a generator that returns a SparseHamiltonian observable
-        is correct"""
-        gen = qml.generator(SparseOp, format="observable")(0.5, wires=0)
-        assert gen.name == "SparseHamiltonian"
-        assert np.all(gen.parameters[0].toarray() == SparseOp.H.toarray())
-
-
-class TestHamiltonianReturn:
-    """Tests for format="hamiltonian". This format always returns the generator
-    as a qml.ops.LinearCombination."""
-
-    def test_observable_no_coeff(self):
-        """Test a generator that returns an observable with no coefficient is correct"""
-        gen = qml.generator(qml.PhaseShift, format="hamiltonian")(0.5, wires=0)
-        assert isinstance(gen, qml.Hamiltonian)
-        assert gen == qml.Hamiltonian([1.0], [qml.PhaseShift(0.5, wires=0).generator()])
-
-    def test_observable(self):
-        """Test a generator that returns a single observable is correct"""
-        gen = qml.generator(ObservableOp, format="hamiltonian")(0.5, wires=0)
-        assert isinstance(gen, qml.Hamiltonian)
-        assert gen == qml.Hamiltonian(*ObservableOp(0.5, wires=0).generator().terms())
-
-    def test_tensor_observable(self):
-        """Test a generator that returns a tensor observable is correct"""
-        gen = qml.generator(TensorOp, format="hamiltonian")(0.5, wires=[0, 1])
-        assert isinstance(gen, qml.Hamiltonian)
-        assert gen == qml.Hamiltonian(*TensorOp(0.5, wires=[0, 1]).generator().terms())
-
-    def test_hamiltonian(self):
-        """Test a generator that returns a Hamiltonian"""
-        gen = qml.generator(HamiltonianOp, format="hamiltonian")(0.5, wires=[0, 1])
-        assert isinstance(gen, qml.Hamiltonian)
-        assert gen == HamiltonianOp(0.5, wires=[0, 1]).generator()
-
-    def test_hermitian(self):
-        """Test a generator that returns a Hermitian observable
-        is correct"""
-        gen = qml.generator(HermitianOp, format="hamiltonian")(0.5, wires=0)
-        assert isinstance(gen, qml.Hamiltonian)
-
-        expected = qml.pauli_decompose(HermitianOp.H, hide_identity=True)
-        assert gen == expected
-
-    def test_sparse_hamiltonian(self):
-        """Test a generator that returns a SparseHamiltonian observable
-        is correct"""
-        gen = qml.generator(SparseOp, format="hamiltonian")(0.5, wires=0)
-        assert isinstance(gen, qml.Hamiltonian)
-
-        expected = qml.pauli_decompose(SparseOp.H.toarray(), hide_identity=True)
-        assert gen == expected
-
-    def test_sum(self):
-        """Test a generator that returns a Sum is correct"""
-        gen = qml.generator(SumOp, format="hamiltonian")(0.5, wires=[0, 1])
-        assert isinstance(gen, qml.Hamiltonian)
-
-        expected = qml.Hamiltonian(
-            [1.0, 0.5], [qml.PauliX(0) @ qml.Identity(1), qml.PauliX(0) @ qml.PauliY(1)]
-        )
-
-        assert gen == expected
-
-
-class TestArithmeticReturn:
-    """Tests for format="arithmetic". This format always returns the generator as an Arithmetic Operator."""
-
-    def test_observable_no_coeff(self):
-        """Test a generator that returns an observable with no coefficient is correct"""
-        gen = qml.generator(qml.PhaseShift, format="arithmetic")(0.5, wires=0)
-        qml.assert_equal(gen, qml.Projector(np.array([1]), wires=0))
-
-    def test_observable(self):
-        """Test a generator that returns a single observable is correct"""
-        gen = qml.generator(ObservableOp, format="arithmetic")(0.5, wires=0)
-        qml.assert_equal(gen, qml.s_prod(-0.6, qml.PauliX(0)))
-
-    def test_tensor_observable(self):
-        """Test a generator that returns a tensor observable is correct"""
-        gen = qml.generator(TensorOp, format="arithmetic")(0.5, wires=[0, 1])
-        result = qml.s_prod(0.5, qml.PauliX(0) @ qml.PauliY(1))
-
-        assert not isinstance(gen, qml.Hamiltonian)
-        assert np.allclose(
-            qml.matrix(gen, wire_order=[0, 1]),
-            qml.matrix(result, wire_order=[0, 1]),
-        )
-
-    def test_hamiltonian(self):
-        """Test a generator that returns a Hamiltonian"""
-        gen = qml.generator(HamiltonianOp, format="arithmetic")(0.5, wires=[0, 1])
-        result = qml.sum(
-            qml.PauliX(0) @ qml.Identity(1),
-            qml.s_prod(0.5, qml.PauliX(0) @ qml.PauliY(1)),
-        )
-        assert not isinstance(gen, qml.Hamiltonian)
-        assert np.allclose(
-            qml.matrix(gen, wire_order=[0, 1]),
-            qml.matrix(result, wire_order=[0, 1]),
-        )
-
-    def test_hermitian(self):
-        """Test a generator that returns a Hermitian observable
-        is correct"""
-        gen = qml.generator(HermitianOp, format="arithmetic")(0.5, wires=0)
-        expected = qml.pauli_decompose(HermitianOp.H, hide_identity=True, pauli=True).operation()
-
-        assert not isinstance(gen, qml.Hamiltonian)
-        assert np.allclose(
-            qml.matrix(gen),
-            qml.matrix(expected),
-        )
-
-    def test_sparse_hamiltonian(self):
-        """Test a generator that returns a SparseHamiltonian observable
-        is correct"""
-        gen = qml.generator(SparseOp, format="arithmetic")(0.5, wires=0)
-        expected = qml.pauli_decompose(
-            SparseOp.H.toarray(), hide_identity=True, pauli=True
-        ).operation()
-
-        assert not isinstance(gen, qml.Hamiltonian)
-        assert np.allclose(
-            qml.matrix(gen),
-            qml.matrix(expected),
-        )
->>>>>>> 42eab3e8
+        )