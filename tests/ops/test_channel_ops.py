# Copyright 2018-2020 Xanadu Quantum Technologies Inc.

# Licensed under the Apache License, Version 2.0 (the "License");
# you may not use this file except in compliance with the License.
# You may obtain a copy of the License at

#     http://www.apache.org/licenses/LICENSE-2.0

# Unless required by applicable law or agreed to in writing, software
# distributed under the License is distributed on an "AS IS" BASIS,
# WITHOUT WARRANTIES OR CONDITIONS OF ANY KIND, either express or implied.
# See the License for the specific language governing permissions and
# limitations under the License.
"""
Unit tests for the available built-in quantum channels.
"""
import functools
import pytest
import numpy as np
import pennylane as qml
from pennylane.ops import channel
from pennylane.wires import WireError

X = np.array([[0, 1], [1, 0]])
Y = np.array([[0, -1j], [1j, 0]])
Z = np.array([[1, 0], [0, -1]])

ch_list = [
    channel.AmplitudeDamping,
    channel.GeneralizedAmplitudeDamping,
    channel.PhaseDamping,
    channel.BitFlip,
    channel.PhaseFlip,
    channel.DepolarizingChannel,
    channel.ResetError,
<<<<<<< HEAD
    channel.PauliError,
=======
    channel.ThermalRelaxationError,
>>>>>>> 8776ed18
]


class TestChannels:
    """Tests for the quantum channels"""

    @pytest.mark.parametrize("ops", ch_list)
    @pytest.mark.parametrize("p", [0, 0.1, 1])
    @pytest.mark.parametrize("tr_args", [[100e-6, 100e-6, 20e-9], [100e-6, 120e-6, 20e-9]])
    def test_kraus_matrices_sum_identity(self, ops, p, tr_args, tol):
        """Test channels are trace-preserving"""
        if ops.__name__ == "GeneralizedAmplitudeDamping":
            op = ops(p, p, wires=0)
        elif ops.__name__ == "ResetError":
            op = ops(p / 2, p / 3, wires=0)
<<<<<<< HEAD
        elif ops.__name__ == "PauliError":
            op = ops("X", p, [0], wires=0)
=======
        elif ops.__name__ == "ThermalRelaxationError":
            op = ops(p, *tr_args, wires=0)
>>>>>>> 8776ed18
        else:
            op = ops(p, wires=0)
        K_list = op.kraus_matrices
        K_arr = np.array(K_list)
        Kraus_sum = np.einsum("ajk,ajl->kl", K_arr.conj(), K_arr)
        assert np.allclose(Kraus_sum, np.eye(2), atol=tol, rtol=0)


class TestAmplitudeDamping:
    """Tests for the quantum channel AmplitudeDamping"""

    def test_gamma_zero(self, tol):
        """Test gamma=0 gives correct Kraus matrices"""
        op = channel.AmplitudeDamping
        assert np.allclose(op(0, wires=0).kraus_matrices[0], np.eye(2), atol=tol, rtol=0)
        assert np.allclose(op(0, wires=0).kraus_matrices[1], np.zeros((2, 2)), atol=tol, rtol=0)

    def test_gamma_arbitrary(self, tol):
        """Test gamma=0.1 gives correct Kraus matrices"""
        op = channel.AmplitudeDamping
        expected = [
            np.array([[1.0, 0.0], [0.0, 0.9486833]]),
            np.array([[0.0, 0.31622777], [0.0, 0.0]]),
        ]
        assert np.allclose(op(0.1, wires=0).kraus_matrices, expected, atol=tol, rtol=0)

    def test_gamma_invalid_parameter(self):
        with pytest.raises(ValueError, match="gamma must be between"):
            channel.AmplitudeDamping(1.5, wires=0).kraus_matrices


class TestGeneralizedAmplitudeDamping:
    """Tests for the quantum channel GeneralizedAmplitudeDamping"""

    def test_gamma_p_zero(self, tol):
        """Test p=0, gamma=0 gives correct Kraus matrices"""
        op = channel.GeneralizedAmplitudeDamping
        assert np.allclose(op(0, 0, wires=0).kraus_matrices[0], np.zeros((2, 2)), atol=tol, rtol=0)
        assert np.allclose(op(0, 0, wires=0).kraus_matrices[2], np.eye(2), atol=tol, rtol=0)

    def test_gamma_p_arbitrary(self, tol):
        """Test arbitrary p and gamma values give correct first Kraus matrix"""

        op = channel.GeneralizedAmplitudeDamping
        # check K0 for gamma=0.1, p =0.1
        expected_K0 = np.array([[0.31622777, 0.0], [0.0, 0.3]])
        assert np.allclose(op(0.1, 0.1, wires=0).kraus_matrices[0], expected_K0, atol=tol, rtol=0)

        # check K3 for gamma=0.1, p=0.5
        expected_K3 = np.array([[0.0, 0.0], [0.2236068, 0.0]])
        assert np.allclose(op(0.1, 0.5, wires=0).kraus_matrices[3], expected_K3, atol=tol, rtol=0)

    def test_gamma_invalid_parameter(self):
        with pytest.raises(ValueError, match="gamma must be between"):
            channel.GeneralizedAmplitudeDamping(1.5, 0.0, wires=0).kraus_matrices

    def test_p_invalid_parameter(self):
        with pytest.raises(ValueError, match="p must be between"):
            channel.GeneralizedAmplitudeDamping(0.0, 1.5, wires=0).kraus_matrices


class TestPhaseDamping:
    """Tests for the quantum channel PhaseDamping"""

    def test_gamma_zero(self, tol):
        """Test gamma=0 gives correct Kraus matrices"""
        op = channel.PhaseDamping
        assert np.allclose(op(0, wires=0).kraus_matrices[0], np.eye(2), atol=tol, rtol=0)
        assert np.allclose(op(0, wires=0).kraus_matrices[1], np.zeros((2, 2)), atol=tol, rtol=0)

    def test_gamma_arbitrary(self, tol):
        """Test gamma=0.1 gives correct Kraus matrices"""
        op = channel.PhaseDamping
        expected = [
            np.array([[1.0, 0.0], [0.0, 0.9486833]]),
            np.array([[0.0, 0.0], [0.0, 0.31622777]]),
        ]
        assert np.allclose(op(0.1, wires=0).kraus_matrices, expected, atol=tol, rtol=0)

    def test_gamma_invalid_parameter(self):
        with pytest.raises(ValueError, match="gamma must be between"):
            channel.PhaseDamping(1.5, wires=0).kraus_matrices


class TestBitFlip:
    """Tests for the quantum channel BitFlipChannel"""

    @pytest.mark.parametrize("p", [0, 0.1, 0.5, 1])
    def test_p_arbitrary(self, p, tol):
        """Test that various values of p give correct Kraus matrices"""
        op = channel.BitFlip

        expected_K0 = np.sqrt(1 - p) * np.eye(2)
        assert np.allclose(op(p, wires=0).kraus_matrices[0], expected_K0, atol=tol, rtol=0)

        expected_K1 = np.sqrt(p) * X
        assert np.allclose(op(p, wires=0).kraus_matrices[1], expected_K1, atol=tol, rtol=0)

    @pytest.mark.parametrize("angle", np.linspace(0, 2 * np.pi, 7))
    def test_grad_bitflip(self, angle, tol):
        """Test that analytical gradient is computed correctly for different states. Channel
        grad recipes are independent of channel parameter"""

        dev = qml.device("default.mixed", wires=1)
        prob = 0.5

        @qml.qnode(dev)
        def circuit(p):
            qml.RX(angle, wires=0)
            qml.BitFlip(p, wires=0)
            return qml.expval(qml.PauliZ(0))

        gradient = np.squeeze(qml.grad(circuit)(prob))
        assert gradient == circuit(1) - circuit(0)
        assert np.allclose(gradient, (-2 * np.cos(angle)))

    def test_p_invalid_parameter(self):
        with pytest.raises(ValueError, match="p must be between"):
            channel.BitFlip(1.5, wires=0).kraus_matrices


class TestPhaseFlip:
    """Test that various values of p give correct Kraus matrices"""

    @pytest.mark.parametrize("p", [0, 0.1, 0.5, 1])
    def test_p_arbitrary(self, p, tol):
        """Test p=0.1 gives correct Kraus matrices"""
        op = channel.PhaseFlip

        expected_K0 = np.sqrt(1 - p) * np.eye(2)
        assert np.allclose(op(p, wires=0).kraus_matrices[0], expected_K0, atol=tol, rtol=0)

        expected_K1 = np.sqrt(p) * Z
        assert np.allclose(op(p, wires=0).kraus_matrices[1], expected_K1, atol=tol, rtol=0)

    @pytest.mark.parametrize("angle", np.linspace(0, 2 * np.pi, 7))
    def test_grad_phaseflip(self, angle, tol):
        """Test that analytical gradient is computed correctly for different states. Channel
        grad recipes are independent of channel parameter"""

        dev = qml.device("default.mixed", wires=1)
        prob = 0.5

        @qml.qnode(dev)
        def circuit(p):
            qml.RX(angle, wires=0)
            qml.PhaseFlip(p, wires=0)
            return qml.expval(qml.PauliZ(0))

        gradient = np.squeeze(qml.grad(circuit)(prob))
        assert gradient == circuit(1) - circuit(0)
        assert np.allclose(gradient, 0.0)

    def test_p_invalid_parameter(self):
        with pytest.raises(ValueError, match="p must be between"):
            channel.PhaseFlip(1.5, wires=0).kraus_matrices


class TestDepolarizingChannel:
    """Tests for the quantum channel DepolarizingChannel"""

    def test_p_zero(self, tol):
        """Test p=0 gives correct Kraus matrices"""
        op = channel.DepolarizingChannel
        assert np.allclose(op(0, wires=0).kraus_matrices[0], np.eye(2), atol=tol, rtol=0)
        assert np.allclose(op(0, wires=0).kraus_matrices[1], np.zeros((2, 2)), atol=tol, rtol=0)

    def test_p_arbitrary(self, tol):
        """Test p=0.1 gives correct Kraus matrices"""
        p = 0.1
        op = channel.DepolarizingChannel
        expected = np.sqrt(p / 3) * X
        assert np.allclose(op(0.1, wires=0).kraus_matrices[1], expected, atol=tol, rtol=0)

    @pytest.mark.parametrize("angle", np.linspace(0, 2 * np.pi, 7))
    def test_grad_depolarizing(self, angle, tol):
        """Test that analytical gradient is computed correctly for different states. Channel
        grad recipes are independent of channel parameter"""

        dev = qml.device("default.mixed", wires=1)
        prob = 0.5

        @qml.qnode(dev)
        def circuit(p):
            qml.RX(angle, wires=0)
            qml.DepolarizingChannel(p, wires=0)
            return qml.expval(qml.PauliZ(0))

        gradient = np.squeeze(qml.grad(circuit)(prob))
        assert gradient == circuit(1) - circuit(0)
        assert np.allclose(gradient, -(4 / 3) * np.cos(angle))

    def test_p_invalid_parameter(self):
        with pytest.raises(ValueError, match="p must be between"):
            channel.DepolarizingChannel(1.5, wires=0).kraus_matrices


class TestResetError:
    """Tests for the quantum channel ResetError"""

    @pytest.mark.parametrize("p_0,p_1", list(zip([0.5, 0.1, 0.0, 0.0], [0, 0.1, 0.5, 0.0])))
    def test_p0_p1_arbitrary(self, p_0, p_1, tol):
        """Test that various values of p_0 and p_1 give correct Kraus matrices"""
        op = channel.ResetError

        expected_K0 = np.sqrt(1 - p_0 - p_1) * np.eye(2)
        assert np.allclose(op(p_0, p_1, wires=0).kraus_matrices[0], expected_K0, atol=tol, rtol=0)

        expected_K1 = np.sqrt(p_0) * np.array([[1, 0], [0, 0]])
        assert np.allclose(op(p_0, p_1, wires=0).kraus_matrices[1], expected_K1, atol=tol, rtol=0)

        expected_K2 = np.sqrt(p_0) * np.array([[0, 1], [0, 0]])
        assert np.allclose(op(p_0, p_1, wires=0).kraus_matrices[2], expected_K2, atol=tol, rtol=0)

        expected_K3 = np.sqrt(p_1) * np.array([[0, 0], [1, 0]])
        assert np.allclose(op(p_0, p_1, wires=0).kraus_matrices[3], expected_K3, atol=tol, rtol=0)

        expected_K4 = np.sqrt(p_1) * np.array([[0, 0], [0, 1]])
        assert np.allclose(op(p_0, p_1, wires=0).kraus_matrices[4], expected_K4, atol=tol, rtol=0)

    def test_p0_invalid_parameter(self):
        with pytest.raises(ValueError, match="p_0 must be between"):
            channel.ResetError(1.5, 0.0, wires=0).kraus_matrices

    def test_p1_invalid_parameter(self):
        with pytest.raises(ValueError, match="p_1 must be between"):
            channel.ResetError(0.0, 1.5, wires=0).kraus_matrices

    def test_p0_p1_sum_not_normalized(self):
        with pytest.raises(ValueError, match="must be between"):
            channel.ResetError(1.0, 1.0, wires=0).kraus_matrices

    @pytest.mark.parametrize("angle", np.linspace(0, 2 * np.pi, 7))
    def test_grad_reset_error(self, angle, tol):
        """Test that gradient is computed correctly for different states. Channel
        grad recipes are independent of channel parameter"""

        dev = qml.device("default.mixed", wires=1)
        p_0, p_1 = 0.0, 0.5

        @qml.qnode(dev)
        def circuit(p_0, p_1):
            qml.RX(angle, wires=0)
            qml.ResetError(p_0, p_1, wires=0)
            return qml.expval(qml.PauliZ(0))

        gradient = np.squeeze(qml.grad(circuit)(p_0, p_1))
        assert np.allclose(
            gradient,
            np.array(
                [
                    (1 / 0.1) * (circuit(0.1, p_1) - circuit(0.0, p_1)),
                    (1 / 0.1) * (circuit(p_0, 0.1) - circuit(p_0, 0.0)),
                ]
            ),
        )
        assert np.allclose(
            gradient,
            np.array(
                [
                    (2 * np.sin(angle / 2) * np.sin(angle / 2)),
                    (-2 * np.cos(angle / 2) * np.cos(angle / 2)),
                ]
            ),
        )


class TestPauliError:
    """Tests for the quantum channel PauliError"""

    OPERATORS = ["X", "XY", "ZX"]
    WIRES = [[1], [0, 1], [3, 1]]
    EXPECTED_KS = [
        [
            np.sqrt(0.5) * np.eye(4),
            np.array(
                [
                    [0.0, 0.70710678, 0.0, 0.0],
                    [0.70710678, 0.0, 0.0, 0.0],
                    [0.0, 0.0, 0.0, 0.70710678],
                    [0.0, 0.0, 0.70710678, 0.0],
                ]
            ),
        ],
        [
            np.sqrt(0.5) * np.eye(4),
            np.array(
                [
                    [0.0 + 0.0j, 0.0 + 0.0j, 0.0 + 0.0j, 0.0 - 0.70710678j],
                    [0.0 + 0.0j, 0.0 + 0.0j, 0.0 + 0.70710678j, 0.0 + 0.0j],
                    [0.0 + 0.0j, 0.0 - 0.70710678j, 0.0 + 0.0j, 0.0 + 0.0j],
                    [0.0 + 0.70710678j, 0.0 + 0.0j, 0.0 + 0.0j, 0.0 + 0.0j],
                ]
            ),
        ],
        [
            np.sqrt(0.5) * np.eye(16),
            np.array(
                [
                    [
                        0.0,
                        0.0,
                        0.0,
                        0.0,
                        0.70710678,
                        0.0,
                        0.0,
                        0.0,
                        0.0,
                        0.0,
                        0.0,
                        0.0,
                        0.0,
                        0.0,
                        0.0,
                        0.0,
                    ],
                    [
                        0.0,
                        -0.0,
                        0.0,
                        -0.0,
                        0.0,
                        -0.70710678,
                        0.0,
                        -0.0,
                        0.0,
                        -0.0,
                        0.0,
                        -0.0,
                        0.0,
                        -0.0,
                        0.0,
                        -0.0,
                    ],
                    [
                        0.0,
                        0.0,
                        0.0,
                        0.0,
                        0.0,
                        0.0,
                        0.70710678,
                        0.0,
                        0.0,
                        0.0,
                        0.0,
                        0.0,
                        0.0,
                        0.0,
                        0.0,
                        0.0,
                    ],
                    [
                        0.0,
                        -0.0,
                        0.0,
                        -0.0,
                        0.0,
                        -0.0,
                        0.0,
                        -0.70710678,
                        0.0,
                        -0.0,
                        0.0,
                        -0.0,
                        0.0,
                        -0.0,
                        0.0,
                        -0.0,
                    ],
                    [
                        0.70710678,
                        0.0,
                        0.0,
                        0.0,
                        0.0,
                        0.0,
                        0.0,
                        0.0,
                        0.0,
                        0.0,
                        0.0,
                        0.0,
                        0.0,
                        0.0,
                        0.0,
                        0.0,
                    ],
                    [
                        0.0,
                        -0.70710678,
                        0.0,
                        -0.0,
                        0.0,
                        -0.0,
                        0.0,
                        -0.0,
                        0.0,
                        -0.0,
                        0.0,
                        -0.0,
                        0.0,
                        -0.0,
                        0.0,
                        -0.0,
                    ],
                    [
                        0.0,
                        0.0,
                        0.70710678,
                        0.0,
                        0.0,
                        0.0,
                        0.0,
                        0.0,
                        0.0,
                        0.0,
                        0.0,
                        0.0,
                        0.0,
                        0.0,
                        0.0,
                        0.0,
                    ],
                    [
                        0.0,
                        -0.0,
                        0.0,
                        -0.70710678,
                        0.0,
                        -0.0,
                        0.0,
                        -0.0,
                        0.0,
                        -0.0,
                        0.0,
                        -0.0,
                        0.0,
                        -0.0,
                        0.0,
                        -0.0,
                    ],
                    [
                        0.0,
                        0.0,
                        0.0,
                        0.0,
                        0.0,
                        0.0,
                        0.0,
                        0.0,
                        0.0,
                        0.0,
                        0.0,
                        0.0,
                        0.70710678,
                        0.0,
                        0.0,
                        0.0,
                    ],
                    [
                        0.0,
                        -0.0,
                        0.0,
                        -0.0,
                        0.0,
                        -0.0,
                        0.0,
                        -0.0,
                        0.0,
                        -0.0,
                        0.0,
                        -0.0,
                        0.0,
                        -0.70710678,
                        0.0,
                        -0.0,
                    ],
                    [
                        0.0,
                        0.0,
                        0.0,
                        0.0,
                        0.0,
                        0.0,
                        0.0,
                        0.0,
                        0.0,
                        0.0,
                        0.0,
                        0.0,
                        0.0,
                        0.0,
                        0.70710678,
                        0.0,
                    ],
                    [
                        0.0,
                        -0.0,
                        0.0,
                        -0.0,
                        0.0,
                        -0.0,
                        0.0,
                        -0.0,
                        0.0,
                        -0.0,
                        0.0,
                        -0.0,
                        0.0,
                        -0.0,
                        0.0,
                        -0.70710678,
                    ],
                    [
                        0.0,
                        0.0,
                        0.0,
                        0.0,
                        0.0,
                        0.0,
                        0.0,
                        0.0,
                        0.70710678,
                        0.0,
                        0.0,
                        0.0,
                        0.0,
                        0.0,
                        0.0,
                        0.0,
                    ],
                    [
                        0.0,
                        -0.0,
                        0.0,
                        -0.0,
                        0.0,
                        -0.0,
                        0.0,
                        -0.0,
                        0.0,
                        -0.70710678,
                        0.0,
                        -0.0,
                        0.0,
                        -0.0,
                        0.0,
                        -0.0,
                    ],
                    [
                        0.0,
                        0.0,
                        0.0,
                        0.0,
                        0.0,
                        0.0,
                        0.0,
                        0.0,
                        0.0,
                        0.0,
                        0.70710678,
                        0.0,
                        0.0,
                        0.0,
                        0.0,
                        0.0,
                    ],
                    [
                        0.0,
                        -0.0,
                        0.0,
                        -0.0,
                        0.0,
                        -0.0,
                        0.0,
                        -0.0,
                        0.0,
                        -0.0,
                        0.0,
                        -0.70710678,
                        0.0,
                        -0.0,
                        0.0,
                        -0.0,
                    ],
                ]
            ),
        ],
    ]

    def test_wrong_parameters(self):
        """Test wrong parametrizations of PauliError"""
        with pytest.raises(ValueError):
            Ks = channel.PauliError("XXX", 0.5, [0], wires=[0]).kraus_matrices

        with pytest.raises(ValueError):
            Ks = channel.PauliError("XXX", 1.5, [1, 2, 3], wires=[1, 2, 3]).kraus_matrices

        with pytest.raises(ValueError):
            Ks = channel.PauliError("ABC", 0.5, [1, 2, 3], wires=[1, 2, 3]).kraus_matrices

        with pytest.raises(WireError):
            Ks = channel.PauliError("XXX", 0.5, [1, 1, 3], wires=[1, 1, 3]).kraus_matrices

    def test_p_zero(self, tol):
        """Test resulting Kraus matrices for p=0"""
        expected_Ks = [np.eye(2 ** 5), np.zeros((2 ** 5, 2 ** 5))]
        c = channel.PauliError("XXXXX", 0, [0, 1, 2, 3, 4], wires=[0, 1, 2, 3, 4])

        assert np.allclose(c.kraus_matrices, expected_Ks, atol=tol, rtol=0)

    def test_p_one(self, tol):
        """Test resulting Kraus matrices for p=1"""
        expected_Ks = [np.zeros((2 ** 5, 2 ** 5)), np.flip(np.eye(2 ** 5), axis=1)]
        c = channel.PauliError("XXXXX", 1, [0, 1, 2, 3, 4], wires=[0, 1, 2, 3, 4])

        assert np.allclose(c.kraus_matrices, expected_Ks, atol=tol, rtol=0)

    @pytest.mark.parametrize(
        "operators, wires, expected_Ks", list(zip(OPERATORS, WIRES, EXPECTED_KS))
    )
    def test_kraus_matrix(self, tol, operators, wires, expected_Ks):
        """Test sevaral resulting kraus matrices for sevaral configurations"""
        c = channel.PauliError(operators, 0.5, wires, wires=wires)

        assert np.allclose(c.kraus_matrices, expected_Ks, atol=tol, rtol=0)


class TestQubitChannel:
    """Tests for the quantum channel QubitChannel"""

    def test_input_correctly_handled(self, tol):
        """Test that Kraus matrices are correctly processed"""
        K_list1 = [
            np.array([[1.0, 0.0], [0.0, 0.9486833]]),
            np.array([[0.0, 0.31622777], [0.0, 0.0]]),
        ]
        out = channel.QubitChannel(K_list1, wires=0).kraus_matrices

        # verify equivalent to input matrices
        assert np.allclose(out, K_list1, atol=tol, rtol=0)

    def test_kraus_matrices_valid(self):
        """Tests that the given Kraus matrices are valid"""

        # check all Kraus matrices are square matrices
        K_list1 = [np.zeros((2, 2)), np.zeros((2, 3))]
        with pytest.raises(
            ValueError, match="Only channels with the same input and output Hilbert space"
        ):
            channel.QubitChannel(K_list1, wires=0)

        # check all Kraus matrices have the same shape
        K_list2 = [np.eye(2), np.eye(4)]
        with pytest.raises(ValueError, match="All Kraus matrices must have the same shape."):
            channel.QubitChannel(K_list2, wires=0)

        # check the dimension of all Kraus matrices are valid
        K_list3 = [np.array([np.eye(2), np.eye(2)]), np.array([np.eye(2), np.eye(2)])]
        with pytest.raises(ValueError, match="Dimension of all Kraus matrices must be "):
            channel.QubitChannel(K_list3, wires=0)

    def test_channel_trace_preserving(self):
        """Tests that the channel represents a trace-preserving map"""

        # real Kraus matrices
        K_list1 = [
            np.array([[1.0, 0.0], [0.0, 0.9486833]]),
            np.array([[0.0, 0.31622777], [0.0, 0.0]]),
        ]
        with pytest.raises(ValueError, match="Only trace preserving channels can be applied."):
            channel.QubitChannel(K_list1 * 2, wires=0)

        # complex Kraus matrices
        p = 0.1
        K_list2 = [np.sqrt(p) * Y, np.sqrt(1 - p) * np.eye(2)]
        with pytest.raises(ValueError, match="Only trace preserving channels can be applied."):
            channel.QubitChannel(K_list2 * 2, wires=0)


class TestThermalRelaxationError:
    """Tests for the quantum channel ThermalRelaxationError"""

    @pytest.mark.parametrize(
        "pe,t1,t2,tg",
        list(
            zip(
                [0.2, 0.4, 0.6, 0.0],
                [100e-6, 50e-6, 80e-6, np.inf],
                [80e-6, 40e-6, 80e-6, 50e-6],
                [20e-9, 40e-9, 40e-6, 40e-9],
            )
        ),
    )
    def test_t2_le_t1_arbitrary(self, pe, t1, t2, tg, tol):
        """Test that various values of pe, t1, t2, and tg  for t2 <= t1 give correct Kraus matrices"""

        op = channel.ThermalRelaxationError

        eT1 = np.exp(-tg / t1)
        p_reset = 1 - eT1
        eT2 = np.exp(-tg / t2)
        pz = (1 - p_reset) * (1 - eT2 / eT1) / 2
        pr0 = (1 - pe) * p_reset
        pr1 = pe * p_reset
        pid = 1 - pz - pr0 - pr1

        expected_K0 = np.sqrt(pid) * np.eye(2)
        assert np.allclose(
            op(pe, t1, t2, tg, wires=0).kraus_matrices[0], expected_K0, atol=tol, rtol=0
        )

        expected_K1 = np.sqrt(pz) * np.array([[1, 0], [0, -1]])
        assert np.allclose(
            op(pe, t1, t2, tg, wires=0).kraus_matrices[1], expected_K1, atol=tol, rtol=0
        )

        expected_K2 = np.sqrt(pr0) * np.array([[1, 0], [0, 0]])
        assert np.allclose(
            op(pe, t1, t2, tg, wires=0).kraus_matrices[2], expected_K2, atol=tol, rtol=0
        )

        expected_K3 = np.sqrt(pr0) * np.array([[0, 1], [0, 0]])
        assert np.allclose(
            op(pe, t1, t2, tg, wires=0).kraus_matrices[3], expected_K3, atol=tol, rtol=0
        )

        expected_K4 = np.sqrt(pr1) * np.array([[0, 0], [1, 0]])
        assert np.allclose(
            op(pe, t1, t2, tg, wires=0).kraus_matrices[4], expected_K4, atol=tol, rtol=0
        )

        expected_K5 = np.sqrt(pr1) * np.array([[0, 0], [0, 1]])
        assert np.allclose(
            op(pe, t1, t2, tg, wires=0).kraus_matrices[5], expected_K5, atol=tol, rtol=0
        )

    @pytest.mark.parametrize(
        "pe,t1,t2,tg",
        list(
            zip(
                [0.8, 0.5, 0.0],
                [100e-6, 50e-6, 80e-6],
                [120e-6, 100e-6, 90e-6],
                [20e-9, 40e-9, 90e-6],
            )
        ),
    )
    def test_t2_g_t1_arbitrary(self, pe, t1, t2, tg, tol):
        """Test that various values of pe, t1, t2, and tg  for t2 > t1 give correct Kraus matrices"""

        op = channel.ThermalRelaxationError

        if t1 == np.inf:
            eT1 = 0
            p_reset = 0
        else:
            eT1 = np.exp(-tg / t1)
            p_reset = 1 - eT1
        if t2 == np.inf:
            eT2 = 1
        else:
            eT2 = np.exp(-tg / t2)

        e0 = p_reset * pe
        v0 = np.array([[0], [1], [0], [0]])
        e1 = -p_reset * pe + p_reset
        v1 = np.array([[0], [0], [1], [0]])
        common_term = np.sqrt(
            4 * eT2 ** 2 + 4 * p_reset ** 2 * pe ** 2 - 4 * p_reset ** 2 * pe + p_reset ** 2
        )
        e2 = 1 - p_reset / 2 - common_term / 2
        term2 = 2 * eT2 / (2 * p_reset * pe - p_reset - common_term)
        v2 = np.array([[term2], [0], [0], [1]]) / np.sqrt(term2 ** 2 + 1 ** 2)
        term3 = 2 * eT2 / (2 * p_reset * pe - p_reset + common_term)
        e3 = 1 - p_reset / 2 + common_term / 2
        v3 = np.array([[term3], [0], [0], [1]]) / np.sqrt(term3 ** 2 + 1 ** 2)

        expected_K0 = np.sqrt(e0) * v0.reshape(2, 2, order="F")
        assert np.allclose(
            op(pe, t1, t2, tg, wires=0).kraus_matrices[0], expected_K0, atol=tol, rtol=0
        )

        expected_K1 = np.sqrt(e1) * v1.reshape(2, 2, order="F")
        assert np.allclose(
            op(pe, t1, t2, tg, wires=0).kraus_matrices[1], expected_K1, atol=tol, rtol=0
        )

        expected_K2 = np.sqrt(e2) * v2.reshape(2, 2, order="F")
        assert np.allclose(
            op(pe, t1, t2, tg, wires=0).kraus_matrices[2], expected_K2, atol=tol, rtol=0
        )

        expected_K3 = np.sqrt(e3) * v3.reshape(2, 2, order="F")
        assert np.allclose(
            op(pe, t1, t2, tg, wires=0).kraus_matrices[3], expected_K3, atol=tol, rtol=0
        )

    def test_pe_invalid_parameter(self):
        with pytest.raises(ValueError, match="pe must be between"):
            channel.ThermalRelaxationError(1.5, 100e-6, 100e-6, 20e-9, wires=0).kraus_matrices

    def test_T2_g_2T1_invalid_parameter(self):
        with pytest.raises(ValueError, match="Invalid T_2 relaxation time parameter"):
            channel.ThermalRelaxationError(0.3, 100e-6, np.inf, 20e-9, wires=0).kraus_matrices

    def test_T1_le_0_invalid_parameter(self):
        with pytest.raises(ValueError, match="Invalid T_1 relaxation time parameter"):
            channel.ThermalRelaxationError(0.3, -50e-6, np.inf, 20e-9, wires=0).kraus_matrices

    def test_T2_le_0_invalid_parameter(self):
        with pytest.raises(ValueError, match="Invalid T_2 relaxation time parameter"):
            channel.ThermalRelaxationError(0.3, 100e-6, 0, 20e-9, wires=0).kraus_matrices

    def test_tg_le_0_invalid_parameter(self):
        with pytest.raises(ValueError, match="Invalid gate_time"):
            channel.ThermalRelaxationError(0.3, 100e-6, 100e-6, -20e-9, wires=0).kraus_matrices

    @pytest.mark.parametrize("angle", np.linspace(0, 2 * np.pi, 7))
    def test_grad_thermal_relaxation_error(self, angle, tol):
        """Test that gradient is computed correctly for different states. Channel
        grad recipes are independent of channel parameter"""

        dev = qml.device("default.mixed", wires=1)
        pe = 0.0

        @qml.qnode(dev)
        def circuit(pe):
            qml.RX(angle, wires=0)
            qml.ThermalRelaxationError(pe, 120e-6, 100e-6, 20e-9, wires=0)
            return qml.expval(qml.PauliZ(0))

        gradient = np.squeeze(qml.grad(circuit)(pe))
        assert np.allclose(
            gradient,
            np.array(
                [
                    (1 / 0.1) * (circuit(0.1) - circuit(0.0)),
                ]
            ),
        )<|MERGE_RESOLUTION|>--- conflicted
+++ resolved
@@ -33,11 +33,8 @@
     channel.PhaseFlip,
     channel.DepolarizingChannel,
     channel.ResetError,
-<<<<<<< HEAD
     channel.PauliError,
-=======
     channel.ThermalRelaxationError,
->>>>>>> 8776ed18
 ]
 
 
@@ -53,13 +50,10 @@
             op = ops(p, p, wires=0)
         elif ops.__name__ == "ResetError":
             op = ops(p / 2, p / 3, wires=0)
-<<<<<<< HEAD
         elif ops.__name__ == "PauliError":
             op = ops("X", p, [0], wires=0)
-=======
         elif ops.__name__ == "ThermalRelaxationError":
             op = ops(p, *tr_args, wires=0)
->>>>>>> 8776ed18
         else:
             op = ops(p, wires=0)
         K_list = op.kraus_matrices
