--- conflicted
+++ resolved
@@ -40,9 +40,7 @@
 CY = np.array([[1, 0, 0, 0], [0, 1, 0, 0], [0, 0, 0, -1j], [0, 0, 1j, 0]])  #: CY gate
 S = np.array([[1, 0], [0, 1j]])  #: Phase Gate
 T = np.array([[1, 0], [0, cmath.exp(1j * np.pi / 4)]])  #: T Gate
-<<<<<<< HEAD
 SX = 0.5 * np.array([[1 + 1j, 1 - 1j], [1 - 1j, 1 + 1j]])  #: SX Gate
-=======
 ECR = np.array(
     [
         [0, 0, 1 / math.sqrt(2), 1j * 1 / math.sqrt(2)],  # ECR Gate
@@ -52,7 +50,6 @@
     ]
 )
 
->>>>>>> d839eb3b
 # Three qubit gates
 CSWAP = np.array(
     [
