# Copyright 2018-2023 Xanadu Quantum Technologies Inc.

# Licensed under the Apache License, Version 2.0 (the "License");
# you may not use this file except in compliance with the License.
# You may obtain a copy of the License at

#     http://www.apache.org/licenses/LICENSE-2.0

# Unless required by applicable law or agreed to in writing, software
# distributed under the License is distributed on an "AS IS" BASIS,
# WITHOUT WARRANTIES OR CONDITIONS OF ANY KIND, either express or implied.
# See the License for the specific language governing permissions and
# limitations under the License.
"""
Unit tests for the RydbergHamiltonian class.
"""
import warnings

# pylint: disable=too-few-public-methods
import numpy as np
import pytest

import pennylane as qml
from pennylane.pulse import RydbergHamiltonian, rydberg_drive, rydberg_interaction
from pennylane.pulse.rydberg_hamiltonian import (
    RydbergPulse,
    AmplitudeAndPhase,
    amplitude_and_phase,
    _rydberg_reorder_parameters,
)
from pennylane.wires import Wires

atom_coordinates = [[0, 0], [0, 5], [5, 0], [10, 5], [5, 10], [10, 10]]
wires = [1, 6, 0, 2, 4, 3]


def f1(p, t):
    return p * np.sin(t) * (t - 1)


def f2(p, t):
    return p * np.cos(t**2)


param = [1.2, 2.3]


class TestRydbergHamiltonian:
    """Unit tests for the properties of the RydbergHamiltonian class."""

    # pylint: disable=protected-access
    def test_initialization(self):
        """Test the RydbergHamiltonian class is initialized correctly."""
        rm = RydbergHamiltonian(coeffs=[], observables=[], register=atom_coordinates)

        assert qml.math.allequal(rm.register, atom_coordinates)
        assert rm.pulses == []
        assert rm.wires == Wires([])
        assert rm.interaction_coeff == 862690

    def test_add_rydberg_hamiltonian(self):
        """Test that the __add__ dunder method works correctly."""
        rm1 = RydbergHamiltonian(
            coeffs=[1, 2],
            observables=[qml.PauliX(4), qml.PauliZ(8)],
            register=atom_coordinates,
            pulses=[RydbergPulse(1, 2, 3, [4, 8])],
        )
        rm2 = RydbergHamiltonian(
            coeffs=[2],
            observables=[qml.PauliY(8)],
            pulses=[RydbergPulse(5, 6, 7, 8)],
        )
        with warnings.catch_warnings():
            # We make sure that no warning is raised
            warnings.simplefilter("error")
            sum_rm = rm1 + rm2
        assert isinstance(sum_rm, RydbergHamiltonian)
        assert qml.math.allequal(sum_rm.coeffs, [1, 2, 2])
        assert all(
            qml.equal(op1, op2)
            for op1, op2 in zip(sum_rm.ops, [qml.PauliX(4), qml.PauliZ(8), qml.PauliY(8)])
        )
        assert qml.math.allequal(sum_rm.register, atom_coordinates)
        assert sum_rm.pulses == [
            RydbergPulse(1, 2, 3, [4, 8]),
            RydbergPulse(5, 6, 7, 8),
        ]

    def test_add_parametrized_hamiltonian(self):
        """Tests that adding a `RydbergHamiltonian` and `ParametrizedHamiltonian` works as
        expected."""
        coeffs = [2, 3]
        ops = [qml.PauliZ(0), qml.PauliX(2)]
        h_wires = [0, 2]

        rh = RydbergHamiltonian(
            coeffs=[coeffs[0]],
            observables=[ops[0]],
            pulses=[RydbergPulse(5, 6, 7, 8)],
        )
        ph = qml.pulse.ParametrizedHamiltonian(coeffs=[coeffs[1]], observables=[ops[1]])

        res1 = rh + ph
        res2 = ph + rh

        assert isinstance(res1, RydbergHamiltonian)
        assert res1.coeffs_fixed == coeffs
        assert res1.coeffs_parametrized == []
        assert all(qml.equal(op1, op2) for op1, op2 in zip(res1.ops_fixed, ops))
        assert res1.ops_parametrized == []
        assert res1.wires == qml.wires.Wires(h_wires)

        coeffs.reverse()
        ops.reverse()
        h_wires.reverse()

        assert isinstance(res2, RydbergHamiltonian)
        assert res2.coeffs_fixed == coeffs
        assert res2.coeffs_parametrized == []
        assert all(qml.equal(op1, op2) for op1, op2 in zip(res2.ops_fixed, ops))
        assert res2.ops_parametrized == []
        assert res2.wires == qml.wires.Wires(h_wires)

    def test_add_raises_error(self):
        """Test that an error is raised if two RydbergHamiltonians with registers are added."""
        rm1 = RydbergHamiltonian(
            coeffs=[1],
            observables=[qml.PauliX(0)],
            register=atom_coordinates,
            pulses=[RydbergPulse(1, 2, 3, 4)],
        )
        with pytest.raises(
            ValueError, match="We cannot add two Hamiltonians with an interaction term"
        ):
            _ = rm1 + rm1

    def test_add_raises_warning(self):
        """Test that an error is raised when adding two RydbergHamiltonians where one Hamiltonian
        contains pulses on wires that are not present in the register."""
        coords = [[0, 0], [0, 5], [5, 0]]

        Hd = rydberg_interaction(register=coords, wires=[0, 1, 2])
        Ht = rydberg_drive(2, 3, 4, wires=3)

        with pytest.warns(
            UserWarning,
            match="The wires of the laser fields are not present in the Rydberg ensemble",
        ):
            _ = Hd + Ht

        with pytest.warns(
            UserWarning,
            match="The wires of the laser fields are not present in the Rydberg ensemble",
        ):
            _ = Ht + Hd

    def test_hamiltonian_callable_after_addition_right(self):
        """Tests that if a ParametrizedHamiltonian is added onto a
        RydbergHamiltonian with callable coefficients from the right, the
        resulting object is a RydbergHamiltonian that can be called without
        raising an error"""

        def amp(p, t):
            return p[0] * np.exp(-((t - p[1]) ** 2) / (2 * p[2] ** 2))

        def phase(p, t):
            return p * t

        def detuning(p, t):
            return np.cos(t) * p

        H_global = qml.pulse.rydberg_drive(amp, phase, detuning, wires=[0])
        H_global += qml.pulse.rydberg_drive(amp, phase, detuning, wires=[0])
        H_global += np.polyval * qml.PauliX(0)

        # start with RydbergHamiltonians, then add ParametrizedHamiltonian
        params = [np.array([1.2, 2.3, 3.4]), 4.5, 5.6]
        params += [np.array([1.2, 2.3, 3.4]), 4.5, 5.6]
        params += [np.ones(2)]

        assert isinstance(H_global, RydbergHamiltonian)
        H_global(params, 2)  # no error raised

    def test_hamiltonian_callable_after_addition_left(self):
        """Tests that if a ParametrizedHamiltonian is added onto a
        RydbergHamiltonian with callable coefficients from the left, the
        resulting object is a RydbergHamiltonian that can be called without
        raising an error"""

        def amp(p, t):
            return p[0] * np.exp(-((t - p[1]) ** 2) / (2 * p[2] ** 2))

        def phase(p, t):
            return p * t

        def detuning(p, t):
            return np.cos(t) * p

        # start with ParametrizedHamiltonian, add on RydbergHamiltonians
        H_global = np.polyval * qml.PauliX(0)
        H_global += qml.pulse.rydberg_drive(amp, phase, detuning, wires=[0])
        H_global += qml.pulse.rydberg_drive(amp, phase, detuning, wires=[0])

        params = [np.ones(2)]
        params += [np.array([1.2, 2.3, 3.4]), 4.5, 5.6]
        params += [np.array([1.2, 2.3, 3.4]), 4.5, 5.6]

        assert isinstance(H_global, RydbergHamiltonian)
        H_global(params, 2)  # no error raised


class TestInteractionWithOperators:
    """Test that the interaction between a ``RydbergHamiltonian`` and other operators work as
    expected."""

    ops_with_coeffs = (
        (qml.Hamiltonian([2], [qml.PauliZ(0)]), 2),
        (qml.Hamiltonian([1.7], [qml.PauliZ(0)]), 1.7),
        (qml.ops.SProd(3, qml.PauliZ(0)), 3),
    )
    ops = (
        qml.PauliX(2),
        qml.PauliX(2) @ qml.PauliX(3),
        qml.CNOT([0, 1]),
    )

    @pytest.mark.parametrize("H, coeff", ops_with_coeffs)
    def test_add_special_operators(self, H, coeff):
        """Test that a Hamiltonian and SProd can be added to a RydbergHamiltonian, and
        will be incorporated in the H_fixed term, with their coefficients included in H_coeffs_fixed.
        """
        R = rydberg_drive(amplitude=f1, phase=0, detuning=f2, wires=[0, 1])
        params = [1, 2]
        # Adding on the right
        new_pH = R + H
        assert isinstance(new_pH, RydbergHamiltonian)
        assert R.H_fixed() == 0
        assert qml.equal(new_pH.H_fixed(), qml.s_prod(coeff, qml.PauliZ(0)))
        assert new_pH.coeffs_fixed[0] == coeff
        assert qml.math.allequal(new_pH(params, t=0.5).matrix(), qml.matrix(R(params, t=0.5) + H))
        # Adding on the left
        new_pH = H + R
        assert isinstance(new_pH, RydbergHamiltonian)
        assert R.H_fixed() == 0
        assert qml.equal(new_pH.H_fixed(), qml.s_prod(coeff, qml.PauliZ(0)))
        assert new_pH.coeffs_fixed[0] == coeff
        assert qml.math.allequal(new_pH(params, t=0.5).matrix(), qml.matrix(R(params, t=0.5) + H))

    @pytest.mark.parametrize("op", ops)
    def test_add_other_operators(self, op):
        """Test that a Hamiltonian, SProd, Tensor or Operator can be added to a
        ParametrizedHamiltonian, and will be incorporated in the H_fixed term"""
        R = rydberg_drive(amplitude=f1, phase=0, detuning=f2, wires=[0, 1])
        params = [1, 2]

        # Adding on the right
        new_pH = R + op
        assert isinstance(new_pH, RydbergHamiltonian)
        assert R.H_fixed() == 0
        assert qml.equal(new_pH.H_fixed(), qml.s_prod(1, op))
        new_pH(params, 2)  # confirm calling does not raise error

        # Adding on the left
        new_pH = op + R
        assert isinstance(new_pH, RydbergHamiltonian)
        assert R.H_fixed() == 0
        assert qml.equal(new_pH.H_fixed(), qml.s_prod(1, op))
        new_pH(params, 2)  # confirm calling does not raise error


class TestRydbergInteraction:
    """Unit tests for the ``rydberg_interaction`` function."""

    def test_attributes_and_number_of_terms(self):
        """Test that the attributes and the number of terms of the ``ParametrizedHamiltonian`` returned by
        ``rydberg_interaction`` are correct."""
        Hd = rydberg_interaction(register=atom_coordinates, wires=wires, interaction_coeff=1)

        assert isinstance(Hd, RydbergHamiltonian)
        assert Hd.interaction_coeff == 1
        assert Hd.wires == Wires(wires)
        assert qml.math.allequal(Hd.register, atom_coordinates)
        N = len(wires)
        num_combinations = N * (N - 1) / 2  # number of terms on the rydberg_interaction hamiltonian
        assert len(Hd.ops) == num_combinations
        assert Hd.pulses == []

    def test_wires_is_none(self):
        """Test that when wires is None the wires correspond to an increasing list of values with
        the same length as the atom coordinates."""
        Hd = rydberg_interaction(register=atom_coordinates)

        assert Hd.wires == Wires(list(range(len(atom_coordinates))))

    def test_coeffs(self):
        """Test that the generated coefficients are correct."""
        coords = [[0, 0], [0, 1], [1, 0]]
        Hd = rydberg_interaction(coords, interaction_coeff=1)
        assert Hd.coeffs == [1, 1, 1 / np.sqrt(2) ** 6]

    def test_different_lengths_raises_error(self):
        """Test that using different lengths for the wires and the register raises an error."""
        with pytest.raises(ValueError, match="The length of the wires and the register must match"):
            _ = rydberg_interaction(register=atom_coordinates, wires=[0])

    def test_max_distance(self):
        """Test that specifying a maximum distance affects the number of elements in the interaction term
        as expected."""
        # This threshold will remove interactions between atoms more than 5 micrometers away from each other
        max_distance = 5
        coords = [[0, 0], [2.5, 0], [5, 0], [6, 6]]
        h_wires = [1, 0, 2, 3]

        # Set interaction_coeff to one for easier comparison
        H_res = rydberg_interaction(
            register=coords, wires=h_wires, interaction_coeff=1, max_distance=max_distance
        )
        H_exp = rydberg_interaction(register=coords[:3], wires=h_wires[:3], interaction_coeff=1)

        # Only 3 of the interactions will be non-negligible
        assert H_res.coeffs == [2.5**-6, 5**-6, 2.5**-6]
        assert qml.equal(H_res([], t=5), H_exp([], t=5))


class TestRydbergDrive:
    """Unit tests for the ``rydberg_drive`` function."""

    def test_attributes_and_number_of_terms(self):
        """Test that the attributes and the number of terms of the ``ParametrizedHamiltonian`` returned by
        ``rydberg_drive`` are correct."""

        Hd = rydberg_drive(amplitude=1, phase=2, detuning=3, wires=[1, 2])

        assert isinstance(Hd, RydbergHamiltonian)
        assert Hd.interaction_coeff == 862690
        assert Hd.wires == Wires([1, 2])
        assert Hd.register is None
        assert len(Hd.ops) == 3  # 2 amplitude/phase terms and one detuning term of the Hamiltonian
        assert Hd.pulses == [RydbergPulse(1, 2, 3, [1, 2])]

    def test_multiple_local_drives(self):
        """Test that adding multiple drive terms behaves as expected"""

        def fa(p, t):
            return np.sin(p * t)

        def fb(p, t):
            return np.cos(p * t)

        H1 = rydberg_drive(amplitude=fa, phase=1, detuning=3, wires=[0, 3])
        H2 = rydberg_drive(amplitude=1, phase=3, detuning=fb, wires=[1, 2])
        Hd = H1 + H2

        ops_expected = [
            qml.Hamiltonian([-1, -1], [qml.PauliZ(0), qml.PauliZ(3)]),
            qml.Hamiltonian([0.5, 0.5], [qml.PauliX(1), qml.PauliX(2)]),
            qml.Hamiltonian([-0.5, -0.5], [qml.PauliY(1), qml.PauliY(2)]),
            qml.Hamiltonian([0.5, 0.5], [qml.PauliX(0), qml.PauliX(3)]),
            qml.Hamiltonian([-0.5, -0.5], [qml.PauliY(0), qml.PauliY(3)]),
            qml.Hamiltonian([-1, -1], [qml.PauliZ(1), qml.PauliZ(2)]),
        ]
        coeffs_expected = [
            3,
            np.cos(3),
            np.sin(3),
            AmplitudeAndPhase(np.cos, fa, 1),
            AmplitudeAndPhase(np.sin, fa, 1),
            fb,
        ]
        H_expected = RydbergHamiltonian(coeffs_expected, ops_expected)

        # structure of Hamiltonian is as expected
        assert isinstance(Hd, RydbergHamiltonian)
        assert Hd.interaction_coeff == 862690
        assert Hd.wires == Wires([0, 3, 1, 2])
        assert Hd.register is None
        assert len(Hd.ops) == 6  # 2 terms for amplitude/phase and one detuning for each drive

        # coefficients are correct
        # Callable coefficients are shifted to the end of the list.
        assert Hd.coeffs[0:3] == [3, np.cos(3), np.sin(3)]
        assert isinstance(Hd.coeffs[3], AmplitudeAndPhase)
        assert isinstance(Hd.coeffs[4], AmplitudeAndPhase)
        assert Hd.coeffs[5] is fb

        # pulses were added correctly
        assert len(Hd.pulses) == 2
        assert Hd.pulses == H1.pulses + H2.pulses

        # Hamiltonian is as expected
        assert qml.equal(Hd([0.5, -0.5], t=5), H_expected([0.5, -0.5], t=5))

    def test_no_amplitude(self):
        """Test that when amplitude is not specified, the drive term is correctly defined."""

        def f(p, t):
            return np.cos(p * t)

        Hd = rydberg_drive(amplitude=0, phase=1, detuning=f, wires=[0, 3])

        ops_expected = [qml.Hamiltonian([-1, -1], [qml.PauliZ(0), qml.PauliZ(3)])]
        coeffs_expected = [f]
        H_expected = RydbergHamiltonian(coeffs_expected, ops_expected)

        assert qml.equal(Hd([0.1], 10), H_expected([0.1], 10))
        assert isinstance(Hd, RydbergHamiltonian)
        assert Hd.interaction_coeff == 862690
        assert Hd.wires == Wires([0, 3])
        assert Hd.register is None
        assert len(Hd.coeffs) == 1
        assert Hd.coeffs[0] is f
        assert len(Hd.ops) == 1
        assert qml.equal(Hd.ops[0], ops_expected[0])

    def test_no_detuning(self):
        """Test that when detuning not specified, the drive term is correctly defined."""

        def f(p, t):
            return np.cos(p * t)

        Hd = rydberg_drive(amplitude=f, phase=1, detuning=0, wires=[0, 3])

        ops_expected = [
            qml.Hamiltonian([0.5, 0.5], [qml.PauliX(0), qml.PauliX(3)]),
            qml.Hamiltonian([-0.5, -0.5], [qml.PauliY(0), qml.PauliY(3)]),
        ]
        coeffs_expected = [
            AmplitudeAndPhase(np.cos, f, 1),
            AmplitudeAndPhase(np.sin, f, 1),
        ]
        H_expected = RydbergHamiltonian(coeffs_expected, ops_expected)

        assert qml.equal(Hd([0.1], 10), H_expected([0.1], 10))
        assert isinstance(Hd, RydbergHamiltonian)
        assert Hd.interaction_coeff == 862690
        assert Hd.wires == Wires([0, 3])
        assert Hd.register is None
        assert all(isinstance(coeff, AmplitudeAndPhase) for coeff in Hd.coeffs)
        assert len(Hd.coeffs) == 2
        assert all(qml.equal(op, op_expected) for op, op_expected in zip(Hd.ops, ops_expected))

    def test_no_amplitude_no_detuning(self):
        """Test that the correct error is raised if both amplitude and detuning are trivial."""
        with pytest.raises(ValueError, match="The global drive must have a non-trivial amplitude."):
            _ = rydberg_drive(0, np.pi, 0, wires=[0])


def callable_amp(p, t):
    return np.polyval(p, t)


def callable_phase(p, t):
    return p[0] * np.sin(p[1] * t)


def sine_func(p, t):
    return np.sin(p * t)


def cosine_fun(p, t):
    return np.cos(p * t)


class TestAmplitudeAndPhase:
    """Test the AmplitudeAndPhase class that provides callable
    phase/amplitude combinations"""

    def test_amplitude_and_phase_no_callables(self):
        """Test that when calling amplitude_and_phase, if neither are callable,
        a float is returned instead of an AmplitudeAndPhase object"""
        f = amplitude_and_phase(np.sin, 3, 4)
        expected_result = 3 * np.sin(4)

        assert isinstance(f, float)
        assert f == expected_result

    def test_amplitude_and_phase_callable_phase(self):
        """Test that when calling amplitude_and_phase, if only phase is callable,
        an AmplitudeAndPhase object with callable phase and fixed amplitude is
        correctly created"""
        f = amplitude_and_phase(np.sin, 2.7, callable_phase)

        # attributes are correct
        assert isinstance(f, AmplitudeAndPhase)
        assert f.amp_is_callable is False
        assert f.phase_is_callable is True
        assert f.func.__name__ == "callable_phase"

        # calling yields expected result
        expected_result = 2.7 * np.sin(callable_phase([1.3, 2.5], 2))
        assert f([1.3, 2.5], 2) == expected_result

    def test_amplitude_and_phase_callable_amplitude(self):
        """Test that when calling amplitude_and_phase, if only amplitude is callable,
        an AmplitudeAndPhase object with callable amplitude and fixed phase is
        correctly created"""
        f = amplitude_and_phase(np.sin, callable_amp, 0.7)

        # attributes are correct
        assert isinstance(f, AmplitudeAndPhase)
        assert f.amp_is_callable is True
        assert f.phase_is_callable is False
        assert f.func.__name__ == "callable_amp"

        # calling yields expected result
        expected_result = callable_amp([1.7], 2) * np.sin(0.7)
        assert f([1.7], 2) == expected_result

    def test_amplitude_and_phase_both_callable(self):
        """Test that when calling amplitude_and_phase, if both are callable,
        an AmplitudeAndPhase object with callable amplitude and phase is
        correctly created"""
        f = amplitude_and_phase(np.sin, callable_amp, callable_phase)

        # attributes are correct
        assert isinstance(f, AmplitudeAndPhase)
        assert f.amp_is_callable is True
        assert f.phase_is_callable is True
        assert f.func.__name__ == "callable_amp_and_phase"

        # calling yields expected result
        expected_result = callable_amp([1.7], 2) * np.sin(callable_phase([1.3, 2.5], 2))
        assert f([[1.7], [1.3, 2.5]], 2) == expected_result

    def test_callable_phase_and_amplitude_hamiltonian(self):
        """Test that using callable amplitude and phase in rydberg_drive
        creates AmplitudeAndPhase callables, and the resulting Hamiltonian
        can be called successfully"""

        detuning = 2

        Hd = rydberg_drive(sine_func, cosine_fun, detuning=detuning, wires=[0, 1])

        assert len(Hd.coeffs) == 3
        assert isinstance(Hd.coeffs[1], AmplitudeAndPhase)
        assert isinstance(Hd.coeffs[2], AmplitudeAndPhase)
        t = 1.7

        evaluated_H = Hd([3.4, 5.6], t)

        expected_H_fixed = qml.s_prod(
            detuning, qml.Hamiltonian([-1, -1], [qml.PauliZ(0), qml.PauliZ(1)])
        )

        c1 = np.sin(3.4 * t) * np.cos(np.cos(5.6 * t))
        c2 = np.sin(3.4 * t) * np.sin(np.cos(5.6 * t))
        expected_H_parametrized = qml.sum(
            qml.s_prod(c1, qml.Hamiltonian([0.5, 0.5], [qml.PauliX(0), qml.PauliX(1)])),
            qml.s_prod(c2, qml.Hamiltonian([-0.5, -0.5], [qml.PauliY(0), qml.PauliY(1)])),
        )

        assert qml.equal(evaluated_H[0], expected_H_fixed)
        assert qml.equal(evaluated_H[1], expected_H_parametrized)

    def test_callable_phase_hamiltonian(self):
        """Test that using callable phase in rydberg_drive creates AmplitudeAndPhase
        callables, and the resulting Hamiltonian can be called"""

        detuning = 2

        Hd = rydberg_drive(7.2, sine_func, detuning=detuning, wires=[0, 1])

        assert len(Hd.coeffs) == 3
        assert isinstance(Hd.coeffs[1], AmplitudeAndPhase)
        assert isinstance(Hd.coeffs[2], AmplitudeAndPhase)
        t = 1.7

        evaluated_H = Hd([5.6], t)

        expected_H_fixed = qml.s_prod(
            detuning, qml.Hamiltonian([-1, -1], [qml.PauliZ(0), qml.PauliZ(1)])
        )

        c1 = 7.2 * np.cos(np.sin(5.6 * t))
        c2 = 7.2 * np.sin(np.sin(5.6 * t))
        expected_H_parametrized = qml.sum(
            qml.s_prod(c1, qml.Hamiltonian([0.5, 0.5], [qml.PauliX(0), qml.PauliX(1)])),
            qml.s_prod(c2, qml.Hamiltonian([-0.5, -0.5], [qml.PauliY(0), qml.PauliY(1)])),
        )

        assert qml.equal(evaluated_H[0], expected_H_fixed)
        assert qml.equal(evaluated_H[1], expected_H_parametrized)

    def test_callable_amplitude_hamiltonian(self):
        """Test that using callable amplitude in rydberg_drive creates AmplitudeAndPhase
        callables, and the resulting Hamiltonian can be called"""

        detuning = 2

        Hd = rydberg_drive(sine_func, 4.3, detuning=detuning, wires=[0, 1])

        assert len(Hd.coeffs) == 3
        assert isinstance(Hd.coeffs[1], AmplitudeAndPhase)
        assert isinstance(Hd.coeffs[2], AmplitudeAndPhase)
        t = 1.7

        evaluated_H = Hd([3.4], t)

        expected_H_fixed = qml.s_prod(
            detuning, qml.Hamiltonian([-1, -1], [qml.PauliZ(0), qml.PauliZ(1)])
        )

        c1 = np.sin(3.4 * t) * np.cos(4.3)
        c2 = np.sin(3.4 * t) * np.sin(4.3)
        expected_H_parametrized = qml.sum(
            qml.s_prod(c1, qml.Hamiltonian([0.5, 0.5], [qml.PauliX(0), qml.PauliX(1)])),
            qml.s_prod(c2, qml.Hamiltonian([-0.5, -0.5], [qml.PauliY(0), qml.PauliY(1)])),
        )

        assert qml.equal(evaluated_H[0], expected_H_fixed)
        assert qml.equal(evaluated_H[1], expected_H_parametrized)

    COEFFS_AND_PARAMS = [
        (
            [AmplitudeAndPhase(np.cos, f1, f2), AmplitudeAndPhase(np.sin, f1, f2), f2],
            [1, 2, 3],
            [[1, 2], [1, 2], 3],
        ),
        (
            [AmplitudeAndPhase(np.cos, f1, 6.3), AmplitudeAndPhase(np.sin, f1, 6.3), f2],
            [1, 3],
            [1, 1, 3],
        ),
        (
            [AmplitudeAndPhase(np.cos, 6.3, f1), AmplitudeAndPhase(np.sin, 6.3, f1), f2],
            [1, 3],
            [1, 1, 3],
        ),
        (
            [f1, AmplitudeAndPhase(np.cos, f1, 5.7), AmplitudeAndPhase(np.sin, f1, 5.7), f2],
            [1, 2, 3],
            [1, 2, 2, 3],
        ),
        (
            [f1, AmplitudeAndPhase(np.cos, f1, f1), AmplitudeAndPhase(np.sin, f1, f1), f2],
            [2, [3, 5], 8, [13, 21]],
            [2, [[3, 5], 8], [[3, 5], 8], [13, 21]],
        ),
        ([f1, f2, f1, f2], [1, 2, 3, 4], [1, 2, 3, 4]),
    ]

    @pytest.mark.parametrize("coeffs, params, expected_output", COEFFS_AND_PARAMS)
    def test_rydberg_reorder_parameters_all(self, coeffs, params, expected_output):
        """Tests that the function organizing the parameters to pass to the
        RydbergHamiltonian works as expected when AmplitudeAndPhase callables
        are included"""

        assert _rydberg_reorder_parameters(params, coeffs) == expected_output


class TestRydbergPulse:
    """Unit tests for the ``RydbergPulse`` class."""

    def test_init(self):
        """Test the initialization of the ``RydbergPulse`` class."""
        p = RydbergPulse(amplitude=4, detuning=9, phase=8, wires=[0, 4, 7])
        assert p.amplitude == 4
        assert p.phase == 8
        assert p.detuning == 9
        assert p.wires == Wires([0, 4, 7])

    def test_equal(self):
        """Test the ``__eq__`` method of the ``RydbergPulse`` class."""
        p1 = RydbergPulse(1, 2, 3, [0, 1])
        p2 = RydbergPulse(1, 2, 3, 0)
        p3 = RydbergPulse(1, 2, 3, [0, 1])
        assert p1 != p2
        assert p2 != p3
        assert p1 == p3


class TestIntegration:
    """Integration tests for the ``RydbergHamiltonian`` class."""

    @pytest.mark.jax
    def test_jitted_qnode(self):
        """Test that a ``RydbergHamiltonian`` class can be executed within a jitted qnode."""
        import jax
        import jax.numpy as jnp

        Hd = rydberg_interaction(register=atom_coordinates, wires=wires)

        def fa(p, t):
            return jnp.polyval(p, t)

        def fb(p, t):
            return p[0] * jnp.sin(p[1] * t)

        Ht = rydberg_drive(amplitude=fa, phase=0, detuning=fb, wires=1)

        dev = qml.device("default.qubit", wires=wires)

        ts = jnp.array([0.0, 3.0])
        H_obj = sum(qml.PauliZ(i) for i in range(2))

        @qml.qnode(dev, interface="jax")
        def qnode(params):
            qml.evolve(Hd + Ht)(params, ts)
            return qml.expval(H_obj)

        @jax.jit
        @qml.qnode(dev, interface="jax")
        def qnode_jit(params):
            qml.evolve(Hd + Ht)(params, ts)
            return qml.expval(H_obj)

        params = (jnp.ones(5), jnp.array([1.0, jnp.pi]))
        res = qnode(params)
        res_jit = qnode_jit(params)

        assert isinstance(res, jax.Array)
        assert res == res_jit

    @pytest.mark.jax
    def test_jitted_qnode_multidrive(self):
        """Test that a ``RydbergHamiltonian`` class with multiple drive terms can be
        executed within a jitted qnode."""
        import jax
        import jax.numpy as jnp

        Hd = rydberg_interaction(register=atom_coordinates, wires=wires)

        def fa(p, t):
            return jnp.polyval(p, t)

        def fb(p, t):
            return p[0] * jnp.sin(p[1] * t)

        def fc(p, t):
            return p[0] * jnp.sin(t) + jnp.cos(p[1] * t)

        def fd(p, t):
            return p * jnp.cos(t)

        H1 = rydberg_drive(amplitude=fa, phase=0, detuning=fb, wires=wires)
        H2 = rydberg_drive(amplitude=fc, phase=3 * jnp.pi, detuning=0, wires=4)
        H3 = rydberg_drive(amplitude=0, phase=0, detuning=fd, wires=[3, 0])

        dev = qml.device("default.qubit", wires=wires)

        ts = jnp.array([0.0, 3.0])
        H_obj = sum(qml.PauliZ(i) for i in range(2))

        @qml.qnode(dev, interface="jax")
        def qnode(params):
            qml.evolve(Hd + H1 + H2 + H3)(params, ts)
            return qml.expval(H_obj)

<<<<<<< HEAD
        params = (
            jnp.ones(5),
            jnp.array([1.0, jnp.pi]),
            jnp.array([jnp.pi / 2, 0.5]),
            jnp.array(-0.5),
        )
=======
        @jax.jit
        @qml.qnode(dev, interface="jax")
        def qnode_jit(params):
            qml.evolve(Hd + H1 + H2)(params, ts)
            return qml.expval(H_obj)

        params = (jnp.ones(5), jnp.array([1.0, jnp.pi]), jnp.array([jnp.pi / 2, 0.5]))
>>>>>>> 31e2237b
        res = qnode(params)
        res_jit = qnode_jit(params)

        assert isinstance(res, jax.Array)
        assert res == res_jit

    @pytest.mark.jax
    def test_jitted_qnode_all_coeffs_callable(self):
        """Test that a ``RydbergHamiltonian`` class can be executed within a
        jitted qnode when all coeffs are callable."""
        import jax
        import jax.numpy as jnp

        H_drift = rydberg_interaction(register=atom_coordinates, wires=wires)

        def fa(p, t):
            return jnp.polyval(p, t)

        def fb(p, t):
            return p[0] * jnp.sin(p[1] * t)

        def fc(p, t):
            return p[0] * jnp.sin(t) + jnp.cos(p[1] * t)

        H_drive = rydberg_drive(amplitude=fa, phase=fb, detuning=fc, wires=1)

        dev = qml.device("default.qubit", wires=wires)

        ts = jnp.array([0.0, 3.0])
        H_obj = sum(qml.PauliZ(i) for i in range(2))

        @qml.qnode(dev, interface="jax")
        def qnode(params):
            qml.evolve(H_drift + H_drive)(params, ts)
            return qml.expval(H_obj)

        @jax.jit
        @qml.qnode(dev, interface="jax")
        def qnode_jit(params):
            qml.evolve(H_drift + H_drive)(params, ts)
            return qml.expval(H_obj)

        params = (jnp.ones(5), jnp.array([1.0, jnp.pi]), jnp.array([jnp.pi / 2, 0.5]))
        res = qnode(params)
        res_jit = qnode_jit(params)

        assert isinstance(res, jax.Array)
        assert res == res_jit<|MERGE_RESOLUTION|>--- conflicted
+++ resolved
@@ -747,22 +747,18 @@
             qml.evolve(Hd + H1 + H2 + H3)(params, ts)
             return qml.expval(H_obj)
 
-<<<<<<< HEAD
+        @jax.jit
+        @qml.qnode(dev, interface="jax")
+        def qnode_jit(params):
+            qml.evolve(Hd + H1 + H2 + H3)(params, ts)
+            return qml.expval(H_obj)
+
         params = (
             jnp.ones(5),
             jnp.array([1.0, jnp.pi]),
             jnp.array([jnp.pi / 2, 0.5]),
             jnp.array(-0.5),
         )
-=======
-        @jax.jit
-        @qml.qnode(dev, interface="jax")
-        def qnode_jit(params):
-            qml.evolve(Hd + H1 + H2)(params, ts)
-            return qml.expval(H_obj)
-
-        params = (jnp.ones(5), jnp.array([1.0, jnp.pi]), jnp.array([jnp.pi / 2, 0.5]))
->>>>>>> 31e2237b
         res = qnode(params)
         res_jit = qnode_jit(params)
 
