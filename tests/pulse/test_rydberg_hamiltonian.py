# Copyright 2018-2023 Xanadu Quantum Technologies Inc.

# Licensed under the Apache License, Version 2.0 (the "License");
# you may not use this file except in compliance with the License.
# You may obtain a copy of the License at

#     http://www.apache.org/licenses/LICENSE-2.0

# Unless required by applicable law or agreed to in writing, software
# distributed under the License is distributed on an "AS IS" BASIS,
# WITHOUT WARRANTIES OR CONDITIONS OF ANY KIND, either express or implied.
# See the License for the specific language governing permissions and
# limitations under the License.
"""
Unit tests for the RydbergHamiltonian class.
"""
import warnings

# pylint: disable=too-few-public-methods
import numpy as np
import pytest

import pennylane as qml
from pennylane.pulse import RydbergHamiltonian, rydberg_drive, rydberg_interaction
from pennylane.pulse.rydberg_hamiltonian import (
    RydbergPulse,
    AmplitudeAndPhase,
    amplitude_and_phase,
    _rydberg_reorder_parameters,
)
from pennylane.wires import Wires

atom_coordinates = [[0, 0], [0, 5], [5, 0], [10, 5], [5, 10], [10, 10]]
wires = [1, 6, 0, 2, 4, 3]


def f1(p, t):
    return p * np.sin(t) * (t - 1)


def f2(p, t):
    return p * np.cos(t**2)


param = [1.2, 2.3]


class TestRydbergHamiltonian:
    """Unit tests for the properties of the RydbergHamiltonian class."""

    # pylint: disable=protected-access
    def test_initialization(self):
        """Test the RydbergHamiltonian class is initialized correctly."""
        rm = RydbergHamiltonian(coeffs=[], observables=[], register=atom_coordinates)

        assert qml.math.allequal(rm.register, atom_coordinates)
        assert rm.pulses == []
        assert rm.wires == Wires([])
        assert rm.interaction_coeff == 862690

    def test_add_rydberg_hamiltonian(self):
        """Test that the __add__ dunder method works correctly."""
        rm1 = RydbergHamiltonian(
            coeffs=[1, 2],
            observables=[qml.PauliX(4), qml.PauliZ(8)],
            register=atom_coordinates,
            pulses=[RydbergPulse(1, 2, 3, [4, 8])],
        )
        rm2 = RydbergHamiltonian(
            coeffs=[2],
            observables=[qml.PauliY(8)],
            pulses=[RydbergPulse(5, 6, 7, 8)],
        )
        with warnings.catch_warnings():
            # We make sure that no warning is raised
            warnings.simplefilter("error")
            sum_rm = rm1 + rm2
        assert isinstance(sum_rm, RydbergHamiltonian)
        assert qml.math.allequal(sum_rm.coeffs, [1, 2, 2])
        assert all(
            qml.equal(op1, op2)
            for op1, op2 in zip(sum_rm.ops, [qml.PauliX(4), qml.PauliZ(8), qml.PauliY(8)])
        )
        assert qml.math.allequal(sum_rm.register, atom_coordinates)
        assert sum_rm.pulses == [
            RydbergPulse(1, 2, 3, [4, 8]),
            RydbergPulse(5, 6, 7, 8),
        ]

    def test_add_parametrized_hamiltonian(self):
        """Tests that adding a `RydbergHamiltonian` and `ParametrizedHamiltonian` works as
        expected."""
        coeffs = [2, 3]
        ops = [qml.PauliZ(0), qml.PauliX(2)]
        h_wires = [0, 2]

        rh = RydbergHamiltonian(
            coeffs=[coeffs[0]],
            observables=[ops[0]],
            pulses=[RydbergPulse(5, 6, 7, 8)],
        )
        ph = qml.pulse.ParametrizedHamiltonian(coeffs=[coeffs[1]], observables=[ops[1]])

        res1 = rh + ph
        res2 = ph + rh

        assert isinstance(res1, RydbergHamiltonian)
        assert res1.coeffs_fixed == coeffs
        assert res1.coeffs_parametrized == []
        assert all(qml.equal(op1, op2) for op1, op2 in zip(res1.ops_fixed, ops))
        assert res1.ops_parametrized == []
        assert res1.wires == qml.wires.Wires(h_wires)

        coeffs.reverse()
        ops.reverse()
        h_wires.reverse()

        assert isinstance(res2, RydbergHamiltonian)
        assert res2.coeffs_fixed == coeffs
        assert res2.coeffs_parametrized == []
        assert all(qml.equal(op1, op2) for op1, op2 in zip(res2.ops_fixed, ops))
        assert res2.ops_parametrized == []
        assert res2.wires == qml.wires.Wires(h_wires)

    def test_add_raises_error(self):
        """Test that an error is raised if two RydbergHamiltonians with registers are added."""
        rm1 = RydbergHamiltonian(
            coeffs=[1],
            observables=[qml.PauliX(0)],
            register=atom_coordinates,
            pulses=[RydbergPulse(1, 2, 3, 4)],
        )
        with pytest.raises(
            ValueError, match="We cannot add two Hamiltonians with an interaction term"
        ):
            _ = rm1 + rm1

    def test_add_raises_warning(self):
        """Test that an error is raised when adding two RydbergHamiltonians where one Hamiltonian
        contains pulses on wires that are not present in the register."""
        coords = [[0, 0], [0, 5], [5, 0]]

        Hd = rydberg_interaction(register=coords, wires=[0, 1, 2])
        Ht = rydberg_drive(2, 3, 4, wires=3)

        with pytest.warns(
            UserWarning,
            match="The wires of the laser fields are not present in the Rydberg ensemble",
        ):
            _ = Hd + Ht

        with pytest.warns(
            UserWarning,
            match="The wires of the laser fields are not present in the Rydberg ensemble",
        ):
            _ = Ht + Hd

    def test_hamiltonian_callable_after_addition_right(self):
        """Tests that if a ParametrizedHamiltonian is added onto a
        RydbergHamiltonian with callable coefficients from the right, the
        resulting object is a RydbergHamiltonian that can be called without
        raising an error"""

        def amp(p, t):
            return p[0] * np.exp(-((t - p[1]) ** 2) / (2 * p[2] ** 2))

        def phase(p, t):
            return p * t

        def detuning(p, t):
            return np.cos(t) * p

        H_global = qml.pulse.rydberg_drive(amp, phase, detuning, wires=[0])
        H_global += qml.pulse.rydberg_drive(amp, phase, detuning, wires=[0])
        H_global += np.polyval * qml.PauliX(0)

        # start with RydbergHamiltonians, then add ParametrizedHamiltonian
        params = [np.array([1.2, 2.3, 3.4]), 4.5, 5.6]
        params += [np.array([1.2, 2.3, 3.4]), 4.5, 5.6]
        params += [np.ones(2)]

        assert isinstance(H_global, RydbergHamiltonian)
        H_global(params, 2)  # no error raised

    def test_hamiltonian_callable_after_addition_left(self):
        """Tests that if a ParametrizedHamiltonian is added onto a
        RydbergHamiltonian with callable coefficients from the left, the
        resulting object is a RydbergHamiltonian that can be called without
        raising an error"""

        def amp(p, t):
            return p[0] * np.exp(-((t - p[1]) ** 2) / (2 * p[2] ** 2))

        def phase(p, t):
            return p * t

        def detuning(p, t):
            return np.cos(t) * p

        # start with ParametrizedHamiltonian, add on RydbergHamiltonians
        H_global = np.polyval * qml.PauliX(0)
        H_global += qml.pulse.rydberg_drive(amp, phase, detuning, wires=[0])
        H_global += qml.pulse.rydberg_drive(amp, phase, detuning, wires=[0])

        params = [np.ones(2)]
        params += [np.array([1.2, 2.3, 3.4]), 4.5, 5.6]
        params += [np.array([1.2, 2.3, 3.4]), 4.5, 5.6]

        assert isinstance(H_global, RydbergHamiltonian)
        H_global(params, 2)  # no error raised


class TestInteractionWithOperators:
    """Test that the interaction between a ``RydbergHamiltonian`` and other operators work as
    expected."""

    ops_with_coeffs = (
        (qml.Hamiltonian([2], [qml.PauliZ(0)]), 2),
        (qml.Hamiltonian([1.7], [qml.PauliZ(0)]), 1.7),
        (3 * qml.PauliZ(0), 3),
        (qml.ops.SProd(3, qml.PauliZ(0)), 3),
    )
    ops = (
        qml.PauliX(2),
        qml.PauliX(2) @ qml.PauliX(3),
        qml.CNOT([0, 1]),
    )

    @pytest.mark.parametrize("H, coeff", ops_with_coeffs)
    def test_add_special_operators(self, H, coeff):
        """Test that a Hamiltonian and SProd can be added to a RydbergHamiltonian, and
        will be incorporated in the H_fixed term, with their coefficients included in H_coeffs_fixed.
        """
        R = rydberg_drive(amplitude=f1, phase=0, detuning=f2, wires=[0, 1])
        params = [1, 2]
        # Adding on the right
        new_pH = R + H
        assert isinstance(new_pH, RydbergHamiltonian)
        assert R.H_fixed() == 0
        assert qml.equal(new_pH.H_fixed(), qml.s_prod(coeff, qml.PauliZ(0)))
        assert new_pH.coeffs_fixed[0] == coeff
        assert qml.math.allequal(new_pH(params, t=0.5).matrix(), qml.matrix(R(params, t=0.5) + H))
        # Adding on the left
        new_pH = H + R
        assert isinstance(new_pH, RydbergHamiltonian)
        assert R.H_fixed() == 0
        assert qml.equal(new_pH.H_fixed(), qml.s_prod(coeff, qml.PauliZ(0)))
        assert new_pH.coeffs_fixed[0] == coeff
        assert qml.math.allequal(new_pH(params, t=0.5).matrix(), qml.matrix(R(params, t=0.5) + H))

    @pytest.mark.parametrize("op", ops)
    def test_add_other_operators(self, op):
        """Test that a Hamiltonian, SProd, Tensor or Operator can be added to a
        ParametrizedHamiltonian, and will be incorporated in the H_fixed term"""
        R = rydberg_drive(amplitude=f1, phase=0, detuning=f2, wires=[0, 1])
        params = [1, 2]

        # Adding on the right
        new_pH = R + op
        assert isinstance(new_pH, RydbergHamiltonian)
        assert R.H_fixed() == 0
        assert qml.equal(new_pH.H_fixed(), qml.s_prod(1, op))
        new_pH(params, 2)  # confirm calling does not raise error

        # Adding on the left
        new_pH = op + R
        assert isinstance(new_pH, RydbergHamiltonian)
        assert R.H_fixed() == 0
        assert qml.equal(new_pH.H_fixed(), qml.s_prod(1, op))
        new_pH(params, 2)  # confirm calling does not raise error
<<<<<<< HEAD
=======

    def test_unknown_type_raises_error(self):
        R = rydberg_drive(amplitude=f1, phase=0, detuning=f2, wires=[0, 1])
        with pytest.raises(TypeError, match="unsupported operand type"):
            R += 3
>>>>>>> 8e3030e1


class TestRydbergInteraction:
    """Unit tests for the ``rydberg_interaction`` function."""

    def test_attributes_and_number_of_terms(self):
        """Test that the attributes and the number of terms of the ``ParametrizedHamiltonian`` returned by
        ``rydberg_interaction`` are correct."""
        Hd = rydberg_interaction(register=atom_coordinates, wires=wires, interaction_coeff=1)

        assert isinstance(Hd, RydbergHamiltonian)
        assert Hd.interaction_coeff == 1
        assert Hd.wires == Wires(wires)
        assert qml.math.allequal(Hd.register, atom_coordinates)
        N = len(wires)
        num_combinations = N * (N - 1) / 2  # number of terms on the rydberg_interaction hamiltonian
        assert len(Hd.ops) == num_combinations
        assert Hd.pulses == []

    def test_wires_is_none(self):
        """Test that when wires is None the wires correspond to an increasing list of values with
        the same length as the atom coordinates."""
        Hd = rydberg_interaction(register=atom_coordinates)

        assert Hd.wires == Wires(list(range(len(atom_coordinates))))

    def test_coeffs(self):
        """Test that the generated coefficients are correct."""
        coords = [[0, 0], [0, 1], [1, 0]]
        Hd = rydberg_interaction(coords, interaction_coeff=1)
        assert Hd.coeffs == [1, 1, 1 / np.sqrt(2) ** 6]

    def test_different_lengths_raises_error(self):
        """Test that using different lengths for the wires and the register raises an error."""
        with pytest.raises(ValueError, match="The length of the wires and the register must match"):
            _ = rydberg_interaction(register=atom_coordinates, wires=[0])

    def test_max_distance(self):
        """Test that specifying a maximum distance affects the number of elements in the interaction term
        as expected."""
        # This threshold will remove interactions between atoms more than 5 micrometers away from each other
        max_distance = 5
        coords = [[0, 0], [2.5, 0], [5, 0], [6, 6]]
        h_wires = [1, 0, 2, 3]

        # Set interaction_coeff to one for easier comparison
        H_res = rydberg_interaction(
            register=coords, wires=h_wires, interaction_coeff=1, max_distance=max_distance
        )
        H_exp = rydberg_interaction(register=coords[:3], wires=h_wires[:3], interaction_coeff=1)

        # Only 3 of the interactions will be non-negligible
        assert H_res.coeffs == [2.5**-6, 5**-6, 2.5**-6]
        assert qml.equal(H_res([], t=5), H_exp([], t=5))


class TestRydbergDrive:
    """Unit tests for the ``rydberg_drive`` function."""

    def test_attributes_and_number_of_terms(self):
        """Test that the attributes and the number of terms of the ``ParametrizedHamiltonian`` returned by
        ``rydberg_drive`` are correct."""

        Hd = rydberg_drive(amplitude=1, phase=2, detuning=3, wires=[1, 2])

        assert isinstance(Hd, RydbergHamiltonian)
        assert Hd.interaction_coeff == 862690
        assert Hd.wires == Wires([1, 2])
        assert Hd.register is None
        assert len(Hd.ops) == 3  # 2 amplitude/phase terms and one detuning term of the Hamiltonian
        assert Hd.pulses == [RydbergPulse(1, 2, 3, [1, 2])]

    def test_multiple_local_drives(self):
        """Test that adding multiple drive terms behaves as expected"""

        def fa(p, t):
            return np.sin(p * t)

        def fb(p, t):
            return np.cos(p * t)

        H1 = rydberg_drive(amplitude=fa, phase=1, detuning=3, wires=[0, 3])
        H2 = rydberg_drive(amplitude=1, phase=3, detuning=fb, wires=[1, 2])
        Hd = H1 + H2

        ops_expected = [
<<<<<<< HEAD
            qml.Hamiltonian([-1, -1], [qml.PauliZ(0), qml.PauliZ(3)]),
            qml.Hamiltonian([0.5, 0.5], [qml.PauliX(1), qml.PauliX(2)]),
            qml.Hamiltonian([-0.5, -0.5], [qml.PauliY(1), qml.PauliY(2)]),
            qml.Hamiltonian([0.5, 0.5], [qml.PauliX(0), qml.PauliX(3)]),
            qml.Hamiltonian([-0.5, -0.5], [qml.PauliY(0), qml.PauliY(3)]),
            qml.Hamiltonian([-1, -1], [qml.PauliZ(1), qml.PauliZ(2)]),
        ]
        coeffs_expected = [
            3,
            np.cos(3),
            np.sin(3),
            AmplitudeAndPhase(np.cos, fa, 1),
            AmplitudeAndPhase(np.sin, fa, 1),
            fb,
        ]
=======
            qml.Hamiltonian([1, 1], [qml.PauliZ(0), qml.PauliZ(3)]),
            qml.Hamiltonian([1, 1], [qml.PauliX(1), qml.PauliX(2)]),
            qml.sum(qml.s_prod(-1, qml.PauliY(1)), qml.s_prod(-1, qml.PauliY(2))),
            qml.Hamiltonian([1, 1], [qml.PauliX(0), qml.PauliX(3)]),
            qml.sum(qml.s_prod(-1, qml.PauliY(0)), qml.s_prod(-1, qml.PauliY(3))),
            qml.Hamiltonian([1, 1], [qml.PauliZ(1), qml.PauliZ(2)]),
        ]
        coeffs_expected = [
            3,
            np.cos(3),
            np.sin(3),
            AmplitudeAndPhase(np.cos, fa, 1),
            AmplitudeAndPhase(np.sin, fa, 1),
            fb,
        ]
>>>>>>> 8e3030e1
        H_expected = RydbergHamiltonian(coeffs_expected, ops_expected)

        # structure of Hamiltonian is as expected
        assert isinstance(Hd, RydbergHamiltonian)
        assert Hd.interaction_coeff == 862690
        assert Hd.wires == Wires([0, 3, 1, 2])
        assert Hd.register is None
        assert len(Hd.ops) == 6  # 2 terms for amplitude/phase and one detuning for each drive

        # coefficients are correct
        # Callable coefficients are shifted to the end of the list.
        assert Hd.coeffs[0:3] == [3, np.cos(3), np.sin(3)]
        assert isinstance(Hd.coeffs[3], AmplitudeAndPhase)
        assert isinstance(Hd.coeffs[4], AmplitudeAndPhase)
        assert Hd.coeffs[5] is fb

        # pulses were added correctly
        assert len(Hd.pulses) == 2
        assert Hd.pulses == H1.pulses + H2.pulses

        # Hamiltonian is as expected
        assert qml.equal(Hd([0.5, -0.5], t=5), H_expected([0.5, -0.5], t=5))

    def test_no_amplitude(self):
        """Test that when amplitude is not specified, the drive term is correctly defined."""

        def f(p, t):
            return np.cos(p * t)

        Hd = rydberg_drive(amplitude=0, phase=1, detuning=f, wires=[0, 3])

        ops_expected = [qml.Hamiltonian([-1, -1], [qml.PauliZ(0), qml.PauliZ(3)])]
        coeffs_expected = [f]
        H_expected = RydbergHamiltonian(coeffs_expected, ops_expected)

        assert qml.equal(Hd([0.1], 10), H_expected([0.1], 10))
        assert isinstance(Hd, RydbergHamiltonian)
        assert Hd.interaction_coeff == 862690
        assert Hd.wires == Wires([0, 3])
        assert Hd.register is None
        assert len(Hd.coeffs) == 1
        assert Hd.coeffs[0] is f
        assert len(Hd.ops) == 1
        assert qml.equal(Hd.ops[0], ops_expected[0])

    def test_no_detuning(self):
        """Test that when detuning not specified, the drive term is correctly defined."""

        def f(p, t):
            return np.cos(p * t)

        Hd = rydberg_drive(amplitude=f, phase=1, detuning=0, wires=[0, 3])

        ops_expected = [
            qml.Hamiltonian([0.5, 0.5], [qml.PauliX(0), qml.PauliX(3)]),
            qml.Hamiltonian([-0.5, -0.5], [qml.PauliY(0), qml.PauliY(3)]),
        ]
        coeffs_expected = [
            AmplitudeAndPhase(np.cos, f, 1),
            AmplitudeAndPhase(np.sin, f, 1),
        ]
        H_expected = RydbergHamiltonian(coeffs_expected, ops_expected)

        assert qml.equal(Hd([0.1], 10), H_expected([0.1], 10))
        assert isinstance(Hd, RydbergHamiltonian)
        assert Hd.interaction_coeff == 862690
        assert Hd.wires == Wires([0, 3])
        assert Hd.register is None
        assert all(isinstance(coeff, AmplitudeAndPhase) for coeff in Hd.coeffs)
        assert len(Hd.coeffs) == 2
        assert all(qml.equal(op, op_expected) for op, op_expected in zip(Hd.ops, ops_expected))

    def test_no_amplitude_no_detuning(self):
        """Test that the correct error is raised if both amplitude and detuning are trivial."""
        with pytest.raises(ValueError, match="The global drive must have a non-trivial amplitude."):
            _ = rydberg_drive(0, np.pi, 0, wires=[0])


def callable_amp(p, t):
    return np.polyval(p, t)


def callable_phase(p, t):
    return p[0] * np.sin(p[1] * t)


def sine_func(p, t):
    return np.sin(p * t)


def cosine_fun(p, t):
    return np.cos(p * t)


class TestAmplitudeAndPhase:
    """Test the AmplitudeAndPhase class that provides callable
    phase/amplitude combinations"""

    def test_amplitude_and_phase_no_callables(self):
        """Test that when calling amplitude_and_phase, if neither are callable,
        a float is returned instead of an AmplitudeAndPhase object"""
        f = amplitude_and_phase(np.sin, 3, 4)
        expected_result = 3 * np.sin(4)

        assert isinstance(f, float)
        assert f == expected_result

    def test_amplitude_and_phase_callable_phase(self):
        """Test that when calling amplitude_and_phase, if only phase is callable,
        an AmplitudeAndPhase object with callable phase and fixed amplitude is
        correctly created"""
        f = amplitude_and_phase(np.sin, 2.7, callable_phase)

        # attributes are correct
        assert isinstance(f, AmplitudeAndPhase)
        assert f.amp_is_callable is False
        assert f.phase_is_callable is True
        assert f.func.__name__ == "callable_phase"

        # calling yields expected result
        expected_result = 2.7 * np.sin(callable_phase([1.3, 2.5], 2))
        assert f([1.3, 2.5], 2) == expected_result

    def test_amplitude_and_phase_callable_amplitude(self):
        """Test that when calling amplitude_and_phase, if only amplitude is callable,
        an AmplitudeAndPhase object with callable amplitude and fixed phase is
        correctly created"""
        f = amplitude_and_phase(np.sin, callable_amp, 0.7)

        # attributes are correct
        assert isinstance(f, AmplitudeAndPhase)
        assert f.amp_is_callable is True
        assert f.phase_is_callable is False
        assert f.func.__name__ == "callable_amp"

        # calling yields expected result
        expected_result = callable_amp([1.7], 2) * np.sin(0.7)
        assert f([1.7], 2) == expected_result

    def test_amplitude_and_phase_both_callable(self):
        """Test that when calling amplitude_and_phase, if both are callable,
        an AmplitudeAndPhase object with callable amplitude and phase is
        correctly created"""
        f = amplitude_and_phase(np.sin, callable_amp, callable_phase)

        # attributes are correct
        assert isinstance(f, AmplitudeAndPhase)
        assert f.amp_is_callable is True
        assert f.phase_is_callable is True
        assert f.func.__name__ == "callable_amp_and_phase"

        # calling yields expected result
        expected_result = callable_amp([1.7], 2) * np.sin(callable_phase([1.3, 2.5], 2))
        assert f([[1.7], [1.3, 2.5]], 2) == expected_result

    def test_callable_phase_and_amplitude_hamiltonian(self):
        """Test that using callable amplitude and phase in rydberg_drive
        creates AmplitudeAndPhase callables, and the resulting Hamiltonian
        can be called successfully"""

        detuning = 2

        Hd = rydberg_drive(sine_func, cosine_fun, detuning=detuning, wires=[0, 1])

        assert len(Hd.coeffs) == 3
        assert isinstance(Hd.coeffs[1], AmplitudeAndPhase)
        assert isinstance(Hd.coeffs[2], AmplitudeAndPhase)
        t = 1.7

        evaluated_H = Hd([3.4, 5.6], t)

        expected_H_fixed = qml.s_prod(
            detuning, qml.Hamiltonian([-1, -1], [qml.PauliZ(0), qml.PauliZ(1)])
        )

        c1 = np.sin(3.4 * t) * np.cos(np.cos(5.6 * t))
        c2 = np.sin(3.4 * t) * np.sin(np.cos(5.6 * t))
        expected_H_parametrized = qml.sum(
            qml.s_prod(c1, qml.Hamiltonian([0.5, 0.5], [qml.PauliX(0), qml.PauliX(1)])),
            qml.s_prod(c2, qml.Hamiltonian([-0.5, -0.5], [qml.PauliY(0), qml.PauliY(1)])),
        )

        assert qml.equal(evaluated_H[0], expected_H_fixed)
        assert qml.equal(evaluated_H[1], expected_H_parametrized)

    def test_callable_phase_hamiltonian(self):
        """Test that using callable phase in rydberg_drive creates AmplitudeAndPhase
        callables, and the resulting Hamiltonian can be called"""

        detuning = 2

        Hd = rydberg_drive(7.2, sine_func, detuning=detuning, wires=[0, 1])

        assert len(Hd.coeffs) == 3
        assert isinstance(Hd.coeffs[1], AmplitudeAndPhase)
        assert isinstance(Hd.coeffs[2], AmplitudeAndPhase)
        t = 1.7

        evaluated_H = Hd([5.6], t)

        expected_H_fixed = qml.s_prod(
            detuning, qml.Hamiltonian([-1, -1], [qml.PauliZ(0), qml.PauliZ(1)])
        )

        c1 = 7.2 * np.cos(np.sin(5.6 * t))
        c2 = 7.2 * np.sin(np.sin(5.6 * t))
        expected_H_parametrized = qml.sum(
            qml.s_prod(c1, qml.Hamiltonian([0.5, 0.5], [qml.PauliX(0), qml.PauliX(1)])),
            qml.s_prod(c2, qml.Hamiltonian([-0.5, -0.5], [qml.PauliY(0), qml.PauliY(1)])),
        )

        assert qml.equal(evaluated_H[0], expected_H_fixed)
        assert qml.equal(evaluated_H[1], expected_H_parametrized)

    def test_callable_amplitude_hamiltonian(self):
        """Test that using callable amplitude in rydberg_drive creates AmplitudeAndPhase
        callables, and the resulting Hamiltonian can be called"""

        detuning = 2

        Hd = rydberg_drive(sine_func, 4.3, detuning=detuning, wires=[0, 1])

        assert len(Hd.coeffs) == 3
        assert isinstance(Hd.coeffs[1], AmplitudeAndPhase)
        assert isinstance(Hd.coeffs[2], AmplitudeAndPhase)
        t = 1.7

        evaluated_H = Hd([3.4], t)

        expected_H_fixed = qml.s_prod(
            detuning, qml.Hamiltonian([-1, -1], [qml.PauliZ(0), qml.PauliZ(1)])
        )

        c1 = np.sin(3.4 * t) * np.cos(4.3)
        c2 = np.sin(3.4 * t) * np.sin(4.3)
        expected_H_parametrized = qml.sum(
            qml.s_prod(c1, qml.Hamiltonian([0.5, 0.5], [qml.PauliX(0), qml.PauliX(1)])),
            qml.s_prod(c2, qml.Hamiltonian([-0.5, -0.5], [qml.PauliY(0), qml.PauliY(1)])),
        )

        assert qml.equal(evaluated_H[0], expected_H_fixed)
        assert qml.equal(evaluated_H[1], expected_H_parametrized)

    COEFFS_AND_PARAMS = [
        (
            [AmplitudeAndPhase(np.cos, f1, f2), AmplitudeAndPhase(np.sin, f1, f2), f2],
            [1, 2, 3],
            [[1, 2], [1, 2], 3],
        ),
        (
            [AmplitudeAndPhase(np.cos, f1, 6.3), AmplitudeAndPhase(np.sin, f1, 6.3), f2],
            [1, 3],
            [1, 1, 3],
        ),
        (
            [AmplitudeAndPhase(np.cos, 6.3, f1), AmplitudeAndPhase(np.sin, 6.3, f1), f2],
            [1, 3],
            [1, 1, 3],
        ),
        (
            [f1, AmplitudeAndPhase(np.cos, f1, 5.7), AmplitudeAndPhase(np.sin, f1, 5.7), f2],
            [1, 2, 3],
            [1, 2, 2, 3],
        ),
        (
            [f1, AmplitudeAndPhase(np.cos, f1, f1), AmplitudeAndPhase(np.sin, f1, f1), f2],
            [2, [3, 5], 8, [13, 21]],
            [2, [[3, 5], 8], [[3, 5], 8], [13, 21]],
        ),
        ([f1, f2, f1, f2], [1, 2, 3, 4], [1, 2, 3, 4]),
    ]

    @pytest.mark.parametrize("coeffs, params, expected_output", COEFFS_AND_PARAMS)
    def test_rydberg_reorder_parameters_all(self, coeffs, params, expected_output):
        """Tests that the function organizing the parameters to pass to the
        RydbergHamiltonian works as expected when AmplitudeAndPhase callables
        are included"""

        assert _rydberg_reorder_parameters(params, coeffs) == expected_output


def callable_amp(p, t):
    return np.polyval(p, t)


def callable_phase(p, t):
    return p[0] * np.sin(p[1] * t)


def sine_func(p, t):
    return np.sin(p * t)


def cosine_fun(p, t):
    return np.cos(p * t)


class TestAmplitudeAndPhase:
    """Test the AmplitudeAndPhase class that provides callable
    phase/amplitude combinations"""

    def test_amplitude_and_phase_no_callables(self):
        """Test that when calling amplitude_and_phase, if neither are callable,
        a float is returned instead of an AmplitudeAndPhase object"""
        f = amplitude_and_phase(np.sin, 3, 4)
        expected_result = 3 * np.sin(4)

        assert isinstance(f, float)
        assert f == expected_result

    def test_amplitude_and_phase_callable_phase(self):
        """Test that when calling amplitude_and_phase, if only phase is callable,
        an AmplitudeAndPhase object with callable phase and fixed amplitude is
        correctly created"""
        f = amplitude_and_phase(np.sin, 2.7, callable_phase)

        # attributes are correct
        assert isinstance(f, AmplitudeAndPhase)
        assert f.amp_is_callable is False
        assert f.phase_is_callable is True
        assert f.func.__name__ == "callable_phase"

        # calling yields expected result
        expected_result = 2.7 * np.sin(callable_phase([1.3, 2.5], 2))
        assert f([1.3, 2.5], 2) == expected_result

    def test_amplitude_and_phase_callable_amplitude(self):
        """Test that when calling amplitude_and_phase, if only amplitude is callable,
        an AmplitudeAndPhase object with callable amplitude and fixed phase is
        correctly created"""
        f = amplitude_and_phase(np.sin, callable_amp, 0.7)

        # attributes are correct
        assert isinstance(f, AmplitudeAndPhase)
        assert f.amp_is_callable is True
        assert f.phase_is_callable is False
        assert f.func.__name__ == "callable_amp"

        # calling yields expected result
        expected_result = callable_amp([1.7], 2) * np.sin(0.7)
        assert f([1.7], 2) == expected_result

    def test_amplitude_and_phase_both_callable(self):
        """Test that when calling amplitude_and_phase, if both are callable,
        an AmplitudeAndPhase object with callable amplitude and phase is
        correctly created"""
        f = amplitude_and_phase(np.sin, callable_amp, callable_phase)

        # attributes are correct
        assert isinstance(f, AmplitudeAndPhase)
        assert f.amp_is_callable is True
        assert f.phase_is_callable is True
        assert f.func.__name__ == "callable_amp_and_phase"

        # calling yields expected result
        expected_result = callable_amp([1.7], 2) * np.sin(callable_phase([1.3, 2.5], 2))
        assert f([[1.7], [1.3, 2.5]], 2) == expected_result

    def test_callable_phase_and_amplitude_hamiltonian(self):
        """Test that using callable amplitude and phase in rydberg_drive
        creates AmplitudeAndPhase callables, and the resulting Hamiltonian
        can be called successfully"""

        detuning = 2

        Hd = rydberg_drive(sine_func, cosine_fun, detuning, wires=[0, 1])

        assert len(Hd.coeffs) == 3
        assert isinstance(Hd.coeffs[1], AmplitudeAndPhase)
        assert isinstance(Hd.coeffs[2], AmplitudeAndPhase)
        t = 1.7

        evaluated_H = Hd([3.4, 5.6], t)

        expected_H_fixed = qml.s_prod(
            detuning, qml.Hamiltonian([1, 1], [qml.PauliZ(0), qml.PauliZ(1)])
        )

        c1 = np.sin(3.4 * t) * np.cos(np.cos(5.6 * t))
        c2 = np.sin(3.4 * t) * np.sin(np.cos(5.6 * t))
        expected_H_parametrized = qml.sum(
            qml.s_prod(c1, qml.Hamiltonian([1, 1], [qml.PauliX(0), qml.PauliX(1)])),
            qml.s_prod(c2, qml.sum(qml.s_prod(-1, qml.PauliY(0)), qml.s_prod(-1, qml.PauliY(1)))),
        )

        assert qml.equal(evaluated_H[0], expected_H_fixed)
        assert qml.equal(evaluated_H[1], expected_H_parametrized)

    def test_callable_phase_hamiltonian(self):
        """Test that using callable phase in rydberg_drive creates AmplitudeAndPhase
        callables, and the resulting Hamiltonian can be called"""

        detuning = 2

        Hd = rydberg_drive(7.2, sine_func, detuning, wires=[0, 1])

        assert len(Hd.coeffs) == 3
        assert isinstance(Hd.coeffs[1], AmplitudeAndPhase)
        assert isinstance(Hd.coeffs[2], AmplitudeAndPhase)
        t = 1.7

        evaluated_H = Hd([5.6], t)

        expected_H_fixed = qml.s_prod(
            detuning, qml.Hamiltonian([1, 1], [qml.PauliZ(0), qml.PauliZ(1)])
        )

        c1 = 7.2 * np.cos(np.sin(5.6 * t))
        c2 = 7.2 * np.sin(np.sin(5.6 * t))
        expected_H_parametrized = qml.sum(
            qml.s_prod(c1, qml.Hamiltonian([1, 1], [qml.PauliX(0), qml.PauliX(1)])),
            qml.s_prod(c2, qml.sum(qml.s_prod(-1, qml.PauliY(0)), qml.s_prod(-1, qml.PauliY(1)))),
        )

        assert qml.equal(evaluated_H[0], expected_H_fixed)
        assert qml.equal(evaluated_H[1], expected_H_parametrized)

    def test_callable_amplitude_hamiltonian(self):
        """Test that using callable amplitude in rydberg_drive creates AmplitudeAndPhase
        callables, and the resulting Hamiltonian can be called"""

        detuning = 2

        Hd = rydberg_drive(sine_func, 4.3, detuning, wires=[0, 1])

        assert len(Hd.coeffs) == 3
        assert isinstance(Hd.coeffs[1], AmplitudeAndPhase)
        assert isinstance(Hd.coeffs[2], AmplitudeAndPhase)
        t = 1.7

        evaluated_H = Hd([3.4], t)

        expected_H_fixed = qml.s_prod(
            detuning, qml.Hamiltonian([1, 1], [qml.PauliZ(0), qml.PauliZ(1)])
        )

        c1 = np.sin(3.4 * t) * np.cos(4.3)
        c2 = np.sin(3.4 * t) * np.sin(4.3)
        expected_H_parametrized = qml.sum(
            qml.s_prod(c1, qml.Hamiltonian([1, 1], [qml.PauliX(0), qml.PauliX(1)])),
            qml.s_prod(c2, qml.sum(qml.s_prod(-1, qml.PauliY(0)), qml.s_prod(-1, qml.PauliY(1)))),
        )

        assert qml.equal(evaluated_H[0], expected_H_fixed)
        assert qml.equal(evaluated_H[1], expected_H_parametrized)

    COEFFS_AND_PARAMS = [
        (
            [AmplitudeAndPhase(np.cos, f1, f2), AmplitudeAndPhase(np.sin, f1, f2), f2],
            [1, 2, 3],
            [[1, 2], [1, 2], 3],
        ),
        (
            [AmplitudeAndPhase(np.cos, f1, 6.3), AmplitudeAndPhase(np.sin, f1, 6.3), f2],
            [1, 3],
            [1, 1, 3],
        ),
        (
            [AmplitudeAndPhase(np.cos, 6.3, f1), AmplitudeAndPhase(np.sin, 6.3, f1), f2],
            [1, 3],
            [1, 1, 3],
        ),
        (
            [f1, AmplitudeAndPhase(np.cos, f1, 5.7), AmplitudeAndPhase(np.sin, f1, 5.7), f2],
            [1, 2, 3],
            [1, 2, 2, 3],
        ),
        (
            [f1, AmplitudeAndPhase(np.cos, f1, f1), AmplitudeAndPhase(np.sin, f1, f1), f2],
            [2, [3, 5], 8, [13, 21]],
            [2, [[3, 5], 8], [[3, 5], 8], [13, 21]],
        ),
        ([f1, f2, f1, f2], [1, 2, 3, 4], [1, 2, 3, 4]),
    ]

    @pytest.mark.parametrize("coeffs, params, expected_output", COEFFS_AND_PARAMS)
    def test_rydberg_reorder_parameters_all(self, coeffs, params, expected_output):
        """Tests that the function organizing the parameters to pass to the
        RydbergHamiltonian works as expected when AmplitudeAndPhase callables
        are included"""

        assert _rydberg_reorder_parameters(params, coeffs) == expected_output


class TestRydbergPulse:
    """Unit tests for the ``RydbergPulse`` class."""

    def test_init(self):
        """Test the initialization of the ``RydbergPulse`` class."""
        p = RydbergPulse(amplitude=4, detuning=9, phase=8, wires=[0, 4, 7])
        assert p.amplitude == 4
        assert p.phase == 8
        assert p.detuning == 9
        assert p.wires == Wires([0, 4, 7])

    def test_equal(self):
        """Test the ``__eq__`` method of the ``RydbergPulse`` class."""
        p1 = RydbergPulse(1, 2, 3, [0, 1])
        p2 = RydbergPulse(1, 2, 3, 0)
        p3 = RydbergPulse(1, 2, 3, [0, 1])
        assert p1 != p2
        assert p2 != p3
        assert p1 == p3


class TestIntegration:
    """Integration tests for the ``RydbergHamiltonian`` class."""

    @pytest.mark.jax
    def test_jitted_qnode(self):
        """Test that a ``RydbergHamiltonian`` class can be executed within a jitted qnode."""
        import jax
        import jax.numpy as jnp

        Hd = rydberg_interaction(register=atom_coordinates, wires=wires)

        def fa(p, t):
            return jnp.polyval(p, t)

        def fb(p, t):
            return p[0] * jnp.sin(p[1] * t)

        Ht = rydberg_drive(amplitude=fa, phase=0, detuning=fb, wires=1)

        dev = qml.device("default.qubit", wires=wires)

        ts = jnp.array([0.0, 3.0])
        H_obj = sum(qml.PauliZ(i) for i in range(2))

        @qml.qnode(dev, interface="jax")
        def qnode(params):
            qml.evolve(Hd + Ht)(params, ts)
            return qml.expval(H_obj)

        @jax.jit
        @qml.qnode(dev, interface="jax")
        def qnode_jit(params):
            qml.evolve(Hd + Ht)(params, ts)
            return qml.expval(H_obj)

        params = (jnp.ones(5), jnp.array([1.0, jnp.pi]))
        res = qnode(params)
        res_jit = qnode_jit(params)

        assert isinstance(res, jax.Array)
        assert res == res_jit

    @pytest.mark.jax
    def test_jitted_qnode_multidrive(self):
        """Test that a ``RydbergHamiltonian`` class with multiple drive terms can be
        executed within a jitted qnode."""
        import jax
        import jax.numpy as jnp

        Hd = rydberg_interaction(register=atom_coordinates, wires=wires)

        def fa(p, t):
            return jnp.polyval(p, t)

        def fb(p, t):
            return p[0] * jnp.sin(p[1] * t)

        def fc(p, t):
            return p[0] * jnp.sin(t) + jnp.cos(p[1] * t)

<<<<<<< HEAD
        def fd(p, t):
            return p * jnp.cos(t)

        H1 = rydberg_drive(amplitude=fa, phase=0, detuning=fb, wires=wires)
        H2 = rydberg_drive(amplitude=fc, phase=3 * jnp.pi, detuning=0, wires=4)
        H3 = rydberg_drive(amplitude=0, phase=0, detuning=fd, wires=[3, 0])
=======
        H1 = rydberg_drive(amplitude=fa, phase=0, detuning=fb, wires=1)
        H2 = rydberg_drive(amplitude=fc, phase=3 * jnp.pi, detuning=jnp.pi / 4, wires=4)
>>>>>>> 8e3030e1

        dev = qml.device("default.qubit", wires=wires)

        ts = jnp.array([0.0, 3.0])
        H_obj = sum(qml.PauliZ(i) for i in range(2))

<<<<<<< HEAD
        @qml.qnode(dev, interface="jax")
        def qnode(params):
            qml.evolve(Hd + H1 + H2 + H3)(params, ts)
            return qml.expval(H_obj)

        @jax.jit
=======
>>>>>>> 8e3030e1
        @qml.qnode(dev, interface="jax")
        def qnode_jit(params):
            qml.evolve(Hd + H1 + H2 + H3)(params, ts)
            return qml.expval(H_obj)

        params = (
            jnp.ones(5),
            jnp.array([1.0, jnp.pi]),
            jnp.array([jnp.pi / 2, 0.5]),
            jnp.array(-0.5),
        )
        res = qnode(params)
        res_jit = qnode_jit(params)

        assert isinstance(res, jax.Array)
        assert res == res_jit

    @pytest.mark.jax
    def test_jitted_qnode_all_coeffs_callable(self):
        """Test that a ``RydbergHamiltonian`` class can be executed within a
        jitted qnode when all coeffs are callable."""
        import jax
        import jax.numpy as jnp

        H_drift = rydberg_interaction(register=atom_coordinates, wires=wires)

        def fa(p, t):
            return jnp.polyval(p, t)

        def fb(p, t):
            return p[0] * jnp.sin(p[1] * t)

        def fc(p, t):
            return p[0] * jnp.sin(t) + jnp.cos(p[1] * t)

        H_drive = rydberg_drive(amplitude=fa, phase=fb, detuning=fc, wires=1)

        dev = qml.device("default.qubit", wires=wires)

        ts = jnp.array([0.0, 3.0])
        H_obj = sum(qml.PauliZ(i) for i in range(2))

        @qml.qnode(dev, interface="jax")
        def qnode(params):
            qml.evolve(H_drift + H_drive)(params, ts)
            return qml.expval(H_obj)

        @jax.jit
        @qml.qnode(dev, interface="jax")
        def qnode_jit(params):
            qml.evolve(H_drift + H_drive)(params, ts)
            return qml.expval(H_obj)

        @jax.jit
        @qml.qnode(dev, interface="jax")
        def qnode_jit(params):
            qml.evolve(Hd + H1 + H2)(params, ts)
            return qml.expval(H_obj)

        params = (jnp.ones(5), jnp.array([1.0, jnp.pi]), jnp.array([jnp.pi / 2, 0.5]))
        res = qnode(params)
        res_jit = qnode_jit(params)

        assert isinstance(res, jax.Array)
        assert res == res_jit

    @pytest.mark.jax
    def test_jitted_qnode_all_coeffs_callable(self):
        """Test that a ``RydbergHamiltonian`` class can be executed within a
        jitted qnode when all coeffs are callable."""
        import jax
        import jax.numpy as jnp

        H_drift = rydberg_interaction(register=atom_coordinates, wires=wires)

        def fa(p, t):
            return jnp.polyval(p, t)

        def fb(p, t):
            return p[0] * jnp.sin(p[1] * t)

        def fc(p, t):
            return p[0] * jnp.sin(t) + jnp.cos(p[1] * t)

        H_drive = rydberg_drive(amplitude=fa, phase=fb, detuning=fc, wires=1)

        dev = qml.device("default.qubit", wires=wires)

        ts = jnp.array([0.0, 3.0])
        H_obj = sum(qml.PauliZ(i) for i in range(2))

        @qml.qnode(dev, interface="jax")
        def qnode(params):
            qml.evolve(H_drift + H_drive)(params, ts)
            return qml.expval(H_obj)

        @jax.jit
        @qml.qnode(dev, interface="jax")
        def qnode_jit(params):
            qml.evolve(H_drift + H_drive)(params, ts)
            return qml.expval(H_obj)

        params = (jnp.ones(5), jnp.array([1.0, jnp.pi]), jnp.array([jnp.pi / 2, 0.5]))
        res = qnode(params)
        res_jit = qnode_jit(params)

        assert isinstance(res, jax.Array)
        assert res == res_jit<|MERGE_RESOLUTION|>--- conflicted
+++ resolved
@@ -268,14 +268,11 @@
         assert R.H_fixed() == 0
         assert qml.equal(new_pH.H_fixed(), qml.s_prod(1, op))
         new_pH(params, 2)  # confirm calling does not raise error
-<<<<<<< HEAD
-=======
 
     def test_unknown_type_raises_error(self):
         R = rydberg_drive(amplitude=f1, phase=0, detuning=f2, wires=[0, 1])
         with pytest.raises(TypeError, match="unsupported operand type"):
             R += 3
->>>>>>> 8e3030e1
 
 
 class TestRydbergInteraction:
@@ -362,7 +359,6 @@
         Hd = H1 + H2
 
         ops_expected = [
-<<<<<<< HEAD
             qml.Hamiltonian([-1, -1], [qml.PauliZ(0), qml.PauliZ(3)]),
             qml.Hamiltonian([0.5, 0.5], [qml.PauliX(1), qml.PauliX(2)]),
             qml.Hamiltonian([-0.5, -0.5], [qml.PauliY(1), qml.PauliY(2)]),
@@ -378,23 +374,6 @@
             AmplitudeAndPhase(np.sin, fa, 1),
             fb,
         ]
-=======
-            qml.Hamiltonian([1, 1], [qml.PauliZ(0), qml.PauliZ(3)]),
-            qml.Hamiltonian([1, 1], [qml.PauliX(1), qml.PauliX(2)]),
-            qml.sum(qml.s_prod(-1, qml.PauliY(1)), qml.s_prod(-1, qml.PauliY(2))),
-            qml.Hamiltonian([1, 1], [qml.PauliX(0), qml.PauliX(3)]),
-            qml.sum(qml.s_prod(-1, qml.PauliY(0)), qml.s_prod(-1, qml.PauliY(3))),
-            qml.Hamiltonian([1, 1], [qml.PauliZ(1), qml.PauliZ(2)]),
-        ]
-        coeffs_expected = [
-            3,
-            np.cos(3),
-            np.sin(3),
-            AmplitudeAndPhase(np.cos, fa, 1),
-            AmplitudeAndPhase(np.sin, fa, 1),
-            fb,
-        ]
->>>>>>> 8e3030e1
         H_expected = RydbergHamiltonian(coeffs_expected, ops_expected)
 
         # structure of Hamiltonian is as expected
@@ -960,32 +939,24 @@
         def fc(p, t):
             return p[0] * jnp.sin(t) + jnp.cos(p[1] * t)
 
-<<<<<<< HEAD
         def fd(p, t):
             return p * jnp.cos(t)
 
         H1 = rydberg_drive(amplitude=fa, phase=0, detuning=fb, wires=wires)
         H2 = rydberg_drive(amplitude=fc, phase=3 * jnp.pi, detuning=0, wires=4)
         H3 = rydberg_drive(amplitude=0, phase=0, detuning=fd, wires=[3, 0])
-=======
-        H1 = rydberg_drive(amplitude=fa, phase=0, detuning=fb, wires=1)
-        H2 = rydberg_drive(amplitude=fc, phase=3 * jnp.pi, detuning=jnp.pi / 4, wires=4)
->>>>>>> 8e3030e1
 
         dev = qml.device("default.qubit", wires=wires)
 
         ts = jnp.array([0.0, 3.0])
         H_obj = sum(qml.PauliZ(i) for i in range(2))
 
-<<<<<<< HEAD
         @qml.qnode(dev, interface="jax")
         def qnode(params):
             qml.evolve(Hd + H1 + H2 + H3)(params, ts)
             return qml.expval(H_obj)
 
         @jax.jit
-=======
->>>>>>> 8e3030e1
         @qml.qnode(dev, interface="jax")
         def qnode_jit(params):
             qml.evolve(Hd + H1 + H2 + H3)(params, ts)
