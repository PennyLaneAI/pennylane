--- conflicted
+++ resolved
@@ -17,11 +17,8 @@
 # pylint: disable=unused-argument,too-few-public-methods,import-outside-toplevel
 from functools import reduce
 import numpy as np
-<<<<<<< HEAD
 
 # pylint: disable=unused-argument, too-few-public-methods, import-outside-toplevel
-=======
->>>>>>> 60c39bdd
 import pytest
 import pennylane as qml
 from pennylane.operation import AnyWires
@@ -40,11 +37,7 @@
 
 
 def time_independent_hamiltonian():
-<<<<<<< HEAD
-    """Create a time-independent two-qubit Hamiltonian."""
-=======
     """Create a time-independent Hamiltonian on two qubits."""
->>>>>>> 60c39bdd
     ops = [qml.PauliX(0), qml.PauliZ(1), qml.PauliY(0), qml.PauliX(1)]
 
     def f1(params, t):
@@ -59,11 +52,7 @@
 
 
 def time_dependent_hamiltonian():
-<<<<<<< HEAD
     """Create a time-dependent two-qubit Hamiltonian that takes two scalar parameters."""
-=======
-    """Create a time-dependent Hamiltonian on two qubits."""
->>>>>>> 60c39bdd
     import jax.numpy as jnp
 
     ops = [qml.PauliX(0), qml.PauliZ(1), qml.PauliY(0), qml.PauliX(1)]
