# Copyright 2018-2023 Xanadu Quantum Technologies Inc.

# Licensed under the Apache License, Version 2.0 (the "License");
# you may not use this file except in compliance with the License.
# You may obtain a copy of the License at

#     http://www.apache.org/licenses/LICENSE-2.0

# Unless required by applicable law or agreed to in writing, software
# distributed under the License is distributed on an "AS IS" BASIS,
# WITHOUT WARRANTIES OR CONDITIONS OF ANY KIND, either express or implied.
# See the License for the specific language governing permissions and
# limitations under the License.
"""
Unit tests for the convenience functions used in pulsed programming.
"""
import inspect
from functools import reduce

import numpy as np
import pytest

import pennylane as qml
from pennylane.pulse import ParametrizedHamiltonian


def test_error_raised_if_jax_not_installed():
    """Test that an error is raised if a convenience function is called without jax installed"""
<<<<<<< HEAD
    try:
        import jax  # pylint: disable=unused-import

        pytest.skip()
    except ImportError:
        with pytest.raises(ImportError, match="Module jax is required"):
            qml.pulse.constant(windows=[(2, 8)])
        with pytest.raises(ImportError, match="Module jax is required"):
            qml.pulse.rect(x=10, windows=[(2, 8)])
=======
    with pytest.raises(ImportError, match="Module jax is required"):
        qml.pulse.rect(x=10, windows=[(2, 8)])
>>>>>>> eb605de0


@pytest.mark.jax
class TestConstant:
    """Unit tests for the ``constant`` function."""

    def test_constant_signature(self):
        """Test that the ``constant`` convenience function returns a callable with two arguments
        corresponding to the trainable parameters and time."""
        argspec = inspect.getfullargspec(qml.pulse.constant)

        assert callable(qml.pulse.constant)
        assert argspec.args == ["scalar", "time"]

    def test_constant_returns_correct_value(self):
        """Test that the ``constant`` function returns the input parameter only when t is inside
        the window."""
        times = np.arange(0, 10, step=1e-2)
        scalar = 1.23
        for t in times:
            assert qml.pulse.constant(scalar, time=t) == scalar

    def test_constant_is_jittable(self):
        """Test that the callable returned by the ``constant`` function is jittable."""
        import jax

        c = jax.jit(qml.pulse.constant)

        scalar = 1.23
        times = np.arange(0, 10, step=1e-2)
        for t in times:
            assert c(scalar, time=t) == scalar


@pytest.mark.jax
class TestRect:
    """Unit tests for the ``rect`` function."""

    def test_rect_returns_callable(self):
        """Test that the ``rect`` convenience function returns a callable with two arguments
        corresponding to the trainable parameters and time."""
        c = qml.pulse.rect(x=10, windows=[0, 10])  # return 10 when time is between 0 and 10
        argspec = inspect.getfullargspec(c)

        assert callable(c)
        assert argspec.args == ["p", "t"]

    def test_rect_returns_correct_value_single_window(self):
        """Test that the ``rect`` function returns the correct value only when t is inside
        the window."""
        c = qml.pulse.rect(x=10, windows=[(4, 8)])

        times = np.arange(0, 10, step=1e-2)
        for t in times:
            if 4 <= t <= 8:
                assert c(p=1, t=t) == 10  # p is ignored
            else:
                assert c(p=1, t=t) == 0

    def test_rect_returns_correct_value_multiple_windows(self):
        """Test that the ``rect`` function returns the correct value only when t is inside
        the window."""

        def f(p, t):
            return p * t

        c = qml.pulse.rect(x=f, windows=[(4, 8), (0, 1), (9, 10)])

        times = np.arange(0, 10, step=1e-2)
        param = 10
        for t in times:
            if 4 <= t <= 8 or 0 <= t <= 1 or 9 <= t <= 10:
                assert qml.math.allclose(c(p=param, t=t), f(param, t))
            else:
                assert c(p=param, t=t) == 0

    def test_rect_returns_correct_value_no_windows(self):
        """Test that the ``rect`` function always returns the correct value when no windows
        are specified"""

        def f(p, t):
            return p * t

        c = qml.pulse.rect(x=f)

        times = np.arange(0, 10, step=1e-2)
        for t in times:
            assert c(p=0.5, t=t) == f(0.5, t)

    @pytest.mark.jax
    def test_rect_is_jittable(self):
        """Test that the callable returned by the ``rect`` function is jittable."""
        import jax

        def f(p, t):
            return p * t

        c = jax.jit(qml.pulse.rect(x=f, windows=[(4, 8), (0, 1), (9, 10)]))

        times = np.arange(0, 10, step=1e-2)
        param = 10
        for t in times:
            if 4 <= t <= 8 or 0 <= t <= 1 or 9 <= t <= 10:
                assert qml.math.allclose(c(p=param, t=t), f(param, t))
            else:
                assert c(p=param, t=t) == 0


@pytest.mark.jax
class TestIntegration:
    """Unit tests testing the integration of convenience functions with parametrized hamiltonians."""

    def test_parametrized_hamiltonian(self):
        """Test that convenience functions can be used to define parametrized hamiltonians."""

        def f1(p, t):
            return p * t

        windows1 = [(0, 0.5), (1, 1.5)]

        coeffs = [qml.pulse.rect(f1, windows1), qml.pulse.constant]
        ops = [qml.PauliX(0), qml.PauliY(1)]
        H = qml.dot(coeffs, ops)

        assert isinstance(H, ParametrizedHamiltonian)
        # assert that at t=0.3 both coefficients are non-zero
        true_mat = qml.matrix(f1(1, 0.3) * qml.PauliX(0) + 2 * qml.PauliY(1), wire_order=[0, 1])
        assert qml.math.allclose(qml.matrix(H(params=[1, 2], t=0.3)), true_mat)
        # assert that at t=0.7 only the second coefficient is non-zero
        true_mat = qml.matrix(2 * qml.PauliY(1), wire_order=[0, 1])
        assert qml.math.allclose(qml.matrix(H(params=[1, 2], t=0.7)), true_mat)

    @pytest.mark.slow
    @pytest.mark.jax
    def test_qnode(self):
        """Test that the evolution of a parametrized hamiltonian defined with convenience functions
        can be executed on a QNode."""
        import jax
        import jax.numpy as jnp

        def f1(p, t):
            return p * t

        windows1 = [(0, 0.5), (1, 1.5)]

        coeffs = [qml.pulse.rect(f1, windows1), qml.pulse.constant]
        ops = [qml.PauliX(0), qml.PauliY(1)]
        H = qml.dot(coeffs, ops)

        t = (1, 2)

        def generator(params):
            time_step = 1e-3
            times = jnp.arange(*t, step=time_step)
            for ti in times:
                yield jax.scipy.linalg.expm(-1j * time_step * qml.matrix(H(params, t=ti)))

        dev = qml.device("default.qubit", wires=2)

        @qml.qnode(dev, interface="jax")
        def circuit(params):
            qml.evolve(H)(params=params, t=t)
            return qml.expval(qml.PauliZ(0) @ qml.PauliZ(1))

        @jax.jit
        @qml.qnode(dev, interface="jax")
        def jitted_circuit(params):
            qml.evolve(H)(params=params, t=t)
            return qml.expval(qml.PauliZ(0) @ qml.PauliZ(1))

        @qml.qnode(dev, interface="jax")
        def true_circuit(params):
            true_mat = reduce(lambda x, y: y @ x, generator(params))
            qml.QubitUnitary(U=true_mat, wires=[0, 1])
            return qml.expval(qml.PauliZ(0) @ qml.PauliZ(1))

        params = jnp.array([1.0, 2.0])

        assert qml.math.allclose(circuit(params), true_circuit(params), atol=5e-3)
        assert qml.math.allclose(jitted_circuit(params), true_circuit(params), atol=5e-3)
        assert qml.math.allclose(
            jax.grad(circuit)(params), jax.grad(true_circuit)(params), atol=5e-3
        )
        assert qml.math.allclose(
            jax.grad(jitted_circuit)(params), jax.grad(true_circuit)(params), atol=5e-3
        )<|MERGE_RESOLUTION|>--- conflicted
+++ resolved
@@ -26,20 +26,13 @@
 
 def test_error_raised_if_jax_not_installed():
     """Test that an error is raised if a convenience function is called without jax installed"""
-<<<<<<< HEAD
     try:
         import jax  # pylint: disable=unused-import
 
         pytest.skip()
     except ImportError:
         with pytest.raises(ImportError, match="Module jax is required"):
-            qml.pulse.constant(windows=[(2, 8)])
-        with pytest.raises(ImportError, match="Module jax is required"):
             qml.pulse.rect(x=10, windows=[(2, 8)])
-=======
-    with pytest.raises(ImportError, match="Module jax is required"):
-        qml.pulse.rect(x=10, windows=[(2, 8)])
->>>>>>> eb605de0
 
 
 @pytest.mark.jax
