# Copyright 2024 Xanadu Quantum Technologies Inc.

# Licensed under the Apache License, Version 2.0 (the "License");
# you may not use this file except in compliance with the License.
# You may obtain a copy of the License at

#     http://www.apache.org/licenses/LICENSE-2.0

# Unless required by applicable law or agreed to in writing, software
# distributed under the License is distributed on an "AS IS" BASIS,
# WITHOUT WARRANTIES OR CONDITIONS OF ANY KIND, either express or implied.
# See the License for the specific language governing permissions and
# limitations under the License.
"""
This submodule tests strategy structure for defining custom plxpr interpreters
"""
# pylint: disable=protected-access, too-few-public-methods
import pytest

import pennylane as qml

jax = pytest.importorskip("jax")
jnp = pytest.importorskip("jax.numpy")

from pennylane.capture import PlxprInterpreter  # pylint: disable=wrong-import-position
from pennylane.capture.primitives import (  # pylint: disable=wrong-import-position
    adjoint_transform_prim,
    cond_prim,
    ctrl_transform_prim,
    for_loop_prim,
    qnode_prim,
    while_loop_prim,
)

pytestmark = [pytest.mark.jax, pytest.mark.usefixtures("enable_disable_plxpr")]


class SimplifyInterpreter(PlxprInterpreter):

    def interpret_operation(self, op):
        new_op = op.simplify()
        if new_op is op:
            new_op = new_op._unflatten(*op._flatten())
            # if new op isn't queued, need to requeue op.
        return new_op

    def interpret_measurement(self, measurement):
        new_mp = measurement.simplify()
        if new_mp is measurement:
            new_mp = new_mp._unflatten(*measurement._flatten())
            # if new op isn't queued, need to requeue op.
        return new_mp


# pylint: disable=use-implicit-booleaness-not-comparison
def test_env_and_initialized():
    """Test that env is initialized at the start."""

    interpreter = SimplifyInterpreter()
    assert interpreter._env == {}


def test_zip_length_validation():
    """Test that errors are raised if the input values isnt long enough for the needed variables."""

    def f(x):
        return x + 1

    jaxpr = jax.make_jaxpr(f)(0.5)
    with pytest.raises(ValueError):
        PlxprInterpreter().eval(jaxpr.jaxpr, [])

    y = jax.numpy.array([1.0])

    def g():
        return y + 2

    jaxpr = jax.make_jaxpr(g)()
    with pytest.raises(ValueError):
        PlxprInterpreter().eval(jaxpr.jaxpr, [])


def test_primitive_registrations():
    """Test that child primitive registrations dict's are not copied and do
    not affect PlxprInterpreter."""

    class SimplifyInterpreterLocal(SimplifyInterpreter):
        pass

    assert (
        SimplifyInterpreterLocal._primitive_registrations
        is not PlxprInterpreter._primitive_registrations
    )

    @SimplifyInterpreterLocal.register_primitive(qml.X._primitive)
    def _(self, *invals, **params):  # pylint: disable=unused-argument
        return qml.Z(*invals)

    assert qml.X._primitive in SimplifyInterpreterLocal._primitive_registrations
    assert qml.X._primitive not in PlxprInterpreter._primitive_registrations

    @SimplifyInterpreterLocal()
    def f():
        qml.X(0)
        qml.Y(5)

    jaxpr = jax.make_jaxpr(f)()

    with qml.queuing.AnnotatedQueue() as q:
        jax.core.eval_jaxpr(jaxpr.jaxpr, [])

    qml.assert_equal(q.queue[0], qml.Z(0))  # turned into a Z
    qml.assert_equal(q.queue[1], qml.Y(5))


def test_default_operator_handling():
    """Test that the PlxprInterpreter itself can handle operators and leaves them unchanged."""

    @PlxprInterpreter()
    def f(x):
        qml.adjoint(qml.RX(x, 0))
        qml.T(1)
        return qml.X(0) + qml.X(1)

    with qml.queuing.AnnotatedQueue() as q:
        out = f(0.5)

    qml.assert_equal(out, qml.X(0) + qml.X(1))
    qml.assert_equal(q.queue[0], qml.adjoint(qml.RX(0.5, 0)))
    qml.assert_equal(q.queue[1], qml.T(1))
    qml.assert_equal(q.queue[2], qml.X(0) + qml.X(1))

    jaxpr = jax.make_jaxpr(f)(1.2)

    assert jaxpr.eqns[0].primitive == qml.RX._primitive
    assert jaxpr.eqns[1].primitive == qml.ops.Adjoint._primitive
    assert jaxpr.eqns[2].primitive == qml.T._primitive
    assert jaxpr.eqns[3].primitive == qml.X._primitive
    assert jaxpr.eqns[4].primitive == qml.X._primitive
    assert jaxpr.eqns[5].primitive == qml.ops.Sum._primitive


@pytest.mark.parametrize(
    "op_class, args, kwargs",
    [
        # (qml.ControlledQubitUnitary, (jnp.eye(2), [0, 1]), {}),
        (qml.CH, ([0, 1],), {}),
        (qml.CY, ([0, 1],), {}),
        (qml.CZ, ([0, 1],), {}),
        (qml.CSWAP, ([0, 1, 2],), {}),
        (qml.CCZ, ([0, 1, 2],), {}),
        (qml.CNOT, ([0, 1],), {}),
        (qml.Toffoli, ([0, 1, 2],), {}),
        (qml.MultiControlledX, (), {"wires": [0, 1, 2, 3]}),
        (qml.CRX, (1.5, [0, 1]), {}),
        (qml.CRY, (1.5, [0, 1]), {}),
        (qml.CRZ, (1.5, [0, 1]), {}),
        (qml.CRot, (1.5, 2.5, 3.5, [0, 1]), {}),
        (qml.ControlledPhaseShift, (1.5, [0, 1]), {}),
    ],
)
def test_controlled_operator_handling(op_class, args, kwargs):
    """Test that PlxprInterpreter can handle controlled operators"""

    @PlxprInterpreter()
    def f():
        op_class(*args, **kwargs)
        return qml.expval(qml.Z(0))

    jaxpr = jax.make_jaxpr(f)()
    assert jaxpr.eqns[0].primitive == op_class._primitive


def test_default_measurement_handling():
    """Test that measurements are simply re-queued by default."""

    def f():
        return qml.expval(qml.Z(0) + qml.Z(0)), qml.probs(wires=0)

    jaxpr = jax.make_jaxpr(f)()
    with qml.queuing.AnnotatedQueue() as q:
        res1, res2 = PlxprInterpreter().eval(jaxpr.jaxpr, jaxpr.consts)
    assert len(q.queue) == 2
    assert q.queue[0] is res1
    assert q.queue[1] is res2
    qml.assert_equal(res1, qml.expval(qml.Z(0) + qml.Z(0)))
    qml.assert_equal(res2, qml.probs(wires=0))


def test_measurement_handling():
    """Test that the default measurement handling works."""

    @SimplifyInterpreter()
    def f(w):
        return qml.expval(qml.X(w) + qml.X(w)), qml.probs(wires=w)

    m1, m2 = f(0)
    qml.assert_equal(m1, qml.expval(2 * qml.X(0)))
    qml.assert_equal(m2, qml.probs(wires=0))

    jaxpr = jax.make_jaxpr(f)(0)

    assert jaxpr.eqns[0].primitive == qml.X._primitive
    assert jaxpr.eqns[1].primitive == qml.ops.SProd._primitive
    assert jaxpr.eqns[2].primitive == qml.measurements.ExpectationMP._obs_primitive
    assert jaxpr.eqns[3].primitive == qml.measurements.ProbabilityMP._wires_primitive

    m1, m2 = jax.core.eval_jaxpr(jaxpr.jaxpr, jaxpr.consts, 0)
    qml.assert_equal(m1, qml.expval(2 * qml.X(0)))
    qml.assert_equal(m2, qml.probs(wires=0))


def test_overriding_measurements():
    """Test usage of an interpreter with a custom way of handling measurements."""

    class MeasurementsToSample(PlxprInterpreter):

        def interpret_measurement(self, measurement):
            return qml.sample(wires=measurement.wires)

    @MeasurementsToSample()
    @qml.qnode(qml.device("default.qubit", wires=2, shots=5))
    def circuit():
        return qml.expval(qml.Z(0)), qml.probs(wires=(0, 1))

    res = circuit()
    assert qml.math.allclose(res[0], jax.numpy.zeros(5))
    assert qml.math.allclose(res[1], jax.numpy.zeros((5, 2)))

    jaxpr = jax.make_jaxpr(circuit)()
    assert (
        jaxpr.eqns[0].params["qfunc_jaxpr"].eqns[0].primitive
        == qml.measurements.SampleMP._wires_primitive
    )
    assert (
        jaxpr.eqns[0].params["qfunc_jaxpr"].eqns[1].primitive
        == qml.measurements.SampleMP._wires_primitive
    )


def test_setup_method():
    """Test that the setup method can be used to initialize variables at each call."""

    class CollectOps(PlxprInterpreter):

        ops = None

        def setup(self):
            self.ops = []

        def interpret_operation(self, op):
            self.ops.append(op)
            return op._unflatten(*op._flatten())

    def f(x):
        qml.RX(x, 0)
        qml.RY(2 * x, 0)

    jaxpr = jax.make_jaxpr(f)(0.5)
    inst = CollectOps()
    inst.eval(jaxpr.jaxpr, jaxpr.consts, 1.2)
    assert inst.ops
    assert len(inst.ops) == 2
    qml.assert_equal(inst.ops[0], qml.RX(1.2, 0))
    qml.assert_equal(inst.ops[1], qml.RY(jnp.array(2.4), 0))

    # refreshed if instance is re-used
    inst.eval(jaxpr.jaxpr, jaxpr.consts, -0.5)
    assert len(inst.ops) == 2
    qml.assert_equal(inst.ops[0], qml.RX(-0.5, 0))
    qml.assert_equal(inst.ops[1], qml.RY(jnp.array(-1.0), 0))


def test_cleanup_method():
    """Test that the cleanup method can be used to reset variables after evaluation."""

    class CleanupTester(PlxprInterpreter):

        state = "DEFAULT"

        def setup(self):
            self.state = "SOME LARGE MEMORY"

        def cleanup(self):
            self.state = None

    inst = CleanupTester()

    @inst
    def f(x):
        qml.RX(x, 0)

    f(0.5)
    assert inst.state is None


def test_returning_operators():
    """Test that operators that are returned are still processed by the interpreter."""

    @SimplifyInterpreter()
    def f():
        return qml.X(0) ** 2

    qml.assert_equal(f(), qml.I(0))


class TestHigherOrderPrimitiveRegistrations:

    @pytest.mark.parametrize("lazy", (True, False))
    def test_adjoint_transform(self, lazy):
        """Test the higher order adjoint transform."""

        @SimplifyInterpreter()
        def f(x):
            def g(y):
                _ = qml.RX(y, 0) ** 3

            qml.adjoint(g, lazy=lazy)(x)

        jaxpr = jax.make_jaxpr(f)(0.5)

        assert jaxpr.eqns[0].params["lazy"] == lazy
        assert jaxpr.eqns[0].primitive == adjoint_transform_prim
        inner_jaxpr = jaxpr.eqns[0].params["jaxpr"]
        # first eqn mul, second RX
        assert inner_jaxpr.eqns[1].primitive == qml.RX._primitive
        assert len(inner_jaxpr.eqns) == 2

        with qml.queuing.AnnotatedQueue() as q:
            jax.core.eval_jaxpr(jaxpr.jaxpr, jaxpr.consts, 0.5)

        if lazy:
            qml.assert_equal(q.queue[0], qml.adjoint(qml.RX(jax.numpy.array(1.5), 0)))
        else:
            qml.assert_equal(q.queue[0], qml.RX(jax.numpy.array(-1.5), 0))

    def test_ctrl_transform(self):
        """Test the higher order ctrl transform."""

        @SimplifyInterpreter()
        def f(x, control):
            def g(y):
                _ = qml.RY(y, 0) ** 3

            qml.ctrl(g, control)(x)

        jaxpr = jax.make_jaxpr(f)(0.5, 1)

        assert jaxpr.eqns[0].primitive == ctrl_transform_prim
        inner_jaxpr = jaxpr.eqns[0].params["jaxpr"]
        # first eqn mul, second RY
        assert inner_jaxpr.eqns[1].primitive == qml.RY._primitive
        assert len(inner_jaxpr.eqns) == 2

        with qml.queuing.AnnotatedQueue() as q:
            jax.core.eval_jaxpr(jaxpr.jaxpr, jaxpr.consts, 2.0, 1)

        qml.assert_equal(q.queue[0], qml.ctrl(qml.RY(jax.numpy.array(6.0), 0), 1))

    def test_cond(self):
        """Test the cond higher order primitive."""

        @SimplifyInterpreter()
        def f(x, control):

            def true_fn(y):
                _ = qml.RY(y, 0) ** 2

            def false_fn(y):
                _ = qml.adjoint(qml.RX(y, 0))

            qml.cond(control, true_fn, false_fn)(x)

        jaxpr = jax.make_jaxpr(f)(0.5, False)
        assert jaxpr.eqns[0].primitive == cond_prim

        branch1 = jaxpr.eqns[0].params["jaxpr_branches"][0]
        assert len(branch1.eqns) == 2
        assert branch1.eqns[1].primitive == qml.RY._primitive
        with qml.queuing.AnnotatedQueue() as q:
            jax.core.eval_jaxpr(branch1, [], 0.5)
        qml.assert_equal(q.queue[0], qml.RY(2 * jax.numpy.array(0.5), 0))

        branch2 = jaxpr.eqns[0].params["jaxpr_branches"][1]
        assert len(branch2.eqns) == 2
        assert branch2.eqns[1].primitive == qml.RX._primitive
        with qml.queuing.AnnotatedQueue() as q:
            jax.core.eval_jaxpr(branch2, [], 0.5)
        qml.assert_equal(q.queue[0], qml.RX(jax.numpy.array(-0.5), 0))

        with qml.queuing.AnnotatedQueue() as q:
            jax.core.eval_jaxpr(jaxpr.jaxpr, jaxpr.consts, 2.4, True)

        qml.assert_equal(q.queue[0], qml.RY(jax.numpy.array(4.8), 0))

        with qml.queuing.AnnotatedQueue() as q:
            jax.core.eval_jaxpr(jaxpr.jaxpr, jaxpr.consts, 1.23, False)

        qml.assert_equal(q.queue[0], qml.RX(jax.numpy.array(-1.23), 0))

    def test_cond_no_false_branch(self):
        """Test transforming a cond HOP when no false branch exists."""

        @SimplifyInterpreter()
        def f(control):

            @qml.cond(control)
            def f():
                _ = qml.X(0) @ qml.X(0)

            f()

        jaxpr = jax.make_jaxpr(f)(True)

        assert jaxpr.eqns[0].params["jaxpr_branches"][-1] is None  # no false branch

        with qml.queuing.AnnotatedQueue() as q_true:
            jax.core.eval_jaxpr(jaxpr.jaxpr, jaxpr.consts, True)

        qml.assert_equal(q_true.queue[0], qml.I(0))

        with qml.queuing.AnnotatedQueue() as q_false:
            jax.core.eval_jaxpr(jaxpr.jaxpr, jaxpr.consts, False)

        assert len(q_false.queue) == 0

    def test_for_loop(self):
        """Test the higher order for loop registration."""

        @SimplifyInterpreter()
        def f(n):

            @qml.for_loop(n)
            def g(i):
                qml.adjoint(qml.X(i))

            g()

        jaxpr = jax.make_jaxpr(f)(3)
        assert jaxpr.eqns[0].primitive == for_loop_prim

        inner_jaxpr = jaxpr.eqns[0].params["jaxpr_body_fn"]
        assert len(inner_jaxpr.eqns) == 1
        assert inner_jaxpr.eqns[0].primitive == qml.X._primitive  # no adjoint of x

        with qml.queuing.AnnotatedQueue() as q:
            jax.core.eval_jaxpr(jaxpr.jaxpr, jaxpr.consts, 3)

        qml.assert_equal(q.queue[0], qml.X(0))
        qml.assert_equal(q.queue[1], qml.X(1))
        qml.assert_equal(q.queue[2], qml.X(2))
        assert len(q) == 3

    def test_while_loop(self):
        """Test the higher order for loop registration."""

        @SimplifyInterpreter()
        def f(n):

            @qml.while_loop(lambda i: i < n)
            def g(i):
                qml.adjoint(qml.Z(i))
                return i + 1

            g(0)

        jaxpr = jax.make_jaxpr(f)(3)
        assert jaxpr.eqns[0].primitive == while_loop_prim

        inner_jaxpr = jaxpr.eqns[0].params["jaxpr_body_fn"]
        assert len(inner_jaxpr.eqns) == 2
        assert inner_jaxpr.eqns[0].primitive == qml.Z._primitive  # no adjoint of x

        with qml.queuing.AnnotatedQueue() as q:
            jax.core.eval_jaxpr(jaxpr.jaxpr, jaxpr.consts, 3)

        qml.assert_equal(q.queue[0], qml.Z(0))
        qml.assert_equal(q.queue[1], qml.Z(1))
        qml.assert_equal(q.queue[2], qml.Z(2))
        assert len(q) == 3

    def test_qnode(self):
        """Test transforming qnodes."""

        class AddNoise(PlxprInterpreter):

            def interpret_operation(self, op):
                new_op = op._unflatten(*op._flatten())
                _ = [qml.RX(0.1, w) for w in op.wires]
                return new_op

        dev = qml.device("default.qubit", wires=1)

        @AddNoise()
        @qml.qnode(dev, diff_method="backprop", grad_on_execution=False)
        def f():
            qml.I(0)
            qml.I(0)
            return qml.probs(wires=0)

        jaxpr = jax.make_jaxpr(f)()
        assert jaxpr.eqns[0].primitive == qnode_prim
        inner_jaxpr = jaxpr.eqns[0].params["qfunc_jaxpr"]

        assert len(inner_jaxpr.eqns) == 5
        assert inner_jaxpr.eqns[0].primitive == qml.I._primitive
        assert inner_jaxpr.eqns[2].primitive == qml.I._primitive
        assert inner_jaxpr.eqns[1].primitive == qml.RX._primitive
        assert inner_jaxpr.eqns[3].primitive == qml.RX._primitive

        assert jaxpr.eqns[0].params["qnode_kwargs"]["diff_method"] == "backprop"
        assert jaxpr.eqns[0].params["qnode_kwargs"]["grad_on_execution"] is False
        assert jaxpr.eqns[0].params["device"] == dev

        res1 = f()
        # end up performing two rx gates with phase of 0.1 each on wire 0
        expected = jax.numpy.array([jax.numpy.cos(0.2 / 2) ** 2, jax.numpy.sin(0.2 / 2) ** 2])
        assert qml.math.allclose(res1, expected)
        res2 = jax.core.eval_jaxpr(jaxpr.jaxpr, [])
        assert qml.math.allclose(res2, expected)

    @pytest.mark.parametrize("grad_f", (qml.grad, qml.jacobian))
    def test_grad_and_jac(self, grad_f):
        """Test interpreters can handle grad and jacobian HOP's."""

        @SimplifyInterpreter()
        def f(x):
            @qml.qnode(qml.device("default.qubit", wires=2))
            def circuit(y):
                _ = qml.RX(y, 0) ** 2
                return qml.expval(qml.Z(0) + qml.Z(0))

            return grad_f(circuit)(x)

        jaxpr = jax.make_jaxpr(f)(0.5)

        if grad_f == qml.grad:
            assert jaxpr.eqns[0].primitive == qml.capture.primitives.grad_prim
        else:
            assert jaxpr.eqns[0].primitive == qml.capture.primitives.jacobian_prim
        grad_jaxpr = jaxpr.eqns[0].params["jaxpr"]
        qfunc_jaxpr = grad_jaxpr.eqns[0].params["qfunc_jaxpr"]
        assert qfunc_jaxpr.eqns[1].primitive == qml.RX._primitive  # eqn 0 is mul
        assert qfunc_jaxpr.eqns[2].primitive == qml.Z._primitive
        assert qfunc_jaxpr.eqns[3].primitive == qml.ops.SProd._primitive


@pytest.mark.usefixtures("enable_disable_dynamic_shapes")
class TestDynamicShapes:
    """Test that our interpreters can handle dynamic array creation."""

    @pytest.mark.parametrize("reinterpret", (True, False))
<<<<<<< HEAD
    def test_creating_ones(self, reinterpret):
        """Test that broadcast_in_dim can be executed with PlxprInterpreter."""

        def f(n):
            return 2 * jax.numpy.ones((2, n + 1))
=======
    @pytest.mark.parametrize(
        "creation_fn", [jax.numpy.ones, jax.numpy.zeros, lambda s: jax.numpy.full(s, 0.5)]
    )
    def test_broadcast_in_dim(self, reinterpret, creation_fn):
        """Test that broadcast_in_dim can be executed with PlxprInterpreter."""

        def f(n):
            return 2 * creation_fn((2, n + 1))
>>>>>>> add9b479

        interpreter = PlxprInterpreter()

        if reinterpret:
            # can still capture it once again
            f = interpreter(f)

        jaxpr = jax.make_jaxpr(f)(3)

        output = interpreter.eval(jaxpr.jaxpr, jaxpr.consts, 4)

        assert len(output) == 2  # shape and array
        assert jax.numpy.allclose(output[0], 5)  # 4 + 1
<<<<<<< HEAD
        assert jax.numpy.allclose(output[1], 2 * jax.numpy.ones((2, 5)))
=======
        assert jax.numpy.allclose(output[1], 2 * creation_fn((2, 5)))
>>>>>>> add9b479

    @pytest.mark.parametrize("reinterpret", (True, False))
    def test_arange(self, reinterpret):
        """Test that broadcast_in_dim can be executed with PlxprInterpreter."""

        def f(n):
            return 2 * jax.numpy.arange(n + 1)

        interpreter = PlxprInterpreter()

        if reinterpret:
            # can still capture it once again
            f = interpreter(f)

        jaxpr = jax.make_jaxpr(f)(3)

        output = interpreter.eval(jaxpr.jaxpr, jaxpr.consts, 6)

        assert len(output) == 2  # shape and array
        assert jax.numpy.allclose(output[0], 7)  # 4 + 1
        assert jax.numpy.allclose(output[1], 2 * jax.numpy.arange(7))<|MERGE_RESOLUTION|>--- conflicted
+++ resolved
@@ -550,13 +550,6 @@
     """Test that our interpreters can handle dynamic array creation."""
 
     @pytest.mark.parametrize("reinterpret", (True, False))
-<<<<<<< HEAD
-    def test_creating_ones(self, reinterpret):
-        """Test that broadcast_in_dim can be executed with PlxprInterpreter."""
-
-        def f(n):
-            return 2 * jax.numpy.ones((2, n + 1))
-=======
     @pytest.mark.parametrize(
         "creation_fn", [jax.numpy.ones, jax.numpy.zeros, lambda s: jax.numpy.full(s, 0.5)]
     )
@@ -565,7 +558,6 @@
 
         def f(n):
             return 2 * creation_fn((2, n + 1))
->>>>>>> add9b479
 
         interpreter = PlxprInterpreter()
 
@@ -579,11 +571,7 @@
 
         assert len(output) == 2  # shape and array
         assert jax.numpy.allclose(output[0], 5)  # 4 + 1
-<<<<<<< HEAD
-        assert jax.numpy.allclose(output[1], 2 * jax.numpy.ones((2, 5)))
-=======
         assert jax.numpy.allclose(output[1], 2 * creation_fn((2, 5)))
->>>>>>> add9b479
 
     @pytest.mark.parametrize("reinterpret", (True, False))
     def test_arange(self, reinterpret):
