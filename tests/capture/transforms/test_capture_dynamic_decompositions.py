# Copyright 2024 Xanadu Quantum Technologies Inc.

# Licensed under the Apache License, Version 2.0 (the "License");
# you may not use this file except in compliance with the License.
# You may obtain a copy of the License at

#     http://www.apache.org/licenses/LICENSE-2.0

# Unless required by applicable law or agreed to in writing, software
# distributed under the License is distributed on an "AS IS" BASIS,
# WITHOUT WARRANTIES OR CONDITIONS OF ANY KIND, either express or implied.
# See the License for the specific language governing permissions and
# limitations under the License.
"""Unit tests for the ``DecomposeInterpreter`` class with dynamic decompositions."""
<<<<<<< HEAD
# pylint:disable=protected-access,unused-argument, wrong-import-position, no-value-for-parameter, too-few-public-methods, wrong-import-order
=======
import numpy as np

# pylint:disable=protected-access,unused-argument, wrong-import-position, no-value-for-parameter, too-few-public-methods
>>>>>>> 4510e7e5
import pytest

import pennylane as qml
from jax import numpy as jnp
jax = pytest.importorskip("jax")

import numpy as np

import numpy as np

from functools import partial

from pennylane.capture import expand_plxpr_transforms
from pennylane.capture.primitives import cond_prim, for_loop_prim, qnode_prim, while_loop_prim
from pennylane.operation import Operation
from pennylane.transforms.decompose import DecomposeInterpreter

pytestmark = [pytest.mark.jax, pytest.mark.usefixtures("enable_disable_plxpr")]


def check_jaxpr_eqns(qfunc_jaxpr_eqns, operations):
    """Assert that the primitives of the jaxpr equations match the provided operations."""

    assert len(qfunc_jaxpr_eqns) == len(operations)

    for eqn, op in zip(qfunc_jaxpr_eqns, operations):
        assert eqn.primitive == op._primitive


def get_jaxpr_eqns(jaxpr):
    """Get the equations of the JAXPR."""

    return jaxpr.eqns


def get_qnode_eqns(jaxpr):
    """Get the equations of the QNode from the JAXPR."""

    assert jaxpr.eqns[0].primitive == qnode_prim

    qfunc_jaxpr = jaxpr.eqns[0].params["qfunc_jaxpr"]

    return qfunc_jaxpr.eqns


def get_eqns_cond_branches(jaxpr_cond, false_branch=True):
    """Get the equations of the true and false branches of the cond primitive."""

    assert jaxpr_cond.primitive == cond_prim

    true_branch_eqns = jaxpr_cond.params["jaxpr_branches"][0].eqns

    false_branch_eqns = jaxpr_cond.params["jaxpr_branches"][1].eqns if false_branch else []

    return true_branch_eqns, false_branch_eqns


def get_eqns_for_loop(jaxpr_for_loop):
    """Get the equations of the body of the for loop primitive."""

    assert jaxpr_for_loop.primitive == for_loop_prim

    return jaxpr_for_loop.params["jaxpr_body_fn"].eqns


def get_eqns_while_loop(jaxpr_while_loop):
    """Get the equations of the body of the while loop primitive."""

    assert jaxpr_while_loop.primitive == while_loop_prim

    return jaxpr_while_loop.params["jaxpr_body_fn"].eqns


class SimpleCustomOp(Operation):
    """Simple custom operation that contains a single gate in its decomposition"""

    num_wires = 1
    num_params = 0

    def _init__(self, wires, id=None):
        super().__init__(wires=wires, id=id)

    @staticmethod
    def compute_decomposition(wires):
        return [qml.Hadamard(wires=wires), qml.Hadamard(wires=wires)]

    @staticmethod
    def compute_matrix(*params, **hyperparams):
        return np.array([[1, 0], [0, 1]])

    @staticmethod
    def compute_plxpr_decomposition(wires):
        qml.Hadamard(wires=wires)
        qml.Hadamard(wires=wires)


class SimpleCustomOpReturn(Operation):
    """Simple custom operation that contains a single gate in its decomposition"""

    num_wires = 1
    num_params = 0

    def _init__(self, wires, id=None):
        super().__init__(wires=wires, id=id)

    @staticmethod
    def compute_decomposition(wires):
        raise NotImplementedError

    @staticmethod
    def compute_matrix(*params, **hyperparams):
        return np.array([[1, 0], [0, 1]])

    @staticmethod
    def compute_plxpr_decomposition(wires):
        return qml.Hadamard(wires=wires)


const = jax.numpy.array(0.1)


class CustomOpConstHyperparams(Operation):
    """Custom operation that contains constants and hyperparameters in its decomposition"""

    num_wires = 4
    num_params = 1

    def __init__(self, phi, wires, id=None):

        self._hyperparameters = {
            "key": const,
            "CNOT": qml.CNOT,
            "RX": qml.RX,
            "phi": phi,
        }

        super().__init__(phi, wires=wires, id=id)

    @staticmethod
    def compute_decomposition(wires):
        raise NotImplementedError

    @staticmethod
    def compute_matrix(*params, **hyperparams):
        return np.array([[1, 0], [0, 1]])

    @staticmethod
    def compute_plxpr_decomposition(*args, **hyperparameters):

        phi = args[0]
        wires = args[1:]

        hyperparameters["CNOT"](wires=[wires[0], wires[1]])
        hyperparameters["RX"](phi, wires=wires[2])
        hyperparameters["RX"](hyperparameters["key"], wires=wires[0])
        hyperparameters["RX"](const, wires=wires[3])

        qml.RY(hyperparameters["key"], wires[0])
        qml.RZ(hyperparameters["phi"], wires[2])


class CustomOpMultiWire(Operation):
    """Custom operation that acts on multiple wires"""

    num_wires = 4
    num_params = 1

    def __init__(self, phi, wires, id=None):

        self.hyperparameters["key_1"] = 0.1
        self.hyperparameters["key_2"] = 0.2

        super().__init__(phi, wires=wires, id=id)

    @staticmethod
    def compute_decomposition(*args, **hyperparameters):
        raise NotImplementedError

    @staticmethod
    def compute_matrix(*params, **hyperparams):
        return np.array([[1, 0], [0, 1]])

    @staticmethod
    def compute_plxpr_decomposition(*args, **hyperparameters):

        phi = args[0]
        wires = args[1:]

        qml.CNOT([wires[0], wires[1]])
        qml.DoubleExcitation(phi, wires)
        qml.CNOT([wires[0], wires[1]])
        qml.RX(hyperparameters["key_1"], wires[0])
        qml.RY(phi, wires[1])
        qml.RZ(phi, wires[2])
        qml.RX(hyperparameters["key_2"], wires[3])


class CustomOpCond(Operation):
    """Custom operation that contains a conditional in its decomposition"""

    num_wires = 1
    num_params = 1

    def __init__(self, phi, wires, id=None):
        super().__init__(phi, wires=wires, id=id)

    @staticmethod
    def compute_decomposition(phi, wires):
        raise NotImplementedError

    @staticmethod
    def compute_matrix(*params, **hyperparams):
        return np.array([[1, 0], [0, 1]])

    @staticmethod
    def compute_plxpr_decomposition(phi, wires):

        def true_fn(phi, wires):
            qml.RX(phi, wires=wires)

        def false_fn(phi, wires):
            qml.RY(phi, wires=wires)

        qml.cond(phi > 0.5, true_fn, false_fn)(phi, wires)


class CustomOpCondNoFalseBranch(Operation):
    """Custom operation that contains a conditional in its decomposition"""

    num_wires = 1
    num_params = 1

    def __init__(self, phi, wires, id=None):
        super().__init__(phi, wires=wires, id=id)

    @staticmethod
    def compute_decomposition(phi, wires):
        raise NotImplementedError

    @staticmethod
    def compute_matrix(*params, **hyperparams):
        return np.array([[1, 0], [0, 1]])

    @staticmethod
    def compute_plxpr_decomposition(phi, wires):

        def true_fn(phi, wires):
            qml.RX(phi, wires=wires)

        qml.cond(phi > 0.5, true_fn)(phi, wires)


class CustomOpForLoop(Operation):
    """Custom operation that contains a for loop in its decomposition"""

    num_wires = 1
    num_params = 1

    def __init__(self, phi, wires, id=None):
        super().__init__(phi, wires=wires, id=id)

    @staticmethod
    def compute_decomposition(phi, wires):
        raise NotImplementedError

    @staticmethod
    def compute_matrix(*params, **hyperparams):
        return np.array([[1, 0], [0, 1]])

    @staticmethod
    def compute_plxpr_decomposition(phi, wires):

        @qml.for_loop(0, 3, 1)
        def loop_rx(i, phi):
            qml.RX(phi, wires)
            return jax.numpy.sin(phi)

        # pylint: disable=unused-variable
        loop_rx(phi)


class CustomOpWhileLoop(Operation):
    """Custom operation that contains a while loop in its decomposition"""

    num_wires = 1
    num_params = 1

    def __init__(self, phi, wires, id=None):
        super().__init__(phi, wires=wires, id=id)

    @staticmethod
    def compute_decomposition(phi, wires):
        raise NotImplementedError

    @staticmethod
    def compute_matrix(*params, **hyperparams):
        return np.array([[1, 0], [0, 1]])

    @staticmethod
    def compute_plxpr_decomposition(phi, wires):

        def while_f(i):
            return i < 3

        @qml.while_loop(while_f)
        def loop_fn(i):
            qml.RX(phi, wires)
            return i + 1

        _ = loop_fn(0)


class CustomOpNestedCond(Operation):
    """Custom operation that contains a nested conditional in its decomposition"""

    num_wires = 1
    num_params = 1

    def __init__(self, phi, wires, id=None):
        super().__init__(phi, wires=wires, id=id)

    @staticmethod
    def compute_decomposition(phi, wires):
        raise NotImplementedError

    @staticmethod
    def compute_matrix(*params, **hyperparams):
        return np.array([[1, 0], [0, 1]])

    @staticmethod
    def compute_plxpr_decomposition(phi, wires):

        def true_fn(phi, wires):

            @qml.for_loop(0, 3, 1)
            def loop_rx(i, phi):
                qml.RX(phi, wires)
                return jax.numpy.sin(phi)

            # pylint: disable=unused-variable
            loop_rx(phi)

        def false_fn(phi, wires):

            def while_f(i):
                return i < 3

            @qml.while_loop(while_f)
            def loop_fn(i):
                qml.RZ(phi, wires)

                return i + 1

            _ = loop_fn(0)

        qml.cond(phi > 0.5, true_fn, false_fn)(phi, wires)

        qml.RX(phi, wires=wires)


class CustomOpAutograph(Operation):
    """Custom operation that contains a nested conditional in its decomposition"""

    num_wires = 1
    num_params = 1

    def __init__(self, phi, wires, id=None):
        super().__init__(phi, wires=wires, id=id)

    @staticmethod
    def compute_decomposition(phi, wires):
        raise NotImplementedError

    @staticmethod
    def compute_matrix(*params, **hyperparams):
        return np.array([[1, 0], [0, 1]])

    @staticmethod
    def compute_plxpr_decomposition(phi, wires):

        if phi > 0.5:
            qml.RX(phi, wires=wires)

        else:
            qml.RY(phi, wires=wires)


class CustomOpNestedOp(Operation):
    """Custom operation that contains a nested decomposition in its decomposition"""

    num_wires = 1
    num_params = 1

    def __init__(self, phi, wires, id=None):
        super().__init__(phi, wires=wires, id=id)

    @staticmethod
    def compute_decomposition(phi, wires):
        return [qml.RX(phi, wires=wires), SimpleCustomOp(wires=wires)]

    @staticmethod
    def compute_matrix(*params, **hyperparams):
        return np.array([[1, 0], [0, 1]])

    @staticmethod
    def compute_plxpr_decomposition(phi, wires):
        qml.RX(phi, wires=wires)
        SimpleCustomOp(wires=wires)


class CustomOpNestedOpControlFlow(Operation):
    """Custom operation that contains a nested decomposition in its decomposition"""

    num_wires = 1
    num_params = 1

    def __init__(self, phi, wires, id=None):
        super().__init__(phi, wires=wires, id=id)

    @staticmethod
    def compute_decomposition(phi, wires):
        return [qml.S(wires=wires)]

    @staticmethod
    def compute_matrix(*params, **hyperparams):
        return np.array([[1, 0], [0, 1]])

    @staticmethod
    def compute_plxpr_decomposition(phi, wires):

        qml.Rot(0.1, 0.2, 0.3, wires=wires)
        CustomOpNestedOp(phi, wires)

        def true_fn(phi, wires):

            @qml.for_loop(0, 3, 1)
            def loop_rx(i, phi):
                CustomOpNestedOp(phi, wires)
                return jax.numpy.sin(phi)

            # pylint: disable=unused-variable
            loop_rx(phi)

        def false_fn(phi, wires):

            def while_f(i):
                return i < 3

            @qml.while_loop(while_f)
            def loop_fn(i):
                SimpleCustomOp(wires)
                return i + 1

            _ = loop_fn(0)

        qml.cond(phi > 0.5, true_fn, false_fn)(phi, wires)


class CustomOpNoPlxprDecomposition(Operation):
    """Custom operation that does not have a plxpr decomposition and returns an operator with a plxpr decomposition in its decomposition"""

    num_wires = 1
    num_params = 1

    def __init__(self, phi, wires, id=None):
        super().__init__(phi, wires=wires, id=id)

    @staticmethod
    def compute_matrix(*params, **hyperparams):
        return np.array([[1, 0], [0, 1]])

    @staticmethod
    def compute_decomposition(phi, wires):
        return [CustomOpNestedOpControlFlow(phi, wires)]


class TestDynamicDecomposeInterpreter:
    """Tests for the DynamicDecomposeInterpreter class"""

    def test_error_no_plxpr_decomposition(self):
        """Test that an error is raised if an operator does not have a plxpr decomposition."""

        with pytest.raises(qml.operation.DecompositionUndefinedError):
            qml.RX(0.1, 0).compute_plxpr_decomposition()

    def test_no_plxpr_decomposition(self):
        """Test that a function with a custom operation that does not have a plxpr decomposition is not decomposed."""

        @DecomposeInterpreter()
        def f(x):
            qml.RY(x, wires=0)

        jaxpr = jax.make_jaxpr(f)(0.5)
        assert len(jaxpr.eqns) == 1
        assert jaxpr.eqns[0].primitive == qml.RY._primitive

    def test_function_simple(self):
        """Test that a function with a custom operation is correctly decomposed."""

        @DecomposeInterpreter()
        def f():
            qml.RY(0.1, wires=0)
            SimpleCustomOp(wires=0)
            return qml.expval(qml.Z(0))

        jaxpr = jax.make_jaxpr(f)()

        assert len(jaxpr.eqns) == 5
        assert jaxpr.eqns[0].primitive == qml.RY._primitive
        assert jaxpr.eqns[1].primitive == qml.Hadamard._primitive
        assert jaxpr.eqns[2].primitive == qml.Hadamard._primitive
        assert jaxpr.eqns[3].primitive == qml.PauliZ._primitive
        assert jaxpr.eqns[4].primitive == qml.measurements.ExpectationMP._obs_primitive

    def test_simple_return(self):
        """Test that a function with a custom operation that returns a value is correctly decomposed."""

        @DecomposeInterpreter()
        def f():
            SimpleCustomOpReturn(wires=0)

        jaxpr = jax.make_jaxpr(f)()

        assert len(jaxpr.eqns) == 1
        assert jaxpr.eqns[0].primitive == qml.Hadamard._primitive

    ############################
    ### QNode tests
    ############################

    @pytest.mark.parametrize("autograph", [True, False])
    def test_qnode_simple(self, autograph):
        """Test that a QNode with a custom operation is correctly decomposed."""

        @DecomposeInterpreter()
        @qml.qnode(device=qml.device("default.qubit", wires=2), autograph=autograph)
        def circuit():
            qml.RY(0.1, wires=0)
            SimpleCustomOp(wires=0)
            return qml.expval(qml.Z(0))

        jaxpr = qml.capture.make_plxpr(circuit)()
        qfunc_jaxpr_eqns = get_qnode_eqns(jaxpr)
        check_jaxpr_eqns(qfunc_jaxpr_eqns[0:3], [qml.RY, qml.Hadamard, qml.Hadamard])

        result = jax.core.eval_jaxpr(jaxpr.jaxpr, jaxpr.consts)

        @qml.qnode(device=qml.device("default.qubit", wires=2))
        def circuit_comparison():
            qml.RY(0.1, wires=0)
            qml.Hadamard(wires=0)
            qml.Hadamard(wires=0)
            return qml.expval(qml.Z(0))

        assert qml.math.allclose(*result, circuit_comparison())

    @pytest.mark.parametrize("autograph", [True, False])
    @pytest.mark.parametrize("wires", [[0, 1, 2, 3], [2, 3, 1, 0]])
    def test_multi_wire(self, wires, autograph):
        """Test that a QNode with a multi-wire custom operation is correctly decomposed."""

        @DecomposeInterpreter()
        @qml.qnode(device=qml.device("default.qubit", wires=4), autograph=autograph)
        def circuit(x, wires):
            CustomOpMultiWire(x, wires=wires)
            return qml.expval(qml.Z(0)), qml.probs(wires=1), qml.var(qml.Z(2)), qml.state()

        jaxpr = jax.make_jaxpr(circuit)(0.5, wires=wires)
        qfunc_jaxpr_eqns = get_qnode_eqns(jaxpr)
        check_jaxpr_eqns(
            qfunc_jaxpr_eqns[0:7],
            [qml.CNOT, qml.DoubleExcitation, qml.CNOT, qml.RX, qml.RY, qml.RZ, qml.RX],
        )

        result = jax.core.eval_jaxpr(jaxpr.jaxpr, jaxpr.consts, 0.5, *wires)

        @qml.qnode(device=qml.device("default.qubit", wires=4))
        def circuit_comparison(x, wires):
            qml.CNOT([wires[0], wires[1]])
            qml.DoubleExcitation(x, wires)
            qml.CNOT([wires[0], wires[1]])
            qml.RX(0.1, wires=wires[0])
            qml.RY(x, wires=wires[1])
            qml.RZ(x, wires=wires[2])
            qml.RX(0.2, wires=wires[3])
            return qml.expval(qml.Z(0)), qml.probs(wires=1), qml.var(qml.Z(2)), qml.state()

        comparison_result = circuit_comparison(0.5, wires)

        assert qml.math.allclose(result[0], comparison_result[0])
        assert qml.math.allclose(result[1], comparison_result[1])
        assert qml.math.allclose(result[2], comparison_result[2])
        assert qml.math.allclose(result[3], comparison_result[3])

    @pytest.mark.parametrize("autograph", [True, False])
    @pytest.mark.parametrize("wires", [[0, 1, 2, 3], [2, 3, 1, 0]])
    @pytest.mark.parametrize("x", [0.2, 0.8])
    def test_qnode_const_hyperparams(self, wires, x, autograph):
        """Test that a QNode with a constant in the custom operation is correctly decomposed."""

        @DecomposeInterpreter()
        @qml.qnode(device=qml.device("default.qubit", wires=4), autograph=autograph)
        def circuit(x, wires):
            CustomOpConstHyperparams(x, wires=wires)
            return qml.expval(qml.Z(0)), qml.probs(wires=1), qml.var(qml.Z(2)), qml.state()

        jaxpr = jax.make_jaxpr(circuit)(x, wires=wires)
        qfunc_jaxpr_eqns = get_qnode_eqns(jaxpr)
        check_jaxpr_eqns(
            qfunc_jaxpr_eqns[0:6],
            [qml.CNOT, qml.RX, qml.RX, qml.RX, qml.RY, qml.RZ],
        )

        result = jax.core.eval_jaxpr(jaxpr.jaxpr, jaxpr.consts, x, *wires)

        @qml.qnode(device=qml.device("default.qubit", wires=4))
        def circuit_comparison(x, wires):
            qml.CNOT([wires[0], wires[1]])
            qml.RX(x, wires=wires[2])
            qml.RX(0.1, wires=wires[0])
            qml.RX(0.1, wires=wires[3])
            qml.RY(0.1, wires=wires[0])
            qml.RZ(x, wires=wires[2])
            return qml.expval(qml.Z(0)), qml.probs(wires=1), qml.var(qml.Z(2)), qml.state()

        comparison_result = circuit_comparison(x, wires)

        assert qml.math.allclose(result[0], comparison_result[0])
        assert qml.math.allclose(result[1], comparison_result[1])
        assert qml.math.allclose(result[2], comparison_result[2])
        assert qml.math.allclose(result[3], comparison_result[3])

    @pytest.mark.parametrize("autograph", [True, False])
    @pytest.mark.parametrize("wire", [0, 1])
    @pytest.mark.parametrize("x", [0.2, 0.8])
    def test_qnode_cond(self, x, wire, autograph):
        """Test that a QNode with a conditional custom operation is correctly decomposed."""

        @DecomposeInterpreter()
        @qml.qnode(device=qml.device("default.qubit", wires=2), autograph=autograph)
        def circuit(x, wire):
            CustomOpCond(x, wires=wire)
            return qml.expval(qml.Z(wires=wire))

        jaxpr = jax.make_jaxpr(circuit)(x, wire=wire)
        qfunc_jaxpr_eqns = get_qnode_eqns(jaxpr)

        true_branch_eqns, false_branch_eqns = get_eqns_cond_branches(qfunc_jaxpr_eqns[1])
        check_jaxpr_eqns(true_branch_eqns, [qml.RX])
        check_jaxpr_eqns(false_branch_eqns, [qml.RY])

        result = jax.core.eval_jaxpr(jaxpr.jaxpr, jaxpr.consts, x, wire)

        @qml.qnode(device=qml.device("default.qubit", wires=2))
        def circuit_comparison(x, wire):
            def true_fn(x, wire):
                qml.RX(x, wires=wire)

            def false_fn(x, wire):
                qml.RY(x, wires=wire)

            qml.cond(x > 0.5, true_fn, false_fn)(x, wire)

            return qml.expval(qml.Z(wires=wire))

        assert qml.math.allclose(*result, circuit_comparison(x, wire))

    @pytest.mark.parametrize("autograph", [True, False])
<<<<<<< HEAD
=======
    @pytest.mark.parametrize("wire", [0, 1])
    @pytest.mark.parametrize("x", [0.2, 0.8])
    def test_qnode_cond_no_false_branch(self, x, wire, autograph):
        """Test that a QNode with a conditional custom operation that does not have a false branch is correctly decomposed."""

        @DecomposeInterpreter()
        @qml.qnode(device=qml.device("default.qubit", wires=2), autograph=autograph)
        def circuit(x, wire):
            CustomOpCondNoFalseBranch(x, wires=wire)
            return qml.expval(qml.Z(wires=wire))

        jaxpr = jax.make_jaxpr(circuit)(x, wire)
        qfunc_jaxpr_eqns = get_qnode_eqns(jaxpr)

        true_branch_eqns, _ = get_eqns_cond_branches(qfunc_jaxpr_eqns[1], false_branch=False)
        check_jaxpr_eqns(true_branch_eqns, [qml.RX])

        result = jax.core.eval_jaxpr(jaxpr.jaxpr, jaxpr.consts, x, wire)

        @qml.qnode(device=qml.device("default.qubit", wires=2))
        def circuit_comparison(x, wire):
            def true_fn(x, wire):
                qml.RX(x, wires=wire)

            qml.cond(x > 0.5, true_fn)(x, wire)

            return qml.expval(qml.Z(wires=wire))

        assert qml.math.allclose(*result, circuit_comparison(x, wire))

    @pytest.mark.parametrize("autograph", [True, False])
>>>>>>> 4510e7e5
    @pytest.mark.parametrize("wire", [0, 1])
    def test_qnode_for_loop(self, wire, autograph):
        """Test that a QNode with a for loop custom operation is correctly decomposed."""

        @DecomposeInterpreter()
        @qml.qnode(device=qml.device("default.qubit", wires=2), autograph=autograph)
        def circuit(x, wire):
            CustomOpForLoop(x, wires=wire)
            return qml.expval(qml.Z(wires=wire))

        jaxpr = jax.make_jaxpr(circuit)(0.5, wire)
        qfunc_jaxpr_eqns = get_qnode_eqns(jaxpr)

        for_loop_eqns = get_eqns_for_loop(qfunc_jaxpr_eqns[0])
        for_loop_eqns = [eqn for eqn in for_loop_eqns if eqn.primitive != jax.lax.sin_p]

        check_jaxpr_eqns(for_loop_eqns, [qml.RX])

        result = jax.core.eval_jaxpr(jaxpr.jaxpr, jaxpr.consts, 0.5, wire)

        @qml.qnode(device=qml.device("default.qubit", wires=2))
        def circuit_comparison(x, wire):
            @qml.for_loop(0, 3, 1)
            def loop_rx(i, phi):
                qml.RX(phi, wires=wire)
                return jax.numpy.sin(phi)

            # pylint: disable=unused-variable
            loop_rx(x)

            return qml.expval(qml.Z(wires=wire))

        assert qml.math.allclose(*result, circuit_comparison(0.5, wire))

    @pytest.mark.parametrize("autograph", [True, False])
    @pytest.mark.parametrize("wire", [0, 1])
    def test_qnode_while_loop(self, wire, autograph):
        """Test that a QNode with a while loop custom operation is correctly decomposed."""

        @DecomposeInterpreter()
        @qml.qnode(device=qml.device("default.qubit", wires=2), autograph=autograph)
        def circuit(x, wire):
            CustomOpWhileLoop(x, wires=wire)
            return qml.expval(qml.Z(wires=wire))

        jaxpr = jax.make_jaxpr(circuit)(0.5, wire)
        qfunc_jaxpr_eqns = get_qnode_eqns(jaxpr)

        while_loop_eqns = get_eqns_while_loop(qfunc_jaxpr_eqns[0])
        check_jaxpr_eqns([while_loop_eqns[0]], [qml.RX])

        result = jax.core.eval_jaxpr(jaxpr.jaxpr, jaxpr.consts, 0.5, wire)

        @qml.qnode(device=qml.device("default.qubit", wires=2))
        def circuit_comparison(x, wire):

            def while_f(i):
                return i < 3

            @qml.while_loop(while_f)
            def loop_fn(i):
                qml.RX(x, wires=wire)
                return i + 1

            _ = loop_fn(0)

            return qml.expval(qml.Z(wires=wire))

        assert qml.math.allclose(*result, circuit_comparison(0.5, wire))

    @pytest.mark.parametrize("autograph", [True, False])
    @pytest.mark.parametrize("wire", [0, 1])
    @pytest.mark.parametrize("x", [0.2, 0.8])
    def test_qnode_nested_cond(self, x, wire, autograph):
        """Test that a QNode with a nested conditional custom operation is correctly decomposed."""

        @DecomposeInterpreter()
        @qml.qnode(device=qml.device("default.qubit", wires=2), autograph=autograph)
        def circuit(x, wire):
            CustomOpNestedCond(x, wires=wire)
            return qml.expval(qml.Z(wires=wire))

        jaxpr = jax.make_jaxpr(circuit)(x, wire)
        qfunc_jaxpr_eqns = get_qnode_eqns(jaxpr)

        cond_eqns = get_eqns_cond_branches(qfunc_jaxpr_eqns[1])
        for_loop_eqns = get_eqns_for_loop(cond_eqns[0][0])
        while_loop_eqns = get_eqns_while_loop(cond_eqns[1][0])

        for_loop_eqns = [eqn for eqn in for_loop_eqns if eqn.primitive != jax.lax.sin_p]
        while_loop_eqns = [eqn for eqn in while_loop_eqns if eqn.primitive != jax.lax.add_p]

        check_jaxpr_eqns(for_loop_eqns, [qml.RX])
        check_jaxpr_eqns(while_loop_eqns, [qml.RZ])
        check_jaxpr_eqns([qfunc_jaxpr_eqns[2]], [qml.RX])

        result = jax.core.eval_jaxpr(jaxpr.jaxpr, jaxpr.consts, x, wire)

        @qml.qnode(device=qml.device("default.qubit", wires=2))
        def circuit_comparison(x, wire):
            def true_fn(x, wire):

                @qml.for_loop(0, 3, 1)
                def loop_rx(i, phi):
                    qml.RX(phi, wires=wire)
                    return jax.numpy.sin(phi)

                # pylint: disable=unused-variable
                loop_rx(x)

            def false_fn(x, wire):

                def while_f(i):
                    return i < 3

                @qml.while_loop(while_f)
                def loop_fn(i):
                    qml.RZ(x, wires=wire)
                    return i + 1

                _ = loop_fn(0)

            qml.cond(x > 0.5, true_fn, false_fn)(x, wire)
            qml.RX(x, wires=wire)
            return qml.expval(qml.Z(wires=wire))

        assert qml.math.allclose(*result, circuit_comparison(x, wire))

    @pytest.mark.parametrize("autograph", [True, False])
    @pytest.mark.parametrize("wire", [0, 1])
    @pytest.mark.parametrize("x", [0.2, 0.8])
    def test_qnode_autograph(self, x, wire, autograph):
        """Test that a QNode with a nested conditional custom operation is correctly decomposed."""

        @DecomposeInterpreter()
<<<<<<< HEAD
        @qml.qnode(device=qml.device("default.qubit", wires=2), autograph=True)
=======
        @qml.qnode(device=qml.device("default.qubit", wires=2), autograph=autograph)
>>>>>>> 4510e7e5
        def circuit(x, wire):
            CustomOpAutograph(x, wires=wire)
            return qml.expval(qml.Z(wires=wire))

        jaxpr = jax.make_jaxpr(circuit)(x, wire)

        assert jaxpr.eqns[0].primitive == qnode_prim
        qfunc_jaxpr = jaxpr.eqns[0].params["qfunc_jaxpr"]
        assert qfunc_jaxpr.eqns[1].primitive == cond_prim
        assert (
            qfunc_jaxpr.eqns[1].params["jaxpr_branches"][0].eqns[0].primitive == qml.RX._primitive
        )
        assert (
            qfunc_jaxpr.eqns[1].params["jaxpr_branches"][1].eqns[0].primitive == qml.RY._primitive
        )
        assert qfunc_jaxpr.eqns[2].primitive == qml.PauliZ._primitive
        assert qfunc_jaxpr.eqns[3].primitive == qml.measurements.ExpectationMP._obs_primitive

        result = jax.core.eval_jaxpr(jaxpr.jaxpr, jaxpr.consts, x, wire)

<<<<<<< HEAD
        @qml.qnode(device=qml.device("default.qubit", wires=2), autograph=True)
=======
        @qml.qnode(device=qml.device("default.qubit", wires=2))
>>>>>>> 4510e7e5
        def circuit_comparison(x, wire):

            if x > 0.5:
                qml.RX(x, wires=wire)
            else:
                qml.RY(x, wires=wire)

            return qml.expval(qml.Z(wires=wire))

        # Autograph requires to capture the function first
        jaxpr_comparison = jax.make_jaxpr(circuit_comparison)(x, wire)
        result_comparison = jax.core.eval_jaxpr(
            jaxpr_comparison.jaxpr, jaxpr_comparison.consts, x, wire
        )

        assert qml.math.allclose(*result, *result_comparison)

<<<<<<< HEAD

class TestExpandPlxprTransformsDynamicDecompositions:
    """Unit tests for ``expand_plxpr_transforms`` with dynamic decompositions."""

    def test_expand_plxpr_transforms_simple(self):

        @partial(qml.transforms.decompose)
        def circuit():
            SimpleCustomOp(wires=0)
            return qml.probs(wires=[0, 1])

        jaxpr = jax.make_jaxpr(circuit)()

        assert jaxpr.eqns[0].primitive == qml.transforms.decompose._primitive

        transformed_f = expand_plxpr_transforms(circuit)
        transformed_jaxpr = jax.make_jaxpr(transformed_f)()

        assert transformed_jaxpr.eqns[0].primitive == qml.Hadamard._primitive
        assert (
            transformed_jaxpr.eqns[1].primitive == qml.measurements.ProbabilityMP._wires_primitive
        )

    def test_expand_plxpr_transforms_cond(self):
        @partial(qml.transforms.decompose)
        def circuit():
            CustomOpCond(0.5, wires=0)
            return qml.probs(wires=[0, 1])

        jaxpr = jax.make_jaxpr(circuit)()

        assert jaxpr.eqns[0].primitive == qml.transforms.decompose._primitive

        transformed_f = expand_plxpr_transforms(circuit)
        transformed_jaxpr = jax.make_jaxpr(transformed_f)()

        assert transformed_jaxpr.eqns[0].primitive == cond_prim
        assert (
            transformed_jaxpr.eqns[1].primitive == qml.measurements.ProbabilityMP._wires_primitive
        )

    def test_expand_plxpr_transforms_for_loop(self):
        @partial(qml.transforms.decompose)
        def circuit():
            CustomOpForLoop(0.5, wires=0)
            return qml.probs(wires=[0, 1])

        jaxpr = jax.make_jaxpr(circuit)()

        assert jaxpr.eqns[0].primitive == qml.transforms.decompose._primitive

        transformed_f = expand_plxpr_transforms(circuit)
        transformed_jaxpr = jax.make_jaxpr(transformed_f)()

        assert transformed_jaxpr.eqns[0].primitive == for_loop_prim
        assert (
            transformed_jaxpr.eqns[1].primitive == qml.measurements.ProbabilityMP._wires_primitive
        )

    def test_expand_plxpr_transforms_while_loop(self):
        @partial(qml.transforms.decompose)
        def circuit():
            CustomOpWhileLoop(0.5, wires=0)
            return qml.probs(wires=[0, 1])

        jaxpr = jax.make_jaxpr(circuit)()

        assert jaxpr.eqns[0].primitive == qml.transforms.decompose._primitive

        transformed_f = expand_plxpr_transforms(circuit)
        transformed_jaxpr = jax.make_jaxpr(transformed_f)()

        assert transformed_jaxpr.eqns[0].primitive == while_loop_prim
        assert (
            transformed_jaxpr.eqns[1].primitive == qml.measurements.ProbabilityMP._wires_primitive
        )

    @pytest.mark.parametrize("layers", [1, 2, 3])
    @pytest.mark.parametrize("n_wires", [2, 3])
    @pytest.mark.parametrize("imprimitive", [qml.CNOT, qml.CZ])
    def test_strongly_entangling(self, layers, n_wires, imprimitive):
        """Test that the StronglyEntanglingLayer is correctly dynamically decomposed."""

        weight_shape = (layers, n_wires, 3)
        weights = np.random.random(size=weight_shape)

        @DecomposeInterpreter()
        @qml.qnode(device=qml.device("default.qubit", wires=n_wires), autograph=False)
        def circuit():
            qml.StronglyEntanglingLayers(weights, wires=range(n_wires), imprimitive=imprimitive)
            return qml.state()

        jaxpr = jax.make_jaxpr(circuit)()
        assert jaxpr.eqns[0].primitive == qnode_prim
        qfunc_jaxpr = jaxpr.eqns[0].params["qfunc_jaxpr"]
        # Outermost for loop
        assert qfunc_jaxpr.eqns[0].primitive == for_loop_prim
        qfunc_jaxpr_body_fn_0 = qfunc_jaxpr.eqns[0].params["jaxpr_body_fn"]
        # rot_loop
        assert qfunc_jaxpr_body_fn_0.eqns[0].primitive == for_loop_prim
        qfunc_jaxpr_body_fn_00 = qfunc_jaxpr_body_fn_0.eqns[0].params["jaxpr_body_fn"]
        assert qfunc_jaxpr_body_fn_00.eqns[-1].primitive == qml.Rot._primitive
        # imprim
        assert qfunc_jaxpr_body_fn_0.eqns[1].primitive == cond_prim
        qfunc_jaxpr_body_fn_01 = qfunc_jaxpr_body_fn_0.eqns[1]
        assert qfunc_jaxpr_body_fn_01.params["jaxpr_branches"][0].eqns[0].primitive == for_loop_prim
        assert (
            qfunc_jaxpr_body_fn_01.params["jaxpr_branches"][0]
            .eqns[0]
            .params["jaxpr_body_fn"]
            .eqns[-1]
            .primitive
            == imprimitive._primitive
        )
        result = jax.core.eval_jaxpr(jaxpr.jaxpr, jaxpr.consts)
        qml.capture.disable()

        @qml.qnode(device=qml.device("default.qubit", wires=n_wires), autograph=False)
        def circuit_comparison():
            qml.StronglyEntanglingLayers(weights, wires=range(n_wires), imprimitive=imprimitive)
            return qml.state()

        assert qml.math.allclose(*result, circuit_comparison())
        
        
    def test_grover(self):
        """Test that Grover is correctly dynamically decomposed."""

        @DecomposeInterpreter()
        @qml.qnode(device=qml.device("default.qubit", wires=5), autograph=False)
        def circuit():
            qml.GroverOperator(wires=[0, 1, 2], work_wires=[3, 4])
            return qml.state()
        
        jaxpr = jax.make_jaxpr(circuit)()
        result = jax.core.eval_jaxpr(jaxpr.jaxpr, jaxpr.consts)

        # add jaxpr test
        
        @qml.qnode(device=qml.device("default.qubit", wires=5), autograph=False)
        def circuit_comparison():
            qml.GroverOperator(wires=(0, 1, 2), work_wires=(3, 4))
            return qml.state()

        assert qml.math.allclose(*result, circuit_comparison())

    
    def test_qft(self):
        """Test that QFT is correctly dynamically decomposed."""

        @DecomposeInterpreter()
        @qml.qnode(device=qml.device("default.qubit", wires=5), autograph=False)
        def circuit():
            qml.QFT(wires=(0, 1, 2, 3, 4))
            return qml.state()

        jaxpr = jax.make_jaxpr(circuit)()
        print(jaxpr)
        result = jax.core.eval_jaxpr(jaxpr.jaxpr, jaxpr.consts)
        
        @qml.qnode(device=qml.device("default.qubit", wires=5), autograph=False)
        def circuit_comparison():
            qml.QFT(wires=(0, 1, 2, 3, 4))
            return qml.state()

        assert qml.math.allclose(*result, circuit_comparison())

        # add test
        
    def test_qsvt(self):
        """Test that the QSVT is correctly dynamically decomposed."""
        n_wires = 6
        block_encoding = qml.Hadamard(wires=0)
        phase_shifts = [qml.RZ(-2 * theta, wires=0) for theta in (1.23, -0.5, 4)] 

        @DecomposeInterpreter()
        @qml.qnode(device=qml.device("default.qubit", wires=n_wires), autograph=False)
        def circuit():
            qml.QSVT(UA=block_encoding, projectors=phase_shifts)
            return qml.state()

        jaxpr = jax.make_jaxpr(circuit)()
        print(jaxpr)
        # still need to fix
        
    

    test_data_decomposition = [
        (
            [[0, 1, 2]],
            [[[0, 1], [0, 1]]],
            np.array([[3.815, 1.2]]),
            1,
            [
                [0, qml.BasisState, [0, 1, 2, 3, 4, 5], [jnp.array([1, 1, 0, 0, 0, 0])]],
                [1, qml.RX, [0], [-np.pi / 2]],
                [5, qml.RZ, [2], [1.9075]],
                [6, qml.CNOT, [1, 2], []],
            ],
        ),
    ]
    @pytest.mark.parametrize("s_wires, d_wires, weights, n_repeats, _", test_data_decomposition)
    def test_uccsd(self, s_wires, d_wires, weights, n_repeats, _):
        """Test that uccsd is correctly dynamically decomposed."""
        cnots = 0
        for s_wires_ in s_wires:
            cnots += 4 * (len(s_wires_) - 1)

        for d_wires_ in d_wires:
            cnots += 16 * (len(d_wires_[0]) - 1 + len(d_wires_[1]) - 1 + 1)

        cnots *= n_repeats

        N = 6
        wires = range(N)

        ref_state = jnp.array([1, 1, 0, 0, 0, 0])
        @DecomposeInterpreter()
        @qml.qnode(device=qml.device("default.qubit", wires=5), autograph=False)
        def circuit():
            qml.UCCSD(
            weights,
            wires,
            s_wires=s_wires,
            d_wires=d_wires,
            init_state=ref_state,
            n_repeats=n_repeats,
        )
        
        jaxpr = jax.make_jaxpr(circuit)()
        print(jaxpr)
        
    def test_arbitrary_state_prep(self):
        """Test that arbitrary state prep is correctly dynamically decomposed."""
        
        
        weights = np.array([0, 1, 2, 3, 4, 5], dtype=float)
        @DecomposeInterpreter()
        @qml.qnode(device=qml.device("default.qubit", wires=2), autograph=False)
        def circuit():
            qml.ArbitraryStatePreparation(weights, wires=[0, 1])
        jaxpr = jax.make_jaxpr(circuit)()
        print(jaxpr)

=======
    #################################
    ### Nested decomposition tests
    #################################

    @pytest.mark.parametrize(
        "max_expansion, expected_ops",
        [
            (0, [CustomOpNestedOp]),
            (1, [qml.RX, SimpleCustomOp]),
            (2, [qml.RX, qml.Hadamard, qml.Hadamard]),
            (None, [qml.RX, qml.Hadamard, qml.Hadamard]),
        ],
    )
    def test_qnode_nested_decomp_max_exp(self, max_expansion, expected_ops):
        """Test that a QNode with a nested decomposition custom operation is correctly decomposed."""

        @DecomposeInterpreter(max_expansion=max_expansion)
        def circuit(x, wire):
            CustomOpNestedOp(x, wires=wire)
            return qml.expval(qml.Z(wires=wire))

        jaxpr = jax.make_jaxpr(circuit)(0.5, wire=0)
        jaxpr_eqns = get_jaxpr_eqns(jaxpr)

        check_jaxpr_eqns(jaxpr_eqns[0 : len(expected_ops)], expected_ops)

    @pytest.mark.parametrize(
        "gate_set, expected_ops",
        [
            (
                [qml.RX, qml.Hadamard],
                # CustomOpNestedOp -> RX, SimpleCustomOp
                # SimpleCustomOp -> Hadamard, Hadamard
                [qml.RX, qml.Hadamard, qml.Hadamard],
            ),
            (
                [qml.RX, qml.RY, qml.RZ, qml.CNOT],
                # CustomOpNestedOp -> RX, SimpleCustomOp
                # SimpleCustomOp -> Hadamard, Hadamard
                # Hadamard -> RZ, RX, RZ
                [qml.RX, qml.RZ, qml.RX, qml.RZ, qml.RZ, qml.RX, qml.RZ],
            ),
        ],
    )
    def test_nested_decomp_gate_set(self, gate_set, expected_ops):
        """Test that a QNode with a nested decomposition custom operation is correctly decomposed using a custom gate set."""

        @DecomposeInterpreter(gate_set=gate_set)
        def circuit(x, wire):
            CustomOpNestedOp(x, wires=wire)
            return qml.expval(qml.Z(wires=wire))

        jaxpr = jax.make_jaxpr(circuit)(0.5, wire=0)
        jaxpr_eqns = get_jaxpr_eqns(jaxpr)

        check_jaxpr_eqns(jaxpr_eqns[0 : len(expected_ops)], expected_ops)

    @pytest.mark.parametrize(
        "max_expansion, expected_ops, expected_ops_for_loop, expected_ops_while_loop",
        [
            (1, [qml.Rot, CustomOpNestedOp], [CustomOpNestedOp], [SimpleCustomOp]),
            (
                2,
                [qml.Rot, qml.RX, SimpleCustomOp],
                [qml.RX, SimpleCustomOp],
                [qml.Hadamard, qml.Hadamard],
            ),
            (
                3,
                [qml.Rot, qml.RX, qml.Hadamard, qml.Hadamard],
                [qml.RX, qml.Hadamard, qml.Hadamard],
                [qml.Hadamard, qml.Hadamard],
            ),
            (
                None,
                [qml.Rot, qml.RX, qml.Hadamard, qml.Hadamard],
                [qml.RX, qml.Hadamard, qml.Hadamard],
                [qml.Hadamard, qml.Hadamard],
            ),
        ],
    )
    def test_nested_decomp_control_flow_max_exp(
        self, max_expansion, expected_ops, expected_ops_for_loop, expected_ops_while_loop
    ):
        """Test that a nested decomposition custom operation that contains control flow is correctly decomposed."""

        @DecomposeInterpreter(max_expansion=max_expansion)
        def circuit(x, wire):
            CustomOpNestedOpControlFlow(x, wires=wire)
            return qml.expval(qml.Z(wires=wire))

        jaxpr = jax.make_jaxpr(circuit)(0.5, wire=0)
        jaxpr_eqns = get_jaxpr_eqns(jaxpr)

        ops_before_cond = len(expected_ops)
        check_jaxpr_eqns(jaxpr_eqns[0:ops_before_cond], expected_ops)

        # The + 1 is for the operation that determines the branches of the cond primitive
        cond_eqns = get_eqns_cond_branches(jaxpr_eqns[ops_before_cond + 1])
        for_loop_eqns = get_eqns_for_loop(cond_eqns[0][0])
        while_loop_eqns = get_eqns_while_loop(cond_eqns[1][0])

        for_loop_eqns = [eqn for eqn in for_loop_eqns if eqn.primitive != jax.lax.sin_p]
        while_loop_eqns = [eqn for eqn in while_loop_eqns if eqn.primitive != jax.lax.add_p]

        check_jaxpr_eqns(for_loop_eqns, expected_ops_for_loop)
        check_jaxpr_eqns(while_loop_eqns, expected_ops_while_loop)

    @pytest.mark.parametrize(
        "gate_set, expected_ops, expected_ops_for_loop, expected_ops_while_loop",
        [
            (
                [qml.RX, qml.RY, qml.RZ, CustomOpNestedOp, SimpleCustomOp],
                # CustomOpNestedOpControlFlow -> Rot, CustomOpNestedOp (before cond)
                # Rot -> qml.RZ, qml.RY, qml.RZ
                [qml.RZ, qml.RY, qml.RZ, CustomOpNestedOp],
                # CustomOpNestedOp is in the for loop of the true branch
                [CustomOpNestedOp],
                # SimpleCustomOp is in the while loop of the false branch
                [SimpleCustomOp],
            ),
            (
                [qml.RX, qml.RY, qml.RZ, SimpleCustomOp],
                # CustomOpNestedOpControlFlow -> Rot, CustomOpNestedOp (before cond)
                # Rot -> qml.RZ, qml.RY, qml.RZ
                # CustomOpNestedOp -> RX, SimpleCustomOp
                [qml.RZ, qml.RY, qml.RZ, qml.RX, SimpleCustomOp],
                # CustomOpNestedOp is in the for loop of the true branch
                # CustomOpNestedOp -> RX, SimpleCustomOp
                [qml.RX, SimpleCustomOp],
                # SimpleCustomOp is in the while loop of the false branch
                [SimpleCustomOp],
            ),
            (
                [qml.RX, qml.RY, qml.RZ, qml.Hadamard],
                # CustomOpNestedOpControlFlow -> Rot, CustomOpNestedOp (before cond)
                # Rot -> qml.RZ, qml.RY, qml.RZ
                # CustomOpNestedOp -> RX, SimpleCustomOp
                # SimpleCustomOp -> Hadamard, Hadamard
                [qml.RZ, qml.RY, qml.RZ, qml.RX, qml.Hadamard, qml.Hadamard],
                # CustomOpNestedOp is in the for loop of the true branch
                # CustomOpNestedOp -> RX, SimpleCustomOp
                # SimpleCustomOp -> Hadamard, Hadamard
                [qml.RX, qml.Hadamard, qml.Hadamard],
                # SimpleCustomOp is in the while loop of the false branch
                # SimpleCustomOp -> Hadamard, Hadamard
                [qml.Hadamard, qml.Hadamard],
            ),
            (
                [qml.RX, qml.RY, qml.RZ],
                # CustomOpNestedOpControlFlow -> Rot, CustomOpNestedOp (before cond)
                # Rot -> qml.RZ, qml.RY, qml.RZ
                # CustomOpNestedOp -> RX, SimpleCustomOp
                # SimpleCustomOp -> Hadamard, Hadamard
                # Hadamard -> RZ, RX, RZ
                [qml.RZ, qml.RY, qml.RZ, qml.RX, qml.RZ, qml.RX, qml.RZ, qml.RZ, qml.RX, qml.RZ],
                # CustomOpNestedOp is in the for loop of the true branch
                # CustomOpNestedOp -> RX, SimpleCustomOp
                # SimpleCustomOp -> Hadamard, Hadamard
                # Hadamard -> RZ, RX, RZ
                [qml.RX, qml.RZ, qml.RX, qml.RZ, qml.RZ, qml.RX, qml.RZ],
                # SimpleCustomOp is in the while loop of the false branch
                # SimpleCustomOp -> Hadamard, Hadamard
                # Hadamard -> RZ, RX, RZ
                [qml.RZ, qml.RX, qml.RZ, qml.RZ, qml.RX, qml.RZ],
            ),
        ],
    )
    def test_nested_decomp_control_flow_gate_set(
        self, gate_set, expected_ops, expected_ops_for_loop, expected_ops_while_loop
    ):
        """Test that a nested decomposition custom operation that contains control flow is correctly decomposed using a custom gate set."""

        @DecomposeInterpreter(gate_set=gate_set)
        def circuit(x, wire):
            CustomOpNestedOpControlFlow(x, wires=wire)
            return qml.expval(qml.Z(wires=wire))

        jaxpr = jax.make_jaxpr(circuit)(0.5, wire=0)
        jaxpr_eqns = get_jaxpr_eqns(jaxpr)

        ops_before_cond = len(expected_ops)
        check_jaxpr_eqns(jaxpr_eqns[0:ops_before_cond], expected_ops)

        # The + 1 is for the operation that determines the branches of the cond primitive
        cond_eqns = get_eqns_cond_branches(jaxpr_eqns[ops_before_cond + 1])
        for_loop_eqns = get_eqns_for_loop(cond_eqns[0][0])
        while_loop_eqns = get_eqns_while_loop(cond_eqns[1][0])

        for_loop_eqns = [eqn for eqn in for_loop_eqns if eqn.primitive != jax.lax.sin_p]
        while_loop_eqns = [eqn for eqn in while_loop_eqns if eqn.primitive != jax.lax.add_p]

        check_jaxpr_eqns(for_loop_eqns, expected_ops_for_loop)
        check_jaxpr_eqns(while_loop_eqns, expected_ops_while_loop)

    @pytest.mark.parametrize(
        "max_expansion, gate_set, expected_ops, expected_ops_for_loop, expected_ops_while_loop",
        [
            (
                1,
                [qml.RX, qml.RY, qml.RZ, qml.CNOT],
                # CustomOpNestedOpControlFlow -> Rot, CustomOpNestedOp (before cond)
                # Rot -> qml.RZ, qml.RY, qml.RZ
                [qml.Rot, CustomOpNestedOp],
                # CustomOpNestedOp is in the for loop of the true branch
                # CustomOpNestedOp -> RX, SimpleCustomOp
                # SimpleCustomOp -> Hadamard, Hadamard
                [CustomOpNestedOp],
                # SimpleCustomOp is in the while loop of the false branch
                [SimpleCustomOp],
            ),
            (
                2,
                [qml.RX, qml.RY, qml.RZ, CustomOpNestedOp],
                # CustomOpNestedOpControlFlow -> Rot, CustomOpNestedOp (before cond)
                # Rot -> qml.RZ, qml.RY, qml.RZ, CustomOpNestedOp is in the gate set
                [qml.RZ, qml.RY, qml.RZ, CustomOpNestedOp],
                # CustomOpNestedOp is in the for loop of the true branch
                # CustomOpNestedOp -> RX, SimpleCustomOp
                # SimpleCustomOp -> Hadamard, Hadamard
                [CustomOpNestedOp],
                # SimpleCustomOp is in the while loop of the false branch
                # SimpleCustomOp -> Hadamard, Hadamard
                # Hadamard -> RZ, RX, RZ
                [qml.Hadamard, qml.Hadamard],
            ),
            (
                3,
                [qml.RX, qml.RY, qml.RZ, qml.Rot, SimpleCustomOp],
                # CustomOpNestedOpControlFlow -> Rot, CustomOpNestedOp (before cond)
                # Rot -> qml.RZ, qml.RY, qml.RZ
                # CustomOpNestedOp -> RX, SimpleCustomOp
                [qml.Rot, qml.RX, SimpleCustomOp],
                # CustomOpNestedOp is in the for loop of the true branch
                # CustomOpNestedOp -> RX, SimpleCustomOp
                [qml.RX, SimpleCustomOp],
                # SimpleCustomOp is in the while loop of the false branch
                [SimpleCustomOp],
            ),
        ],
    )
    def test_nested_decomp_control_flow_max_exp_gate_set(
        self, max_expansion, gate_set, expected_ops, expected_ops_for_loop, expected_ops_while_loop
    ):
        """Test that a nested decomposition custom operation that contains control flow is correctly decomposed using a gate set and max expansion."""

        @DecomposeInterpreter(max_expansion=max_expansion, gate_set=gate_set)
        def circuit(x, wire):
            CustomOpNestedOpControlFlow(x, wires=wire)
            return qml.expval(qml.Z(wires=wire))

        jaxpr = jax.make_jaxpr(circuit)(0.5, wire=0)
        jaxpr_eqns = get_jaxpr_eqns(jaxpr)

        ops_before_cond = len(expected_ops)
        check_jaxpr_eqns(jaxpr_eqns[0:ops_before_cond], expected_ops)

        # The + 1 is for the operation that determines the branches of the cond primitive
        cond_eqns = get_eqns_cond_branches(jaxpr_eqns[ops_before_cond + 1])
        for_loop_eqns = get_eqns_for_loop(cond_eqns[0][0])
        while_loop_eqns = get_eqns_while_loop(cond_eqns[1][0])

        for_loop_eqns = [eqn for eqn in for_loop_eqns if eqn.primitive != jax.lax.sin_p]
        while_loop_eqns = [eqn for eqn in while_loop_eqns if eqn.primitive != jax.lax.add_p]

        check_jaxpr_eqns(for_loop_eqns, expected_ops_for_loop)
        check_jaxpr_eqns(while_loop_eqns, expected_ops_while_loop)

    @pytest.mark.parametrize(
        "max_expansion, expected_ops",
        [
            # No expansion is performed
            (0, [CustomOpNoPlxprDecomposition]),
            # the `compute_decomposition` of CustomOpNoPlxprDecomposition is called, because this method does not have a plxpr decomposition
            (1, [CustomOpNestedOpControlFlow]),
            # the `compute_decomposition` of CustomOpNestedOpControlFlow is called, because (even though this operator has a plxpr decomposition),
            # it was called in the `compute_decomposition` of CustomOpNoPlxprDecomposition. This is a necessary limitation of the current implementation.
            (2, [qml.S]),
            (None, [qml.S]),
        ],
    )
    def test_nested_decomp_no_plxpr_decomp_max_exp(self, max_expansion, expected_ops):
        """Test that a nested decomposition custom operation that contains an operator with no plxpr decomposition is correctly decomposed."""

        @DecomposeInterpreter(max_expansion=max_expansion)
        def circuit(x, wire):
            CustomOpNoPlxprDecomposition(x, wires=wire)
            return qml.expval(qml.Z(wires=wire))

        jaxpr = jax.make_jaxpr(circuit)(0.5, wire=0)
        jaxpr_eqns = get_jaxpr_eqns(jaxpr)

        check_jaxpr_eqns(jaxpr_eqns[0 : len(expected_ops)], expected_ops)

    @pytest.mark.parametrize(
        "gate_set, expected_ops",
        [
            ([CustomOpNoPlxprDecomposition], [CustomOpNoPlxprDecomposition]),
            ([CustomOpNestedOpControlFlow], [CustomOpNestedOpControlFlow]),
            # We expected the same decomposition of the single qml.S gate.
            # Notice that the `compute_decomposition` of CustomOpNoPlxprDecomposition is called and, as a consequence,
            # the `compute_decomposition` of CustomOpNestedOpControlFlow is called (instead of its plxpr decomposition).
            #
            # CustomOpNoPlxprDecomposition -> CustomOpNestedOpControlFlow -> qml.S -> qml.PhaseShift
            ([qml.RX, qml.RY, qml.RZ, qml.PhaseShift], [qml.PhaseShift]),
            # CustomOpNoPlxprDecomposition -> CustomOpNestedOpControlFlow -> qml.S -> ... -> qml.RZ
            ([qml.RX, qml.RY, qml.RZ, qml.CNOT], [qml.RZ]),
        ],
    )
    def test_nested_decomp_no_plxpr_decomposition_gate_set(self, gate_set, expected_ops):
        """Test that a nested decomposition custom operation that contains an operator with no plxpr decomposition is correctly decomposed using a custom gate set."""

        @DecomposeInterpreter(gate_set=gate_set)
        def circuit(x, wire):
            CustomOpNoPlxprDecomposition(x, wires=wire)
            return qml.expval(qml.Z(wires=wire))

        jaxpr = jax.make_jaxpr(circuit)(0.5, wire=0)
        jaxpr_eqns = get_jaxpr_eqns(jaxpr)

        check_jaxpr_eqns(jaxpr_eqns[0 : len(expected_ops)], expected_ops)

    @pytest.mark.parametrize(
        "max_expansion, gate_set, expected_ops",
        [
            (0, [CustomOpNoPlxprDecomposition], [CustomOpNoPlxprDecomposition]),
            (1, [CustomOpNoPlxprDecomposition], [CustomOpNoPlxprDecomposition]),
            (2, [CustomOpNoPlxprDecomposition], [CustomOpNoPlxprDecomposition]),
            (0, [CustomOpNestedOpControlFlow], [CustomOpNoPlxprDecomposition]),
            (1, [CustomOpNestedOpControlFlow], [CustomOpNestedOpControlFlow]),
            (2, [CustomOpNestedOpControlFlow], [CustomOpNestedOpControlFlow]),
            (0, [qml.RX, qml.RY, qml.RZ, qml.S], [CustomOpNoPlxprDecomposition]),
            (1, [qml.RX, qml.RY, qml.RZ, qml.S], [CustomOpNestedOpControlFlow]),
            (2, [qml.RX, qml.RY, qml.RZ, qml.S], [qml.S]),
            (2, [qml.RX, qml.RY, qml.RZ], [qml.S]),
            (None, [qml.RX, qml.RY, qml.RZ], [qml.RZ]),
        ],
    )
    def test_nested_decomp_no_plxpr_decomposition_max_exp_gate_set(
        self, max_expansion, gate_set, expected_ops
    ):
        """Test that a custom operation that contains an operator with no plxpr decomposition is correctly decomposed using a custom gate set and max_expansion."""

        @DecomposeInterpreter(max_expansion=max_expansion, gate_set=gate_set)
        def circuit(x, wire):
            CustomOpNoPlxprDecomposition(x, wires=wire)
            return qml.expval(qml.Z(wires=wire))

        jaxpr = jax.make_jaxpr(circuit)(0.5, wire=0)
        jaxpr_eqns = get_jaxpr_eqns(jaxpr)

        check_jaxpr_eqns(jaxpr_eqns[0 : len(expected_ops)], expected_ops)
>>>>>>> 4510e7e5
<|MERGE_RESOLUTION|>--- conflicted
+++ resolved
@@ -12,13 +12,9 @@
 # See the License for the specific language governing permissions and
 # limitations under the License.
 """Unit tests for the ``DecomposeInterpreter`` class with dynamic decompositions."""
-<<<<<<< HEAD
+import numpy as np
+
 # pylint:disable=protected-access,unused-argument, wrong-import-position, no-value-for-parameter, too-few-public-methods, wrong-import-order
-=======
-import numpy as np
-
-# pylint:disable=protected-access,unused-argument, wrong-import-position, no-value-for-parameter, too-few-public-methods
->>>>>>> 4510e7e5
 import pytest
 
 import pennylane as qml
@@ -687,8 +683,6 @@
         assert qml.math.allclose(*result, circuit_comparison(x, wire))
 
     @pytest.mark.parametrize("autograph", [True, False])
-<<<<<<< HEAD
-=======
     @pytest.mark.parametrize("wire", [0, 1])
     @pytest.mark.parametrize("x", [0.2, 0.8])
     def test_qnode_cond_no_false_branch(self, x, wire, autograph):
@@ -720,7 +714,6 @@
         assert qml.math.allclose(*result, circuit_comparison(x, wire))
 
     @pytest.mark.parametrize("autograph", [True, False])
->>>>>>> 4510e7e5
     @pytest.mark.parametrize("wire", [0, 1])
     def test_qnode_for_loop(self, wire, autograph):
         """Test that a QNode with a for loop custom operation is correctly decomposed."""
@@ -856,11 +849,7 @@
         """Test that a QNode with a nested conditional custom operation is correctly decomposed."""
 
         @DecomposeInterpreter()
-<<<<<<< HEAD
-        @qml.qnode(device=qml.device("default.qubit", wires=2), autograph=True)
-=======
         @qml.qnode(device=qml.device("default.qubit", wires=2), autograph=autograph)
->>>>>>> 4510e7e5
         def circuit(x, wire):
             CustomOpAutograph(x, wires=wire)
             return qml.expval(qml.Z(wires=wire))
@@ -881,11 +870,7 @@
 
         result = jax.core.eval_jaxpr(jaxpr.jaxpr, jaxpr.consts, x, wire)
 
-<<<<<<< HEAD
-        @qml.qnode(device=qml.device("default.qubit", wires=2), autograph=True)
-=======
         @qml.qnode(device=qml.device("default.qubit", wires=2))
->>>>>>> 4510e7e5
         def circuit_comparison(x, wire):
 
             if x > 0.5:
@@ -903,252 +888,6 @@
 
         assert qml.math.allclose(*result, *result_comparison)
 
-<<<<<<< HEAD
-
-class TestExpandPlxprTransformsDynamicDecompositions:
-    """Unit tests for ``expand_plxpr_transforms`` with dynamic decompositions."""
-
-    def test_expand_plxpr_transforms_simple(self):
-
-        @partial(qml.transforms.decompose)
-        def circuit():
-            SimpleCustomOp(wires=0)
-            return qml.probs(wires=[0, 1])
-
-        jaxpr = jax.make_jaxpr(circuit)()
-
-        assert jaxpr.eqns[0].primitive == qml.transforms.decompose._primitive
-
-        transformed_f = expand_plxpr_transforms(circuit)
-        transformed_jaxpr = jax.make_jaxpr(transformed_f)()
-
-        assert transformed_jaxpr.eqns[0].primitive == qml.Hadamard._primitive
-        assert (
-            transformed_jaxpr.eqns[1].primitive == qml.measurements.ProbabilityMP._wires_primitive
-        )
-
-    def test_expand_plxpr_transforms_cond(self):
-        @partial(qml.transforms.decompose)
-        def circuit():
-            CustomOpCond(0.5, wires=0)
-            return qml.probs(wires=[0, 1])
-
-        jaxpr = jax.make_jaxpr(circuit)()
-
-        assert jaxpr.eqns[0].primitive == qml.transforms.decompose._primitive
-
-        transformed_f = expand_plxpr_transforms(circuit)
-        transformed_jaxpr = jax.make_jaxpr(transformed_f)()
-
-        assert transformed_jaxpr.eqns[0].primitive == cond_prim
-        assert (
-            transformed_jaxpr.eqns[1].primitive == qml.measurements.ProbabilityMP._wires_primitive
-        )
-
-    def test_expand_plxpr_transforms_for_loop(self):
-        @partial(qml.transforms.decompose)
-        def circuit():
-            CustomOpForLoop(0.5, wires=0)
-            return qml.probs(wires=[0, 1])
-
-        jaxpr = jax.make_jaxpr(circuit)()
-
-        assert jaxpr.eqns[0].primitive == qml.transforms.decompose._primitive
-
-        transformed_f = expand_plxpr_transforms(circuit)
-        transformed_jaxpr = jax.make_jaxpr(transformed_f)()
-
-        assert transformed_jaxpr.eqns[0].primitive == for_loop_prim
-        assert (
-            transformed_jaxpr.eqns[1].primitive == qml.measurements.ProbabilityMP._wires_primitive
-        )
-
-    def test_expand_plxpr_transforms_while_loop(self):
-        @partial(qml.transforms.decompose)
-        def circuit():
-            CustomOpWhileLoop(0.5, wires=0)
-            return qml.probs(wires=[0, 1])
-
-        jaxpr = jax.make_jaxpr(circuit)()
-
-        assert jaxpr.eqns[0].primitive == qml.transforms.decompose._primitive
-
-        transformed_f = expand_plxpr_transforms(circuit)
-        transformed_jaxpr = jax.make_jaxpr(transformed_f)()
-
-        assert transformed_jaxpr.eqns[0].primitive == while_loop_prim
-        assert (
-            transformed_jaxpr.eqns[1].primitive == qml.measurements.ProbabilityMP._wires_primitive
-        )
-
-    @pytest.mark.parametrize("layers", [1, 2, 3])
-    @pytest.mark.parametrize("n_wires", [2, 3])
-    @pytest.mark.parametrize("imprimitive", [qml.CNOT, qml.CZ])
-    def test_strongly_entangling(self, layers, n_wires, imprimitive):
-        """Test that the StronglyEntanglingLayer is correctly dynamically decomposed."""
-
-        weight_shape = (layers, n_wires, 3)
-        weights = np.random.random(size=weight_shape)
-
-        @DecomposeInterpreter()
-        @qml.qnode(device=qml.device("default.qubit", wires=n_wires), autograph=False)
-        def circuit():
-            qml.StronglyEntanglingLayers(weights, wires=range(n_wires), imprimitive=imprimitive)
-            return qml.state()
-
-        jaxpr = jax.make_jaxpr(circuit)()
-        assert jaxpr.eqns[0].primitive == qnode_prim
-        qfunc_jaxpr = jaxpr.eqns[0].params["qfunc_jaxpr"]
-        # Outermost for loop
-        assert qfunc_jaxpr.eqns[0].primitive == for_loop_prim
-        qfunc_jaxpr_body_fn_0 = qfunc_jaxpr.eqns[0].params["jaxpr_body_fn"]
-        # rot_loop
-        assert qfunc_jaxpr_body_fn_0.eqns[0].primitive == for_loop_prim
-        qfunc_jaxpr_body_fn_00 = qfunc_jaxpr_body_fn_0.eqns[0].params["jaxpr_body_fn"]
-        assert qfunc_jaxpr_body_fn_00.eqns[-1].primitive == qml.Rot._primitive
-        # imprim
-        assert qfunc_jaxpr_body_fn_0.eqns[1].primitive == cond_prim
-        qfunc_jaxpr_body_fn_01 = qfunc_jaxpr_body_fn_0.eqns[1]
-        assert qfunc_jaxpr_body_fn_01.params["jaxpr_branches"][0].eqns[0].primitive == for_loop_prim
-        assert (
-            qfunc_jaxpr_body_fn_01.params["jaxpr_branches"][0]
-            .eqns[0]
-            .params["jaxpr_body_fn"]
-            .eqns[-1]
-            .primitive
-            == imprimitive._primitive
-        )
-        result = jax.core.eval_jaxpr(jaxpr.jaxpr, jaxpr.consts)
-        qml.capture.disable()
-
-        @qml.qnode(device=qml.device("default.qubit", wires=n_wires), autograph=False)
-        def circuit_comparison():
-            qml.StronglyEntanglingLayers(weights, wires=range(n_wires), imprimitive=imprimitive)
-            return qml.state()
-
-        assert qml.math.allclose(*result, circuit_comparison())
-        
-        
-    def test_grover(self):
-        """Test that Grover is correctly dynamically decomposed."""
-
-        @DecomposeInterpreter()
-        @qml.qnode(device=qml.device("default.qubit", wires=5), autograph=False)
-        def circuit():
-            qml.GroverOperator(wires=[0, 1, 2], work_wires=[3, 4])
-            return qml.state()
-        
-        jaxpr = jax.make_jaxpr(circuit)()
-        result = jax.core.eval_jaxpr(jaxpr.jaxpr, jaxpr.consts)
-
-        # add jaxpr test
-        
-        @qml.qnode(device=qml.device("default.qubit", wires=5), autograph=False)
-        def circuit_comparison():
-            qml.GroverOperator(wires=(0, 1, 2), work_wires=(3, 4))
-            return qml.state()
-
-        assert qml.math.allclose(*result, circuit_comparison())
-
-    
-    def test_qft(self):
-        """Test that QFT is correctly dynamically decomposed."""
-
-        @DecomposeInterpreter()
-        @qml.qnode(device=qml.device("default.qubit", wires=5), autograph=False)
-        def circuit():
-            qml.QFT(wires=(0, 1, 2, 3, 4))
-            return qml.state()
-
-        jaxpr = jax.make_jaxpr(circuit)()
-        print(jaxpr)
-        result = jax.core.eval_jaxpr(jaxpr.jaxpr, jaxpr.consts)
-        
-        @qml.qnode(device=qml.device("default.qubit", wires=5), autograph=False)
-        def circuit_comparison():
-            qml.QFT(wires=(0, 1, 2, 3, 4))
-            return qml.state()
-
-        assert qml.math.allclose(*result, circuit_comparison())
-
-        # add test
-        
-    def test_qsvt(self):
-        """Test that the QSVT is correctly dynamically decomposed."""
-        n_wires = 6
-        block_encoding = qml.Hadamard(wires=0)
-        phase_shifts = [qml.RZ(-2 * theta, wires=0) for theta in (1.23, -0.5, 4)] 
-
-        @DecomposeInterpreter()
-        @qml.qnode(device=qml.device("default.qubit", wires=n_wires), autograph=False)
-        def circuit():
-            qml.QSVT(UA=block_encoding, projectors=phase_shifts)
-            return qml.state()
-
-        jaxpr = jax.make_jaxpr(circuit)()
-        print(jaxpr)
-        # still need to fix
-        
-    
-
-    test_data_decomposition = [
-        (
-            [[0, 1, 2]],
-            [[[0, 1], [0, 1]]],
-            np.array([[3.815, 1.2]]),
-            1,
-            [
-                [0, qml.BasisState, [0, 1, 2, 3, 4, 5], [jnp.array([1, 1, 0, 0, 0, 0])]],
-                [1, qml.RX, [0], [-np.pi / 2]],
-                [5, qml.RZ, [2], [1.9075]],
-                [6, qml.CNOT, [1, 2], []],
-            ],
-        ),
-    ]
-    @pytest.mark.parametrize("s_wires, d_wires, weights, n_repeats, _", test_data_decomposition)
-    def test_uccsd(self, s_wires, d_wires, weights, n_repeats, _):
-        """Test that uccsd is correctly dynamically decomposed."""
-        cnots = 0
-        for s_wires_ in s_wires:
-            cnots += 4 * (len(s_wires_) - 1)
-
-        for d_wires_ in d_wires:
-            cnots += 16 * (len(d_wires_[0]) - 1 + len(d_wires_[1]) - 1 + 1)
-
-        cnots *= n_repeats
-
-        N = 6
-        wires = range(N)
-
-        ref_state = jnp.array([1, 1, 0, 0, 0, 0])
-        @DecomposeInterpreter()
-        @qml.qnode(device=qml.device("default.qubit", wires=5), autograph=False)
-        def circuit():
-            qml.UCCSD(
-            weights,
-            wires,
-            s_wires=s_wires,
-            d_wires=d_wires,
-            init_state=ref_state,
-            n_repeats=n_repeats,
-        )
-        
-        jaxpr = jax.make_jaxpr(circuit)()
-        print(jaxpr)
-        
-    def test_arbitrary_state_prep(self):
-        """Test that arbitrary state prep is correctly dynamically decomposed."""
-        
-        
-        weights = np.array([0, 1, 2, 3, 4, 5], dtype=float)
-        @DecomposeInterpreter()
-        @qml.qnode(device=qml.device("default.qubit", wires=2), autograph=False)
-        def circuit():
-            qml.ArbitraryStatePreparation(weights, wires=[0, 1])
-        jaxpr = jax.make_jaxpr(circuit)()
-        print(jaxpr)
-
-=======
     #################################
     ### Nested decomposition tests
     #################################
@@ -1501,4 +1240,248 @@
         jaxpr_eqns = get_jaxpr_eqns(jaxpr)
 
         check_jaxpr_eqns(jaxpr_eqns[0 : len(expected_ops)], expected_ops)
->>>>>>> 4510e7e5
+
+
+class TestExpandPlxprTransformsDynamicDecompositions:
+    """Unit tests for ``expand_plxpr_transforms`` with dynamic decompositions."""
+
+    def test_expand_plxpr_transforms_simple(self):
+
+        @partial(qml.transforms.decompose)
+        def circuit():
+            SimpleCustomOp(wires=0)
+            return qml.probs(wires=[0, 1])
+
+        jaxpr = jax.make_jaxpr(circuit)()
+
+        assert jaxpr.eqns[0].primitive == qml.transforms.decompose._primitive
+
+        transformed_f = expand_plxpr_transforms(circuit)
+        transformed_jaxpr = jax.make_jaxpr(transformed_f)()
+
+        assert transformed_jaxpr.eqns[0].primitive == qml.Hadamard._primitive
+        assert (
+            transformed_jaxpr.eqns[1].primitive == qml.measurements.ProbabilityMP._wires_primitive
+        )
+
+    def test_expand_plxpr_transforms_cond(self):
+        @partial(qml.transforms.decompose)
+        def circuit():
+            CustomOpCond(0.5, wires=0)
+            return qml.probs(wires=[0, 1])
+
+        jaxpr = jax.make_jaxpr(circuit)()
+
+        assert jaxpr.eqns[0].primitive == qml.transforms.decompose._primitive
+
+        transformed_f = expand_plxpr_transforms(circuit)
+        transformed_jaxpr = jax.make_jaxpr(transformed_f)()
+
+        assert transformed_jaxpr.eqns[0].primitive == cond_prim
+        assert (
+            transformed_jaxpr.eqns[1].primitive == qml.measurements.ProbabilityMP._wires_primitive
+        )
+
+    def test_expand_plxpr_transforms_for_loop(self):
+        @partial(qml.transforms.decompose)
+        def circuit():
+            CustomOpForLoop(0.5, wires=0)
+            return qml.probs(wires=[0, 1])
+
+        jaxpr = jax.make_jaxpr(circuit)()
+
+        assert jaxpr.eqns[0].primitive == qml.transforms.decompose._primitive
+
+        transformed_f = expand_plxpr_transforms(circuit)
+        transformed_jaxpr = jax.make_jaxpr(transformed_f)()
+
+        assert transformed_jaxpr.eqns[0].primitive == for_loop_prim
+        assert (
+            transformed_jaxpr.eqns[1].primitive == qml.measurements.ProbabilityMP._wires_primitive
+        )
+
+    def test_expand_plxpr_transforms_while_loop(self):
+        @partial(qml.transforms.decompose)
+        def circuit():
+            CustomOpWhileLoop(0.5, wires=0)
+            return qml.probs(wires=[0, 1])
+
+        jaxpr = jax.make_jaxpr(circuit)()
+
+        assert jaxpr.eqns[0].primitive == qml.transforms.decompose._primitive
+
+        transformed_f = expand_plxpr_transforms(circuit)
+        transformed_jaxpr = jax.make_jaxpr(transformed_f)()
+
+        assert transformed_jaxpr.eqns[0].primitive == while_loop_prim
+        assert (
+            transformed_jaxpr.eqns[1].primitive == qml.measurements.ProbabilityMP._wires_primitive
+        )
+
+    @pytest.mark.parametrize("layers", [1, 2, 3])
+    @pytest.mark.parametrize("n_wires", [2, 3])
+    @pytest.mark.parametrize("imprimitive", [qml.CNOT, qml.CZ])
+    def test_strongly_entangling(self, layers, n_wires, imprimitive):
+        """Test that the StronglyEntanglingLayer is correctly dynamically decomposed."""
+
+        weight_shape = (layers, n_wires, 3)
+        weights = np.random.random(size=weight_shape)
+
+        @DecomposeInterpreter()
+        @qml.qnode(device=qml.device("default.qubit", wires=n_wires), autograph=False)
+        def circuit():
+            qml.StronglyEntanglingLayers(weights, wires=range(n_wires), imprimitive=imprimitive)
+            return qml.state()
+
+        jaxpr = jax.make_jaxpr(circuit)()
+        assert jaxpr.eqns[0].primitive == qnode_prim
+        qfunc_jaxpr = jaxpr.eqns[0].params["qfunc_jaxpr"]
+        # Outermost for loop
+        assert qfunc_jaxpr.eqns[0].primitive == for_loop_prim
+        qfunc_jaxpr_body_fn_0 = qfunc_jaxpr.eqns[0].params["jaxpr_body_fn"]
+        # rot_loop
+        assert qfunc_jaxpr_body_fn_0.eqns[0].primitive == for_loop_prim
+        qfunc_jaxpr_body_fn_00 = qfunc_jaxpr_body_fn_0.eqns[0].params["jaxpr_body_fn"]
+        assert qfunc_jaxpr_body_fn_00.eqns[-1].primitive == qml.Rot._primitive
+        # imprim
+        assert qfunc_jaxpr_body_fn_0.eqns[1].primitive == cond_prim
+        qfunc_jaxpr_body_fn_01 = qfunc_jaxpr_body_fn_0.eqns[1]
+        assert qfunc_jaxpr_body_fn_01.params["jaxpr_branches"][0].eqns[0].primitive == for_loop_prim
+        assert (
+            qfunc_jaxpr_body_fn_01.params["jaxpr_branches"][0]
+            .eqns[0]
+            .params["jaxpr_body_fn"]
+            .eqns[-1]
+            .primitive
+            == imprimitive._primitive
+        )
+        result = jax.core.eval_jaxpr(jaxpr.jaxpr, jaxpr.consts)
+        qml.capture.disable()
+
+        @qml.qnode(device=qml.device("default.qubit", wires=n_wires), autograph=False)
+        def circuit_comparison():
+            qml.StronglyEntanglingLayers(weights, wires=range(n_wires), imprimitive=imprimitive)
+            return qml.state()
+
+        assert qml.math.allclose(*result, circuit_comparison())
+        
+        
+    def test_grover(self):
+        """Test that Grover is correctly dynamically decomposed."""
+
+        @DecomposeInterpreter()
+        @qml.qnode(device=qml.device("default.qubit", wires=5), autograph=False)
+        def circuit():
+            qml.GroverOperator(wires=[0, 1, 2], work_wires=[3, 4])
+            return qml.state()
+        
+        jaxpr = jax.make_jaxpr(circuit)()
+        result = jax.core.eval_jaxpr(jaxpr.jaxpr, jaxpr.consts)
+
+        # add jaxpr test
+        
+        @qml.qnode(device=qml.device("default.qubit", wires=5), autograph=False)
+        def circuit_comparison():
+            qml.GroverOperator(wires=(0, 1, 2), work_wires=(3, 4))
+            return qml.state()
+
+        assert qml.math.allclose(*result, circuit_comparison())
+
+    
+    def test_qft(self):
+        """Test that QFT is correctly dynamically decomposed."""
+
+        @DecomposeInterpreter()
+        @qml.qnode(device=qml.device("default.qubit", wires=5), autograph=False)
+        def circuit():
+            qml.QFT(wires=(0, 1, 2, 3, 4))
+            return qml.state()
+
+        jaxpr = jax.make_jaxpr(circuit)()
+        print(jaxpr)
+        result = jax.core.eval_jaxpr(jaxpr.jaxpr, jaxpr.consts)
+        
+        @qml.qnode(device=qml.device("default.qubit", wires=5), autograph=False)
+        def circuit_comparison():
+            qml.QFT(wires=(0, 1, 2, 3, 4))
+            return qml.state()
+
+        assert qml.math.allclose(*result, circuit_comparison())
+
+        # add test
+        
+    def test_qsvt(self):
+        """Test that the QSVT is correctly dynamically decomposed."""
+        n_wires = 6
+        block_encoding = qml.Hadamard(wires=0)
+        phase_shifts = [qml.RZ(-2 * theta, wires=0) for theta in (1.23, -0.5, 4)] 
+
+        @DecomposeInterpreter()
+        @qml.qnode(device=qml.device("default.qubit", wires=n_wires), autograph=False)
+        def circuit():
+            qml.QSVT(UA=block_encoding, projectors=phase_shifts)
+            return qml.state()
+
+        jaxpr = jax.make_jaxpr(circuit)()
+        print(jaxpr)
+        # still need to fix
+        
+    
+
+    test_data_decomposition = [
+        (
+            [[0, 1, 2]],
+            [[[0, 1], [0, 1]]],
+            np.array([[3.815, 1.2]]),
+            1,
+            [
+                [0, qml.BasisState, [0, 1, 2, 3, 4, 5], [jnp.array([1, 1, 0, 0, 0, 0])]],
+                [1, qml.RX, [0], [-np.pi / 2]],
+                [5, qml.RZ, [2], [1.9075]],
+                [6, qml.CNOT, [1, 2], []],
+            ],
+        ),
+    ]
+    @pytest.mark.parametrize("s_wires, d_wires, weights, n_repeats, _", test_data_decomposition)
+    def test_uccsd(self, s_wires, d_wires, weights, n_repeats, _):
+        """Test that uccsd is correctly dynamically decomposed."""
+        cnots = 0
+        for s_wires_ in s_wires:
+            cnots += 4 * (len(s_wires_) - 1)
+
+        for d_wires_ in d_wires:
+            cnots += 16 * (len(d_wires_[0]) - 1 + len(d_wires_[1]) - 1 + 1)
+
+        cnots *= n_repeats
+
+        N = 6
+        wires = range(N)
+
+        ref_state = jnp.array([1, 1, 0, 0, 0, 0])
+        @DecomposeInterpreter()
+        @qml.qnode(device=qml.device("default.qubit", wires=5), autograph=False)
+        def circuit():
+            qml.UCCSD(
+            weights,
+            wires,
+            s_wires=s_wires,
+            d_wires=d_wires,
+            init_state=ref_state,
+            n_repeats=n_repeats,
+        )
+        
+        jaxpr = jax.make_jaxpr(circuit)()
+        print(jaxpr)
+        
+    def test_arbitrary_state_prep(self):
+        """Test that arbitrary state prep is correctly dynamically decomposed."""
+        
+        
+        weights = np.array([0, 1, 2, 3, 4, 5], dtype=float)
+        @DecomposeInterpreter()
+        @qml.qnode(device=qml.device("default.qubit", wires=2), autograph=False)
+        def circuit():
+            qml.ArbitraryStatePreparation(weights, wires=[0, 1])
+        jaxpr = jax.make_jaxpr(circuit)()
+        print(jaxpr)
+
