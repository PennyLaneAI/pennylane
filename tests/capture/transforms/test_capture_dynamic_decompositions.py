# Copyright 2024 Xanadu Quantum Technologies Inc.

# Licensed under the Apache License, Version 2.0 (the "License");
# you may not use this file except in compliance with the License.
# You may obtain a copy of the License at

#     http://www.apache.org/licenses/LICENSE-2.0

# Unless required by applicable law or agreed to in writing, software
# distributed under the License is distributed on an "AS IS" BASIS,
# WITHOUT WARRANTIES OR CONDITIONS OF ANY KIND, either express or implied.
# See the License for the specific language governing permissions and
# limitations under the License.
"""Unit tests for the ``DecomposeInterpreter`` class with dynamic decompositions."""
import numpy as np

<<<<<<< HEAD
# pylint:disable=protected-access,unused-argument, wrong-import-position, no-value-for-parameter, too-few-public-methods, wrong-import-order
=======
# pylint:disable=protected-access,unused-argument, wrong-import-position, no-value-for-parameter, too-few-public-methods, wrong-import-order, too-many-arguments
>>>>>>> 3d266b37
import pytest

import pennylane as qml
from jax import numpy as jnp
jax = pytest.importorskip("jax")

import numpy as np

import numpy as np

from functools import partial

from pennylane.capture import expand_plxpr_transforms
from pennylane.capture.primitives import cond_prim, for_loop_prim, qnode_prim, while_loop_prim
from pennylane.operation import Operation
from pennylane.transforms.decompose import DecomposeInterpreter

pytestmark = [pytest.mark.jax, pytest.mark.usefixtures("enable_disable_plxpr")]


def check_jaxpr_eqns(qfunc_jaxpr_eqns, operations):
    """Assert that the primitives of the jaxpr equations match the provided operations."""

    assert len(qfunc_jaxpr_eqns) == len(operations)

    for eqn, op in zip(qfunc_jaxpr_eqns, operations):
        assert eqn.primitive == op._primitive


def get_jaxpr_eqns(jaxpr):
    """Get the equations of the JAXPR."""

    return jaxpr.eqns


def get_qnode_eqns(jaxpr):
    """Get the equations of the QNode from the JAXPR."""

    assert jaxpr.eqns[0].primitive == qnode_prim

    qfunc_jaxpr = jaxpr.eqns[0].params["qfunc_jaxpr"]

    return qfunc_jaxpr.eqns


def get_eqns_cond_branches(jaxpr_cond, false_branch=True):
    """Get the equations of the true and false branches of the cond primitive."""

    assert jaxpr_cond.primitive == cond_prim

    true_branch_eqns = jaxpr_cond.params["jaxpr_branches"][0].eqns

    false_branch_eqns = jaxpr_cond.params["jaxpr_branches"][1].eqns if false_branch else []

    return true_branch_eqns, false_branch_eqns


def get_eqns_for_loop(jaxpr_for_loop):
    """Get the equations of the body of the for loop primitive."""

    assert jaxpr_for_loop.primitive == for_loop_prim

    return jaxpr_for_loop.params["jaxpr_body_fn"].eqns


def get_eqns_while_loop(jaxpr_while_loop):
    """Get the equations of the body of the while loop primitive."""

    assert jaxpr_while_loop.primitive == while_loop_prim

    return jaxpr_while_loop.params["jaxpr_body_fn"].eqns


class SimpleCustomOp(Operation):
    """Simple custom operation that contains a single gate in its decomposition"""

    num_wires = 1
    num_params = 0

    def _init__(self, wires, id=None):
        super().__init__(wires=wires, id=id)

    @staticmethod
    def compute_decomposition(wires):
        return [qml.Hadamard(wires=wires), qml.Hadamard(wires=wires)]

    @staticmethod
    def compute_matrix(*params, **hyperparams):
        return np.array([[1, 0], [0, 1]])

    @staticmethod
    def compute_plxpr_decomposition(wires):
        qml.Hadamard(wires=wires)
        qml.Hadamard(wires=wires)


class SimpleCustomOpReturn(Operation):
    """Simple custom operation that contains a single gate in its decomposition"""
<<<<<<< HEAD

    num_wires = 1
    num_params = 0

=======

    num_wires = 1
    num_params = 0

>>>>>>> 3d266b37
    def _init__(self, wires, id=None):
        super().__init__(wires=wires, id=id)

    @staticmethod
    def compute_decomposition(wires):
        raise NotImplementedError

    @staticmethod
    def compute_matrix(*params, **hyperparams):
        return np.array([[1, 0], [0, 1]])

    @staticmethod
    def compute_plxpr_decomposition(wires):
        return qml.Hadamard(wires=wires)


const = jax.numpy.array(0.1)


class CustomOpConstHyperparams(Operation):
    """Custom operation that contains constants and hyperparameters in its decomposition"""

    num_wires = 4
    num_params = 1

    def __init__(self, phi, wires, id=None):

        self._hyperparameters = {
            "key": const,
            "CNOT": qml.CNOT,
            "RX": qml.RX,
            "phi": phi,
        }

        super().__init__(phi, wires=wires, id=id)

    @staticmethod
    def compute_decomposition(wires):
        raise NotImplementedError

    @staticmethod
    def compute_matrix(*params, **hyperparams):
        return np.array([[1, 0], [0, 1]])

    @staticmethod
    def compute_plxpr_decomposition(*args, **hyperparameters):

        phi = args[0]
        wires = args[1:]

        hyperparameters["CNOT"](wires=[wires[0], wires[1]])
        hyperparameters["RX"](phi, wires=wires[2])
        hyperparameters["RX"](hyperparameters["key"], wires=wires[0])
        hyperparameters["RX"](const, wires=wires[3])

        qml.RY(hyperparameters["key"], wires[0])
        qml.RZ(hyperparameters["phi"], wires[2])


class CustomOpMultiWire(Operation):
    """Custom operation that acts on multiple wires"""

    num_wires = 4
    num_params = 1

    def __init__(self, phi, wires, id=None):

        self.hyperparameters["key_1"] = 0.1
        self.hyperparameters["key_2"] = 0.2

        super().__init__(phi, wires=wires, id=id)

    @staticmethod
    def compute_decomposition(*args, **hyperparameters):
        raise NotImplementedError

    @staticmethod
    def compute_matrix(*params, **hyperparams):
        return np.array([[1, 0], [0, 1]])

    @staticmethod
    def compute_plxpr_decomposition(*args, **hyperparameters):

        phi = args[0]
        wires = args[1:]

        qml.CNOT([wires[0], wires[1]])
        qml.DoubleExcitation(phi, wires)
        qml.CNOT([wires[0], wires[1]])
        qml.RX(hyperparameters["key_1"], wires[0])
        qml.RY(phi, wires[1])
        qml.RZ(phi, wires[2])
        qml.RX(hyperparameters["key_2"], wires[3])


class CustomOpCond(Operation):
    """Custom operation that contains a conditional in its decomposition"""

    num_wires = 1
    num_params = 1

    def __init__(self, phi, wires, id=None):
        super().__init__(phi, wires=wires, id=id)

    @staticmethod
    def compute_decomposition(phi, wires):
        raise NotImplementedError

    @staticmethod
    def compute_matrix(*params, **hyperparams):
        return np.array([[1, 0], [0, 1]])

    @staticmethod
    def compute_plxpr_decomposition(phi, wires):

        def true_fn(phi, wires):
            qml.RX(phi, wires=wires)

        def false_fn(phi, wires):
            qml.RY(phi, wires=wires)

        qml.cond(phi > 0.5, true_fn, false_fn)(phi, wires)


class CustomOpCondNoFalseBranch(Operation):
    """Custom operation that contains a conditional in its decomposition"""

    num_wires = 1
    num_params = 1

    def __init__(self, phi, wires, id=None):
        super().__init__(phi, wires=wires, id=id)

    @staticmethod
    def compute_decomposition(phi, wires):
        raise NotImplementedError

    @staticmethod
    def compute_matrix(*params, **hyperparams):
        return np.array([[1, 0], [0, 1]])

    @staticmethod
    def compute_plxpr_decomposition(phi, wires):

        def true_fn(phi, wires):
            qml.RX(phi, wires=wires)

        qml.cond(phi > 0.5, true_fn)(phi, wires)


class CustomOpForLoop(Operation):
    """Custom operation that contains a for loop in its decomposition"""

    num_wires = 1
    num_params = 1

    def __init__(self, phi, wires, id=None):
        super().__init__(phi, wires=wires, id=id)

    @staticmethod
    def compute_decomposition(phi, wires):
        raise NotImplementedError

    @staticmethod
    def compute_matrix(*params, **hyperparams):
        return np.array([[1, 0], [0, 1]])

    @staticmethod
    def compute_plxpr_decomposition(phi, wires):

        @qml.for_loop(0, 3, 1)
        def loop_rx(i, phi):
            qml.RX(phi, wires)
            return jax.numpy.sin(phi)

        # pylint: disable=unused-variable
        loop_rx(phi)


class CustomOpWhileLoop(Operation):
    """Custom operation that contains a while loop in its decomposition"""

    num_wires = 1
    num_params = 1

    def __init__(self, phi, wires, id=None):
        super().__init__(phi, wires=wires, id=id)

    @staticmethod
    def compute_decomposition(phi, wires):
        raise NotImplementedError

    @staticmethod
    def compute_matrix(*params, **hyperparams):
        return np.array([[1, 0], [0, 1]])

    @staticmethod
    def compute_plxpr_decomposition(phi, wires):

        def while_f(i):
            return i < 3

        @qml.while_loop(while_f)
        def loop_fn(i):
            qml.RX(phi, wires)
            return i + 1

        _ = loop_fn(0)


class CustomOpNestedCond(Operation):
    """Custom operation that contains a nested conditional in its decomposition"""

    num_wires = 1
    num_params = 1

    def __init__(self, phi, wires, id=None):
        super().__init__(phi, wires=wires, id=id)

    @staticmethod
    def compute_decomposition(phi, wires):
        raise NotImplementedError

    @staticmethod
    def compute_matrix(*params, **hyperparams):
        return np.array([[1, 0], [0, 1]])

    @staticmethod
    def compute_plxpr_decomposition(phi, wires):

        def true_fn(phi, wires):

            @qml.for_loop(0, 3, 1)
            def loop_rx(i, phi):
                qml.RX(phi, wires)
                return jax.numpy.sin(phi)

            # pylint: disable=unused-variable
            loop_rx(phi)

        def false_fn(phi, wires):

            def while_f(i):
                return i < 3

            @qml.while_loop(while_f)
            def loop_fn(i):
                qml.RZ(phi, wires)

                return i + 1

            _ = loop_fn(0)

        qml.cond(phi > 0.5, true_fn, false_fn)(phi, wires)

        qml.RX(phi, wires=wires)


class CustomOpAutograph(Operation):
    """Custom operation that contains a nested conditional in its decomposition"""

    num_wires = 1
    num_params = 1

    def __init__(self, phi, wires, id=None):
        super().__init__(phi, wires=wires, id=id)

    @staticmethod
    def compute_decomposition(phi, wires):
        raise NotImplementedError

    @staticmethod
    def compute_matrix(*params, **hyperparams):
        return np.array([[1, 0], [0, 1]])

    @staticmethod
    def compute_plxpr_decomposition(phi, wires):

        if phi > 0.5:
            qml.RX(phi, wires=wires)

        else:
            qml.RY(phi, wires=wires)


class CustomOpNestedOp(Operation):
    """Custom operation that contains a nested decomposition in its decomposition"""

    num_wires = 1
    num_params = 1

    def __init__(self, phi, wires, id=None):
        super().__init__(phi, wires=wires, id=id)

    @staticmethod
    def compute_decomposition(phi, wires):
        return [qml.RX(phi, wires=wires), SimpleCustomOp(wires=wires)]

    @staticmethod
    def compute_matrix(*params, **hyperparams):
        return np.array([[1, 0], [0, 1]])

    @staticmethod
    def compute_plxpr_decomposition(phi, wires):
        qml.RX(phi, wires=wires)
        SimpleCustomOp(wires=wires)


class CustomOpNestedOpControlFlow(Operation):
    """Custom operation that contains a nested decomposition in its decomposition"""

    num_wires = 1
    num_params = 1

    def __init__(self, phi, wires, id=None):
        super().__init__(phi, wires=wires, id=id)

    @staticmethod
    def compute_decomposition(phi, wires):
        return [qml.S(wires=wires)]

    @staticmethod
    def compute_matrix(*params, **hyperparams):
        return np.array([[1, 0], [0, 1]])

    @staticmethod
    def compute_plxpr_decomposition(phi, wires):

        qml.Rot(0.1, 0.2, 0.3, wires=wires)
        CustomOpNestedOp(phi, wires)

        def true_fn(phi, wires):

            @qml.for_loop(0, 3, 1)
            def loop_rx(i, phi):
                CustomOpNestedOp(phi, wires)
                return jax.numpy.sin(phi)

            # pylint: disable=unused-variable
            loop_rx(phi)

        def false_fn(phi, wires):

            def while_f(i):
                return i < 3

            @qml.while_loop(while_f)
            def loop_fn(i):
                SimpleCustomOp(wires)
                return i + 1

            _ = loop_fn(0)

        qml.cond(phi > 0.5, true_fn, false_fn)(phi, wires)


class CustomOpNoPlxprDecomposition(Operation):
    """Custom operation that does not have a plxpr decomposition and returns an operator with a plxpr decomposition in its decomposition"""

    num_wires = 1
    num_params = 1

    def __init__(self, phi, wires, id=None):
        super().__init__(phi, wires=wires, id=id)

    @staticmethod
    def compute_matrix(*params, **hyperparams):
        return np.array([[1, 0], [0, 1]])

    @staticmethod
    def compute_decomposition(phi, wires):
        return [CustomOpNestedOpControlFlow(phi, wires)]


<<<<<<< HEAD
=======
# pylint: disable=too-many-public-methods
>>>>>>> 3d266b37
class TestDynamicDecomposeInterpreter:
    """Tests for the DynamicDecomposeInterpreter class"""

    def test_error_no_plxpr_decomposition(self):
        """Test that an error is raised if an operator does not have a plxpr decomposition."""

        with pytest.raises(qml.operation.DecompositionUndefinedError):
            qml.RX(0.1, 0).compute_plxpr_decomposition()

    def test_no_plxpr_decomposition(self):
        """Test that a function with a custom operation that does not have a plxpr decomposition is not decomposed."""

        @DecomposeInterpreter()
        def f(x):
            qml.RY(x, wires=0)

        jaxpr = jax.make_jaxpr(f)(0.5)
        assert len(jaxpr.eqns) == 1
        assert jaxpr.eqns[0].primitive == qml.RY._primitive

    def test_function_simple(self):
        """Test that a function with a custom operation is correctly decomposed."""

        @DecomposeInterpreter()
        def f():
            qml.RY(0.1, wires=0)
            SimpleCustomOp(wires=0)
            return qml.expval(qml.Z(0))

        jaxpr = jax.make_jaxpr(f)()

        assert len(jaxpr.eqns) == 5
        assert jaxpr.eqns[0].primitive == qml.RY._primitive
        assert jaxpr.eqns[1].primitive == qml.Hadamard._primitive
        assert jaxpr.eqns[2].primitive == qml.Hadamard._primitive
        assert jaxpr.eqns[3].primitive == qml.PauliZ._primitive
        assert jaxpr.eqns[4].primitive == qml.measurements.ExpectationMP._obs_primitive

    def test_simple_return(self):
        """Test that a function with a custom operation that returns a value is correctly decomposed."""

        @DecomposeInterpreter()
        def f():
            SimpleCustomOpReturn(wires=0)

        jaxpr = jax.make_jaxpr(f)()

        assert len(jaxpr.eqns) == 1
        assert jaxpr.eqns[0].primitive == qml.Hadamard._primitive

    ############################
    ### QNode tests
    ############################

    @pytest.mark.parametrize("autograph", [True, False])
    def test_qnode_simple(self, autograph):
        """Test that a QNode with a custom operation is correctly decomposed."""

        @DecomposeInterpreter()
        @qml.qnode(device=qml.device("default.qubit", wires=2), autograph=autograph)
        def circuit():
            qml.RY(0.1, wires=0)
            SimpleCustomOp(wires=0)
            return qml.expval(qml.Z(0))

        jaxpr = qml.capture.make_plxpr(circuit)()
        qfunc_jaxpr_eqns = get_qnode_eqns(jaxpr)
        check_jaxpr_eqns(qfunc_jaxpr_eqns[0:3], [qml.RY, qml.Hadamard, qml.Hadamard])

        result = jax.core.eval_jaxpr(jaxpr.jaxpr, jaxpr.consts)

        @qml.qnode(device=qml.device("default.qubit", wires=2))
        def circuit_comparison():
            qml.RY(0.1, wires=0)
            qml.Hadamard(wires=0)
            qml.Hadamard(wires=0)
            return qml.expval(qml.Z(0))

        assert qml.math.allclose(*result, circuit_comparison())

    @pytest.mark.parametrize("autograph", [True, False])
    @pytest.mark.parametrize("wires", [[0, 1, 2, 3], [2, 3, 1, 0]])
    def test_multi_wire(self, wires, autograph):
        """Test that a QNode with a multi-wire custom operation is correctly decomposed."""

        @DecomposeInterpreter()
        @qml.qnode(device=qml.device("default.qubit", wires=4), autograph=autograph)
        def circuit(x, wires):
            CustomOpMultiWire(x, wires=wires)
            return qml.expval(qml.Z(0)), qml.probs(wires=1), qml.var(qml.Z(2)), qml.state()

        jaxpr = jax.make_jaxpr(circuit)(0.5, wires=wires)
        qfunc_jaxpr_eqns = get_qnode_eqns(jaxpr)
        check_jaxpr_eqns(
            qfunc_jaxpr_eqns[0:7],
            [qml.CNOT, qml.DoubleExcitation, qml.CNOT, qml.RX, qml.RY, qml.RZ, qml.RX],
        )

        result = jax.core.eval_jaxpr(jaxpr.jaxpr, jaxpr.consts, 0.5, *wires)

        @qml.qnode(device=qml.device("default.qubit", wires=4))
        def circuit_comparison(x, wires):
            qml.CNOT([wires[0], wires[1]])
            qml.DoubleExcitation(x, wires)
            qml.CNOT([wires[0], wires[1]])
            qml.RX(0.1, wires=wires[0])
            qml.RY(x, wires=wires[1])
            qml.RZ(x, wires=wires[2])
            qml.RX(0.2, wires=wires[3])
            return qml.expval(qml.Z(0)), qml.probs(wires=1), qml.var(qml.Z(2)), qml.state()

        comparison_result = circuit_comparison(0.5, wires)
        for res, comp in zip(result, comparison_result):
            assert qml.math.allclose(res, comp)

    @pytest.mark.parametrize("autograph", [True, False])
    @pytest.mark.parametrize("wires", [[0, 1, 2, 3], [2, 3, 1, 0]])
    @pytest.mark.parametrize("x", [0.2, 0.8])
    def test_qnode_const_hyperparams(self, wires, x, autograph):
        """Test that a QNode with a constant in the custom operation is correctly decomposed."""

        @DecomposeInterpreter()
        @qml.qnode(device=qml.device("default.qubit", wires=4), autograph=autograph)
        def circuit(x, wires):
            CustomOpConstHyperparams(x, wires=wires)
            return qml.expval(qml.Z(0)), qml.probs(wires=1), qml.var(qml.Z(2)), qml.state()

        jaxpr = jax.make_jaxpr(circuit)(x, wires=wires)
        qfunc_jaxpr_eqns = get_qnode_eqns(jaxpr)
        check_jaxpr_eqns(
            qfunc_jaxpr_eqns[0:6],
            [qml.CNOT, qml.RX, qml.RX, qml.RX, qml.RY, qml.RZ],
        )

        result = jax.core.eval_jaxpr(jaxpr.jaxpr, jaxpr.consts, x, *wires)

        @qml.qnode(device=qml.device("default.qubit", wires=4))
        def circuit_comparison(x, wires):
            qml.CNOT([wires[0], wires[1]])
            qml.RX(x, wires=wires[2])
            qml.RX(0.1, wires=wires[0])
            qml.RX(0.1, wires=wires[3])
            qml.RY(0.1, wires=wires[0])
            qml.RZ(x, wires=wires[2])
            return qml.expval(qml.Z(0)), qml.probs(wires=1), qml.var(qml.Z(2)), qml.state()

        comparison_result = circuit_comparison(x, wires)
        for res, comp in zip(result, comparison_result):
            assert qml.math.allclose(res, comp)

    @pytest.mark.parametrize("autograph", [True, False])
    @pytest.mark.parametrize("wire", [0, 1])
    @pytest.mark.parametrize("x", [0.2, 0.8])
    def test_qnode_cond(self, x, wire, autograph):
        """Test that a QNode with a conditional custom operation is correctly decomposed."""

        @DecomposeInterpreter()
        @qml.qnode(device=qml.device("default.qubit", wires=2), autograph=autograph)
        def circuit(x, wire):
            CustomOpCond(x, wires=wire)
            return qml.expval(qml.Z(wires=wire))

        jaxpr = jax.make_jaxpr(circuit)(x, wire=wire)
        qfunc_jaxpr_eqns = get_qnode_eqns(jaxpr)

        true_branch_eqns, false_branch_eqns = get_eqns_cond_branches(qfunc_jaxpr_eqns[1])
        check_jaxpr_eqns(true_branch_eqns, [qml.RX])
        check_jaxpr_eqns(false_branch_eqns, [qml.RY])

        result = jax.core.eval_jaxpr(jaxpr.jaxpr, jaxpr.consts, x, wire)

        @qml.qnode(device=qml.device("default.qubit", wires=2))
        def circuit_comparison(x, wire):
            def true_fn(x, wire):
                qml.RX(x, wires=wire)

            def false_fn(x, wire):
                qml.RY(x, wires=wire)

            qml.cond(x > 0.5, true_fn, false_fn)(x, wire)

            return qml.expval(qml.Z(wires=wire))

        assert qml.math.allclose(*result, circuit_comparison(x, wire))

    @pytest.mark.parametrize("autograph", [True, False])
    @pytest.mark.parametrize("wire", [0, 1])
    @pytest.mark.parametrize("x", [0.2, 0.8])
    def test_qnode_cond_no_false_branch(self, x, wire, autograph):
        """Test that a QNode with a conditional custom operation that does not have a false branch is correctly decomposed."""

        @DecomposeInterpreter()
        @qml.qnode(device=qml.device("default.qubit", wires=2), autograph=autograph)
        def circuit(x, wire):
            CustomOpCondNoFalseBranch(x, wires=wire)
            return qml.expval(qml.Z(wires=wire))

        jaxpr = jax.make_jaxpr(circuit)(x, wire)
        qfunc_jaxpr_eqns = get_qnode_eqns(jaxpr)

        true_branch_eqns, _ = get_eqns_cond_branches(qfunc_jaxpr_eqns[1], false_branch=False)
        check_jaxpr_eqns(true_branch_eqns, [qml.RX])

        result = jax.core.eval_jaxpr(jaxpr.jaxpr, jaxpr.consts, x, wire)

        @qml.qnode(device=qml.device("default.qubit", wires=2))
        def circuit_comparison(x, wire):
            def true_fn(x, wire):
                qml.RX(x, wires=wire)

            qml.cond(x > 0.5, true_fn)(x, wire)

            return qml.expval(qml.Z(wires=wire))

        assert qml.math.allclose(*result, circuit_comparison(x, wire))

    @pytest.mark.parametrize("autograph", [True, False])
    @pytest.mark.parametrize("wire", [0, 1])
    def test_qnode_for_loop(self, wire, autograph):
        """Test that a QNode with a for loop custom operation is correctly decomposed."""

        @DecomposeInterpreter()
        @qml.qnode(device=qml.device("default.qubit", wires=2), autograph=autograph)
        def circuit(x, wire):
            CustomOpForLoop(x, wires=wire)
            return qml.expval(qml.Z(wires=wire))

        jaxpr = jax.make_jaxpr(circuit)(0.5, wire)
        qfunc_jaxpr_eqns = get_qnode_eqns(jaxpr)

        for_loop_eqns = get_eqns_for_loop(qfunc_jaxpr_eqns[0])
        for_loop_eqns = [eqn for eqn in for_loop_eqns if eqn.primitive != jax.lax.sin_p]

        check_jaxpr_eqns(for_loop_eqns, [qml.RX])

        result = jax.core.eval_jaxpr(jaxpr.jaxpr, jaxpr.consts, 0.5, wire)

        @qml.qnode(device=qml.device("default.qubit", wires=2))
        def circuit_comparison(x, wire):
            @qml.for_loop(0, 3, 1)
            def loop_rx(i, phi):
                qml.RX(phi, wires=wire)
                return jax.numpy.sin(phi)

            # pylint: disable=unused-variable
            loop_rx(x)

            return qml.expval(qml.Z(wires=wire))

        assert qml.math.allclose(*result, circuit_comparison(0.5, wire))

    @pytest.mark.parametrize("autograph", [True, False])
    @pytest.mark.parametrize("wire", [0, 1])
    def test_qnode_while_loop(self, wire, autograph):
        """Test that a QNode with a while loop custom operation is correctly decomposed."""

        @DecomposeInterpreter()
        @qml.qnode(device=qml.device("default.qubit", wires=2), autograph=autograph)
        def circuit(x, wire):
            CustomOpWhileLoop(x, wires=wire)
            return qml.expval(qml.Z(wires=wire))

        jaxpr = jax.make_jaxpr(circuit)(0.5, wire)
        qfunc_jaxpr_eqns = get_qnode_eqns(jaxpr)

        while_loop_eqns = get_eqns_while_loop(qfunc_jaxpr_eqns[0])
        check_jaxpr_eqns([while_loop_eqns[0]], [qml.RX])

        result = jax.core.eval_jaxpr(jaxpr.jaxpr, jaxpr.consts, 0.5, wire)

        @qml.qnode(device=qml.device("default.qubit", wires=2))
        def circuit_comparison(x, wire):

            def while_f(i):
                return i < 3

            @qml.while_loop(while_f)
            def loop_fn(i):
                qml.RX(x, wires=wire)
                return i + 1

            _ = loop_fn(0)

            return qml.expval(qml.Z(wires=wire))

        assert qml.math.allclose(*result, circuit_comparison(0.5, wire))

    @pytest.mark.parametrize("autograph", [True, False])
    @pytest.mark.parametrize("wire", [0, 1])
    @pytest.mark.parametrize("x", [0.2, 0.8])
    def test_qnode_nested_cond(self, x, wire, autograph):
        """Test that a QNode with a nested conditional custom operation is correctly decomposed."""

        @DecomposeInterpreter()
        @qml.qnode(device=qml.device("default.qubit", wires=2), autograph=autograph)
        def circuit(x, wire):
            CustomOpNestedCond(x, wires=wire)
            return qml.expval(qml.Z(wires=wire))

        jaxpr = jax.make_jaxpr(circuit)(x, wire)
        qfunc_jaxpr_eqns = get_qnode_eqns(jaxpr)

        cond_eqns = get_eqns_cond_branches(qfunc_jaxpr_eqns[1])
        for_loop_eqns = get_eqns_for_loop(cond_eqns[0][0])
        while_loop_eqns = get_eqns_while_loop(cond_eqns[1][0])

        for_loop_eqns = [eqn for eqn in for_loop_eqns if eqn.primitive != jax.lax.sin_p]
        while_loop_eqns = [eqn for eqn in while_loop_eqns if eqn.primitive != jax.lax.add_p]

        check_jaxpr_eqns(for_loop_eqns, [qml.RX])
        check_jaxpr_eqns(while_loop_eqns, [qml.RZ])
        check_jaxpr_eqns([qfunc_jaxpr_eqns[2]], [qml.RX])

        result = jax.core.eval_jaxpr(jaxpr.jaxpr, jaxpr.consts, x, wire)

        @qml.qnode(device=qml.device("default.qubit", wires=2))
        def circuit_comparison(x, wire):
            def true_fn(x, wire):

                @qml.for_loop(0, 3, 1)
                def loop_rx(i, phi):
                    qml.RX(phi, wires=wire)
                    return jax.numpy.sin(phi)

                # pylint: disable=unused-variable
                loop_rx(x)

            def false_fn(x, wire):

                def while_f(i):
                    return i < 3

                @qml.while_loop(while_f)
                def loop_fn(i):
                    qml.RZ(x, wires=wire)
                    return i + 1

                _ = loop_fn(0)

            qml.cond(x > 0.5, true_fn, false_fn)(x, wire)
            qml.RX(x, wires=wire)
            return qml.expval(qml.Z(wires=wire))

        assert qml.math.allclose(*result, circuit_comparison(x, wire))

    @pytest.mark.parametrize("autograph", [True, False])
    @pytest.mark.parametrize("wire", [0, 1])
    @pytest.mark.parametrize("x", [0.2, 0.8])
    def test_qnode_autograph(self, x, wire, autograph):
        """Test that a QNode with a nested conditional custom operation is correctly decomposed."""

        @DecomposeInterpreter()
        @qml.qnode(device=qml.device("default.qubit", wires=2), autograph=autograph)
        def circuit(x, wire):
            CustomOpAutograph(x, wires=wire)
            return qml.expval(qml.Z(wires=wire))

        jaxpr = jax.make_jaxpr(circuit)(x, wire)

        assert jaxpr.eqns[0].primitive == qnode_prim
        qfunc_jaxpr = jaxpr.eqns[0].params["qfunc_jaxpr"]
        assert qfunc_jaxpr.eqns[1].primitive == cond_prim
        assert (
            qfunc_jaxpr.eqns[1].params["jaxpr_branches"][0].eqns[0].primitive == qml.RX._primitive
        )
        assert (
            qfunc_jaxpr.eqns[1].params["jaxpr_branches"][1].eqns[0].primitive == qml.RY._primitive
        )
        assert qfunc_jaxpr.eqns[2].primitive == qml.PauliZ._primitive
        assert qfunc_jaxpr.eqns[3].primitive == qml.measurements.ExpectationMP._obs_primitive

        result = jax.core.eval_jaxpr(jaxpr.jaxpr, jaxpr.consts, x, wire)

        @qml.qnode(device=qml.device("default.qubit", wires=2))
        def circuit_comparison(x, wire):

            if x > 0.5:
                qml.RX(x, wires=wire)
            else:
                qml.RY(x, wires=wire)

            return qml.expval(qml.Z(wires=wire))

        # Autograph requires to capture the function first
        jaxpr_comparison = jax.make_jaxpr(circuit_comparison)(x, wire)
        result_comparison = jax.core.eval_jaxpr(
            jaxpr_comparison.jaxpr, jaxpr_comparison.consts, x, wire
        )

        assert qml.math.allclose(*result, *result_comparison)

    #################################
    ### Nested decomposition tests
    #################################

    @pytest.mark.parametrize(
        "max_expansion, expected_ops",
        [
            (0, [CustomOpNestedOp]),
            (1, [qml.RX, SimpleCustomOp]),
            (2, [qml.RX, qml.Hadamard, qml.Hadamard]),
            (None, [qml.RX, qml.Hadamard, qml.Hadamard]),
        ],
    )
    def test_qnode_nested_decomp_max_exp(self, max_expansion, expected_ops):
        """Test that a QNode with a nested decomposition custom operation is correctly decomposed."""

        @DecomposeInterpreter(max_expansion=max_expansion)
        def circuit(x, wire):
            CustomOpNestedOp(x, wires=wire)
            return qml.expval(qml.Z(wires=wire))

        jaxpr = jax.make_jaxpr(circuit)(0.5, wire=0)
        jaxpr_eqns = get_jaxpr_eqns(jaxpr)

        check_jaxpr_eqns(jaxpr_eqns[0 : len(expected_ops)], expected_ops)

    @pytest.mark.parametrize(
        "gate_set, expected_ops",
        [
            (
                [qml.RX, qml.Hadamard],
                # CustomOpNestedOp -> RX, SimpleCustomOp
                # SimpleCustomOp -> Hadamard, Hadamard
                [qml.RX, qml.Hadamard, qml.Hadamard],
            ),
            (
                [qml.RX, qml.RY, qml.RZ, qml.CNOT],
                # CustomOpNestedOp -> RX, SimpleCustomOp
                # SimpleCustomOp -> Hadamard, Hadamard
                # Hadamard -> RZ, RX, RZ
                [qml.RX, qml.RZ, qml.RX, qml.RZ, qml.RZ, qml.RX, qml.RZ],
            ),
        ],
    )
    def test_nested_decomp_gate_set(self, gate_set, expected_ops):
        """Test that a QNode with a nested decomposition custom operation is correctly decomposed using a custom gate set."""

        @DecomposeInterpreter(gate_set=gate_set)
        def circuit(x, wire):
            CustomOpNestedOp(x, wires=wire)
            return qml.expval(qml.Z(wires=wire))

        jaxpr = jax.make_jaxpr(circuit)(0.5, wire=0)
        jaxpr_eqns = get_jaxpr_eqns(jaxpr)

        check_jaxpr_eqns(jaxpr_eqns[0 : len(expected_ops)], expected_ops)

    @pytest.mark.parametrize(
        "max_expansion, expected_ops, expected_ops_for_loop, expected_ops_while_loop",
        [
            (1, [qml.Rot, CustomOpNestedOp], [CustomOpNestedOp], [SimpleCustomOp]),
            (
                2,
                [qml.Rot, qml.RX, SimpleCustomOp],
                [qml.RX, SimpleCustomOp],
                [qml.Hadamard, qml.Hadamard],
            ),
            (
                3,
                [qml.Rot, qml.RX, qml.Hadamard, qml.Hadamard],
                [qml.RX, qml.Hadamard, qml.Hadamard],
                [qml.Hadamard, qml.Hadamard],
            ),
            (
                None,
                [qml.Rot, qml.RX, qml.Hadamard, qml.Hadamard],
                [qml.RX, qml.Hadamard, qml.Hadamard],
                [qml.Hadamard, qml.Hadamard],
            ),
        ],
    )
    def test_nested_decomp_control_flow_max_exp(
        self, max_expansion, expected_ops, expected_ops_for_loop, expected_ops_while_loop
    ):
        """Test that a nested decomposition custom operation that contains control flow is correctly decomposed."""

        @DecomposeInterpreter(max_expansion=max_expansion)
        def circuit(x, wire):
            CustomOpNestedOpControlFlow(x, wires=wire)
            return qml.expval(qml.Z(wires=wire))

        jaxpr = jax.make_jaxpr(circuit)(0.5, wire=0)
        jaxpr_eqns = get_jaxpr_eqns(jaxpr)

        ops_before_cond = len(expected_ops)
        check_jaxpr_eqns(jaxpr_eqns[0:ops_before_cond], expected_ops)

        # The + 1 is for the operation that determines the branches of the cond primitive
        cond_eqns = get_eqns_cond_branches(jaxpr_eqns[ops_before_cond + 1])
        for_loop_eqns = get_eqns_for_loop(cond_eqns[0][0])
        while_loop_eqns = get_eqns_while_loop(cond_eqns[1][0])

        for_loop_eqns = [eqn for eqn in for_loop_eqns if eqn.primitive != jax.lax.sin_p]
        while_loop_eqns = [eqn for eqn in while_loop_eqns if eqn.primitive != jax.lax.add_p]

        check_jaxpr_eqns(for_loop_eqns, expected_ops_for_loop)
        check_jaxpr_eqns(while_loop_eqns, expected_ops_while_loop)

    @pytest.mark.parametrize(
        "gate_set, expected_ops, expected_ops_for_loop, expected_ops_while_loop",
        [
            (
                [qml.RX, qml.RY, qml.RZ, CustomOpNestedOp, SimpleCustomOp],
                # CustomOpNestedOpControlFlow -> Rot, CustomOpNestedOp (before cond)
                # Rot -> qml.RZ, qml.RY, qml.RZ
                [qml.RZ, qml.RY, qml.RZ, CustomOpNestedOp],
                # CustomOpNestedOp is in the for loop of the true branch
                [CustomOpNestedOp],
                # SimpleCustomOp is in the while loop of the false branch
                [SimpleCustomOp],
            ),
            (
                [qml.RX, qml.RY, qml.RZ, SimpleCustomOp],
                # CustomOpNestedOpControlFlow -> Rot, CustomOpNestedOp (before cond)
                # Rot -> qml.RZ, qml.RY, qml.RZ
                # CustomOpNestedOp -> RX, SimpleCustomOp
                [qml.RZ, qml.RY, qml.RZ, qml.RX, SimpleCustomOp],
                # CustomOpNestedOp is in the for loop of the true branch
                # CustomOpNestedOp -> RX, SimpleCustomOp
                [qml.RX, SimpleCustomOp],
                # SimpleCustomOp is in the while loop of the false branch
                [SimpleCustomOp],
            ),
            (
                [qml.RX, qml.RY, qml.RZ, qml.Hadamard],
                # CustomOpNestedOpControlFlow -> Rot, CustomOpNestedOp (before cond)
                # Rot -> qml.RZ, qml.RY, qml.RZ
                # CustomOpNestedOp -> RX, SimpleCustomOp
                # SimpleCustomOp -> Hadamard, Hadamard
                [qml.RZ, qml.RY, qml.RZ, qml.RX, qml.Hadamard, qml.Hadamard],
                # CustomOpNestedOp is in the for loop of the true branch
                # CustomOpNestedOp -> RX, SimpleCustomOp
                # SimpleCustomOp -> Hadamard, Hadamard
                [qml.RX, qml.Hadamard, qml.Hadamard],
                # SimpleCustomOp is in the while loop of the false branch
                # SimpleCustomOp -> Hadamard, Hadamard
                [qml.Hadamard, qml.Hadamard],
            ),
            (
                [qml.RX, qml.RY, qml.RZ],
                # CustomOpNestedOpControlFlow -> Rot, CustomOpNestedOp (before cond)
                # Rot -> qml.RZ, qml.RY, qml.RZ
                # CustomOpNestedOp -> RX, SimpleCustomOp
                # SimpleCustomOp -> Hadamard, Hadamard
                # Hadamard -> RZ, RX, RZ
                [qml.RZ, qml.RY, qml.RZ, qml.RX, qml.RZ, qml.RX, qml.RZ, qml.RZ, qml.RX, qml.RZ],
                # CustomOpNestedOp is in the for loop of the true branch
                # CustomOpNestedOp -> RX, SimpleCustomOp
                # SimpleCustomOp -> Hadamard, Hadamard
                # Hadamard -> RZ, RX, RZ
                [qml.RX, qml.RZ, qml.RX, qml.RZ, qml.RZ, qml.RX, qml.RZ],
                # SimpleCustomOp is in the while loop of the false branch
                # SimpleCustomOp -> Hadamard, Hadamard
                # Hadamard -> RZ, RX, RZ
                [qml.RZ, qml.RX, qml.RZ, qml.RZ, qml.RX, qml.RZ],
            ),
        ],
    )
    def test_nested_decomp_control_flow_gate_set(
        self, gate_set, expected_ops, expected_ops_for_loop, expected_ops_while_loop
    ):
        """Test that a nested decomposition custom operation that contains control flow is correctly decomposed using a custom gate set."""

        @DecomposeInterpreter(gate_set=gate_set)
        def circuit(x, wire):
            CustomOpNestedOpControlFlow(x, wires=wire)
            return qml.expval(qml.Z(wires=wire))

        jaxpr = jax.make_jaxpr(circuit)(0.5, wire=0)
        jaxpr_eqns = get_jaxpr_eqns(jaxpr)

        ops_before_cond = len(expected_ops)
        check_jaxpr_eqns(jaxpr_eqns[0:ops_before_cond], expected_ops)

        # The + 1 is for the operation that determines the branches of the cond primitive
        cond_eqns = get_eqns_cond_branches(jaxpr_eqns[ops_before_cond + 1])
        for_loop_eqns = get_eqns_for_loop(cond_eqns[0][0])
        while_loop_eqns = get_eqns_while_loop(cond_eqns[1][0])

        for_loop_eqns = [eqn for eqn in for_loop_eqns if eqn.primitive != jax.lax.sin_p]
        while_loop_eqns = [eqn for eqn in while_loop_eqns if eqn.primitive != jax.lax.add_p]

        check_jaxpr_eqns(for_loop_eqns, expected_ops_for_loop)
        check_jaxpr_eqns(while_loop_eqns, expected_ops_while_loop)

    @pytest.mark.parametrize(
        "max_expansion, gate_set, expected_ops, expected_ops_for_loop, expected_ops_while_loop",
        [
            (
                1,
                [qml.RX, qml.RY, qml.RZ, qml.CNOT],
                # CustomOpNestedOpControlFlow -> Rot, CustomOpNestedOp (before cond)
                # Rot -> qml.RZ, qml.RY, qml.RZ
                [qml.Rot, CustomOpNestedOp],
                # CustomOpNestedOp is in the for loop of the true branch
                # CustomOpNestedOp -> RX, SimpleCustomOp
                # SimpleCustomOp -> Hadamard, Hadamard
                [CustomOpNestedOp],
                # SimpleCustomOp is in the while loop of the false branch
                [SimpleCustomOp],
            ),
            (
                2,
                [qml.RX, qml.RY, qml.RZ, CustomOpNestedOp],
                # CustomOpNestedOpControlFlow -> Rot, CustomOpNestedOp (before cond)
                # Rot -> qml.RZ, qml.RY, qml.RZ, CustomOpNestedOp is in the gate set
                [qml.RZ, qml.RY, qml.RZ, CustomOpNestedOp],
                # CustomOpNestedOp is in the for loop of the true branch
                # CustomOpNestedOp -> RX, SimpleCustomOp
                # SimpleCustomOp -> Hadamard, Hadamard
                [CustomOpNestedOp],
                # SimpleCustomOp is in the while loop of the false branch
                # SimpleCustomOp -> Hadamard, Hadamard
                # Hadamard -> RZ, RX, RZ
                [qml.Hadamard, qml.Hadamard],
            ),
            (
                3,
                [qml.RX, qml.RY, qml.RZ, qml.Rot, SimpleCustomOp],
                # CustomOpNestedOpControlFlow -> Rot, CustomOpNestedOp (before cond)
                # Rot -> qml.RZ, qml.RY, qml.RZ
                # CustomOpNestedOp -> RX, SimpleCustomOp
                [qml.Rot, qml.RX, SimpleCustomOp],
                # CustomOpNestedOp is in the for loop of the true branch
                # CustomOpNestedOp -> RX, SimpleCustomOp
                [qml.RX, SimpleCustomOp],
                # SimpleCustomOp is in the while loop of the false branch
                [SimpleCustomOp],
            ),
        ],
    )
    def test_nested_decomp_control_flow_max_exp_gate_set(
        self, max_expansion, gate_set, expected_ops, expected_ops_for_loop, expected_ops_while_loop
    ):
        """Test that a nested decomposition custom operation that contains control flow is correctly decomposed using a gate set and max expansion."""

        @DecomposeInterpreter(max_expansion=max_expansion, gate_set=gate_set)
        def circuit(x, wire):
            CustomOpNestedOpControlFlow(x, wires=wire)
            return qml.expval(qml.Z(wires=wire))

        jaxpr = jax.make_jaxpr(circuit)(0.5, wire=0)
        jaxpr_eqns = get_jaxpr_eqns(jaxpr)

        ops_before_cond = len(expected_ops)
        check_jaxpr_eqns(jaxpr_eqns[0:ops_before_cond], expected_ops)

        # The + 1 is for the operation that determines the branches of the cond primitive
        cond_eqns = get_eqns_cond_branches(jaxpr_eqns[ops_before_cond + 1])
        for_loop_eqns = get_eqns_for_loop(cond_eqns[0][0])
        while_loop_eqns = get_eqns_while_loop(cond_eqns[1][0])

        for_loop_eqns = [eqn for eqn in for_loop_eqns if eqn.primitive != jax.lax.sin_p]
        while_loop_eqns = [eqn for eqn in while_loop_eqns if eqn.primitive != jax.lax.add_p]

        check_jaxpr_eqns(for_loop_eqns, expected_ops_for_loop)
        check_jaxpr_eqns(while_loop_eqns, expected_ops_while_loop)

    @pytest.mark.parametrize(
        "max_expansion, expected_ops",
        [
            # No expansion is performed
            (0, [CustomOpNoPlxprDecomposition]),
            # the `compute_decomposition` of CustomOpNoPlxprDecomposition is called, because this method does not have a plxpr decomposition
            (1, [CustomOpNestedOpControlFlow]),
            # the `compute_decomposition` of CustomOpNestedOpControlFlow is called, because (even though this operator has a plxpr decomposition),
            # it was called in the `compute_decomposition` of CustomOpNoPlxprDecomposition. This is a necessary limitation of the current implementation.
            (2, [qml.S]),
            (None, [qml.S]),
        ],
    )
    def test_nested_decomp_no_plxpr_decomp_max_exp(self, max_expansion, expected_ops):
        """Test that a nested decomposition custom operation that contains an operator with no plxpr decomposition is correctly decomposed."""

        @DecomposeInterpreter(max_expansion=max_expansion)
        def circuit(x, wire):
            CustomOpNoPlxprDecomposition(x, wires=wire)
            return qml.expval(qml.Z(wires=wire))

        jaxpr = jax.make_jaxpr(circuit)(0.5, wire=0)
        jaxpr_eqns = get_jaxpr_eqns(jaxpr)

        check_jaxpr_eqns(jaxpr_eqns[0 : len(expected_ops)], expected_ops)

    @pytest.mark.parametrize(
        "gate_set, expected_ops",
        [
            ([CustomOpNoPlxprDecomposition], [CustomOpNoPlxprDecomposition]),
            ([CustomOpNestedOpControlFlow], [CustomOpNestedOpControlFlow]),
            # We expected the same decomposition of the single qml.S gate.
            # Notice that the `compute_decomposition` of CustomOpNoPlxprDecomposition is called and, as a consequence,
            # the `compute_decomposition` of CustomOpNestedOpControlFlow is called (instead of its plxpr decomposition).
            #
            # CustomOpNoPlxprDecomposition -> CustomOpNestedOpControlFlow -> qml.S -> qml.PhaseShift
            ([qml.RX, qml.RY, qml.RZ, qml.PhaseShift], [qml.PhaseShift]),
            # CustomOpNoPlxprDecomposition -> CustomOpNestedOpControlFlow -> qml.S -> ... -> qml.RZ
            ([qml.RX, qml.RY, qml.RZ, qml.CNOT], [qml.RZ]),
        ],
    )
    def test_nested_decomp_no_plxpr_decomposition_gate_set(self, gate_set, expected_ops):
        """Test that a nested decomposition custom operation that contains an operator with no plxpr decomposition is correctly decomposed using a custom gate set."""

        @DecomposeInterpreter(gate_set=gate_set)
        def circuit(x, wire):
            CustomOpNoPlxprDecomposition(x, wires=wire)
            return qml.expval(qml.Z(wires=wire))

        jaxpr = jax.make_jaxpr(circuit)(0.5, wire=0)
        jaxpr_eqns = get_jaxpr_eqns(jaxpr)

        check_jaxpr_eqns(jaxpr_eqns[0 : len(expected_ops)], expected_ops)

    @pytest.mark.parametrize(
        "max_expansion, gate_set, expected_ops",
        [
            (0, [CustomOpNoPlxprDecomposition], [CustomOpNoPlxprDecomposition]),
            (1, [CustomOpNoPlxprDecomposition], [CustomOpNoPlxprDecomposition]),
            (2, [CustomOpNoPlxprDecomposition], [CustomOpNoPlxprDecomposition]),
            (0, [CustomOpNestedOpControlFlow], [CustomOpNoPlxprDecomposition]),
            (1, [CustomOpNestedOpControlFlow], [CustomOpNestedOpControlFlow]),
            (2, [CustomOpNestedOpControlFlow], [CustomOpNestedOpControlFlow]),
            (0, [qml.RX, qml.RY, qml.RZ, qml.S], [CustomOpNoPlxprDecomposition]),
            (1, [qml.RX, qml.RY, qml.RZ, qml.S], [CustomOpNestedOpControlFlow]),
            (2, [qml.RX, qml.RY, qml.RZ, qml.S], [qml.S]),
            (2, [qml.RX, qml.RY, qml.RZ], [qml.S]),
            (None, [qml.RX, qml.RY, qml.RZ], [qml.RZ]),
        ],
    )
    def test_nested_decomp_no_plxpr_decomposition_max_exp_gate_set(
        self, max_expansion, gate_set, expected_ops
    ):
        """Test that a custom operation that contains an operator with no plxpr decomposition is correctly decomposed using a custom gate set and max_expansion."""

        @DecomposeInterpreter(max_expansion=max_expansion, gate_set=gate_set)
        def circuit(x, wire):
            CustomOpNoPlxprDecomposition(x, wires=wire)
            return qml.expval(qml.Z(wires=wire))

        jaxpr = jax.make_jaxpr(circuit)(0.5, wire=0)
        jaxpr_eqns = get_jaxpr_eqns(jaxpr)

        check_jaxpr_eqns(jaxpr_eqns[0 : len(expected_ops)], expected_ops)
<<<<<<< HEAD
        
    @pytest.mark.parametrize("layers", [1, 2, 3])
    @pytest.mark.parametrize("n_wires", [2, 3])
    @pytest.mark.parametrize("imprimitive", [qml.CNOT, qml.CZ])
    def test_strongly_entangling(self, layers, n_wires, imprimitive):
        """Test that the StronglyEntanglingLayer is correctly dynamically decomposed."""

        weight_shape = (layers, n_wires, 3)
        weights = np.random.random(size=weight_shape)

        @DecomposeInterpreter(max_expansion=1, gate_set=[qml.RX, qml.RY, qml.RZ, qml.CNOT])
        @qml.qnode(device=qml.device("default.qubit", wires=n_wires), autograph=False)
        def circuit():
            qml.StronglyEntanglingLayers(weights, wires=range(n_wires), imprimitive=imprimitive)
            return qml.state()

        jaxpr = jax.make_jaxpr(circuit)()
        #assert jaxpr.eqns[0].primitive == qnode_prim
        #qfunc_jaxpr = jaxpr.eqns[0].params["qfunc_jaxpr"]
        ## Outermost for loop
        #assert qfunc_jaxpr.eqns[0].primitive == for_loop_prim
        #qfunc_jaxpr_body_fn_0 = qfunc_jaxpr.eqns[0].params["jaxpr_body_fn"]
        ## rot_loop
        #assert qfunc_jaxpr_body_fn_0.eqns[0].primitive == for_loop_prim
        #qfunc_jaxpr_body_fn_00 = qfunc_jaxpr_body_fn_0.eqns[0].params["jaxpr_body_fn"]
        #assert qfunc_jaxpr_body_fn_00.eqns[-1].primitive == qml.Rot._primitive
        ## imprim
        #assert qfunc_jaxpr_body_fn_0.eqns[1].primitive == cond_prim
        #qfunc_jaxpr_body_fn_01 = qfunc_jaxpr_body_fn_0.eqns[1]
        #assert qfunc_jaxpr_body_fn_01.params["jaxpr_branches"][0].eqns[0].primitive == for_loop_prim
        #assert (
        #    qfunc_jaxpr_body_fn_01.params["jaxpr_branches"][0]
        #    .eqns[0]
        #    .params["jaxpr_body_fn"]
        #    .eqns[-1]
        #    .primitive
        #    == imprimitive._primitive
        #)
        #result = jax.core.eval_jaxpr(jaxpr.jaxpr, jaxpr.consts)
        #qml.capture.disable()

        #@qml.qnode(device=qml.device("default.qubit", wires=n_wires), autograph=False)
        #def circuit_comparison():
        #    qml.StronglyEntanglingLayers(weights, wires=range(n_wires), imprimitive=imprimitive)
        #    return qml.state()

        #assert qml.math.allclose(*result, circuit_comparison())
        
        
    def test_grover(self):
        """Test that Grover is correctly dynamically decomposed."""

        @DecomposeInterpreter()
        @qml.qnode(device=qml.device("default.qubit", wires=5), autograph=False)
        def circuit():
            qml.GroverOperator(wires=[0, 1, 2], work_wires=[3, 4])
            return qml.state()
        
        jaxpr = jax.make_jaxpr(circuit)()
        result = jax.core.eval_jaxpr(jaxpr.jaxpr, jaxpr.consts)

        # add jaxpr test
        
        @qml.qnode(device=qml.device("default.qubit", wires=5), autograph=False)
        def circuit_comparison():
            qml.GroverOperator(wires=(0, 1, 2), work_wires=(3, 4))
            return qml.state()

        assert qml.math.allclose(*result, circuit_comparison())

    
    def test_qft(self):
        """Test that QFT is correctly dynamically decomposed."""

        @DecomposeInterpreter()
        @qml.qnode(device=qml.device("default.qubit", wires=5), autograph=False)
        def circuit():
            qml.QFT(wires=(0, 1, 2, 3, 4))
            return qml.state()

        jaxpr = jax.make_jaxpr(circuit)()
        print(jaxpr)
        result = jax.core.eval_jaxpr(jaxpr.jaxpr, jaxpr.consts)
        
        @qml.qnode(device=qml.device("default.qubit", wires=5), autograph=False)
        def circuit_comparison():
            qml.QFT(wires=(0, 1, 2, 3, 4))
            return qml.state()

        assert qml.math.allclose(*result, circuit_comparison())

        # add test
        
    def test_qsvt(self):
        """Test that the QSVT is correctly dynamically decomposed."""
        n_wires = 6
        block_encoding = qml.Hadamard(wires=0)
        phase_shifts = [qml.RZ(-2 * theta, wires=0) for theta in (1.23, -0.5, 4)] 

        @DecomposeInterpreter()
        @qml.qnode(device=qml.device("default.qubit", wires=n_wires), autograph=False)
        def circuit():
            qml.QSVT(UA=block_encoding, projectors=phase_shifts)
            return qml.state()

        jaxpr = jax.make_jaxpr(circuit)()
        print(jaxpr)
        # still need to fix
        
    

    test_data_decomposition = [
        (
            [[0, 1, 2]],
            [[[0, 1], [0, 1]]],
            np.array([[3.815, 1.2]]),
            1,
            [
                [0, qml.BasisState, [0, 1, 2, 3, 4, 5], [jnp.array([1, 1, 0, 0, 0, 0])]],
                [1, qml.RX, [0], [-np.pi / 2]],
                [5, qml.RZ, [2], [1.9075]],
                [6, qml.CNOT, [1, 2], []],
            ],
        ),
    ]
    @pytest.mark.parametrize("s_wires, d_wires, weights, n_repeats, _", test_data_decomposition)
    def test_uccsd(self, s_wires, d_wires, weights, n_repeats, _):
        """Test that uccsd is correctly dynamically decomposed."""
        cnots = 0
        for s_wires_ in s_wires:
            cnots += 4 * (len(s_wires_) - 1)

        for d_wires_ in d_wires:
            cnots += 16 * (len(d_wires_[0]) - 1 + len(d_wires_[1]) - 1 + 1)

        cnots *= n_repeats

        N = 6
        wires = range(N)

        ref_state = jnp.array([1, 1, 0, 0, 0, 0])
        @DecomposeInterpreter()
        @qml.qnode(device=qml.device("default.qubit", wires=5), autograph=False)
        def circuit():
            qml.UCCSD(
            weights,
            wires,
            s_wires=s_wires,
            d_wires=d_wires,
            init_state=ref_state,
            n_repeats=n_repeats,
        )
        
        jaxpr = jax.make_jaxpr(circuit)()
        print(jaxpr)
        
    def test_arbitrary_state_prep(self):
        """Test that arbitrary state prep is correctly dynamically decomposed."""
        
        
        weights = np.array([0, 1, 2, 3, 4, 5], dtype=float)
        @DecomposeInterpreter()
        @qml.qnode(device=qml.device("default.qubit", wires=2), autograph=False)
        def circuit():
            qml.ArbitraryStatePreparation(weights, wires=[0, 1])
        jaxpr = jax.make_jaxpr(circuit)()
        print(jaxpr)



=======
>>>>>>> 3d266b37


class TestExpandPlxprTransformsDynamicDecompositions:
    """Unit tests for ``expand_plxpr_transforms`` with dynamic decompositions."""

    def test_expand_plxpr_transforms_simple(self):

        @partial(qml.transforms.decompose)
        def circuit():
            SimpleCustomOp(wires=0)
            return qml.probs(wires=[0, 1])

        jaxpr = jax.make_jaxpr(circuit)()

        assert jaxpr.eqns[0].primitive == qml.transforms.decompose._primitive

        transformed_f = expand_plxpr_transforms(circuit)
        transformed_jaxpr = jax.make_jaxpr(transformed_f)()

        assert transformed_jaxpr.eqns[0].primitive == qml.Hadamard._primitive
        assert transformed_jaxpr.eqns[1].primitive == qml.Hadamard._primitive
        assert (
            transformed_jaxpr.eqns[2].primitive == qml.measurements.ProbabilityMP._wires_primitive
        )

    def test_expand_plxpr_transforms_cond(self):
        @partial(qml.transforms.decompose)
        def circuit():
            CustomOpCond(0.5, wires=0)
            return qml.probs(wires=[0, 1])

        jaxpr = jax.make_jaxpr(circuit)()

        assert jaxpr.eqns[0].primitive == qml.transforms.decompose._primitive

        transformed_f = expand_plxpr_transforms(circuit)
        transformed_jaxpr = jax.make_jaxpr(transformed_f)()

        assert transformed_jaxpr.eqns[1].primitive == cond_prim
        assert (
            transformed_jaxpr.eqns[2].primitive == qml.measurements.ProbabilityMP._wires_primitive
        )

    def test_expand_plxpr_transforms_for_loop(self):
        @partial(qml.transforms.decompose)
        def circuit():
            CustomOpForLoop(0.5, wires=0)
            return qml.probs(wires=[0, 1])

        jaxpr = jax.make_jaxpr(circuit)()

        assert jaxpr.eqns[0].primitive == qml.transforms.decompose._primitive

        transformed_f = expand_plxpr_transforms(circuit)
        transformed_jaxpr = jax.make_jaxpr(transformed_f)()

        assert transformed_jaxpr.eqns[0].primitive == for_loop_prim
        assert (
            transformed_jaxpr.eqns[1].primitive == qml.measurements.ProbabilityMP._wires_primitive
        )

    def test_expand_plxpr_transforms_while_loop(self):
        @partial(qml.transforms.decompose)
        def circuit():
            CustomOpWhileLoop(0.5, wires=0)
            return qml.probs(wires=[0, 1])

        jaxpr = jax.make_jaxpr(circuit)()

        assert jaxpr.eqns[0].primitive == qml.transforms.decompose._primitive

        transformed_f = expand_plxpr_transforms(circuit)
        transformed_jaxpr = jax.make_jaxpr(transformed_f)()

        assert transformed_jaxpr.eqns[0].primitive == while_loop_prim
        assert (
            transformed_jaxpr.eqns[1].primitive == qml.measurements.ProbabilityMP._wires_primitive
        )<|MERGE_RESOLUTION|>--- conflicted
+++ resolved
@@ -14,11 +14,7 @@
 """Unit tests for the ``DecomposeInterpreter`` class with dynamic decompositions."""
 import numpy as np
 
-<<<<<<< HEAD
-# pylint:disable=protected-access,unused-argument, wrong-import-position, no-value-for-parameter, too-few-public-methods, wrong-import-order
-=======
 # pylint:disable=protected-access,unused-argument, wrong-import-position, no-value-for-parameter, too-few-public-methods, wrong-import-order, too-many-arguments
->>>>>>> 3d266b37
 import pytest
 
 import pennylane as qml
@@ -117,17 +113,10 @@
 
 class SimpleCustomOpReturn(Operation):
     """Simple custom operation that contains a single gate in its decomposition"""
-<<<<<<< HEAD
 
     num_wires = 1
     num_params = 0
 
-=======
-
-    num_wires = 1
-    num_params = 0
-
->>>>>>> 3d266b37
     def _init__(self, wires, id=None):
         super().__init__(wires=wires, id=id)
 
@@ -502,10 +491,7 @@
         return [CustomOpNestedOpControlFlow(phi, wires)]
 
 
-<<<<<<< HEAD
-=======
 # pylint: disable=too-many-public-methods
->>>>>>> 3d266b37
 class TestDynamicDecomposeInterpreter:
     """Tests for the DynamicDecomposeInterpreter class"""
 
@@ -1249,7 +1235,6 @@
         jaxpr_eqns = get_jaxpr_eqns(jaxpr)
 
         check_jaxpr_eqns(jaxpr_eqns[0 : len(expected_ops)], expected_ops)
-<<<<<<< HEAD
         
     @pytest.mark.parametrize("layers", [1, 2, 3])
     @pytest.mark.parametrize("n_wires", [2, 3])
@@ -1420,8 +1405,6 @@
 
 
 
-=======
->>>>>>> 3d266b37
 
 
 class TestExpandPlxprTransformsDynamicDecompositions:
