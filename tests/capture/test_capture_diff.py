# Copyright 2024 Xanadu Quantum Technologies Inc.

# Licensed under the Apache License, Version 2.0 (the "License");
# you may not use this file except in compliance with the License.
# You may obtain a copy of the License at

#     http://www.apache.org/licenses/LICENSE-2.0

# Unless required by applicable law or agreed to in writing, software
# distributed under the License is distributed on an "AS IS" BASIS,
# WITHOUT WARRANTIES OR CONDITIONS OF ANY KIND, either express or implied.
# See the License for the specific language governing permissions and
# limitations under the License.
"""
Tests for capturing differentiation into jaxpr.
"""
import pytest

import pennylane as qml
from pennylane.capture import qnode_prim
<<<<<<< HEAD
from pennylane.capture.primitives import grad_prim, jacobian_prim
=======
>>>>>>> 9fda181e

pytestmark = pytest.mark.jax

jax = pytest.importorskip("jax")

from pennylane.capture.primitives import grad_prim

jnp = jax.numpy


@pytest.fixture(autouse=True)
def enable_disable_plxpr():
    qml.capture.enable()
    yield
    qml.capture.disable()


class TestExceptions:
    """Test that expected exceptions are correctly raised."""

    @pytest.mark.parametrize("kwargs", [{"method": "fd"}, {"h": 0.3}, {"h": 0.2, "method": "fd"}])
    @pytest.mark.parametrize("diff", [qml.grad, qml.jacobian])
    def test_error_with_method_or_h(self, kwargs, diff):
        """Test that an error is raised if kwargs for QJIT's grad are passed to PLxPRs grad."""

        def func(x):
            return diff(jnp.sin, **kwargs)(x)

        method = kwargs.get("method", None)
        h = kwargs.get("h", None)
        jaxpr = jax.make_jaxpr(func)(0.6)
        with pytest.raises(ValueError, match=f"'{method=}' and '{h=}' without QJIT"):
            func(0.6)
        with pytest.raises(ValueError, match=f"'{method=}' and '{h=}' without QJIT"):
            jax.core.eval_jaxpr(jaxpr.jaxpr, jaxpr.consts, 0.6)

    def test_error_with_non_scalar_function(self):
        """Test that an error is raised if the differentiated function has non-scalar outputs."""
        with pytest.raises(TypeError, match="Grad only applies to scalar-output functions."):
            jax.make_jaxpr(qml.grad(jnp.sin))(jnp.array([0.5, 0.2]))


def diff_eqn_assertions(eqn, primitive, argnum=None, n_consts=0):
    argnum = [0] if argnum is None else argnum
    assert eqn.primitive == primitive
    assert set(eqn.params.keys()) == {"argnum", "n_consts", "jaxpr", "method", "h"}
    assert eqn.params["argnum"] == argnum
    assert eqn.params["n_consts"] == n_consts
    assert eqn.params["method"] is None
    assert eqn.params["h"] is None


@pytest.mark.parametrize("x64_mode", (True, False))
class TestGrad:
    """Tests for capturing `qml.grad`."""

    @pytest.mark.parametrize("argnum", ([0, 1], [0], [1], 0, 1))
    def test_classical_grad(self, x64_mode, argnum):
        """Test that the qml.grad primitive can be captured with classical nodes."""

        initial_mode = jax.config.jax_enable_x64
        jax.config.update("jax_enable_x64", x64_mode)
        fdtype = jnp.float64 if x64_mode else jnp.float32

        def inner_func(x, y):
            return jnp.prod(jnp.sin(x) * jnp.cos(y) ** 2)

        def func_qml(x):
            return qml.grad(inner_func, argnum=argnum)(x, 0.4 * jnp.sqrt(x))

        def func_jax(x):
            return jax.grad(inner_func, argnums=argnum)(x, 0.4 * jnp.sqrt(x))

        x = 0.7
        jax_out = func_jax(x)
        assert qml.math.allclose(func_qml(x), jax_out)

        # Check overall jaxpr properties
        if isinstance(argnum, int):
            argnum = [argnum]
        jaxpr = jax.make_jaxpr(func_qml)(x)
        assert jaxpr.in_avals == [jax.core.ShapedArray((), fdtype, weak_type=True)]
        assert len(jaxpr.eqns) == 3
        assert jaxpr.out_avals == [jax.core.ShapedArray((), fdtype, weak_type=True)] * len(argnum)

        grad_eqn = jaxpr.eqns[2]
        diff_eqn_assertions(grad_eqn, grad_prim, argnum=argnum)
        assert [var.aval for var in grad_eqn.outvars] == jaxpr.out_avals
        assert len(grad_eqn.params["jaxpr"].eqns) == 6  # 5 numeric eqns, 1 conversion eqn

        manual_eval = jax.core.eval_jaxpr(jaxpr.jaxpr, jaxpr.consts, x)
        assert qml.math.allclose(manual_eval, jax_out)

        jax.config.update("jax_enable_x64", initial_mode)

    def test_nested_grad(self, x64_mode):
        """Test that nested qml.grad primitives can be captured.
        We use the function
        f(x) = sin(x)^3
        f'(x) = 3 sin(x)^2 cos(x)
        f''(x) = 6 sin(x) cos(x)^2 - 3 sin(x)^3
        f'''(x) = 6 cos(x)^3 - 12 sin(x)^2 cos(x) - 9 sin(x)^2 cos(x)
        """
        initial_mode = jax.config.jax_enable_x64
        jax.config.update("jax_enable_x64", x64_mode)
        fdtype = jnp.float64 if x64_mode else jnp.float32

        def func(x):
            return jnp.sin(x) ** 3

        x = 0.7

        # 1st order
        qml_func_1 = qml.grad(func)
        expected_1 = 3 * jnp.sin(x) ** 2 * jnp.cos(x)
        assert qml.math.allclose(qml_func_1(x), expected_1)

        jaxpr_1 = jax.make_jaxpr(qml_func_1)(x)
        assert jaxpr_1.in_avals == [jax.core.ShapedArray((), fdtype, weak_type=True)]
        assert len(jaxpr_1.eqns) == 1
        assert jaxpr_1.out_avals == [jax.core.ShapedArray((), fdtype, weak_type=True)]

        grad_eqn = jaxpr_1.eqns[0]
        assert [var.aval for var in grad_eqn.outvars] == jaxpr_1.out_avals
        diff_eqn_assertions(grad_eqn, grad_prim)
        assert len(grad_eqn.params["jaxpr"].eqns) == 2

        manual_eval_1 = jax.core.eval_jaxpr(jaxpr_1.jaxpr, jaxpr_1.consts, x)
        assert qml.math.allclose(manual_eval_1, expected_1)

        # 2nd order
        qml_func_2 = qml.grad(qml_func_1)
        expected_2 = 6 * jnp.sin(x) * jnp.cos(x) ** 2 - 3 * jnp.sin(x) ** 3
        assert qml.math.allclose(qml_func_2(x), expected_2)

        jaxpr_2 = jax.make_jaxpr(qml_func_2)(x)
        assert jaxpr_2.in_avals == [jax.core.ShapedArray((), fdtype, weak_type=True)]
        assert len(jaxpr_2.eqns) == 1
        assert jaxpr_2.out_avals == [jax.core.ShapedArray((), fdtype, weak_type=True)]

        grad_eqn = jaxpr_2.eqns[0]
        assert [var.aval for var in grad_eqn.outvars] == jaxpr_2.out_avals
        diff_eqn_assertions(grad_eqn, grad_prim)
        assert len(grad_eqn.params["jaxpr"].eqns) == 1  # inner grad equation
        assert grad_eqn.params["jaxpr"].eqns[0].primitive == grad_prim

        manual_eval_2 = jax.core.eval_jaxpr(jaxpr_2.jaxpr, jaxpr_2.consts, x)
        assert qml.math.allclose(manual_eval_2, expected_2)

        # 3rd order
        qml_func_3 = qml.grad(qml_func_2)
        expected_3 = (
            6 * jnp.cos(x) ** 3
            - 12 * jnp.sin(x) ** 2 * jnp.cos(x)
            - 9 * jnp.sin(x) ** 2 * jnp.cos(x)
        )

        assert qml.math.allclose(qml_func_3(x), expected_3)

        jaxpr_3 = jax.make_jaxpr(qml_func_3)(x)
        assert jaxpr_3.in_avals == [jax.core.ShapedArray((), fdtype, weak_type=True)]
        assert len(jaxpr_3.eqns) == 1
        assert jaxpr_3.out_avals == [jax.core.ShapedArray((), fdtype, weak_type=True)]

        grad_eqn = jaxpr_3.eqns[0]
        assert [var.aval for var in grad_eqn.outvars] == jaxpr_3.out_avals
        diff_eqn_assertions(grad_eqn, grad_prim)
        assert len(grad_eqn.params["jaxpr"].eqns) == 1  # inner grad equation
        assert grad_eqn.params["jaxpr"].eqns[0].primitive == grad_prim

        manual_eval_3 = jax.core.eval_jaxpr(jaxpr_3.jaxpr, jaxpr_3.consts, x)
        assert qml.math.allclose(manual_eval_3, expected_3)

        jax.config.update("jax_enable_x64", initial_mode)

    @pytest.mark.parametrize("diff_method", ("backprop", "parameter-shift"))
    def test_grad_of_simple_qnode(self, x64_mode, diff_method, mocker):
        """Test capturing the gradient of a simple qnode."""
        # pylint: disable=protected-access
        initial_mode = jax.config.jax_enable_x64
        jax.config.update("jax_enable_x64", x64_mode)
        fdtype = jax.numpy.float64 if x64_mode else jax.numpy.float32

        dev = qml.device("default.qubit", wires=2)

        @qml.grad
        @qml.qnode(dev, diff_method=diff_method)
        def circuit(x):
            qml.RX(x[0], wires=0)
            qml.RY(x[1] ** 2, wires=0)
            return qml.expval(qml.Z(0))

        x = jnp.array([0.5, 0.9])
        res = circuit(x)
        expected_res = (
            -jnp.sin(x[0]) * jnp.cos(x[1] ** 2),
            -2 * x[1] * jnp.sin(x[1] ** 2) * jnp.cos(x[0]),
        )
        assert qml.math.allclose(res, expected_res)

        jaxpr = jax.make_jaxpr(circuit)(x)

        assert len(jaxpr.eqns) == 1  # grad equation
        assert jaxpr.in_avals == [jax.core.ShapedArray((2,), fdtype)]
        assert jaxpr.out_avals == [jax.core.ShapedArray((2,), fdtype)]

        grad_eqn = jaxpr.eqns[0]
        assert grad_eqn.invars[0].aval == jaxpr.in_avals[0]
        diff_eqn_assertions(grad_eqn, grad_prim)
        grad_jaxpr = grad_eqn.params["jaxpr"]
        assert len(grad_jaxpr.eqns) == 1  # qnode equation

        qnode_eqn = grad_jaxpr.eqns[0]
        assert qnode_eqn.primitive == qnode_prim
        assert qnode_eqn.invars[0].aval == jaxpr.in_avals[0]

        qfunc_jaxpr = qnode_eqn.params["qfunc_jaxpr"]
        # Skipping a few equations related to indexing and preprocessing
        assert qfunc_jaxpr.eqns[2].primitive == qml.RX._primitive
        assert qfunc_jaxpr.eqns[6].primitive == qml.RY._primitive
        assert qfunc_jaxpr.eqns[7].primitive == qml.Z._primitive
        assert qfunc_jaxpr.eqns[8].primitive == qml.measurements.ExpectationMP._obs_primitive

        assert len(qnode_eqn.outvars) == 1
        assert qnode_eqn.outvars[0].aval == jax.core.ShapedArray((), fdtype)

        assert len(grad_eqn.outvars) == 1
        assert grad_eqn.outvars[0].aval == jax.core.ShapedArray((2,), fdtype)

        spy = mocker.spy(qml.gradients.parameter_shift, "expval_param_shift")
        manual_res = jax.core.eval_jaxpr(jaxpr.jaxpr, jaxpr.consts, x)
        if diff_method == "parameter-shift":
            spy.assert_called_once()
        else:
            spy.assert_not_called()
        assert qml.math.allclose(manual_res, expected_res)

        jax.config.update("jax_enable_x64", initial_mode)


def _jac_allclose(jac1, jac2, num_axes, atol=1e-8):
    """Test that two Jacobians, given as nested sequences of arrays, are equal."""
    if num_axes == 0:
        return qml.math.allclose(jac1, jac2, atol=atol)
    if len(jac1) != len(jac2):
        return False
    return all(
        _jac_allclose(_jac1, _jac2, num_axes - 1, atol=atol) for _jac1, _jac2 in zip(jac1, jac2)
    )


@pytest.mark.parametrize("x64_mode", (True, False))
class TestJacobian:
    """Tests for capturing `qml.jacobian`."""

    @pytest.mark.parametrize("argnum", ([0, 1], [0], [1], 0, 1))
    def test_classical_jacobian(self, x64_mode, argnum):
        """Test that the qml.jacobian primitive can be captured with classical nodes."""
        if isinstance(argnum, list) and len(argnum) > 1:
            # These cases will only be unlocked with Pytree support
            pytest.xfail()

        initial_mode = jax.config.jax_enable_x64
        jax.config.update("jax_enable_x64", x64_mode)
        fdtype = jnp.float64 if x64_mode else jnp.float32

        def shaped_array(shape):
            """Make a ShapedArray with a given shape."""
            return jax.core.ShapedArray(shape, fdtype)

        def inner_func(x, y):
            """A function with output signature
            (4,), (2, 3) -> (2,), (4, 3), ()
            """
            return (
                x[0:2] * y[:, 1],
                jnp.outer(x, y[0]).astype(jnp.float32),
                jnp.prod(y) - jnp.sum(x),
            )

        x = jnp.array([0.3, 0.2, 0.1, 0.6])
        y = jnp.array([[0.4, -0.7, 0.2], [1.2, -7.2, 0.2]])
        func_qml = qml.jacobian(inner_func, argnum=argnum)
        func_jax = jax.jacobian(inner_func, argnums=argnum)

        jax_out = func_jax(x, y)
        num_axes = 1 if isinstance(argnum, int) else 2
        assert _jac_allclose(func_qml(x, y), jax_out, num_axes)

        # Check overall jaxpr properties
        jaxpr = jax.make_jaxpr(func_jax)(x, y)
        jaxpr = jax.make_jaxpr(func_qml)(x, y)

        if isinstance(argnum, int):
            argnum = [argnum]

        exp_in_avals = [shaped_array(shape) for shape in [(4,), (2, 3)]]
        # Expected Jacobian shapes for argnum=[0, 1]
        exp_out_shapes = [[(2, 4), (2, 2, 3)], [(4, 3, 4), (4, 3, 2, 3)], [(4,), (2, 3)]]
        # Slice out shapes corresponding to the actual argnum
        exp_out_avals = [shaped_array(shapes[i]) for shapes in exp_out_shapes for i in argnum]

        assert jaxpr.in_avals == exp_in_avals
        assert len(jaxpr.eqns) == 1
        assert jaxpr.out_avals == exp_out_avals

        jac_eqn = jaxpr.eqns[0]
        diff_eqn_assertions(jac_eqn, jacobian_prim, argnum=argnum)

        manual_eval = jax.core.eval_jaxpr(jaxpr.jaxpr, jaxpr.consts, x, y)
        assert _jac_allclose(manual_eval, jax_out, num_axes)

        jax.config.update("jax_enable_x64", initial_mode)

    def test_nested_jacobian(self, x64_mode):
        r"""Test that nested qml.jacobian primitives can be captured.
        We use the function
        f(x) = (prod(x) * sin(x), sum(x**2))
        f'(x) = (prod(x)/x_i * sin(x) + prod(x) cos(x) e_i, 2 x_i)
        f''(x) = | (prod(x)/x_i x_j * sin(x) + prod(x)cos(x) (e_j/x_i + e_i/x_j)
                 | - prod(x) sin(x) e_i e_j, 0)                              for i != j
                 |
                 | (2 prod(x)/x_i * cos(x) e_i - prod(x) sin(x) e_i e_i, 2)  for i = j
        """
        # pylint: disable=too-many-statements
        initial_mode = jax.config.jax_enable_x64
        jax.config.update("jax_enable_x64", x64_mode)
        fdtype = jnp.float64 if x64_mode else jnp.float32

        def func(x):
            return jnp.prod(x) * jnp.sin(x), jnp.sum(x**2)

        x = jnp.array([0.7, -0.9, 0.6, 0.3])
        x = x[:1]
        dim = len(x)
        eye = jnp.eye(dim)

        # 1st order
        qml_func_1 = qml.jacobian(func)
        prod_sin = jnp.prod(x) * jnp.sin(x)
        prod_cos_e_i = jnp.prod(x) * jnp.cos(x) * eye
        expected_1 = (prod_sin[:, None] / x[None, :] + prod_cos_e_i, 2 * x)
        assert _jac_allclose(qml_func_1(x), expected_1, 1)

        jaxpr_1 = jax.make_jaxpr(qml_func_1)(x)
        assert jaxpr_1.in_avals == [jax.core.ShapedArray((dim,), fdtype)]
        assert len(jaxpr_1.eqns) == 1
        assert jaxpr_1.out_avals == [
            jax.core.ShapedArray(sh, fdtype) for sh in [(dim, dim), (dim,)]
        ]

        jac_eqn = jaxpr_1.eqns[0]
        assert [var.aval for var in jac_eqn.outvars] == jaxpr_1.out_avals
        diff_eqn_assertions(jac_eqn, jacobian_prim)
        assert len(jac_eqn.params["jaxpr"].eqns) == 5

        manual_eval_1 = jax.core.eval_jaxpr(jaxpr_1.jaxpr, jaxpr_1.consts, x)
        assert _jac_allclose(manual_eval_1, expected_1, 1)

        # 2nd order
        qml_func_2 = qml.jacobian(qml_func_1)
        expected_2 = (
            prod_sin[:, None, None] / x[None, :, None] / x[None, None, :]
            + prod_cos_e_i[:, :, None] / x[None, None, :]
            + prod_cos_e_i[:, None, :] / x[None, :, None]
            - jnp.tensordot(prod_sin, eye + eye / x**2, axes=0),
            jnp.tensordot(jnp.ones(dim), eye * 2, axes=0),
        )
        # Output only has one tuple axis
        assert _jac_allclose(qml_func_2(x), expected_2, 1)

        jaxpr_2 = jax.make_jaxpr(qml_func_2)(x)
        assert jaxpr_2.in_avals == [jax.core.ShapedArray((dim,), fdtype)]
        assert len(jaxpr_2.eqns) == 1
        assert jaxpr_2.out_avals == [
            jax.core.ShapedArray(sh, fdtype) for sh in [(dim, dim, dim), (dim, dim)]
        ]

        jac_eqn = jaxpr_2.eqns[0]
        assert [var.aval for var in jac_eqn.outvars] == jaxpr_2.out_avals
        diff_eqn_assertions(jac_eqn, jacobian_prim)
        assert len(jac_eqn.params["jaxpr"].eqns) == 1  # inner jacobian equation
        assert jac_eqn.params["jaxpr"].eqns[0].primitive == jacobian_prim

        manual_eval_2 = jax.core.eval_jaxpr(jaxpr_2.jaxpr, jaxpr_2.consts, x)
        assert _jac_allclose(manual_eval_2, expected_2, 1)

        jax.config.update("jax_enable_x64", initial_mode)

    @pytest.mark.parametrize("diff_method", ("backprop", "parameter-shift"))
    def test_jacobian_of_simple_qnode(self, x64_mode, diff_method, mocker):
        """Test capturing the gradient of a simple qnode."""
        # pylint: disable=protected-access
        initial_mode = jax.config.jax_enable_x64
        jax.config.update("jax_enable_x64", x64_mode)
        fdtype = jax.numpy.float64 if x64_mode else jax.numpy.float32

        dev = qml.device("default.qubit", wires=2)

        # Note the decorator
        @qml.jacobian
        @qml.qnode(dev, diff_method=diff_method)
        def circuit(x):
            qml.RX(x[0], wires=0)
            qml.RY(x[1], wires=0)
            return qml.expval(qml.Z(0)), qml.probs(0)

        x = jnp.array([0.5, 0.9])
        res = circuit(x)
        expval_diff = -jnp.sin(x) * jnp.cos(x[::-1])
        expected_res = (expval_diff, jnp.stack([expval_diff / 2, -expval_diff / 2]))

        assert _jac_allclose(res, expected_res, 1)

        jaxpr = jax.make_jaxpr(circuit)(x)

        assert len(jaxpr.eqns) == 1  # Jacobian equation
        assert jaxpr.in_avals == [jax.core.ShapedArray((2,), fdtype)]
        assert jaxpr.out_avals == [jax.core.ShapedArray(sh, fdtype) for sh in [(2,), (2, 2)]]

        jac_eqn = jaxpr.eqns[0]
        assert jac_eqn.invars[0].aval == jaxpr.in_avals[0]
        diff_eqn_assertions(jac_eqn, jacobian_prim)
        jac_jaxpr = jac_eqn.params["jaxpr"]
        assert len(jac_jaxpr.eqns) == 1  # qnode equation

        qnode_eqn = jac_jaxpr.eqns[0]
        assert qnode_eqn.primitive == qnode_prim
        assert qnode_eqn.invars[0].aval == jaxpr.in_avals[0]

        qfunc_jaxpr = qnode_eqn.params["qfunc_jaxpr"]
        # Skipping a few equations related to indexing
        assert qfunc_jaxpr.eqns[2].primitive == qml.RX._primitive
        assert qfunc_jaxpr.eqns[5].primitive == qml.RY._primitive
        assert qfunc_jaxpr.eqns[6].primitive == qml.Z._primitive
        assert qfunc_jaxpr.eqns[7].primitive == qml.measurements.ExpectationMP._obs_primitive

        assert len(qnode_eqn.outvars) == 2
        assert qnode_eqn.outvars[0].aval == jax.core.ShapedArray((), fdtype)
        assert qnode_eqn.outvars[1].aval == jax.core.ShapedArray((2,), fdtype)

        assert [outvar.aval for outvar in jac_eqn.outvars] == jaxpr.out_avals

        spy = mocker.spy(qml.gradients.parameter_shift, "expval_param_shift")
        manual_res = jax.core.eval_jaxpr(jaxpr.jaxpr, jaxpr.consts, x)
        if diff_method == "parameter-shift":
            spy.assert_called_once()
        else:
            spy.assert_not_called()
        assert _jac_allclose(manual_res, expected_res, 1)

        jax.config.update("jax_enable_x64", initial_mode)<|MERGE_RESOLUTION|>--- conflicted
+++ resolved
@@ -18,16 +18,12 @@
 
 import pennylane as qml
 from pennylane.capture import qnode_prim
-<<<<<<< HEAD
+
+pytestmark = pytest.mark.jax
+
+jax = pytest.importorskip("jax")
+
 from pennylane.capture.primitives import grad_prim, jacobian_prim
-=======
->>>>>>> 9fda181e
-
-pytestmark = pytest.mark.jax
-
-jax = pytest.importorskip("jax")
-
-from pennylane.capture.primitives import grad_prim
 
 jnp = jax.numpy
 
