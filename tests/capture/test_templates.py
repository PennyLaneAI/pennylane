# Copyright 2024 Xanadu Quantum Technologies Inc.

# Licensed under the Apache License, Version 2.0 (the "License");
# you may not use this file except in compliance with the License.
# You may obtain a copy of the License at

#     http://www.apache.org/licenses/LICENSE-2.0

# Unless required by applicable law or agreed to in writing, software
# distributed under the License is distributed on an "AS IS" BASIS,
# WITHOUT WARRANTIES OR CONDITIONS OF ANY KIND, either express or implied.
# See the License for the specific language governing permissions and
# limitations under the License.
"""
Integration tests for the capture of PennyLane templates into plxpr.
"""
import inspect

# pylint: disable=protected-access
from typing import Any

import numpy as np
import pytest

import pennylane as qml

jax = pytest.importorskip("jax")
jnp = jax.numpy

pytestmark = [pytest.mark.jax, pytest.mark.usefixtures("enable_disable_plxpr")]
original_op_bind_code = qml.operation.Operator._primitive_bind_call.__code__


unmodified_templates_cases = [
    (qml.AmplitudeEmbedding, (jnp.array([1.0, 0.0]), 2), {}),
    (qml.AmplitudeEmbedding, (jnp.eye(4)[2], [2, 3]), {"normalize": False}),
    (qml.AmplitudeEmbedding, (jnp.array([0.3, 0.1, 0.2]),), {"pad_with": 1.2, "wires": [0, 3]}),
    (qml.AngleEmbedding, (jnp.array([1.0, 0.0]), [2, 3]), {}),
    (qml.AngleEmbedding, (jnp.array([0.4]), [0]), {"rotation": "X"}),
    (qml.AngleEmbedding, (jnp.array([0.3, 0.1, 0.2]),), {"rotation": "Z", "wires": [0, 2, 3]}),
    (qml.BasisEmbedding, (jnp.array([1, 0]), [2, 3]), {}),
    (qml.BasisEmbedding, (), {"features": jnp.array([1, 0]), "wires": [2, 3]}),
    (qml.BasisEmbedding, (6, [0, 5, 2]), {"id": "my_id"}),
    (qml.BasisEmbedding, (jnp.array([1, 0, 1]),), {"wires": [0, 2, 3]}),
    (qml.IQPEmbedding, (jnp.array([2.3, 0.1]), [2, 0]), {}),
    (qml.IQPEmbedding, (jnp.array([0.4, 0.2, 0.1]), [2, 1, 0]), {"pattern": [[2, 0], [1, 0]]}),
    (qml.IQPEmbedding, (jnp.array([0.4, 0.1]), [0, 10]), {"n_repeats": 3, "pattern": None}),
    (qml.QAOAEmbedding, (jnp.array([1.0, 0.0]), jnp.ones((3, 3)), [2, 3]), {}),
    (qml.QAOAEmbedding, (jnp.array([0.4]), jnp.ones((2, 1)), [0]), {"local_field": "X"}),
    (
        qml.QAOAEmbedding,
        (jnp.array([0.3, 0.1, 0.2]), jnp.zeros((2, 6))),
        {"local_field": "Z", "wires": [0, 2, 3]},
    ),
    (qml.BasicEntanglerLayers, (jnp.ones((5, 2)), [2, 3]), {}),
    (qml.BasicEntanglerLayers, (jnp.ones((2, 1)), [0]), {"rotation": "X", "id": "my_id"}),
    (
        qml.BasicEntanglerLayers,
        (jnp.array([[0.3, 0.1, 0.2]]),),
        {"rotation": "Z", "wires": [0, 2, 3]},
    ),
    # Need to fix GateFabric positional args: Currently have to pass init_state as kwarg if we want to pass wires as kwarg
    # https://github.com/PennyLaneAI/pennylane/issues/5521
    (qml.GateFabric, (jnp.ones((3, 1, 2)), [2, 3, 0, 1]), {"init_state": [0, 1, 1, 0]}),
    (
        qml.GateFabric,
        (jnp.zeros((2, 3, 2)),),
        {"include_pi": False, "wires": list(range(8)), "init_state": jnp.ones(8)},
    ),
    # (qml.GateFabric, (jnp.zeros((2, 3, 2)), jnp.ones(8)), {"include_pi": False, "wires": list(range(8))}), # Can't even init
    # (qml.GateFabric, (jnp.ones((5, 2, 2)), list(range(6)), jnp.array([0, 0, 1, 1, 0, 1])), {"include_pi": True, "id": "my_id"}), # Can't trace
    # https://github.com/PennyLaneAI/pennylane/issues/5522
    # (qml.ParticleConservingU1, (jnp.ones((3, 1, 2)), [2, 3]), {}),
    (qml.ParticleConservingU1, (jnp.ones((3, 1, 2)), [2, 3]), {"init_state": [0, 1]}),
    (
        qml.ParticleConservingU1,
        (jnp.zeros((5, 3, 2)),),
        {"wires": [0, 1, 2, 3], "init_state": jnp.ones(4)},
    ),
    # https://github.com/PennyLaneAI/pennylane/issues/5522
    # (qml.ParticleConservingU2, (jnp.ones((3, 3)), [2, 3]), {}),
    (qml.ParticleConservingU2, (jnp.ones((3, 3)), [2, 3]), {"init_state": [0, 1]}),
    (
        qml.ParticleConservingU2,
        (jnp.zeros((5, 7)),),
        {"wires": [0, 1, 2, 3], "init_state": jnp.ones(4)},
    ),
    (qml.RandomLayers, (jnp.ones((3, 3)), [2, 3]), {}),
    (qml.RandomLayers, (jnp.ones((3, 3)),), {"wires": [3, 2, 1], "ratio_imprim": 0.5}),
    (qml.RandomLayers, (), {"weights": jnp.ones((3, 3)), "wires": [3, 2, 1]}),
    (qml.RandomLayers, (jnp.ones((3, 3)),), {"wires": [3, 2, 1], "rotations": (qml.RX, qml.RZ)}),
    (qml.RandomLayers, (jnp.ones((3, 3)), [0, 1]), {"rotations": (qml.RX, qml.RZ), "seed": 41}),
    (qml.SimplifiedTwoDesign, (jnp.ones(2), jnp.zeros((3, 1, 2)), [2, 3]), {}),
    (qml.SimplifiedTwoDesign, (jnp.ones(3), jnp.zeros((3, 2, 2))), {"wires": [0, 1, 2]}),
    (qml.SimplifiedTwoDesign, (jnp.ones(2),), {"weights": jnp.zeros((3, 1, 2)), "wires": [0, 2]}),
    (
        qml.SimplifiedTwoDesign,
        (),
        {"initial_layer_weights": jnp.ones(2), "weights": jnp.zeros((3, 1, 2)), "wires": [0, 2]},
    ),
    (qml.StronglyEntanglingLayers, (jnp.ones((3, 2, 3)), [2, 3]), {"ranges": [1, 1, 1]}),
    (
        qml.StronglyEntanglingLayers,
        (jnp.ones((1, 3, 3)),),
        {"wires": [3, 2, 1], "imprimitive": qml.CZ},
    ),
    (qml.StronglyEntanglingLayers, (), {"weights": jnp.ones((3, 3, 3)), "wires": [3, 2, 1]}),
    (qml.ArbitraryStatePreparation, (jnp.ones(6), [2, 3]), {}),
    (qml.ArbitraryStatePreparation, (jnp.zeros(14),), {"wires": [3, 2, 0]}),
    (qml.ArbitraryStatePreparation, (), {"weights": jnp.ones(2), "wires": [1]}),
    (qml.CosineWindow, ([2, 3],), {}),
    (qml.CosineWindow, (), {"wires": [2, 0, 1]}),
    (qml.MottonenStatePreparation, (jnp.ones(4) / 2, [2, 3]), {}),
    (
        qml.MottonenStatePreparation,
        (jnp.ones(8) / jnp.sqrt(8),),
        {"wires": [3, 2, 0], "id": "your_id"},
    ),
    (qml.MottonenStatePreparation, (), {"state_vector": jnp.array([1.0, 0.0]), "wires": [1]}),
    # Need to fix AllSinglesDoubles positional args: Currently have to pass hf_state as kwarg
    # if we want to pass wires as kwarg, see issue #5521
    (
        qml.AllSinglesDoubles,
        (jnp.ones(3), [2, 3, 0, 1]),
        {
            "singles": [[0, 2], [1, 3]],
            "doubles": [[2, 3, 0, 1]],
            "hf_state": np.array([0, 1, 1, 0]),
        },
    ),
    (
        qml.AllSinglesDoubles,
        (jnp.zeros(3),),
        {
            "singles": [[0, 2], [1, 3]],
            "doubles": [[2, 3, 0, 1]],
            "wires": list(range(8)),
            "hf_state": np.ones(8, dtype=int),
        },
    ),
    # (qml.AllSinglesDoubles, (jnp.ones(3), [2, 3, 0, 1], np.array([0, 1, 1, 0])), {"singles": [[0, 2], [1, 3]], "doubles": [[2,3,0,1]]}), # Can't trace
    (qml.AQFT, (1, [0, 1, 2]), {}),
    (qml.AQFT, (2,), {"wires": [0, 1, 2, 3]}),
    (qml.AQFT, (), {"order": 2, "wires": [0, 2, 3, 1]}),
    (qml.QFT, ([0, 1],), {}),
    (qml.QFT, (), {"wires": [0, 1]}),
    (qml.ArbitraryUnitary, (jnp.ones(15), [2, 3]), {}),
    (qml.ArbitraryUnitary, (jnp.zeros(15),), {"wires": [3, 2]}),
    (qml.ArbitraryUnitary, (), {"weights": jnp.ones(3), "wires": [1]}),
    (qml.FABLE, (jnp.eye(4), [2, 3, 0, 1, 5]), {}),
    (qml.FABLE, (jnp.ones((4, 4)),), {"wires": [0, 3, 2, 1, 9]}),
    (
        qml.FABLE,
        (),
        {"input_matrix": jnp.array([[1, 1], [1, -1]]) / np.sqrt(2), "wires": [1, 10, 17]},
    ),
    (qml.FermionicSingleExcitation, (0.421,), {"wires": [0, 3, 2]}),
    (qml.FlipSign, (7,), {"wires": [0, 3, 2]}),
    (qml.FlipSign, (np.array([1, 0, 0]), [0, 1, 2]), {}),
    (
        qml.kUpCCGSD,
        (jnp.ones((1, 6)), [0, 1, 2, 3]),
        {"k": 1, "delta_sz": 0, "init_state": [1, 1, 0, 0]},
    ),
    (qml.Permute, (np.array([1, 2, 0]), [0, 1, 2]), {}),
    (qml.Permute, (np.array([1, 2, 0]),), {"wires": [0, 1, 2]}),
    (
        qml.TwoLocalSwapNetwork,
        ([0, 1, 2, 3, 4],),
        {"acquaintances": lambda index, wires, param=None: qml.CNOT(index)},
    ),
    (qml.GroverOperator, (), {"wires": [0, 1]}),
    (qml.GroverOperator, ([0, 1],), {}),
    (
        qml.UCCSD,
        (jnp.ones(3), [2, 3, 0, 1]),
        {"s_wires": [[0], [1]], "d_wires": [[[2], [3]]], "init_state": [0, 1, 1, 0]},
    ),
]


@pytest.mark.parametrize("template, args, kwargs", unmodified_templates_cases)
def test_unmodified_templates(template, args, kwargs):
    """Test that templates with unmodified primitive binds are captured as expected."""

    # Make sure the input data is valid
    template(*args, **kwargs)

    # Make sure the template actually is not modified in its primitive binding function
    assert template._primitive_bind_call.__code__ == original_op_bind_code

    def fn(*args):
        template(*args, **kwargs)

    jaxpr = jax.make_jaxpr(fn)(*args)

    # Check basic structure of jaxpr: single equation with template primitive
    assert len(jaxpr.eqns) == 1
    eqn = jaxpr.eqns[0]
    assert eqn.primitive == template._primitive

    # Check that all arguments are passed correctly, taking wires parsing into account
    # Also, store wires for later
    if "wires" in kwargs:
        # If wires are in kwargs, they are not invars to the jaxpr
        num_invars_wo_wires = len(eqn.invars) - len(kwargs["wires"])
        assert eqn.invars[:num_invars_wo_wires] == jaxpr.jaxpr.invars
        wires = kwargs.pop("wires")
    else:
        # If wires are in args, they are also invars to the jaxpr
        assert eqn.invars == jaxpr.jaxpr.invars
        wires = args[-1]

    # Check outvars; there should only be the DropVar returned by the template
    assert len(eqn.outvars) == 1
    assert isinstance(eqn.outvars[0], jax.core.DropVar)

    # Check that `n_wires` is inferred correctly
    if isinstance(wires, int):
        wires = (wires,)
    assert eqn.params.pop("n_wires") == len(wires)
    # Check that remaining kwargs are passed properly to the eqn
    assert eqn.params == kwargs


# Only add a template to the following list if you manually added a test for it to
# TestModifiedTemplates below.
tested_modified_templates = [
    qml.TrotterProduct,
    qml.AmplitudeAmplification,
    qml.ApproxTimeEvolution,
    qml.BasisRotation,
    qml.CommutingEvolution,
    qml.ControlledSequence,
    qml.FermionicDoubleExcitation,
    qml.HilbertSchmidt,
    qml.LocalHilbertSchmidt,
    qml.QDrift,
    qml.QSVT,
    qml.QuantumMonteCarlo,
    qml.QuantumPhaseEstimation,
    qml.Qubitization,
    qml.Reflection,
    qml.Select,
    qml.MERA,
    qml.MPS,
    qml.TTN,
    qml.QROM,
    qml.PhaseAdder,
    qml.Adder,
    qml.Multiplier,
    qml.OutMultiplier,
    qml.OutAdder,
    qml.ModExp,
    qml.OutPoly,
<<<<<<< HEAD
    qml.Superposition,
=======
    qml.GQSP,
>>>>>>> 5410faae
]


# pylint: disable=too-many-public-methods
class TestModifiedTemplates:
    """Test that templates with custom primitive binds are captured as expected."""

    @pytest.mark.parametrize(
        "template, kwargs",
        [
            (qml.TrotterProduct, {"order": 2}),
            (qml.ApproxTimeEvolution, {"n": 2}),
            (qml.CommutingEvolution, {"frequencies": (1.2, 2)}),
            (qml.QDrift, {"n": 2, "seed": 10}),
        ],
    )
    def test_evolution_ops(self, template, kwargs):
        """Test the primitive bind call of Hamiltonian time evolution templates."""

        coeffs = [0.25, 0.75]
        ops = [qml.X(0), qml.Z(0)]
        H = qml.dot(coeffs, ops)

        def qfunc(Hi):
            template(Hi, time=2.4, **kwargs)

        # Validate inputs
        qfunc(H)

        # Actually test primitive bind
        jaxpr = jax.make_jaxpr(qfunc)(H)

        assert len(jaxpr.eqns) == 6

        # due to flattening and unflattening H
        assert jaxpr.eqns[0].primitive == qml.X._primitive
        assert jaxpr.eqns[1].primitive == qml.ops.SProd._primitive
        assert jaxpr.eqns[2].primitive == qml.Z._primitive
        assert jaxpr.eqns[3].primitive == qml.ops.SProd._primitive
        assert jaxpr.eqns[4].primitive == qml.ops.Sum._primitive

        eqn = jaxpr.eqns[5]
        assert eqn.primitive == template._primitive
        assert eqn.invars == jaxpr.eqns[4].outvars  # the sum op

        assert eqn.params == kwargs | {"time": 2.4}
        assert len(eqn.outvars) == 1
        assert isinstance(eqn.outvars[0], jax.core.DropVar)

        with qml.queuing.AnnotatedQueue() as q:
            jax.core.eval_jaxpr(jaxpr.jaxpr, jaxpr.consts, coeffs[0], coeffs[1])

        assert len(q) == 1
        assert q.queue[0] == template(H, time=2.4, **kwargs)

    def test_amplitude_amplification(self):
        """Test the primitive bind call of AmplitudeAmplification."""

        U = qml.Hadamard(0)
        O = qml.FlipSign(1, 0)
        iters = 3

        kwargs = {"iters": iters, "fixed_point": False, "p_min": 0.4}

        def qfunc(U, O):
            qml.AmplitudeAmplification(U, O, **kwargs)

        # Validate inputs
        qfunc(U, O)

        # Actually test primitive bind
        jaxpr = jax.make_jaxpr(qfunc)(U, O)

        assert len(jaxpr.eqns) == 3

        assert jaxpr.eqns[0].primitive == qml.Hadamard._primitive
        assert jaxpr.eqns[1].primitive == qml.FlipSign._primitive

        eqn = jaxpr.eqns[2]
        assert eqn.primitive == qml.AmplitudeAmplification._primitive
        assert eqn.invars[0] == jaxpr.eqns[0].outvars[0]  # Hadamard
        assert eqn.invars[1] == jaxpr.eqns[1].outvars[0]  # FlipSign
        assert eqn.params == kwargs
        assert len(eqn.outvars) == 1
        assert isinstance(eqn.outvars[0], jax.core.DropVar)

        with qml.queuing.AnnotatedQueue() as q:
            jax.core.eval_jaxpr(jaxpr.jaxpr, jaxpr.consts)

        assert len(q) == 1
        assert q.queue[0] == qml.AmplitudeAmplification(U, O, **kwargs)

    def test_basis_rotation(self):
        """Test the primitive bind call of BasisRotation."""

        mat = np.eye(4)
        wires = [0, 5]

        def qfunc(wires, mat):
            qml.BasisRotation(wires, mat, check=True)

        # Validate inputs
        qfunc(wires, mat)

        # Actually test primitive bind
        jaxpr = jax.make_jaxpr(qfunc)(wires, mat)

        assert len(jaxpr.eqns) == 1

        eqn = jaxpr.eqns[0]
        assert eqn.primitive == qml.BasisRotation._primitive
        assert eqn.invars == jaxpr.jaxpr.invars
        assert eqn.params == {"check": True, "id": None}
        assert len(eqn.outvars) == 1
        assert isinstance(eqn.outvars[0], jax.core.DropVar)

        with qml.queuing.AnnotatedQueue() as q:
            jax.core.eval_jaxpr(jaxpr.jaxpr, jaxpr.consts, *wires, mat)

        assert len(q) == 1
        assert q.queue[0] == qml.BasisRotation(wires=wires, unitary_matrix=mat, check=True)

    def test_controlled_sequence(self):
        """Test the primitive bind call of ControlledSequence."""

        assert (
            qml.ControlledSequence._primitive_bind_call.__code__
            == qml.ops.op_math.SymbolicOp._primitive_bind_call.__code__
        )

        base = qml.RX(0.5, 0)
        control = [1, 5]

        def fn(base):
            qml.ControlledSequence(base, control=control)

        # Validate inputs
        fn(base)

        # Actually test primitive bind
        jaxpr = jax.make_jaxpr(fn)(base)

        assert len(jaxpr.eqns) == 2
        assert jaxpr.eqns[0].primitive == qml.RX._primitive

        eqn = jaxpr.eqns[1]
        assert eqn.primitive == qml.ControlledSequence._primitive
        assert eqn.invars == jaxpr.eqns[0].outvars
        assert eqn.params == {"control": control}
        assert len(eqn.outvars) == 1
        assert isinstance(eqn.outvars[0], jax.core.DropVar)

        with qml.queuing.AnnotatedQueue() as q:
            jax.core.eval_jaxpr(jaxpr.jaxpr, jaxpr.consts, 0.5)

        assert len(q) == 1  # One for each control
        assert q.queue[0] == qml.ControlledSequence(base, control)

    def test_fermionic_double_excitation(self):
        """Test the primitive bind call of FermionicDoubleExcitation."""

        weight = 0.251

        kwargs = {"wires1": [0, 6], "wires2": [2, 3]}

        def qfunc(weight):
            qml.FermionicDoubleExcitation(weight, **kwargs)

        # Validate inputs
        qfunc(weight)

        # Actually test primitive bind
        jaxpr = jax.make_jaxpr(qfunc)(weight)

        assert len(jaxpr.eqns) == 1

        eqn = jaxpr.eqns[0]
        assert eqn.primitive == qml.FermionicDoubleExcitation._primitive
        assert eqn.invars == jaxpr.jaxpr.invars
        assert eqn.params == kwargs
        assert len(eqn.outvars) == 1
        assert isinstance(eqn.outvars[0], jax.core.DropVar)

        with qml.queuing.AnnotatedQueue() as q:
            jax.core.eval_jaxpr(jaxpr.jaxpr, jaxpr.consts, weight)

        assert len(q) == 1
        assert q.queue[0] == qml.FermionicDoubleExcitation(weight, **kwargs)

    @pytest.mark.parametrize("template", [qml.HilbertSchmidt, qml.LocalHilbertSchmidt])
    def test_hilbert_schmidt(self, template):
        """Test the primitive bind call of HilbertSchmidt and LocalHilbertSchmidt."""

        v_params = np.array([0.6])

        kwargs = {
            "u_tape": qml.tape.QuantumScript([qml.Hadamard(0)]),
            "v_function": lambda params: qml.RZ(params[0], wires=1),
            "v_wires": [1],
            "id": None,
        }

        def qfunc(v_params):
            template(v_params, **kwargs)

        # Validate inputs
        qfunc(v_params)

        # Actually test primitive bind
        jaxpr = jax.make_jaxpr(qfunc)(v_params)

        assert len(jaxpr.eqns) == 1

        eqn = jaxpr.eqns[0]
        assert eqn.primitive == template._primitive
        assert eqn.invars == jaxpr.jaxpr.invars
        assert eqn.params == kwargs
        assert len(eqn.outvars) == 1
        assert isinstance(eqn.outvars[0], jax.core.DropVar)

        with qml.queuing.AnnotatedQueue() as q:
            jax.core.eval_jaxpr(jaxpr.jaxpr, jaxpr.consts, v_params)

        assert len(q) == 1
        qml.assert_equal(q.queue[0], template(v_params, **kwargs))

    @pytest.mark.parametrize("template", [qml.MERA, qml.MPS, qml.TTN])
    def test_tensor_networks(self, template):
        """Test the primitive bind call of MERA, MPS, and TTN."""

        def block(weights, wires):
            return [
                qml.CNOT(wires),
                qml.RY(weights[0], wires[0]),
                qml.RY(weights[1], wires[1]),
            ]

        wires = list(range(4))
        n_block_wires = 2
        n_blocks = template.get_n_blocks(wires, n_block_wires)

        kwargs = {
            "wires": wires,
            "n_block_wires": n_block_wires,
            "block": block,
            "n_params_block": 2,
            "template_weights": [[0.1, -0.3]] * n_blocks,
        }

        def qfunc():
            template(**kwargs)

        # Validate inputs
        qfunc()

        # Actually test primitive bind
        jaxpr = jax.make_jaxpr(qfunc)()

        assert len(jaxpr.eqns) == 1

        eqn = jaxpr.eqns[0]
        assert eqn.primitive == template._primitive

        expected_params = {
            "n_block_wires": n_block_wires,
            "block": block,
            "n_params_block": 2,
            "template_weights": kwargs["template_weights"],
            "id": None,
            "n_wires": 4,
        }
        if template is qml.MPS:
            expected_params["offset"] = None
        assert eqn.params == expected_params
        assert len(eqn.outvars) == 1
        assert isinstance(eqn.outvars[0], jax.core.DropVar)

        with qml.queuing.AnnotatedQueue() as q:
            jax.core.eval_jaxpr(jaxpr.jaxpr, jaxpr.consts)

        assert len(q) == 1
        qml.assert_equal(q.queue[0], template(**kwargs))

    def test_qsvt(self):
        """Test the primitive bind call of QSVT."""

        A = np.array([[0.1]])
        block_encode = qml.BlockEncode(A, wires=[0, 1])
        shifts = [qml.PCPhase(i + 0.1, dim=1, wires=[0, 1]) for i in range(3)]

        def qfunc(block_encode):
            qml.QSVT(block_encode, projectors=shifts)

        # Validate inputs
        qfunc(block_encode)

        # Actually test primitive bind
        jaxpr = jax.make_jaxpr(qfunc)(block_encode)

        assert len(jaxpr.eqns) == 2

        # due to flattening and unflattening BlockEncode
        assert jaxpr.eqns[0].primitive == qml.BlockEncode._primitive

        eqn = jaxpr.eqns[1]
        assert eqn.primitive == qml.QSVT._primitive
        assert eqn.invars == jaxpr.eqns[0].outvars
        assert eqn.params == {"projectors": shifts}
        assert len(eqn.outvars) == 1
        assert isinstance(eqn.outvars[0], jax.core.DropVar)

        with qml.queuing.AnnotatedQueue() as q:
            jax.core.eval_jaxpr(jaxpr.jaxpr, jaxpr.consts, A)

        assert len(q) == 1
        assert q.queue[0] == qml.QSVT(block_encode, shifts)

    def test_quantum_monte_carlo(self):
        """Test the primitive bind call of QuantumMonteCarlo."""

        # This test follows the docstring example

        from scipy.stats import norm

        m = 5
        M = 2**m
        n = 10

        xs = np.linspace(-np.pi, np.pi, M)
        probs = np.array([norm().pdf(x) for x in xs])
        probs /= np.sum(probs)

        def func(i):
            return np.sin(xs[i]) ** 2

        target_wires = range(m + 1)
        estimation_wires = range(m + 1, n + m + 1)

        kwargs = {"func": func, "target_wires": target_wires, "estimation_wires": estimation_wires}

        def qfunc(probs):
            qml.QuantumMonteCarlo(probs, **kwargs)

        # Validate inputs
        qfunc(probs)

        # Actually test primitive bind
        jaxpr = jax.make_jaxpr(qfunc)(probs)

        assert len(jaxpr.eqns) == 1

        eqn = jaxpr.eqns[0]
        assert eqn.primitive == qml.QuantumMonteCarlo._primitive
        assert eqn.invars == jaxpr.jaxpr.invars
        assert eqn.params == kwargs
        assert len(eqn.outvars) == 1
        assert isinstance(eqn.outvars[0], jax.core.DropVar)

        with qml.queuing.AnnotatedQueue() as q:
            jax.core.eval_jaxpr(jaxpr.jaxpr, jaxpr.consts, probs)

        assert len(q) == 1
        assert q.queue[0] == qml.QuantumMonteCarlo(probs, **kwargs)

    def test_qubitization(self):
        """Test the primitive bind call of Qubitization."""

        hamiltonian = qml.dot([0.5, 1.2, -0.84], [qml.X(2), qml.Hadamard(3), qml.Z(2) @ qml.Y(3)])
        kwargs = {"hamiltonian": hamiltonian, "control": [0, 1]}

        def qfunc():
            qml.Qubitization(**kwargs)

        # Validate inputs
        qfunc()

        # Actually test primitive bind
        jaxpr = jax.make_jaxpr(qfunc)()

        assert len(jaxpr.eqns) == 1

        eqn = jaxpr.eqns[0]
        assert eqn.primitive == qml.Qubitization._primitive
        assert eqn.invars == jaxpr.jaxpr.invars
        assert eqn.params == kwargs
        assert len(eqn.outvars) == 1
        assert isinstance(eqn.outvars[0], jax.core.DropVar)

        with qml.queuing.AnnotatedQueue() as q:
            jax.core.eval_jaxpr(jaxpr.jaxpr, jaxpr.consts)

        assert len(q) == 1
        qml.assert_equal(q.queue[0], qml.Qubitization(**kwargs))

    def test_qrom(self):
        """Test the primitive bind call of QROM."""

        kwargs = {
            "bitstrings": ["0", "1"],
            "control_wires": [0],
            "target_wires": [1],
            "work_wires": None,
        }

        def qfunc():
            qml.QROM(**kwargs)

        # Validate inputs
        qfunc()

        # Actually test primitive bind
        jaxpr = jax.make_jaxpr(qfunc)()

        assert len(jaxpr.eqns) == 1

        eqn = jaxpr.eqns[0]
        assert eqn.primitive == qml.QROM._primitive
        assert eqn.invars == jaxpr.jaxpr.invars
        assert eqn.params == kwargs
        assert len(eqn.outvars) == 1
        assert isinstance(eqn.outvars[0], jax.core.DropVar)

        with qml.queuing.AnnotatedQueue() as q:
            jax.core.eval_jaxpr(jaxpr.jaxpr, jaxpr.consts)

        assert len(q) == 1
        qml.assert_equal(q.queue[0], qml.QROM(**kwargs))

    def test_phase_adder(self):
        """Test the primitive bind call of PhaseAdder."""

        kwargs = {
            "k": 3,
            "x_wires": [0, 1],
            "mod": None,
            "work_wire": None,
        }

        def qfunc():
            qml.PhaseAdder(**kwargs)

        # Validate inputs
        qfunc()

        # Actually test primitive bind
        jaxpr = jax.make_jaxpr(qfunc)()

        assert len(jaxpr.eqns) == 1

        eqn = jaxpr.eqns[0]
        assert eqn.primitive == qml.PhaseAdder._primitive
        assert eqn.invars == jaxpr.jaxpr.invars
        assert eqn.params == kwargs
        assert len(eqn.outvars) == 1
        assert isinstance(eqn.outvars[0], jax.core.DropVar)

        with qml.queuing.AnnotatedQueue() as q:
            jax.core.eval_jaxpr(jaxpr.jaxpr, jaxpr.consts)

        assert len(q) == 1
        qml.assert_equal(q.queue[0], qml.PhaseAdder(**kwargs))

    def test_adder(self):
        """Test the primitive bind call of Adder."""

        kwargs = {
            "k": 3,
            "x_wires": [0, 1],
            "mod": None,
            "work_wires": None,
        }

        def qfunc():
            qml.Adder(**kwargs)

        # Validate inputs
        qfunc()

        # Actually test primitive bind
        jaxpr = jax.make_jaxpr(qfunc)()

        assert len(jaxpr.eqns) == 1

        eqn = jaxpr.eqns[0]
        assert eqn.primitive == qml.Adder._primitive
        assert eqn.invars == jaxpr.jaxpr.invars
        assert eqn.params == kwargs
        assert len(eqn.outvars) == 1
        assert isinstance(eqn.outvars[0], jax.core.DropVar)

        with qml.queuing.AnnotatedQueue() as q:
            jax.core.eval_jaxpr(jaxpr.jaxpr, jaxpr.consts)

        assert len(q) == 1
        qml.assert_equal(q.queue[0], qml.Adder(**kwargs))

    def test_multiplier(self):
        """Test the primitive bind call of Multiplier."""

        kwargs = {
            "k": 3,
            "x_wires": [0, 1],
            "mod": None,
            "work_wires": [2, 3],
        }

        def qfunc():
            qml.Multiplier(**kwargs)

        # Validate inputs
        qfunc()

        # Actually test primitive bind
        jaxpr = jax.make_jaxpr(qfunc)()

        assert len(jaxpr.eqns) == 1

        eqn = jaxpr.eqns[0]
        assert eqn.primitive == qml.Multiplier._primitive
        assert eqn.invars == jaxpr.jaxpr.invars
        assert eqn.params == kwargs
        assert len(eqn.outvars) == 1
        assert isinstance(eqn.outvars[0], jax.core.DropVar)

        with qml.queuing.AnnotatedQueue() as q:
            jax.core.eval_jaxpr(jaxpr.jaxpr, jaxpr.consts)

        assert len(q) == 1
        qml.assert_equal(q.queue[0], qml.Multiplier(**kwargs))

    def test_out_multiplier(self):
        """Test the primitive bind call of OutMultiplier."""

        kwargs = {
            "x_wires": [0, 1],
            "y_wires": [2, 3],
            "output_wires": [4, 5],
            "mod": None,
            "work_wires": None,
        }

        def qfunc():
            qml.OutMultiplier(**kwargs)

        # Validate inputs
        qfunc()

        # Actually test primitive bind
        jaxpr = jax.make_jaxpr(qfunc)()

        assert len(jaxpr.eqns) == 1

        eqn = jaxpr.eqns[0]
        assert eqn.primitive == qml.OutMultiplier._primitive
        assert eqn.invars == jaxpr.jaxpr.invars
        assert eqn.params == kwargs
        assert len(eqn.outvars) == 1
        assert isinstance(eqn.outvars[0], jax.core.DropVar)

        with qml.queuing.AnnotatedQueue() as q:
            jax.core.eval_jaxpr(jaxpr.jaxpr, jaxpr.consts)

        assert len(q) == 1
        qml.assert_equal(q.queue[0], qml.OutMultiplier(**kwargs))

    def test_out_adder(self):
        """Test the primitive bind call of OutAdder."""

        kwargs = {
            "x_wires": [0, 1],
            "y_wires": [2, 3],
            "output_wires": [4, 5],
            "mod": None,
            "work_wires": None,
        }

        def qfunc():
            qml.OutAdder(**kwargs)

        # Validate inputs
        qfunc()

        # Actually test primitive bind
        jaxpr = jax.make_jaxpr(qfunc)()

        assert len(jaxpr.eqns) == 1

        eqn = jaxpr.eqns[0]
        assert eqn.primitive == qml.OutAdder._primitive
        assert eqn.invars == jaxpr.jaxpr.invars
        assert eqn.params == kwargs
        assert len(eqn.outvars) == 1
        assert isinstance(eqn.outvars[0], jax.core.DropVar)

        with qml.queuing.AnnotatedQueue() as q:
            jax.core.eval_jaxpr(jaxpr.jaxpr, jaxpr.consts)

        assert len(q) == 1
        qml.assert_equal(q.queue[0], qml.OutAdder(**kwargs))

    def test_mod_exp(self):
        """Test the primitive bind call of ModExp."""

        kwargs = {
            "x_wires": [0, 1],
            "output_wires": [4, 5],
            "base": 3,
            "mod": None,
            "work_wires": [2, 3],
        }

        def qfunc():
            qml.ModExp(**kwargs)

        # Validate inputs
        qfunc()

        # Actually test primitive bind
        jaxpr = jax.make_jaxpr(qfunc)()

        assert len(jaxpr.eqns) == 1

        eqn = jaxpr.eqns[0]
        assert eqn.primitive == qml.ModExp._primitive
        assert eqn.invars == jaxpr.jaxpr.invars
        assert eqn.params == kwargs
        assert len(eqn.outvars) == 1
        assert isinstance(eqn.outvars[0], jax.core.DropVar)

        with qml.queuing.AnnotatedQueue() as q:
            jax.core.eval_jaxpr(jaxpr.jaxpr, jaxpr.consts)

        assert len(q) == 1
        qml.assert_equal(q.queue[0], qml.ModExp(**kwargs))

    def test_out_poly(self):
        """Test the primitive bind call of OutPoly."""

        def func(x, y):
            return x**2 + y

        kwargs = {
            "polynomial_function": func,
            "input_registers": [[0, 1], [2, 3]],
            "output_wires": [4, 5],
            "mod": 3,
            "work_wires": [6, 7],
        }

        def qfunc():
            qml.OutPoly(**kwargs)

        # Validate inputs
        qfunc()

        # Actually test primitive bind
        jaxpr = jax.make_jaxpr(qfunc)()

        assert len(jaxpr.eqns) == 1

        eqn = jaxpr.eqns[0]
        assert eqn.primitive == qml.OutPoly._primitive
        assert eqn.invars == jaxpr.jaxpr.invars

        assert eqn.params == kwargs

        assert len(eqn.outvars) == 1
        assert isinstance(eqn.outvars[0], jax.core.DropVar)

        with qml.queuing.AnnotatedQueue() as q:
            jax.core.eval_jaxpr(jaxpr.jaxpr, jaxpr.consts)

        assert len(q) == 1
        qml.assert_equal(q.queue[0], qml.OutPoly(**kwargs))

    def test_gqsp(self):
        """Test the primitive bind call of GQSP."""

        kwargs = {
            "unitary": qml.RX(1, wires=1),
            "control": 0,
            "angles": np.ones([3, 3]),
        }

        def qfunc():
            qml.GQSP(**kwargs)

        # Validate inputs
        qfunc()

        # Actually test primitive bind
        jaxpr = jax.make_jaxpr(qfunc)()

        assert len(jaxpr.eqns) == 1

        eqn = jaxpr.eqns[0]
        assert eqn.primitive == qml.GQSP._primitive
        assert eqn.invars == jaxpr.jaxpr.invars
        assert eqn.params == kwargs
        assert len(eqn.outvars) == 1
        assert isinstance(eqn.outvars[0], jax.core.DropVar)

        with qml.queuing.AnnotatedQueue() as q:
            jax.core.eval_jaxpr(jaxpr.jaxpr, jaxpr.consts)

        assert len(q) == 1
        qml.assert_equal(q.queue[0], qml.GQSP(**kwargs))

    @pytest.mark.parametrize(
        "template, kwargs",
        [
            (qml.QuantumPhaseEstimation, {"estimation_wires": range(2, 4)}),
            (qml.Reflection, {"alpha": np.pi / 2, "reflection_wires": [0]}),
        ],
    )
    def test_quantum_phase_estimation_and_reflection(self, template, kwargs):
        """Test the primitive bind call of QuantumPhaseEstimation and Reflection."""

        op = qml.RX(np.pi / 2, 0) @ qml.Hadamard(1)

        def qfunc(op):
            template(op, **kwargs)

        # Validate inputs
        qfunc(op)

        # Actually test primitive bind
        jaxpr = jax.make_jaxpr(qfunc)(op)

        assert len(jaxpr.eqns) == 4

        assert jaxpr.eqns[0].primitive == qml.RX._primitive
        assert jaxpr.eqns[1].primitive == qml.Hadamard._primitive
        assert jaxpr.eqns[2].primitive == qml.ops.op_math.Prod._primitive

        eqn = jaxpr.eqns[3]
        assert eqn.primitive == template._primitive
        assert eqn.invars == jaxpr.eqns[2].outvars
        assert eqn.params == kwargs
        assert len(eqn.outvars) == 1
        assert isinstance(eqn.outvars[0], jax.core.DropVar)

        with qml.queuing.AnnotatedQueue() as q:
            jax.core.eval_jaxpr(jaxpr.jaxpr, jaxpr.consts, np.pi / 2)

        assert len(q) == 1
        qml.assert_equal(q.queue[0], template(op, **kwargs))

    def test_select(self):
        """Test the primitive bind call of Select."""

        ops = [qml.X(2), qml.RX(0.2, 3), qml.Y(2), qml.Z(3)]
        kwargs = {"ops": ops, "control": [0, 1]}

        def qfunc():
            qml.Select(**kwargs)

        # Validate inputs
        qfunc()

        # Actually test primitive bind
        jaxpr = jax.make_jaxpr(qfunc)()

        assert len(jaxpr.eqns) == 1

        eqn = jaxpr.eqns[0]
        assert eqn.primitive == qml.Select._primitive
        assert eqn.invars == jaxpr.jaxpr.invars
        assert eqn.params == kwargs
        assert len(eqn.outvars) == 1
        assert isinstance(eqn.outvars[0], jax.core.DropVar)

        with qml.queuing.AnnotatedQueue() as q:
            jax.core.eval_jaxpr(jaxpr.jaxpr, jaxpr.consts)

        assert len(q) == 1
        qml.assert_equal(q.queue[0], qml.Select(**kwargs))

    def test_superposition(self):
        """Test the primitive bind call of Superposition."""

        coeffs = [0.5, 0.5, -0.5, -0.5]
        basis = [[0, 0, 0, 0], [0, 1, 0, 1], [1, 0, 1, 0], [0, 0, 1, 1]]
        kwargs = {"coeffs": coeffs, "basis": basis, "wires": [0, 1, 2, 3], "work_wire": 4}

        def qfunc():
            qml.Superposition(**kwargs)

        # Validate inputs
        qfunc()

        # Actually test primitive bind
        jaxpr = jax.make_jaxpr(qfunc)()

        assert len(jaxpr.eqns) == 1

        eqn = jaxpr.eqns[0]
        assert eqn.primitive == qml.Superposition._primitive
        assert eqn.invars == jaxpr.jaxpr.invars
        assert eqn.params == kwargs
        assert len(eqn.outvars) == 1
        assert isinstance(eqn.outvars[0], jax.core.DropVar)

        with qml.queuing.AnnotatedQueue() as q:
            jax.core.eval_jaxpr(jaxpr.jaxpr, jaxpr.consts)

        assert len(q) == 1
        qml.assert_equal(q.queue[0], qml.Superposition(**kwargs))


def filter_fn(member: Any) -> bool:
    """Determine whether a member of a module is a class and genuinely belongs to
    qml.templates."""
    return inspect.isclass(member) and member.__module__.startswith("pennylane.templates")


_, all_templates = zip(*inspect.getmembers(qml.templates, filter_fn))

unmodified_templates = [template for template, *_ in unmodified_templates_cases]
unsupported_templates = [
    qml.CVNeuralNetLayers,
    qml.DisplacementEmbedding,
    qml.Interferometer,
    qml.PrepSelPrep,
    qml.QutritBasisStatePreparation,
    qml.SqueezingEmbedding,
]
modified_templates = [
    t for t in all_templates if t not in unmodified_templates + unsupported_templates
]


@pytest.mark.parametrize("template", modified_templates)
def test_templates_are_modified(template):
    """Test that all templates that are not listed as unmodified in the test cases above
    actually have their _primitive_bind_call modified."""
    # Make sure the template actually is modified in its primitive binding function
    assert template._primitive_bind_call.__code__ != original_op_bind_code


def test_all_modified_templates_are_tested():
    """Test that all templates in `modified_templates` (automatically computed and
    validated above) also are in `tested_modified_templates` (manually created and
    expected to resemble all tested templates."""
    assert set(modified_templates) == set(tested_modified_templates)<|MERGE_RESOLUTION|>--- conflicted
+++ resolved
@@ -253,11 +253,8 @@
     qml.OutAdder,
     qml.ModExp,
     qml.OutPoly,
-<<<<<<< HEAD
     qml.Superposition,
-=======
     qml.GQSP,
->>>>>>> 5410faae
 ]
 
 
