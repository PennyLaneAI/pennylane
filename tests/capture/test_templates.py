# Copyright 2024 Xanadu Quantum Technologies Inc.

# Licensed under the Apache License, Version 2.0 (the "License");
# you may not use this file except in compliance with the License.
# You may obtain a copy of the License at

#     http://www.apache.org/licenses/LICENSE-2.0

# Unless required by applicable law or agreed to in writing, software
# distributed under the License is distributed on an "AS IS" BASIS,
# WITHOUT WARRANTIES OR CONDITIONS OF ANY KIND, either express or implied.
# See the License for the specific language governing permissions and
# limitations under the License.
"""
Integration tests for the capture of PennyLane templates into plxpr.
"""
import inspect

# pylint: disable=protected-access
from typing import Any

import numpy as np
import pytest

import pennylane as qml

jax = pytest.importorskip("jax")
jnp = jax.numpy

pytestmark = [pytest.mark.jax, pytest.mark.capture]
original_op_bind_code = qml.operation.Operator._primitive_bind_call.__code__


def normalize_for_comparison(obj):
    """Normalize objects for comparison by converting tuples to lists recursively.

    In JAX 0.7.0, _make_hashable converts lists to tuples for hashability.
    This function reverses that for test comparisons.
    """
    # Don't normalize callables (functions, operators, etc.)
    if callable(obj):
        return obj

<<<<<<< HEAD
    # Convert arrays (JAX and NumPy) to lists for comparison
    if hasattr(jax, "Array") and isinstance(obj, jax.Array):
        return obj.tolist()
    if isinstance(obj, np.ndarray):
        return obj.tolist()

=======
>>>>>>> ebe34d63
    # Recursively normalize dictionaries
    if isinstance(obj, dict):
        return {k: normalize_for_comparison(v) for k, v in obj.items()}

    # Convert tuples and lists to lists with normalized contents
    if isinstance(obj, (tuple, list)):
        return [normalize_for_comparison(item) for item in obj]

    return obj


unmodified_templates_cases = [
    (qml.AmplitudeEmbedding, (jnp.array([1.0, 0.0]), 2), {}),
    (qml.AmplitudeEmbedding, (jnp.eye(4)[2], [2, 3]), {"normalize": False}),
    (qml.AmplitudeEmbedding, (jnp.array([0.3, 0.1, 0.2]),), {"pad_with": 1.2, "wires": [0, 3]}),
    (qml.AngleEmbedding, (jnp.array([1.0, 0.0]), [2, 3]), {}),
    (qml.AngleEmbedding, (jnp.array([0.4]), [0]), {"rotation": "X"}),
    (qml.AngleEmbedding, (jnp.array([0.3, 0.1, 0.2]),), {"rotation": "Z", "wires": [0, 2, 3]}),
    (qml.BasisEmbedding, (jnp.array([1, 0]), [2, 3]), {}),
    pytest.param(
        qml.BasisEmbedding,
        (),
        {"features": jnp.array([1, 0]), "wires": [2, 3]},
<<<<<<< HEAD
        marks=pytest.mark.xfail(reason="arrays should never have been in the metadata"),
=======
        marks=pytest.mark.xfail(reason="arrays should never have been in the metadata [sc-104808]"),
>>>>>>> ebe34d63
    ),
    (qml.BasisEmbedding, (6, [0, 5, 2]), {"id": "my_id"}),
    (qml.BasisEmbedding, (jnp.array([1, 0, 1]),), {"wires": [0, 2, 3]}),
    (qml.IQPEmbedding, (jnp.array([2.3, 0.1]), [2, 0]), {}),
    (qml.IQPEmbedding, (jnp.array([0.4, 0.2, 0.1]), [2, 1, 0]), {"pattern": [[2, 0], [1, 0]]}),
    (qml.IQPEmbedding, (jnp.array([0.4, 0.1]), [0, 10]), {"n_repeats": 3, "pattern": None}),
    (qml.QAOAEmbedding, (jnp.array([1.0, 0.0]), jnp.ones((3, 3)), [2, 3]), {}),
    (qml.QAOAEmbedding, (jnp.array([0.4]), jnp.ones((2, 1)), [0]), {"local_field": "X"}),
    (
        qml.QAOAEmbedding,
        (jnp.array([0.3, 0.1, 0.2]), jnp.zeros((2, 6))),
        {"local_field": "Z", "wires": [0, 2, 3]},
    ),
    (qml.BasicEntanglerLayers, (jnp.ones((5, 2)), [2, 3]), {}),
    (qml.BasicEntanglerLayers, (jnp.ones((2, 1)), [0]), {"rotation": "X", "id": "my_id"}),
    (
        qml.BasicEntanglerLayers,
        (jnp.array([[0.3, 0.1, 0.2]]),),
        {"rotation": "Z", "wires": [0, 2, 3]},
    ),
    # Need to fix GateFabric positional args: Currently have to pass init_state as kwarg if we want to pass wires as kwarg
    # https://github.com/PennyLaneAI/pennylane/issues/5521
    (qml.GateFabric, (jnp.ones((3, 1, 2)), [2, 3, 0, 1]), {"init_state": [0, 1, 1, 0]}),
    pytest.param(
        qml.GateFabric,
        (jnp.zeros((2, 3, 2)),),
        {"include_pi": False, "wires": list(range(8)), "init_state": jnp.ones(8)},
<<<<<<< HEAD
        marks=pytest.mark.xfail(reason="arrays should never have been in the metadata"),
=======
        marks=pytest.mark.xfail(
            reason="arrays should never have been in the metadata, [sc-104808]"
        ),
>>>>>>> ebe34d63
    ),
    # (qml.GateFabric, (jnp.zeros((2, 3, 2)), jnp.ones(8)), {"include_pi": False, "wires": list(range(8))}), # Can't even init
    # (qml.GateFabric, (jnp.ones((5, 2, 2)), list(range(6)), jnp.array([0, 0, 1, 1, 0, 1])), {"include_pi": True, "id": "my_id"}), # Can't trace
    # https://github.com/PennyLaneAI/pennylane/issues/5522
    # (qml.ParticleConservingU1, (jnp.ones((3, 1, 2)), [2, 3]), {}),
    (qml.ParticleConservingU1, (jnp.ones((3, 1, 2)), [2, 3]), {"init_state": [0, 1]}),
    pytest.param(
        qml.ParticleConservingU1,
        (jnp.zeros((5, 3, 2)),),
        {"wires": [0, 1, 2, 3], "init_state": jnp.ones(4)},
<<<<<<< HEAD
        marks=pytest.mark.xfail(reason="arrays should never have been in the metadata"),
=======
        marks=pytest.mark.xfail(
            reason="arrays should never have been in the metadata, [sc-104808]"
        ),
>>>>>>> ebe34d63
    ),
    # https://github.com/PennyLaneAI/pennylane/issues/5522
    # (qml.ParticleConservingU2, (jnp.ones((3, 3)), [2, 3]), {}),
    (qml.ParticleConservingU2, (jnp.ones((3, 3)), [2, 3]), {"init_state": [0, 1]}),
    pytest.param(
        qml.ParticleConservingU2,
        (jnp.zeros((5, 7)),),
        {"wires": [0, 1, 2, 3], "init_state": jnp.ones(4)},
<<<<<<< HEAD
        marks=pytest.mark.xfail(reason="arrays should never have been in the metadata"),
=======
        marks=pytest.mark.xfail(
            reason="arrays should never have been in the metadata, [sc-104808]"
        ),
>>>>>>> ebe34d63
    ),
    (qml.RandomLayers, (jnp.ones((3, 3)), [2, 3]), {}),
    (qml.RandomLayers, (jnp.ones((3, 3)),), {"wires": [3, 2, 1], "ratio_imprim": 0.5}),
    pytest.param(
        qml.RandomLayers,
        (),
        {"weights": jnp.ones((3, 3)), "wires": [3, 2, 1]},
<<<<<<< HEAD
        marks=pytest.mark.xfail(reason="arrays should never have been in the metadata"),
=======
        marks=pytest.mark.xfail(
            reason="arrays should never have been in the metadata, [sc-104808]"
        ),
>>>>>>> ebe34d63
    ),
    (qml.RandomLayers, (jnp.ones((3, 3)),), {"wires": [3, 2, 1], "rotations": (qml.RX, qml.RZ)}),
    (qml.RandomLayers, (jnp.ones((3, 3)), [0, 1]), {"rotations": (qml.RX, qml.RZ), "seed": 41}),
    (qml.SimplifiedTwoDesign, (jnp.ones(2), jnp.zeros((3, 1, 2)), [2, 3]), {}),
    (qml.SimplifiedTwoDesign, (jnp.ones(3), jnp.zeros((3, 2, 2))), {"wires": [0, 1, 2]}),
    pytest.param(
        qml.SimplifiedTwoDesign,
        (jnp.ones(2),),
        {"weights": jnp.zeros((3, 1, 2)), "wires": [0, 2]},
<<<<<<< HEAD
        marks=pytest.mark.xfail(reason="arrays should never have been in the metadata"),
=======
        marks=pytest.mark.xfail(
            reason="arrays should never have been in the metadata, [sc-104808]"
        ),
>>>>>>> ebe34d63
    ),
    pytest.param(
        qml.SimplifiedTwoDesign,
        (),
        {"initial_layer_weights": jnp.ones(2), "weights": jnp.zeros((3, 1, 2)), "wires": [0, 2]},
<<<<<<< HEAD
        marks=pytest.mark.xfail(reason="arrays should never have been in the metadata"),
=======
        marks=pytest.mark.xfail(
            reason="arrays should never have been in the metadata, [sc-104808]"
        ),
>>>>>>> ebe34d63
    ),
    (qml.StronglyEntanglingLayers, (jnp.ones((3, 2, 3)), [2, 3]), {"ranges": [1, 1, 1]}),
    (
        qml.StronglyEntanglingLayers,
        (jnp.ones((1, 3, 3)),),
        {"wires": [3, 2, 1], "imprimitive": qml.CZ},
    ),
    pytest.param(
        qml.StronglyEntanglingLayers,
        (),
        {"weights": jnp.ones((3, 3, 3)), "wires": [3, 2, 1]},
<<<<<<< HEAD
        marks=pytest.mark.xfail(reason="arrays should never have been in the metadata"),
=======
        marks=pytest.mark.xfail(
            reason="arrays should never have been in the metadata, [sc-104808]"
        ),
>>>>>>> ebe34d63
    ),
    (qml.ArbitraryStatePreparation, (jnp.ones(6), [2, 3]), {}),
    (qml.ArbitraryStatePreparation, (jnp.zeros(14),), {"wires": [3, 2, 0]}),
    pytest.param(
        qml.ArbitraryStatePreparation,
        (),
        {"weights": jnp.ones(2), "wires": [1]},
<<<<<<< HEAD
        marks=pytest.mark.xfail(reason="arrays should never have been in the metadata"),
=======
        marks=pytest.mark.xfail(
            reason="arrays should never have been in the metadata, [sc-104808]"
        ),
>>>>>>> ebe34d63
    ),
    (qml.CosineWindow, ([2, 3],), {}),
    (qml.CosineWindow, (), {"wires": [2, 0, 1]}),
    (qml.MottonenStatePreparation, (jnp.ones(4) / 2, [2, 3]), {}),
    (
        qml.MottonenStatePreparation,
        (jnp.ones(8) / jnp.sqrt(8),),
        {"wires": [3, 2, 0], "id": "your_id"},
    ),
    pytest.param(
        qml.MottonenStatePreparation,
        (),
        {"state_vector": jnp.array([1.0, 0.0]), "wires": [1]},
<<<<<<< HEAD
        marks=pytest.mark.xfail(reason="arrays should never have been in the metadata"),
=======
        marks=pytest.mark.xfail(
            reason="arrays should never have been in the metadata, [sc-104808]"
        ),
>>>>>>> ebe34d63
    ),
    (qml.AQFT, (1, [0, 1, 2]), {}),
    (qml.AQFT, (2,), {"wires": [0, 1, 2, 3]}),
    (qml.AQFT, (), {"order": 2, "wires": [0, 2, 3, 1]}),
    (qml.QFT, ([0, 1],), {}),
    (qml.QFT, (), {"wires": [0, 1]}),
    (qml.ArbitraryUnitary, (jnp.ones(15), [2, 3]), {}),
    (qml.ArbitraryUnitary, (jnp.zeros(15),), {"wires": [3, 2]}),
    pytest.param(
        qml.ArbitraryUnitary,
        (),
        {"weights": jnp.ones(3), "wires": [1]},
<<<<<<< HEAD
        marks=pytest.mark.xfail(reason="arrays should never have been in the metadata"),
=======
        marks=pytest.mark.xfail(
            reason="arrays should never have been in the metadata, [sc-104808]"
        ),
>>>>>>> ebe34d63
    ),
    (qml.FABLE, (jnp.eye(4), [2, 3, 0, 1, 5]), {}),
    (qml.FABLE, (jnp.ones((4, 4)),), {"wires": [0, 3, 2, 1, 9]}),
    pytest.param(
        qml.FABLE,
        (),
        {"input_matrix": jnp.array([[1, 1], [1, -1]]) / np.sqrt(2), "wires": [1, 10, 17]},
<<<<<<< HEAD
        marks=pytest.mark.xfail(reason="arrays should never have been in the metadata"),
=======
        marks=pytest.mark.xfail(
            reason="arrays should never have been in the metadata, [sc-104808]"
        ),
>>>>>>> ebe34d63
    ),
    (qml.FermionicSingleExcitation, (0.421,), {"wires": [0, 3, 2]}),
    (qml.FlipSign, (7,), {"wires": [0, 3, 2]}),
    (qml.FlipSign, (np.array([1, 0, 0]), [0, 1, 2]), {}),
    (
        qml.kUpCCGSD,
        (jnp.ones((1, 6)), [0, 1, 2, 3]),
        {"k": 1, "delta_sz": 0, "init_state": [1, 1, 0, 0]},
    ),
    (qml.Permute, (np.array([1, 2, 0]), [0, 1, 2]), {}),
    (qml.Permute, (np.array([1, 2, 0]),), {"wires": [0, 1, 2]}),
    (
        qml.TwoLocalSwapNetwork,
        ([0, 1, 2, 3, 4],),
        {"acquaintances": lambda index, wires, param=None: qml.CNOT(index)},
    ),
    (qml.GroverOperator, (), {"wires": [0, 1]}),
    (qml.GroverOperator, ([0, 1],), {}),
    (
        qml.UCCSD,
        (jnp.ones(3), [2, 3, 0, 1]),
        {"s_wires": [[0], [1]], "d_wires": [[[2], [3]]], "init_state": [0, 1, 1, 0]},
    ),
    (qml.TemporaryAND, (), ({"wires": [0, 1, 2], "control_values": [0, 1]})),
    (qml.TemporaryAND, ([0, 1, 2],), ({"control_values": [0, 1]})),
]


@pytest.mark.parametrize("template, args, kwargs", unmodified_templates_cases)
def test_unmodified_templates(template, args, kwargs):
    """Test that templates with unmodified primitive binds are captured as expected."""

    # Make sure the input data is valid
    template(*args, **kwargs)

    # Make sure the template actually is not modified in its primitive binding function
    assert template._primitive_bind_call.__code__ == original_op_bind_code

    def fn(*args):
        template(*args, **kwargs)

    jaxpr = jax.make_jaxpr(fn)(*args)

    # Check basic structure of jaxpr: single equation with template primitive
    assert len(jaxpr.eqns) == 1
    eqn = jaxpr.eqns[0]
    assert eqn.primitive == template._primitive

    # Check that all arguments are passed correctly, taking wires parsing into account
    # Also, store wires for later
    if "wires" in kwargs:
        # If wires are in kwargs, they are not invars to the jaxpr
        num_invars_wo_wires = len(eqn.invars) - len(kwargs["wires"])
        assert eqn.invars[:num_invars_wo_wires] == jaxpr.jaxpr.invars
        wires = kwargs.pop("wires")
    else:
        # If wires are in args, they are also invars to the jaxpr
        assert eqn.invars == jaxpr.jaxpr.invars
        wires = args[-1]

    # Check outvars; there should only be the DropVar returned by the template
    assert len(eqn.outvars) == 1
    assert isinstance(eqn.outvars[0], jax.core.DropVar)

    # Check that `n_wires` is inferred correctly
    if isinstance(wires, int):
        wires = (wires,)
    assert eqn.params.pop("n_wires") == len(wires)
    # Check that remaining kwargs are passed properly to the eqn
    # JAX 0.7.0 converts lists to tuples for hashability, so normalize both sides
    assert normalize_for_comparison(eqn.params) == normalize_for_comparison(kwargs)


# Only add a template to the following list if you manually added a test for it to
# TestModifiedTemplates below.
tested_modified_templates = [
    qml.TrotterProduct,
    qml.AllSinglesDoubles,
    qml.AmplitudeAmplification,
    qml.ApproxTimeEvolution,
    qml.BasisRotation,
    qml.BBQRAM,
    qml.CommutingEvolution,
    qml.ControlledSequence,
    qml.FermionicDoubleExcitation,
    qml.HilbertSchmidt,
    qml.LocalHilbertSchmidt,
    qml.QDrift,
    qml.QSVT,
    qml.QuantumMonteCarlo,
    qml.QuantumPhaseEstimation,
    qml.Qubitization,
    qml.Reflection,
    qml.Select,
    qml.MERA,
    qml.MPS,
    qml.TTN,
    qml.QROM,
    qml.PhaseAdder,
    qml.Adder,
    qml.SemiAdder,
    qml.Multiplier,
    qml.OutMultiplier,
    qml.OutAdder,
    qml.ModExp,
    qml.OutPoly,
    qml.Superposition,
    qml.MPSPrep,
    qml.GQSP,
    qml.QROMStatePreparation,
    qml.SelectPauliRot,
]


# pylint: disable=too-many-public-methods
class TestModifiedTemplates:
    """Test that templates with custom primitive binds are captured as expected."""

    @pytest.mark.parametrize(
        "template, kwargs",
        [
            (qml.TrotterProduct, {"order": 2}),
            (qml.ApproxTimeEvolution, {"n": 2}),
            (qml.CommutingEvolution, {"frequencies": (1.2, 2)}),
            (qml.QDrift, {"n": 2, "seed": 10}),
        ],
    )
    def test_evolution_ops(self, template, kwargs):
        """Test the primitive bind call of Hamiltonian time evolution templates."""

        coeffs = [0.25, 0.75]

        def qfunc(coeffs):
            ops = [qml.X(0), qml.Z(0)]
            H = qml.dot(coeffs, ops)
            template(H, 2.4, **kwargs)

        # Validate inputs
        qfunc(coeffs)

        # Actually test primitive bind
        jaxpr = jax.make_jaxpr(qfunc)(coeffs)

        assert len(jaxpr.eqns) == 6

        # due to flattening and unflattening H
        assert jaxpr.eqns[0].primitive == qml.X._primitive
        assert jaxpr.eqns[1].primitive == qml.Z._primitive
        assert jaxpr.eqns[2].primitive == qml.ops.SProd._primitive
        assert jaxpr.eqns[3].primitive == qml.ops.SProd._primitive
        assert jaxpr.eqns[4].primitive == qml.ops.Sum._primitive

        eqn = jaxpr.eqns[5]
        assert eqn.primitive == template._primitive
        assert eqn.invars[0] == jaxpr.eqns[4].outvars[0]  # the sum op
        assert eqn.invars[1].val == 2.4

        assert normalize_for_comparison(eqn.params) == normalize_for_comparison(kwargs)
        assert len(eqn.outvars) == 1
        assert isinstance(eqn.outvars[0], jax.core.DropVar)

        with qml.queuing.AnnotatedQueue() as q:
            jax.core.eval_jaxpr(jaxpr.jaxpr, jaxpr.consts, coeffs[0], coeffs[1])

        assert len(q) == 1
        ops = [qml.X(0), qml.Z(0)]
        H = qml.dot(coeffs, ops)
        assert q.queue[0] == template(H, time=2.4, **kwargs)

    def test_amplitude_amplification(self):
        """Test the primitive bind call of AmplitudeAmplification."""

        U = qml.Hadamard(0)
        O = qml.FlipSign(1, 0)
        iters = 3

        kwargs = {"iters": iters, "fixed_point": False, "p_min": 0.4}

        def qfunc(U, O):
            qml.AmplitudeAmplification(U, O, **kwargs)

        # Validate inputs
        qfunc(U, O)

        # Actually test primitive bind
        jaxpr = jax.make_jaxpr(qfunc)(U, O)

        assert len(jaxpr.eqns) == 3

        assert jaxpr.eqns[0].primitive == qml.Hadamard._primitive
        assert jaxpr.eqns[1].primitive == qml.FlipSign._primitive

        eqn = jaxpr.eqns[2]
        assert eqn.primitive == qml.AmplitudeAmplification._primitive
        assert eqn.invars[0] == jaxpr.eqns[0].outvars[0]  # Hadamard
        assert eqn.invars[1] == jaxpr.eqns[1].outvars[0]  # FlipSign
        assert normalize_for_comparison(eqn.params) == normalize_for_comparison(kwargs)
        assert len(eqn.outvars) == 1
        assert isinstance(eqn.outvars[0], jax.core.DropVar)

        with qml.queuing.AnnotatedQueue() as q:
            jax.core.eval_jaxpr(jaxpr.jaxpr, jaxpr.consts)

        assert len(q) == 1
        assert q.queue[0] == qml.AmplitudeAmplification(U, O, **kwargs)

    def test_basis_rotation(self):
        """Test the primitive bind call of BasisRotation."""

        mat = np.eye(4)
        wires = [0, 5]

        def qfunc(wires, mat):
            qml.BasisRotation(wires, mat, check=True)

        # Validate inputs
        qfunc(wires, mat)

        # Actually test primitive bind
        jaxpr = jax.make_jaxpr(qfunc)(wires, mat)

        assert len(jaxpr.eqns) == 1

        eqn = jaxpr.eqns[0]
        assert eqn.primitive == qml.BasisRotation._primitive
        assert eqn.invars == jaxpr.jaxpr.invars
        assert eqn.params == {"check": True, "id": None}
        assert len(eqn.outvars) == 1
        assert isinstance(eqn.outvars[0], jax.core.DropVar)

        with qml.queuing.AnnotatedQueue() as q:
            jax.core.eval_jaxpr(jaxpr.jaxpr, jaxpr.consts, *wires, mat)

        assert len(q) == 1
        assert q.queue[0] == qml.BasisRotation(wires=wires, unitary_matrix=mat, check=True)

    def test_controlled_sequence(self):
        """Test the primitive bind call of ControlledSequence."""

        assert (
            qml.ControlledSequence._primitive_bind_call.__code__
            == qml.ops.op_math.SymbolicOp._primitive_bind_call.__code__
        )

        base = qml.RX(0.5, 0)
        control = [1, 5]

        def fn(base):
            qml.ControlledSequence(base, control=control)

        # Validate inputs
        fn(base)

        # Actually test primitive bind
        jaxpr = jax.make_jaxpr(fn)(base)

        assert len(jaxpr.eqns) == 2
        assert jaxpr.eqns[0].primitive == qml.RX._primitive

        eqn = jaxpr.eqns[1]
        assert eqn.primitive == qml.ControlledSequence._primitive
        assert eqn.invars == jaxpr.eqns[0].outvars
        # JAX 0.7.0 converts lists to tuples for hashability
        assert normalize_for_comparison(eqn.params) == normalize_for_comparison(
            {"control": control}
        )
        assert len(eqn.outvars) == 1
        assert isinstance(eqn.outvars[0], jax.core.DropVar)

        with qml.queuing.AnnotatedQueue() as q:
            jax.core.eval_jaxpr(jaxpr.jaxpr, jaxpr.consts, 0.5)

        assert len(q) == 1  # One for each control
        assert q.queue[0] == qml.ControlledSequence(base, control)

    def test_fermionic_double_excitation(self):
        """Test the primitive bind call of FermionicDoubleExcitation."""

        weight = 0.251

        kwargs = {"wires1": [0, 6], "wires2": [2, 3]}

        def qfunc(weight):
            qml.FermionicDoubleExcitation(weight, **kwargs)

        # Validate inputs
        qfunc(weight)

        # Actually test primitive bind
        jaxpr = jax.make_jaxpr(qfunc)(weight)

        assert len(jaxpr.eqns) == 1

        eqn = jaxpr.eqns[0]
        assert eqn.primitive == qml.FermionicDoubleExcitation._primitive
        assert eqn.invars == jaxpr.jaxpr.invars
        assert normalize_for_comparison(eqn.params) == normalize_for_comparison(kwargs)
        assert len(eqn.outvars) == 1
        assert isinstance(eqn.outvars[0], jax.core.DropVar)

        with qml.queuing.AnnotatedQueue() as q:
            jax.core.eval_jaxpr(jaxpr.jaxpr, jaxpr.consts, weight)

        assert len(q) == 1
        assert q.queue[0] == qml.FermionicDoubleExcitation(weight, **kwargs)

    @pytest.mark.parametrize("template", [qml.HilbertSchmidt, qml.LocalHilbertSchmidt])
    def test_hilbert_schmidt(self, template):
        """Test the primitive bind call of HilbertSchmidt and LocalHilbertSchmidt."""

        def qfunc(v_params):
            U = qml.Hadamard(0)
            V = qml.RZ(v_params[0], wires=1)
            template(V, U)

        v_params = jnp.array([0.1])
        # Validate inputs
        qfunc(v_params)

        # Actually test primitive bind
        jaxpr = jax.make_jaxpr(qfunc)(v_params)

        assert len(jaxpr.eqns) == 5
        assert jaxpr.eqns[0].primitive == qml.Hadamard._primitive
        assert jaxpr.eqns[-2].primitive == qml.RZ._primitive

        eqn = jaxpr.eqns[-1]
        assert eqn.primitive == template._primitive
        assert eqn.params == {"num_v_ops": 1}
        assert len(eqn.outvars) == 1
        assert isinstance(eqn.outvars[0], jax.core.DropVar)

        with qml.queuing.AnnotatedQueue() as q:
            jax.core.eval_jaxpr(jaxpr.jaxpr, jaxpr.consts, v_params)

        assert len(q) == 1

        U = qml.Hadamard(0)
        V = qml.RZ(v_params[0], wires=1)
        assert qml.equal(q.queue[0], template(V, U)) is True

    @pytest.mark.parametrize("template", [qml.HilbertSchmidt, qml.LocalHilbertSchmidt])
    def test_hilbert_schmidt_multiple_ops(self, template):
        """Test the primitive bind call of HilbertSchmidt and LocalHilbertSchmidt with multiple ops."""

        def qfunc(v_params):
            U = [qml.Hadamard(0), qml.Hadamard(1)]
            V = [qml.RZ(v_params[0], wires=2), qml.RX(v_params[1], wires=3)]
            template(V, U)

        v_params = jnp.array([0.1, 0.2])
        # Validate inputs
        qfunc(v_params)

        # Actually test primitive bind
        jaxpr = jax.make_jaxpr(qfunc)(v_params)

        assert len(jaxpr.eqns) == 9
        assert jaxpr.eqns[0].primitive == qml.Hadamard._primitive
        assert jaxpr.eqns[1].primitive == qml.Hadamard._primitive
        assert jaxpr.eqns[-5].primitive == qml.RZ._primitive
        assert jaxpr.eqns[-2].primitive == qml.RX._primitive

        eqn = jaxpr.eqns[-1]
        assert eqn.primitive == template._primitive
        assert eqn.params == {"num_v_ops": 2}
        assert len(eqn.outvars) == 1
        assert isinstance(eqn.outvars[0], jax.core.DropVar)

        with qml.queuing.AnnotatedQueue() as q:
            jax.core.eval_jaxpr(jaxpr.jaxpr, jaxpr.consts, v_params)

        assert len(q) == 1

        U = [qml.Hadamard(0), qml.Hadamard(1)]
        V = [qml.RZ(v_params[0], wires=2), qml.RX(v_params[1], wires=3)]
        assert qml.equal(q.queue[0], template(V, U)) is True

    @pytest.mark.parametrize("template", [qml.MERA, qml.MPS, qml.TTN])
    def test_tensor_networks(self, template):
        """Test the primitive bind call of MERA, MPS, and TTN."""

        def block(weights, wires):
            return [
                qml.CNOT(wires),
                qml.RY(weights[0], wires[0]),
                qml.RY(weights[1], wires[1]),
            ]

        wires = list(range(4))
        n_block_wires = 2
        n_blocks = template.get_n_blocks(wires, n_block_wires)

        kwargs = {
            "wires": wires,
            "n_block_wires": n_block_wires,
            "block": block,
            "n_params_block": 2,
            "template_weights": [[0.1, -0.3]] * n_blocks,
        }

        def qfunc():
            template(**kwargs)

        # Validate inputs
        qfunc()

        # Actually test primitive bind
        jaxpr = jax.make_jaxpr(qfunc)()

        assert len(jaxpr.eqns) == 1

        eqn = jaxpr.eqns[0]
        assert eqn.primitive == template._primitive

        expected_params = {
            "n_block_wires": n_block_wires,
            "block": block,
            "n_params_block": 2,
            "template_weights": kwargs["template_weights"],
            "id": None,
            "n_wires": 4,
        }
        if template is qml.MPS:
            expected_params["offset"] = None
        # JAX 0.7.0 converts lists to tuples for hashability
        assert normalize_for_comparison(eqn.params) == normalize_for_comparison(expected_params)
        assert len(eqn.outvars) == 1
        assert isinstance(eqn.outvars[0], jax.core.DropVar)

        with qml.queuing.AnnotatedQueue() as q:
            jax.core.eval_jaxpr(jaxpr.jaxpr, jaxpr.consts)

        assert len(q) == 1
        qml.assert_equal(q.queue[0], template(**kwargs))

    def test_qsvt(self):
        """Test the primitive bind call of QSVT."""

        def qfunc(A):
            block_encode = qml.BlockEncode(A, wires=[0, 1])
            shifts = [qml.PCPhase(i + 0.1, dim=1, wires=[0, 1]) for i in range(3)]
            qml.QSVT(block_encode, projectors=shifts)

        A = np.array([[0.1]])
        # Validate inputs
        qfunc(A)

        # Actually test primitive bind
        jaxpr = jax.make_jaxpr(qfunc)(A)

        assert len(jaxpr.eqns) == 5

        assert jaxpr.eqns[0].primitive == qml.BlockEncode._primitive

        eqn = jaxpr.eqns[-1]
        assert eqn.primitive == qml.QSVT._primitive
        for i in range(4):
            assert eqn.invars[i] == jaxpr.eqns[i].outvars[0]
        assert eqn.params == {}
        assert len(eqn.outvars) == 1
        assert isinstance(eqn.outvars[0], jax.core.DropVar)

        with qml.queuing.AnnotatedQueue() as q:
            jax.core.eval_jaxpr(jaxpr.jaxpr, jaxpr.consts, A)

        assert len(q) == 1
        block_encode = qml.BlockEncode(A, wires=[0, 1])
        shifts = [qml.PCPhase(i + 0.1, dim=1, wires=[0, 1]) for i in range(3)]
        assert q.queue[0] == qml.QSVT(block_encode, shifts)

    def test_mps_prep(self):
        """Test the primitive bind call of MPSPrep."""

        mps = [
            np.array([[0.0, 0.107], [0.994, 0.0]]),
            np.array(
                [
                    [[0.0, 0.0, 0.0, -0.0], [1.0, 0.0, 0.0, -0.0]],
                    [[0.0, 1.0, 0.0, -0.0], [0.0, 0.0, 0.0, -0.0]],
                ]
            ),
            np.array(
                [
                    [[-1.0, 0.0], [0.0, 0.0]],
                    [[0.0, 0.0], [0.0, 1.0]],
                    [[0.0, -1.0], [0.0, 0.0]],
                    [[0.0, 0.0], [1.0, 0.0]],
                ]
            ),
            np.array([[-1.0, -0.0], [-0.0, -1.0]]),
        ]
        wires = [0, 1, 2]

        def qfunc(mps):
            qml.MPSPrep(mps=mps, wires=wires)

        # Validate inputs
        qfunc(mps)

        # Actually test primitive bind
        jaxpr = jax.make_jaxpr(qfunc)(mps)

        assert len(jaxpr.eqns) == 1

        eqn = jaxpr.eqns[0]
        assert eqn.primitive == qml.MPSPrep._primitive
        assert eqn.invars[:4] == jaxpr.jaxpr.invars
        assert [invar.val for invar in eqn.invars[4:]] == [0, 1, 2]
        assert eqn.params == {
            "id": None,
            "n_wires": 3,
            "work_wires": None,
            "right_canonicalize": False,
        }
        assert len(eqn.outvars) == 1
        assert isinstance(eqn.outvars[0], jax.core.DropVar)

        with qml.queuing.AnnotatedQueue() as q:
            jax.core.eval_jaxpr(jaxpr.jaxpr, jaxpr.consts, *mps)

        assert len(q) == 1
        assert q.queue[0] == qml.MPSPrep(mps=mps, wires=wires)

    def test_all_singles_doubles(self):
        arguments = (
            jnp.array([-2.8, 0.5]),
            jnp.array([1, 2, 3, 4]),
            jnp.array([1, 1, 0, 0]),
        )
        keyword_args = (
            jnp.array([[0, 2]]),
            jnp.array([[0, 1, 2, 3]]),
        )
        params = (*arguments, *keyword_args)

        def qfunc(weights, wires, hf_state, singles, doubles):
            qml.AllSinglesDoubles(weights, wires, hf_state, singles=singles, doubles=doubles)

        # Validate inputs
        qfunc(*params)

        # Actually test primitive bind
        jaxpr = jax.make_jaxpr(qfunc)(*params)

        with qml.queuing.AnnotatedQueue() as q:
            jax.core.eval_jaxpr(jaxpr.jaxpr, jaxpr.consts, *params)

        assert len(q) == 1
        assert q.queue[0] == qml.AllSinglesDoubles(*params)

    def test_quantum_monte_carlo(self):
        """Test the primitive bind call of QuantumMonteCarlo."""

        # This test follows the docstring example

        from scipy.stats import norm

        m = 5
        M = 2**m
        n = 10

        xs = np.linspace(-np.pi, np.pi, M)
        probs = np.array([norm().pdf(x) for x in xs])
        probs /= np.sum(probs)

        def func(i):
            return np.sin(xs[i]) ** 2

        target_wires = range(m + 1)
        estimation_wires = range(m + 1, n + m + 1)

        kwargs = {"func": func, "id": None, "num_target_wires": 6}

        def qfunc(probs, target_wires, estimation_wires):
            qml.QuantumMonteCarlo(probs, func, target_wires, estimation_wires)

        # Validate inputs
        qfunc(probs, target_wires, estimation_wires)

        # Actually test primitive bind
        jaxpr = jax.make_jaxpr(qfunc)(probs, list(target_wires), list(estimation_wires))

        assert len(jaxpr.eqns) == 1

        eqn = jaxpr.eqns[0]
        assert eqn.primitive == qml.QuantumMonteCarlo._primitive
        assert eqn.invars == jaxpr.jaxpr.invars
        assert normalize_for_comparison(eqn.params) == normalize_for_comparison(kwargs)
        assert len(eqn.outvars) == 1
        assert isinstance(eqn.outvars[0], jax.core.DropVar)

        with qml.queuing.AnnotatedQueue() as q:
            jax.core.eval_jaxpr(jaxpr.jaxpr, jaxpr.consts, probs, *target_wires, *estimation_wires)

        assert len(q) == 1
        assert q.queue[0] == qml.QuantumMonteCarlo(probs, func, target_wires, estimation_wires)

    def test_qubitization(self):
        """Test the primitive bind call of Qubitization."""

        hamiltonian = qml.dot([0.5, 1.2, -0.84], [qml.X(2), qml.Hadamard(3), qml.Z(2) @ qml.Y(3)])
        kwargs = {"hamiltonian": hamiltonian, "control": [0, 1]}

        def qfunc():
            qml.Qubitization(**kwargs)

        # Validate inputs
        qfunc()

        # Actually test primitive bind
        jaxpr = jax.make_jaxpr(qfunc)()

        assert len(jaxpr.eqns) == 1

        eqn = jaxpr.eqns[0]
        assert eqn.primitive == qml.Qubitization._primitive
        assert eqn.invars == jaxpr.jaxpr.invars
        assert normalize_for_comparison(eqn.params) == normalize_for_comparison(kwargs)
        assert len(eqn.outvars) == 1
        assert isinstance(eqn.outvars[0], jax.core.DropVar)

        with qml.queuing.AnnotatedQueue() as q:
            jax.core.eval_jaxpr(jaxpr.jaxpr, jaxpr.consts)

        assert len(q) == 1
        qml.assert_equal(q.queue[0], qml.Qubitization(**kwargs))

    def test_qram(self):
        """Test the primitve bind call of QRAM."""

        kwargs = {
            "bitstrings": ("010", "111", "110", "000"),
            "control_wires": (0, 1),
            "target_wires": (2, 3, 4),
            "work_wires": tuple([5] + [6, 7, 8] + [12, 13, 14] + [9, 10, 11]),
        }

        def qfunc():
            qml.BBQRAM(**kwargs)

        # Validate inputs
        qfunc()

        # Actually test primitive bind
        jaxpr = jax.make_jaxpr(qfunc)()

        assert len(jaxpr.eqns) == 1

        eqn = jaxpr.eqns[0]
        assert eqn.primitive == qml.BBQRAM._primitive
        assert eqn.invars == jaxpr.jaxpr.invars
        assert eqn.params == kwargs
        assert len(eqn.outvars) == 1
        assert isinstance(eqn.outvars[0], jax.core.DropVar)

        with qml.queuing.AnnotatedQueue() as q:
            jax.core.eval_jaxpr(jaxpr.jaxpr, jaxpr.consts)

        assert len(q) == 1
        qml.assert_equal(q.queue[0], qml.BBQRAM(**kwargs))

    def test_qrom(self):
        """Test the primitive bind call of QROM."""

        kwargs = {
            "bitstrings": ["0", "1"],
            "control_wires": [0],
            "target_wires": [1],
            "work_wires": None,
        }

        def qfunc():
            qml.QROM(**kwargs)

        # Validate inputs
        qfunc()

        # Actually test primitive bind
        jaxpr = jax.make_jaxpr(qfunc)()

        assert len(jaxpr.eqns) == 1

        eqn = jaxpr.eqns[0]
        assert eqn.primitive == qml.QROM._primitive
        assert eqn.invars == jaxpr.jaxpr.invars
        assert normalize_for_comparison(eqn.params) == normalize_for_comparison(kwargs)
        assert len(eqn.outvars) == 1
        assert isinstance(eqn.outvars[0], jax.core.DropVar)

        with qml.queuing.AnnotatedQueue() as q:
            jax.core.eval_jaxpr(jaxpr.jaxpr, jaxpr.consts)

        assert len(q) == 1
        qml.assert_equal(q.queue[0], qml.QROM(**kwargs))

<<<<<<< HEAD
    @pytest.mark.xfail(reason="QROMStatePreparation uses array in metadata")
=======
    @pytest.mark.xfail(reason="QROMStatePreparation uses array in metadata, [sc-104808]")
>>>>>>> ebe34d63
    def test_qrom_state_prep(self):
        """Test the primitive bind call of QROMStatePreparation."""

        kwargs = {
            "state_vector": np.array([1 / 2, -1 / 2, 1 / 2, 1j / 2]),
            "precision_wires": [0, 1, 2, 3],
            "work_wires": [4, 5, 6, 7],
            "wires": [8, 9],
        }

        def qfunc():
            qml.QROMStatePreparation(**kwargs)

        # Validate inputs
        qfunc()

        # Actually test primitive bind
        jaxpr = jax.make_jaxpr(qfunc)()

        assert len(jaxpr.eqns) == 1

        eqn = jaxpr.eqns[0]
        assert eqn.primitive == qml.QROMStatePreparation._primitive
        assert eqn.invars == jaxpr.jaxpr.invars
        assert normalize_for_comparison(eqn.params) == normalize_for_comparison(kwargs)
        assert len(eqn.outvars) == 1
        assert isinstance(eqn.outvars[0], jax.core.DropVar)

        with qml.queuing.AnnotatedQueue() as q:
            jax.core.eval_jaxpr(jaxpr.jaxpr, jaxpr.consts)

        assert len(q) == 1
        qml.assert_equal(q.queue[0], qml.QROMStatePreparation(**kwargs))

    def test_multiplexed_rotation(self):
        """Test the primitive bind call of SelectPauliRot."""

        angles = np.arange(1, 9)
        kwargs = {
            "control_wires": [0, 1, 2],
            "target_wire": 3,
            "rot_axis": "X",
        }

        def qfunc(angles):
            qml.SelectPauliRot(angles, **kwargs)

        # Validate inputs
        qfunc(angles)

        # Actually test primitive bind
        jaxpr = jax.make_jaxpr(qfunc)(angles)

        assert len(jaxpr.eqns) == 1

        eqn = jaxpr.eqns[0]
        assert eqn.primitive == qml.SelectPauliRot._primitive
        assert eqn.invars[:1] == jaxpr.jaxpr.invars
        assert [invar.val for invar in eqn.invars[1:]] == [0, 1, 2, 3]
        assert eqn.params == {"n_wires": 4, "rot_axis": "X"}
        assert len(eqn.outvars) == 1
        assert isinstance(eqn.outvars[0], jax.core.DropVar)

        with qml.queuing.AnnotatedQueue() as q:
            jax.core.eval_jaxpr(jaxpr.jaxpr, jaxpr.consts, angles)

        assert len(q) == 1
        qml.assert_equal(q.queue[0], qml.SelectPauliRot(angles, **kwargs))

    def test_phase_adder(self):
        """Test the primitive bind call of PhaseAdder."""

        kwargs = {
            "k": 3,
            "x_wires": [0, 1],
            "mod": None,
            "work_wire": None,
        }

        def qfunc():
            qml.PhaseAdder(**kwargs)

        # Validate inputs
        qfunc()

        # Actually test primitive bind
        jaxpr = jax.make_jaxpr(qfunc)()

        assert len(jaxpr.eqns) == 1

        eqn = jaxpr.eqns[0]
        assert eqn.primitive == qml.PhaseAdder._primitive
        assert eqn.invars == jaxpr.jaxpr.invars
        assert normalize_for_comparison(eqn.params) == normalize_for_comparison(kwargs)
        assert len(eqn.outvars) == 1
        assert isinstance(eqn.outvars[0], jax.core.DropVar)

        with qml.queuing.AnnotatedQueue() as q:
            jax.core.eval_jaxpr(jaxpr.jaxpr, jaxpr.consts)

        assert len(q) == 1
        qml.assert_equal(q.queue[0], qml.PhaseAdder(**kwargs))

    def test_adder(self):
        """Test the primitive bind call of Adder."""

        kwargs = {
            "k": 3,
            "x_wires": [0, 1],
            "mod": None,
            "work_wires": None,
        }

        def qfunc():
            qml.Adder(**kwargs)

        # Validate inputs
        qfunc()

        # Actually test primitive bind
        jaxpr = jax.make_jaxpr(qfunc)()

        assert len(jaxpr.eqns) == 1

        eqn = jaxpr.eqns[0]
        assert eqn.primitive == qml.Adder._primitive
        assert eqn.invars == jaxpr.jaxpr.invars
        assert normalize_for_comparison(eqn.params) == normalize_for_comparison(kwargs)
        assert len(eqn.outvars) == 1
        assert isinstance(eqn.outvars[0], jax.core.DropVar)

        with qml.queuing.AnnotatedQueue() as q:
            jax.core.eval_jaxpr(jaxpr.jaxpr, jaxpr.consts)

        assert len(q) == 1
        qml.assert_equal(q.queue[0], qml.Adder(**kwargs))

    def test_semiadder(self):
        """Test the primitive bind call of SemiAdder."""

        kwargs = {
            "x_wires": [0, 1, 2],
            "y_wires": [3, 4, 5],
            "work_wires": [6, 7],
        }

        def qfunc():
            qml.SemiAdder(**kwargs)

        # Validate inputs
        qfunc()

        # Actually test primitive bind
        jaxpr = jax.make_jaxpr(qfunc)()

        assert len(jaxpr.eqns) == 1

        eqn = jaxpr.eqns[0]
        assert eqn.primitive == qml.SemiAdder._primitive
        assert eqn.invars == jaxpr.jaxpr.invars
        assert normalize_for_comparison(eqn.params) == normalize_for_comparison(kwargs)
        assert len(eqn.outvars) == 1
        assert isinstance(eqn.outvars[0], jax.core.DropVar)

        with qml.queuing.AnnotatedQueue() as q:
            jax.core.eval_jaxpr(jaxpr.jaxpr, jaxpr.consts)

        assert len(q) == 1
        qml.assert_equal(q.queue[0], qml.SemiAdder(**kwargs))

    def test_multiplier(self):
        """Test the primitive bind call of Multiplier."""

        kwargs = {
            "k": 3,
            "x_wires": [0, 1],
            "mod": None,
            "work_wires": [2, 3],
        }

        def qfunc():
            qml.Multiplier(**kwargs)

        # Validate inputs
        qfunc()

        # Actually test primitive bind
        jaxpr = jax.make_jaxpr(qfunc)()

        assert len(jaxpr.eqns) == 1

        eqn = jaxpr.eqns[0]
        assert eqn.primitive == qml.Multiplier._primitive
        assert eqn.invars == jaxpr.jaxpr.invars
        assert normalize_for_comparison(eqn.params) == normalize_for_comparison(kwargs)
        assert len(eqn.outvars) == 1
        assert isinstance(eqn.outvars[0], jax.core.DropVar)

        with qml.queuing.AnnotatedQueue() as q:
            jax.core.eval_jaxpr(jaxpr.jaxpr, jaxpr.consts)

        assert len(q) == 1
        qml.assert_equal(q.queue[0], qml.Multiplier(**kwargs))

    def test_out_multiplier(self):
        """Test the primitive bind call of OutMultiplier."""

        kwargs = {
            "x_wires": [0, 1],
            "y_wires": [2, 3],
            "output_wires": [4, 5],
            "mod": None,
            "work_wires": None,
        }

        def qfunc():
            qml.OutMultiplier(**kwargs)

        # Validate inputs
        qfunc()

        # Actually test primitive bind
        jaxpr = jax.make_jaxpr(qfunc)()

        assert len(jaxpr.eqns) == 1

        eqn = jaxpr.eqns[0]
        assert eqn.primitive == qml.OutMultiplier._primitive
        assert eqn.invars == jaxpr.jaxpr.invars
        assert normalize_for_comparison(eqn.params) == normalize_for_comparison(kwargs)
        assert len(eqn.outvars) == 1
        assert isinstance(eqn.outvars[0], jax.core.DropVar)

        with qml.queuing.AnnotatedQueue() as q:
            jax.core.eval_jaxpr(jaxpr.jaxpr, jaxpr.consts)

        assert len(q) == 1
        qml.assert_equal(q.queue[0], qml.OutMultiplier(**kwargs))

    def test_out_adder(self):
        """Test the primitive bind call of OutAdder."""

        kwargs = {
            "x_wires": [0, 1],
            "y_wires": [2, 3],
            "output_wires": [4, 5],
            "mod": None,
            "work_wires": None,
        }

        def qfunc():
            qml.OutAdder(**kwargs)

        # Validate inputs
        qfunc()

        # Actually test primitive bind
        jaxpr = jax.make_jaxpr(qfunc)()

        assert len(jaxpr.eqns) == 1

        eqn = jaxpr.eqns[0]
        assert eqn.primitive == qml.OutAdder._primitive
        assert eqn.invars == jaxpr.jaxpr.invars
        assert normalize_for_comparison(eqn.params) == normalize_for_comparison(kwargs)
        assert len(eqn.outvars) == 1
        assert isinstance(eqn.outvars[0], jax.core.DropVar)

        with qml.queuing.AnnotatedQueue() as q:
            jax.core.eval_jaxpr(jaxpr.jaxpr, jaxpr.consts)

        assert len(q) == 1
        qml.assert_equal(q.queue[0], qml.OutAdder(**kwargs))

    def test_mod_exp(self):
        """Test the primitive bind call of ModExp."""

        kwargs = {
            "x_wires": [0, 1],
            "output_wires": [4, 5],
            "base": 3,
            "mod": None,
            "work_wires": [2, 3],
        }

        def qfunc():
            qml.ModExp(**kwargs)

        # Validate inputs
        qfunc()

        # Actually test primitive bind
        jaxpr = jax.make_jaxpr(qfunc)()

        assert len(jaxpr.eqns) == 1

        eqn = jaxpr.eqns[0]
        assert eqn.primitive == qml.ModExp._primitive
        assert eqn.invars == jaxpr.jaxpr.invars
        assert normalize_for_comparison(eqn.params) == normalize_for_comparison(kwargs)
        assert len(eqn.outvars) == 1
        assert isinstance(eqn.outvars[0], jax.core.DropVar)

        with qml.queuing.AnnotatedQueue() as q:
            jax.core.eval_jaxpr(jaxpr.jaxpr, jaxpr.consts)

        assert len(q) == 1
        qml.assert_equal(q.queue[0], qml.ModExp(**kwargs))

    def test_out_poly(self):
        """Test the primitive bind call of OutPoly."""

        def func(x, y):
            return x**2 + y

        kwargs = {
            "polynomial_function": func,
            "input_registers": [[0, 1], [2, 3]],
            "output_wires": [4, 5],
            "mod": 3,
            "work_wires": [6, 7],
        }

        def qfunc():
            qml.OutPoly(**kwargs)

        # Validate inputs
        qfunc()

        # Actually test primitive bind
        jaxpr = jax.make_jaxpr(qfunc)()

        assert len(jaxpr.eqns) == 1

        eqn = jaxpr.eqns[0]
        assert eqn.primitive == qml.OutPoly._primitive
        assert eqn.invars == jaxpr.jaxpr.invars

        assert normalize_for_comparison(eqn.params) == normalize_for_comparison(kwargs)

        assert len(eqn.outvars) == 1
        assert isinstance(eqn.outvars[0], jax.core.DropVar)

        with qml.queuing.AnnotatedQueue() as q:
            jax.core.eval_jaxpr(jaxpr.jaxpr, jaxpr.consts)

        assert len(q) == 1
        qml.assert_equal(q.queue[0], qml.OutPoly(**kwargs))

    def test_gqsp(self):
        """Test the primitive bind call of GQSP."""

        def qfunc(unitary, angles):
            qml.GQSP(unitary, angles, control=0)

        angles = np.ones([3, 3])
        unitary = qml.RX(1, wires=1)
        # Validate inputs
        qfunc(unitary, angles)

        # Actually test primitive bind
        jaxpr = jax.make_jaxpr(qfunc)(unitary, angles)

        assert len(jaxpr.eqns) == 2

        rx_eqn = jaxpr.eqns[0]
        assert rx_eqn.primitive == qml.RX._primitive
        gqps_eqn = jaxpr.eqns[1]
        assert gqps_eqn.primitive == qml.GQSP._primitive
        assert gqps_eqn.invars[0] == rx_eqn.outvars[0]
        assert gqps_eqn.invars[1] == jaxpr.jaxpr.invars[1]
        assert gqps_eqn.invars[2].val == 0  # Control wire
        assert gqps_eqn.params == {"n_wires": 1, "id": None}
        assert len(gqps_eqn.outvars) == 1
        assert isinstance(gqps_eqn.outvars[0], jax.core.DropVar)

        with qml.queuing.AnnotatedQueue() as q:
            jax.core.eval_jaxpr(jaxpr.jaxpr, jaxpr.consts, unitary.data, angles)

        assert len(q) == 1
        qml.assert_equal(q.queue[0], qml.GQSP(unitary, angles, control=0))

    def test_reflection(self):
        """Test the primitive bind call of Reflection."""

        op = qml.RX(np.pi / 4, 0) @ qml.Hadamard(1)
        reflection_wires = [0]
        alpha = np.pi / 2

        def qfunc(op, alpha):
            qml.Reflection(op, alpha, reflection_wires=reflection_wires)

        # Validate inputs
        qfunc(op, alpha)

        # Actually test primitive bind
        jaxpr = jax.make_jaxpr(qfunc)(op, alpha)

        assert len(jaxpr.eqns) == 4

        assert jaxpr.eqns[0].primitive == qml.RX._primitive
        assert jaxpr.eqns[1].primitive == qml.Hadamard._primitive
        assert jaxpr.eqns[2].primitive == qml.ops.op_math.Prod._primitive

        eqn = jaxpr.eqns[3]
        assert eqn.primitive == qml.Reflection._primitive
        # Input operator and reflection/estimation wires are invars to template
        assert eqn.invars[:1] == jaxpr.eqns[2].outvars
        assert eqn.invars[1] == jaxpr.jaxpr.invars[1]
        assert [invar.val for invar in eqn.invars[2:]] == reflection_wires
        assert eqn.params == {"n_wires": 1}
        assert len(eqn.outvars) == 1
        assert isinstance(eqn.outvars[0], jax.core.DropVar)

        with qml.queuing.AnnotatedQueue() as q:
            jax.core.eval_jaxpr(jaxpr.jaxpr, jaxpr.consts, np.pi / 4, np.pi / 2)

        assert len(q) == 1
        qml.assert_equal(q.queue[0], qml.Reflection(op, alpha, reflection_wires=reflection_wires))

    def test_quantum_phase_estimation(self):
        """Test the primitive bind call of QuantumPhaseEstimation."""

        kwargs = {"estimation_wires": [2, 3]}
        op = qml.RX(np.pi / 2, 0) @ qml.Hadamard(1)

        def qfunc(op):
            qml.QuantumPhaseEstimation(op, **kwargs)

        # Validate inputs
        qfunc(op)

        # Actually test primitive bind
        jaxpr = jax.make_jaxpr(qfunc)(op)

        assert len(jaxpr.eqns) == 4

        assert jaxpr.eqns[0].primitive == qml.RX._primitive
        assert jaxpr.eqns[1].primitive == qml.Hadamard._primitive
        assert jaxpr.eqns[2].primitive == qml.ops.op_math.Prod._primitive

        eqn = jaxpr.eqns[3]
        assert eqn.primitive == qml.QuantumPhaseEstimation._primitive
        assert eqn.invars == jaxpr.eqns[2].outvars
        assert normalize_for_comparison(eqn.params) == normalize_for_comparison(kwargs)
        assert len(eqn.outvars) == 1
        assert isinstance(eqn.outvars[0], jax.core.DropVar)

        with qml.queuing.AnnotatedQueue() as q:
            jax.core.eval_jaxpr(jaxpr.jaxpr, jaxpr.consts, np.pi / 2)

        assert len(q) == 1
        qml.assert_equal(q.queue[0], qml.QuantumPhaseEstimation(op, **kwargs))

    def test_select(self):
        """Test the primitive bind call of Select."""

        ops = [qml.X(2), qml.RX(0.2, 3), qml.Y(2), qml.Z(3)]
        kwargs = {"control": [0, 1]}

        def qfunc(ops):
            qml.Select(ops, **kwargs)

        # Validate inputs
        qfunc(ops)

        # Actually test primitive bind
        jaxpr = jax.make_jaxpr(qfunc)(ops)

        assert len(jaxpr.eqns) == 5  # four operator-creating eqns and one for Select itself

        op_eqns = jaxpr.eqns[:4]
        op_types = [qml.X, qml.RX, qml.Y, qml.Z]
        assert all(
            eqn.primitive == op_type._primitive
            for eqn, op_type in zip(op_eqns, op_types, strict=True)
        )
        eqn = jaxpr.eqns[4]
        assert eqn.primitive == qml.Select._primitive
        assert eqn.invars[:-2] == [eqn.outvars[0] for eqn in op_eqns]
        assert [invar.val for invar in eqn.invars[-2:]] == [0, 1]
        assert eqn.params == {"n_wires": 2}
        assert len(eqn.outvars) == 1
        assert isinstance(eqn.outvars[0], jax.core.DropVar)

        with qml.queuing.AnnotatedQueue() as q:
            # Need to pass in angle for RX as argument to jaxpr
            jax.core.eval_jaxpr(jaxpr.jaxpr, jaxpr.consts, 0.2)

        assert len(q) == 1
        qml.assert_equal(q.queue[0], qml.Select(ops, **kwargs))

    def test_superposition(self):
        """Test the primitive bind call of Superposition."""

        coeffs = [0.5, 0.5, -0.5, -0.5]
        bases = [[0, 0, 0, 0], [0, 1, 0, 1], [1, 0, 1, 0], [0, 0, 1, 1]]
        kwargs = {"coeffs": coeffs, "bases": bases, "wires": [0, 1, 2, 3], "work_wire": 4}

        def qfunc():
            qml.Superposition(**kwargs)

        # Validate inputs
        qfunc()

        # Actually test primitive bind
        jaxpr = jax.make_jaxpr(qfunc)()

        assert len(jaxpr.eqns) == 1

        eqn = jaxpr.eqns[0]
        assert eqn.primitive == qml.Superposition._primitive
        assert eqn.invars == jaxpr.jaxpr.invars
        assert normalize_for_comparison(eqn.params) == normalize_for_comparison(kwargs)
        assert len(eqn.outvars) == 1
        assert isinstance(eqn.outvars[0], jax.core.DropVar)

        with qml.queuing.AnnotatedQueue() as q:
            jax.core.eval_jaxpr(jaxpr.jaxpr, jaxpr.consts)

        assert len(q) == 1
        qml.assert_equal(q.queue[0], qml.Superposition(**kwargs))


def filter_fn(member: Any) -> bool:
    """Determine whether a member of a module is a class and genuinely belongs to
    qml.templates."""
    return inspect.isclass(member) and member.__module__.startswith("pennylane.templates")


_, all_templates = zip(*inspect.getmembers(qml.templates, filter_fn))

unmodified_templates = [template for template, *_ in unmodified_templates_cases]
unsupported_templates = [
    qml.CVNeuralNetLayers,
    qml.DisplacementEmbedding,
    qml.Interferometer,
    qml.PrepSelPrep,
    qml.QutritBasisStatePreparation,
    qml.SqueezingEmbedding,
    qml.TrotterizedQfunc,  # TODO: add support in follow up PR
]
modified_templates = [
    t for t in all_templates if t not in unmodified_templates + unsupported_templates
]


@pytest.mark.parametrize("template", modified_templates)
def test_templates_are_modified(template):
    """Test that all templates that are not listed as unmodified in the test cases above
    actually have their _primitive_bind_call modified."""
    # Make sure the template actually is modified in its primitive binding function
    assert template._primitive_bind_call.__code__ != original_op_bind_code


def test_all_modified_templates_are_tested():
    """Test that all templates in `modified_templates` (automatically computed and
    validated above) also are in `tested_modified_templates` (manually created and
    expected to resemble all tested templates."""
    assert set(modified_templates) == set(tested_modified_templates)<|MERGE_RESOLUTION|>--- conflicted
+++ resolved
@@ -41,15 +41,6 @@
     if callable(obj):
         return obj
 
-<<<<<<< HEAD
-    # Convert arrays (JAX and NumPy) to lists for comparison
-    if hasattr(jax, "Array") and isinstance(obj, jax.Array):
-        return obj.tolist()
-    if isinstance(obj, np.ndarray):
-        return obj.tolist()
-
-=======
->>>>>>> ebe34d63
     # Recursively normalize dictionaries
     if isinstance(obj, dict):
         return {k: normalize_for_comparison(v) for k, v in obj.items()}
@@ -73,11 +64,7 @@
         qml.BasisEmbedding,
         (),
         {"features": jnp.array([1, 0]), "wires": [2, 3]},
-<<<<<<< HEAD
-        marks=pytest.mark.xfail(reason="arrays should never have been in the metadata"),
-=======
         marks=pytest.mark.xfail(reason="arrays should never have been in the metadata [sc-104808]"),
->>>>>>> ebe34d63
     ),
     (qml.BasisEmbedding, (6, [0, 5, 2]), {"id": "my_id"}),
     (qml.BasisEmbedding, (jnp.array([1, 0, 1]),), {"wires": [0, 2, 3]}),
@@ -105,13 +92,9 @@
         qml.GateFabric,
         (jnp.zeros((2, 3, 2)),),
         {"include_pi": False, "wires": list(range(8)), "init_state": jnp.ones(8)},
-<<<<<<< HEAD
-        marks=pytest.mark.xfail(reason="arrays should never have been in the metadata"),
-=======
         marks=pytest.mark.xfail(
             reason="arrays should never have been in the metadata, [sc-104808]"
         ),
->>>>>>> ebe34d63
     ),
     # (qml.GateFabric, (jnp.zeros((2, 3, 2)), jnp.ones(8)), {"include_pi": False, "wires": list(range(8))}), # Can't even init
     # (qml.GateFabric, (jnp.ones((5, 2, 2)), list(range(6)), jnp.array([0, 0, 1, 1, 0, 1])), {"include_pi": True, "id": "my_id"}), # Can't trace
@@ -122,13 +105,9 @@
         qml.ParticleConservingU1,
         (jnp.zeros((5, 3, 2)),),
         {"wires": [0, 1, 2, 3], "init_state": jnp.ones(4)},
-<<<<<<< HEAD
-        marks=pytest.mark.xfail(reason="arrays should never have been in the metadata"),
-=======
         marks=pytest.mark.xfail(
             reason="arrays should never have been in the metadata, [sc-104808]"
         ),
->>>>>>> ebe34d63
     ),
     # https://github.com/PennyLaneAI/pennylane/issues/5522
     # (qml.ParticleConservingU2, (jnp.ones((3, 3)), [2, 3]), {}),
@@ -137,13 +116,9 @@
         qml.ParticleConservingU2,
         (jnp.zeros((5, 7)),),
         {"wires": [0, 1, 2, 3], "init_state": jnp.ones(4)},
-<<<<<<< HEAD
-        marks=pytest.mark.xfail(reason="arrays should never have been in the metadata"),
-=======
         marks=pytest.mark.xfail(
             reason="arrays should never have been in the metadata, [sc-104808]"
         ),
->>>>>>> ebe34d63
     ),
     (qml.RandomLayers, (jnp.ones((3, 3)), [2, 3]), {}),
     (qml.RandomLayers, (jnp.ones((3, 3)),), {"wires": [3, 2, 1], "ratio_imprim": 0.5}),
@@ -151,13 +126,9 @@
         qml.RandomLayers,
         (),
         {"weights": jnp.ones((3, 3)), "wires": [3, 2, 1]},
-<<<<<<< HEAD
-        marks=pytest.mark.xfail(reason="arrays should never have been in the metadata"),
-=======
         marks=pytest.mark.xfail(
             reason="arrays should never have been in the metadata, [sc-104808]"
         ),
->>>>>>> ebe34d63
     ),
     (qml.RandomLayers, (jnp.ones((3, 3)),), {"wires": [3, 2, 1], "rotations": (qml.RX, qml.RZ)}),
     (qml.RandomLayers, (jnp.ones((3, 3)), [0, 1]), {"rotations": (qml.RX, qml.RZ), "seed": 41}),
@@ -167,25 +138,17 @@
         qml.SimplifiedTwoDesign,
         (jnp.ones(2),),
         {"weights": jnp.zeros((3, 1, 2)), "wires": [0, 2]},
-<<<<<<< HEAD
-        marks=pytest.mark.xfail(reason="arrays should never have been in the metadata"),
-=======
         marks=pytest.mark.xfail(
             reason="arrays should never have been in the metadata, [sc-104808]"
         ),
->>>>>>> ebe34d63
     ),
     pytest.param(
         qml.SimplifiedTwoDesign,
         (),
         {"initial_layer_weights": jnp.ones(2), "weights": jnp.zeros((3, 1, 2)), "wires": [0, 2]},
-<<<<<<< HEAD
-        marks=pytest.mark.xfail(reason="arrays should never have been in the metadata"),
-=======
         marks=pytest.mark.xfail(
             reason="arrays should never have been in the metadata, [sc-104808]"
         ),
->>>>>>> ebe34d63
     ),
     (qml.StronglyEntanglingLayers, (jnp.ones((3, 2, 3)), [2, 3]), {"ranges": [1, 1, 1]}),
     (
@@ -197,13 +160,9 @@
         qml.StronglyEntanglingLayers,
         (),
         {"weights": jnp.ones((3, 3, 3)), "wires": [3, 2, 1]},
-<<<<<<< HEAD
-        marks=pytest.mark.xfail(reason="arrays should never have been in the metadata"),
-=======
         marks=pytest.mark.xfail(
             reason="arrays should never have been in the metadata, [sc-104808]"
         ),
->>>>>>> ebe34d63
     ),
     (qml.ArbitraryStatePreparation, (jnp.ones(6), [2, 3]), {}),
     (qml.ArbitraryStatePreparation, (jnp.zeros(14),), {"wires": [3, 2, 0]}),
@@ -211,13 +170,9 @@
         qml.ArbitraryStatePreparation,
         (),
         {"weights": jnp.ones(2), "wires": [1]},
-<<<<<<< HEAD
-        marks=pytest.mark.xfail(reason="arrays should never have been in the metadata"),
-=======
         marks=pytest.mark.xfail(
             reason="arrays should never have been in the metadata, [sc-104808]"
         ),
->>>>>>> ebe34d63
     ),
     (qml.CosineWindow, ([2, 3],), {}),
     (qml.CosineWindow, (), {"wires": [2, 0, 1]}),
@@ -231,13 +186,9 @@
         qml.MottonenStatePreparation,
         (),
         {"state_vector": jnp.array([1.0, 0.0]), "wires": [1]},
-<<<<<<< HEAD
-        marks=pytest.mark.xfail(reason="arrays should never have been in the metadata"),
-=======
         marks=pytest.mark.xfail(
             reason="arrays should never have been in the metadata, [sc-104808]"
         ),
->>>>>>> ebe34d63
     ),
     (qml.AQFT, (1, [0, 1, 2]), {}),
     (qml.AQFT, (2,), {"wires": [0, 1, 2, 3]}),
@@ -250,13 +201,9 @@
         qml.ArbitraryUnitary,
         (),
         {"weights": jnp.ones(3), "wires": [1]},
-<<<<<<< HEAD
-        marks=pytest.mark.xfail(reason="arrays should never have been in the metadata"),
-=======
         marks=pytest.mark.xfail(
             reason="arrays should never have been in the metadata, [sc-104808]"
         ),
->>>>>>> ebe34d63
     ),
     (qml.FABLE, (jnp.eye(4), [2, 3, 0, 1, 5]), {}),
     (qml.FABLE, (jnp.ones((4, 4)),), {"wires": [0, 3, 2, 1, 9]}),
@@ -264,13 +211,9 @@
         qml.FABLE,
         (),
         {"input_matrix": jnp.array([[1, 1], [1, -1]]) / np.sqrt(2), "wires": [1, 10, 17]},
-<<<<<<< HEAD
-        marks=pytest.mark.xfail(reason="arrays should never have been in the metadata"),
-=======
         marks=pytest.mark.xfail(
             reason="arrays should never have been in the metadata, [sc-104808]"
         ),
->>>>>>> ebe34d63
     ),
     (qml.FermionicSingleExcitation, (0.421,), {"wires": [0, 3, 2]}),
     (qml.FlipSign, (7,), {"wires": [0, 3, 2]}),
@@ -967,11 +910,7 @@
         assert len(q) == 1
         qml.assert_equal(q.queue[0], qml.QROM(**kwargs))
 
-<<<<<<< HEAD
-    @pytest.mark.xfail(reason="QROMStatePreparation uses array in metadata")
-=======
     @pytest.mark.xfail(reason="QROMStatePreparation uses array in metadata, [sc-104808]")
->>>>>>> ebe34d63
     def test_qrom_state_prep(self):
         """Test the primitive bind call of QROMStatePreparation."""
 
