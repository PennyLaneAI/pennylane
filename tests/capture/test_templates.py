--- conflicted
+++ resolved
@@ -1187,11 +1187,7 @@
         assert len(q) == 1
         qml.assert_equal(q.queue[0], qml.Superposition(**kwargs))
 
-<<<<<<< HEAD
-    def test_elbow(self):
-=======
     def test_and(self):
->>>>>>> 57f74ba5
         """Test the primitive bind call of TemporaryAnd."""
 
         kwargs = {"wires": [0, 1, 2]}
