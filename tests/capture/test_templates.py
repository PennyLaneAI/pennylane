# Copyright 2024 Xanadu Quantum Technologies Inc.

# Licensed under the Apache License, Version 2.0 (the "License");
# you may not use this file except in compliance with the License.
# You may obtain a copy of the License at

#     http://www.apache.org/licenses/LICENSE-2.0

# Unless required by applicable law or agreed to in writing, software
# distributed under the License is distributed on an "AS IS" BASIS,
# WITHOUT WARRANTIES OR CONDITIONS OF ANY KIND, either express or implied.
# See the License for the specific language governing permissions and
# limitations under the License.
"""
Integration tests for the capture of PennyLane templates into plxpr.
"""
import inspect

# pylint: disable=protected-access
from typing import Any

import numpy as np
import pytest

import pennylane as qml

jax = pytest.importorskip("jax")
jnp = jax.numpy

pytestmark = [pytest.mark.jax, pytest.mark.capture]
original_op_bind_code = qml.operation.Operator._primitive_bind_call.__code__


def normalize_for_comparison(obj):
    """Normalize objects for comparison by converting tuples to lists recursively.

    In JAX 0.7.0, _make_hashable converts lists to tuples for hashability.
    This function reverses that for test comparisons.
    """
    # Don't normalize callables (functions, operators, etc.)
    if callable(obj):
        return obj

    # Recursively normalize dictionaries
    if isinstance(obj, dict):
        return {k: normalize_for_comparison(v) for k, v in obj.items()}

    # Convert tuples and lists to lists with normalized contents
    if isinstance(obj, (tuple, list)):
        return [normalize_for_comparison(item) for item in obj]

    return obj


unmodified_templates_cases = [
    (qml.AmplitudeEmbedding, (jnp.array([1.0, 0.0]), 2), {}),
    (qml.AmplitudeEmbedding, (jnp.eye(4)[2], [2, 3]), {"normalize": False}),
    (qml.AmplitudeEmbedding, (jnp.array([0.3, 0.1, 0.2]),), {"pad_with": 1.2, "wires": [0, 3]}),
    (qml.AngleEmbedding, (jnp.array([1.0, 0.0]), [2, 3]), {}),
    (qml.AngleEmbedding, (jnp.array([0.4]), [0]), {"rotation": "X"}),
    (qml.AngleEmbedding, (jnp.array([0.3, 0.1, 0.2]),), {"rotation": "Z", "wires": [0, 2, 3]}),
    (qml.BasisEmbedding, (jnp.array([1, 0]), [2, 3]), {}),
    pytest.param(
        qml.BasisEmbedding,
        (),
        {"features": jnp.array([1, 0]), "wires": [2, 3]},
        marks=pytest.mark.xfail(reason="arrays should never have been in the metadata [sc-104808]"),
    ),
    (qml.BasisEmbedding, (6, [0, 5, 2]), {"id": "my_id"}),
    (qml.BasisEmbedding, (jnp.array([1, 0, 1]),), {"wires": [0, 2, 3]}),
    (qml.IQPEmbedding, (jnp.array([2.3, 0.1]), [2, 0]), {}),
    (qml.IQPEmbedding, (jnp.array([0.4, 0.2, 0.1]), [2, 1, 0]), {"pattern": [[2, 0], [1, 0]]}),
    (qml.IQPEmbedding, (jnp.array([0.4, 0.1]), [0, 10]), {"n_repeats": 3, "pattern": None}),
    (qml.QAOAEmbedding, (jnp.array([1.0, 0.0]), jnp.ones((3, 3)), [2, 3]), {}),
    (qml.QAOAEmbedding, (jnp.array([0.4]), jnp.ones((2, 1)), [0]), {"local_field": "X"}),
    (
        qml.QAOAEmbedding,
        (jnp.array([0.3, 0.1, 0.2]), jnp.zeros((2, 6))),
        {"local_field": "Z", "wires": [0, 2, 3]},
    ),
    (qml.BasicEntanglerLayers, (jnp.ones((5, 2)), [2, 3]), {}),
    (qml.BasicEntanglerLayers, (jnp.ones((2, 1)), [0]), {"rotation": "X", "id": "my_id"}),
    (
        qml.BasicEntanglerLayers,
        (jnp.array([[0.3, 0.1, 0.2]]),),
        {"rotation": "Z", "wires": [0, 2, 3]},
    ),
    # Need to fix GateFabric positional args: Currently have to pass init_state as kwarg if we want to pass wires as kwarg
    # https://github.com/PennyLaneAI/pennylane/issues/5521
    (qml.GateFabric, (jnp.ones((3, 1, 2)), [2, 3, 0, 1]), {"init_state": [0, 1, 1, 0]}),
    pytest.param(
        qml.GateFabric,
        (jnp.zeros((2, 3, 2)),),
        {"include_pi": False, "wires": list(range(8)), "init_state": jnp.ones(8)},
        marks=pytest.mark.xfail(
            reason="arrays should never have been in the metadata, [sc-104808]"
        ),
    ),
    # (qml.GateFabric, (jnp.zeros((2, 3, 2)), jnp.ones(8)), {"include_pi": False, "wires": list(range(8))}), # Can't even init
    # (qml.GateFabric, (jnp.ones((5, 2, 2)), list(range(6)), jnp.array([0, 0, 1, 1, 0, 1])), {"include_pi": True, "id": "my_id"}), # Can't trace
    # https://github.com/PennyLaneAI/pennylane/issues/5522
    # (qml.ParticleConservingU1, (jnp.ones((3, 1, 2)), [2, 3]), {}),
    (qml.ParticleConservingU1, (jnp.ones((3, 1, 2)), [2, 3]), {"init_state": [0, 1]}),
    pytest.param(
        qml.ParticleConservingU1,
        (jnp.zeros((5, 3, 2)),),
        {"wires": [0, 1, 2, 3], "init_state": jnp.ones(4)},
        marks=pytest.mark.xfail(
            reason="arrays should never have been in the metadata, [sc-104808]"
        ),
    ),
    # https://github.com/PennyLaneAI/pennylane/issues/5522
    # (qml.ParticleConservingU2, (jnp.ones((3, 3)), [2, 3]), {}),
    (qml.ParticleConservingU2, (jnp.ones((3, 3)), [2, 3]), {"init_state": [0, 1]}),
    pytest.param(
        qml.ParticleConservingU2,
        (jnp.zeros((5, 7)),),
        {"wires": [0, 1, 2, 3], "init_state": jnp.ones(4)},
        marks=pytest.mark.xfail(
            reason="arrays should never have been in the metadata, [sc-104808]"
        ),
    ),
    (qml.RandomLayers, (jnp.ones((3, 3)), [2, 3]), {}),
    (qml.RandomLayers, (jnp.ones((3, 3)),), {"wires": [3, 2, 1], "ratio_imprim": 0.5}),
    pytest.param(
        qml.RandomLayers,
        (),
        {"weights": jnp.ones((3, 3)), "wires": [3, 2, 1]},
        marks=pytest.mark.xfail(
            reason="arrays should never have been in the metadata, [sc-104808]"
        ),
    ),
    (qml.RandomLayers, (jnp.ones((3, 3)),), {"wires": [3, 2, 1], "rotations": (qml.RX, qml.RZ)}),
    (qml.RandomLayers, (jnp.ones((3, 3)), [0, 1]), {"rotations": (qml.RX, qml.RZ), "seed": 41}),
    (qml.SimplifiedTwoDesign, (jnp.ones(2), jnp.zeros((3, 1, 2)), [2, 3]), {}),
    (qml.SimplifiedTwoDesign, (jnp.ones(3), jnp.zeros((3, 2, 2))), {"wires": [0, 1, 2]}),
    pytest.param(
        qml.SimplifiedTwoDesign,
        (jnp.ones(2),),
        {"weights": jnp.zeros((3, 1, 2)), "wires": [0, 2]},
        marks=pytest.mark.xfail(
            reason="arrays should never have been in the metadata, [sc-104808]"
        ),
    ),
    pytest.param(
        qml.SimplifiedTwoDesign,
        (),
        {"initial_layer_weights": jnp.ones(2), "weights": jnp.zeros((3, 1, 2)), "wires": [0, 2]},
        marks=pytest.mark.xfail(
            reason="arrays should never have been in the metadata, [sc-104808]"
        ),
    ),
    (qml.StronglyEntanglingLayers, (jnp.ones((3, 2, 3)), [2, 3]), {"ranges": [1, 1, 1]}),
    (
        qml.StronglyEntanglingLayers,
        (jnp.ones((1, 3, 3)),),
        {"wires": [3, 2, 1], "imprimitive": qml.CZ},
    ),
    pytest.param(
        qml.StronglyEntanglingLayers,
        (),
        {"weights": jnp.ones((3, 3, 3)), "wires": [3, 2, 1]},
        marks=pytest.mark.xfail(
            reason="arrays should never have been in the metadata, [sc-104808]"
        ),
    ),
    (qml.ArbitraryStatePreparation, (jnp.ones(6), [2, 3]), {}),
    (qml.ArbitraryStatePreparation, (jnp.zeros(14),), {"wires": [3, 2, 0]}),
    pytest.param(
        qml.ArbitraryStatePreparation,
        (),
        {"weights": jnp.ones(2), "wires": [1]},
        marks=pytest.mark.xfail(
            reason="arrays should never have been in the metadata, [sc-104808]"
        ),
    ),
    (qml.CosineWindow, ([2, 3],), {}),
    (qml.CosineWindow, (), {"wires": [2, 0, 1]}),
    (qml.MottonenStatePreparation, (jnp.ones(4) / 2, [2, 3]), {}),
    (
        qml.MottonenStatePreparation,
        (jnp.ones(8) / jnp.sqrt(8),),
        {"wires": [3, 2, 0], "id": "your_id"},
    ),
    pytest.param(
        qml.MottonenStatePreparation,
        (),
        {"state_vector": jnp.array([1.0, 0.0]), "wires": [1]},
        marks=pytest.mark.xfail(
            reason="arrays should never have been in the metadata, [sc-104808]"
        ),
    ),
    (qml.AQFT, (1, [0, 1, 2]), {}),
    (qml.AQFT, (2,), {"wires": [0, 1, 2, 3]}),
    (qml.AQFT, (), {"order": 2, "wires": [0, 2, 3, 1]}),
    (qml.QFT, ([0, 1],), {}),
    (qml.QFT, (), {"wires": [0, 1]}),
    (qml.ArbitraryUnitary, (jnp.ones(15), [2, 3]), {}),
    (qml.ArbitraryUnitary, (jnp.zeros(15),), {"wires": [3, 2]}),
    pytest.param(
        qml.ArbitraryUnitary,
        (),
        {"weights": jnp.ones(3), "wires": [1]},
        marks=pytest.mark.xfail(
            reason="arrays should never have been in the metadata, [sc-104808]"
        ),
    ),
    (qml.FABLE, (jnp.eye(4), [2, 3, 0, 1, 5]), {}),
    (qml.FABLE, (jnp.ones((4, 4)),), {"wires": [0, 3, 2, 1, 9]}),
    pytest.param(
        qml.FABLE,
        (),
        {"input_matrix": jnp.array([[1, 1], [1, -1]]) / np.sqrt(2), "wires": [1, 10, 17]},
        marks=pytest.mark.xfail(
            reason="arrays should never have been in the metadata, [sc-104808]"
        ),
    ),
    (qml.FermionicSingleExcitation, (0.421,), {"wires": [0, 3, 2]}),
    (qml.FlipSign, (7,), {"wires": [0, 3, 2]}),
    (qml.FlipSign, (np.array([1, 0, 0]), [0, 1, 2]), {}),
    (
        qml.kUpCCGSD,
        (jnp.ones((1, 6)), [0, 1, 2, 3]),
        {"k": 1, "delta_sz": 0, "init_state": [1, 1, 0, 0]},
    ),
    (qml.Permute, (np.array([1, 2, 0]), [0, 1, 2]), {}),
    (qml.Permute, (np.array([1, 2, 0]),), {"wires": [0, 1, 2]}),
    (
        qml.TwoLocalSwapNetwork,
        ([0, 1, 2, 3, 4],),
        {"acquaintances": lambda index, wires, param=None: qml.CNOT(index)},
    ),
    (qml.GroverOperator, (), {"wires": [0, 1]}),
    (qml.GroverOperator, ([0, 1],), {}),
    (
        qml.UCCSD,
        (jnp.ones(3), [2, 3, 0, 1]),
        {"s_wires": [[0], [1]], "d_wires": [[[2], [3]]], "init_state": [0, 1, 1, 0]},
    ),
    (qml.TemporaryAND, (), ({"wires": [0, 1, 2], "control_values": [0, 1]})),
    (qml.TemporaryAND, ([0, 1, 2],), ({"control_values": [0, 1]})),
]


@pytest.mark.parametrize("template, args, kwargs", unmodified_templates_cases)
def test_unmodified_templates(template, args, kwargs):
    """Test that templates with unmodified primitive binds are captured as expected."""

    # Make sure the input data is valid
    template(*args, **kwargs)

    # Make sure the template actually is not modified in its primitive binding function
    assert template._primitive_bind_call.__code__ == original_op_bind_code

    def fn(*args):
        template(*args, **kwargs)

    jaxpr = jax.make_jaxpr(fn)(*args)

    # Check basic structure of jaxpr: single equation with template primitive
    assert len(jaxpr.eqns) == 1
    eqn = jaxpr.eqns[0]
    assert eqn.primitive == template._primitive

    # Check that all arguments are passed correctly, taking wires parsing into account
    # Also, store wires for later
    if "wires" in kwargs:
        # If wires are in kwargs, they are not invars to the jaxpr
        num_invars_wo_wires = len(eqn.invars) - len(kwargs["wires"])
        assert eqn.invars[:num_invars_wo_wires] == jaxpr.jaxpr.invars
        wires = kwargs.pop("wires")
    else:
        # If wires are in args, they are also invars to the jaxpr
        assert eqn.invars == jaxpr.jaxpr.invars
        wires = args[-1]

    # Check outvars; there should only be the DropVar returned by the template
    assert len(eqn.outvars) == 1
    assert isinstance(eqn.outvars[0], jax.core.DropVar)

    # Check that `n_wires` is inferred correctly
    if isinstance(wires, int):
        wires = (wires,)
    assert eqn.params.pop("n_wires") == len(wires)
    # Check that remaining kwargs are passed properly to the eqn
    # JAX 0.7.0 converts lists to tuples for hashability, so normalize both sides
    assert normalize_for_comparison(eqn.params) == normalize_for_comparison(kwargs)


# Only add a template to the following list if you manually added a test for it to
# TestModifiedTemplates below.
tested_modified_templates = [
    qml.TrotterProduct,
    qml.AllSinglesDoubles,
    qml.AmplitudeAmplification,
    qml.ApproxTimeEvolution,
    qml.BasisRotation,
    qml.BBQRAM,
    qml.CommutingEvolution,
    qml.ControlledSequence,
    qml.FermionicDoubleExcitation,
    qml.HilbertSchmidt,
    qml.HybridQRAM,
    qml.LocalHilbertSchmidt,
    qml.QDrift,
    qml.QSVT,
    qml.QuantumMonteCarlo,
    qml.QuantumPhaseEstimation,
    qml.Qubitization,
    qml.Reflection,
    qml.Select,
    qml.MERA,
    qml.MPS,
    qml.TTN,
    qml.QROM,
    qml.PhaseAdder,
    qml.Adder,
    qml.SemiAdder,
    qml.Multiplier,
    qml.OutMultiplier,
    qml.OutAdder,
    qml.ModExp,
    qml.OutPoly,
    qml.Superposition,
    qml.MPSPrep,
    qml.GQSP,
    qml.QROMStatePreparation,
    qml.SelectPauliRot,
]


# pylint: disable=too-many-public-methods
class TestModifiedTemplates:
    """Test that templates with custom primitive binds are captured as expected."""

    @pytest.mark.parametrize(
        "template, kwargs",
        [
            (qml.TrotterProduct, {"order": 2}),
            (qml.ApproxTimeEvolution, {"n": 2}),
            (qml.CommutingEvolution, {"frequencies": (1.2, 2)}),
            (qml.QDrift, {"n": 2, "seed": 10}),
        ],
    )
    def test_evolution_ops(self, template, kwargs):
        """Test the primitive bind call of Hamiltonian time evolution templates."""

        coeffs = [0.25, 0.75]

        def qfunc(coeffs):
            ops = [qml.X(0), qml.Z(0)]
            H = qml.dot(coeffs, ops)
            template(H, 2.4, **kwargs)

        # Validate inputs
        qfunc(coeffs)

        # Actually test primitive bind
        jaxpr = jax.make_jaxpr(qfunc)(coeffs)

        assert len(jaxpr.eqns) == 6

        # due to flattening and unflattening H
        assert jaxpr.eqns[0].primitive == qml.X._primitive
        assert jaxpr.eqns[1].primitive == qml.Z._primitive
        assert jaxpr.eqns[2].primitive == qml.ops.SProd._primitive
        assert jaxpr.eqns[3].primitive == qml.ops.SProd._primitive
        assert jaxpr.eqns[4].primitive == qml.ops.Sum._primitive

        eqn = jaxpr.eqns[5]
        assert eqn.primitive == template._primitive
        assert eqn.invars[0] == jaxpr.eqns[4].outvars[0]  # the sum op
        assert eqn.invars[1].val == 2.4

        assert normalize_for_comparison(eqn.params) == normalize_for_comparison(kwargs)
        assert len(eqn.outvars) == 1
        assert isinstance(eqn.outvars[0], jax.core.DropVar)

        with qml.queuing.AnnotatedQueue() as q:
            jax.core.eval_jaxpr(jaxpr.jaxpr, jaxpr.consts, coeffs[0], coeffs[1])

        assert len(q) == 1
        ops = [qml.X(0), qml.Z(0)]
        H = qml.dot(coeffs, ops)
        assert q.queue[0] == template(H, time=2.4, **kwargs)

    def test_amplitude_amplification(self):
        """Test the primitive bind call of AmplitudeAmplification."""

        U = qml.Hadamard(0)
        O = qml.FlipSign(1, 0)
        iters = 3

        kwargs = {"iters": iters, "fixed_point": False, "p_min": 0.4}

        def qfunc(U, O):
            qml.AmplitudeAmplification(U, O, **kwargs)

        # Validate inputs
        qfunc(U, O)

        # Actually test primitive bind
        jaxpr = jax.make_jaxpr(qfunc)(U, O)

        assert len(jaxpr.eqns) == 3

        assert jaxpr.eqns[0].primitive == qml.Hadamard._primitive
        assert jaxpr.eqns[1].primitive == qml.FlipSign._primitive

        eqn = jaxpr.eqns[2]
        assert eqn.primitive == qml.AmplitudeAmplification._primitive
        assert eqn.invars[0] == jaxpr.eqns[0].outvars[0]  # Hadamard
        assert eqn.invars[1] == jaxpr.eqns[1].outvars[0]  # FlipSign
        assert normalize_for_comparison(eqn.params) == normalize_for_comparison(kwargs)
        assert len(eqn.outvars) == 1
        assert isinstance(eqn.outvars[0], jax.core.DropVar)

        with qml.queuing.AnnotatedQueue() as q:
            jax.core.eval_jaxpr(jaxpr.jaxpr, jaxpr.consts)

        assert len(q) == 1
        assert q.queue[0] == qml.AmplitudeAmplification(U, O, **kwargs)

    def test_basis_rotation(self):
        """Test the primitive bind call of BasisRotation."""

        mat = np.eye(4)
        wires = [0, 5]

        def qfunc(wires, mat):
            qml.BasisRotation(wires, mat, check=True)

        # Validate inputs
        qfunc(wires, mat)

        # Actually test primitive bind
        jaxpr = jax.make_jaxpr(qfunc)(wires, mat)

        assert len(jaxpr.eqns) == 1

        eqn = jaxpr.eqns[0]
        assert eqn.primitive == qml.BasisRotation._primitive
        assert eqn.invars == jaxpr.jaxpr.invars
        assert eqn.params == {"check": True, "id": None}
        assert len(eqn.outvars) == 1
        assert isinstance(eqn.outvars[0], jax.core.DropVar)

        with qml.queuing.AnnotatedQueue() as q:
            jax.core.eval_jaxpr(jaxpr.jaxpr, jaxpr.consts, *wires, mat)

        assert len(q) == 1
        assert q.queue[0] == qml.BasisRotation(wires=wires, unitary_matrix=mat, check=True)

    def test_controlled_sequence(self):
        """Test the primitive bind call of ControlledSequence."""

        assert (
            qml.ControlledSequence._primitive_bind_call.__code__
            == qml.ops.op_math.SymbolicOp._primitive_bind_call.__code__
        )

        base = qml.RX(0.5, 0)
        control = [1, 5]

        def fn(base):
            qml.ControlledSequence(base, control=control)

        # Validate inputs
        fn(base)

        # Actually test primitive bind
        jaxpr = jax.make_jaxpr(fn)(base)

        assert len(jaxpr.eqns) == 2
        assert jaxpr.eqns[0].primitive == qml.RX._primitive

        eqn = jaxpr.eqns[1]
        assert eqn.primitive == qml.ControlledSequence._primitive
        assert eqn.invars == jaxpr.eqns[0].outvars
        # JAX 0.7.0 converts lists to tuples for hashability
        assert normalize_for_comparison(eqn.params) == normalize_for_comparison(
            {"control": control}
        )
        assert len(eqn.outvars) == 1
        assert isinstance(eqn.outvars[0], jax.core.DropVar)

        with qml.queuing.AnnotatedQueue() as q:
            jax.core.eval_jaxpr(jaxpr.jaxpr, jaxpr.consts, 0.5)

        assert len(q) == 1  # One for each control
        assert q.queue[0] == qml.ControlledSequence(base, control)

    def test_fermionic_double_excitation(self):
        """Test the primitive bind call of FermionicDoubleExcitation."""

        weight = 0.251

        kwargs = {"wires1": [0, 6], "wires2": [2, 3]}

        def qfunc(weight):
            qml.FermionicDoubleExcitation(weight, **kwargs)

        # Validate inputs
        qfunc(weight)

        # Actually test primitive bind
        jaxpr = jax.make_jaxpr(qfunc)(weight)

        assert len(jaxpr.eqns) == 1

        eqn = jaxpr.eqns[0]
        assert eqn.primitive == qml.FermionicDoubleExcitation._primitive
        assert eqn.invars == jaxpr.jaxpr.invars
        assert normalize_for_comparison(eqn.params) == normalize_for_comparison(kwargs)
        assert len(eqn.outvars) == 1
        assert isinstance(eqn.outvars[0], jax.core.DropVar)

        with qml.queuing.AnnotatedQueue() as q:
            jax.core.eval_jaxpr(jaxpr.jaxpr, jaxpr.consts, weight)

        assert len(q) == 1
        assert q.queue[0] == qml.FermionicDoubleExcitation(weight, **kwargs)

    @pytest.mark.parametrize("template", [qml.HilbertSchmidt, qml.LocalHilbertSchmidt])
    def test_hilbert_schmidt(self, template):
        """Test the primitive bind call of HilbertSchmidt and LocalHilbertSchmidt."""

        def qfunc(v_params):
            U = qml.Hadamard(0)
            V = qml.RZ(v_params[0], wires=1)
            template(V, U)

        v_params = jnp.array([0.1])
        # Validate inputs
        qfunc(v_params)

        # Actually test primitive bind
        jaxpr = jax.make_jaxpr(qfunc)(v_params)

        assert len(jaxpr.eqns) == 5
        assert jaxpr.eqns[0].primitive == qml.Hadamard._primitive
        assert jaxpr.eqns[-2].primitive == qml.RZ._primitive

        eqn = jaxpr.eqns[-1]
        assert eqn.primitive == template._primitive
        assert eqn.params == {"num_v_ops": 1}
        assert len(eqn.outvars) == 1
        assert isinstance(eqn.outvars[0], jax.core.DropVar)

        with qml.queuing.AnnotatedQueue() as q:
            jax.core.eval_jaxpr(jaxpr.jaxpr, jaxpr.consts, v_params)

        assert len(q) == 1

        U = qml.Hadamard(0)
        V = qml.RZ(v_params[0], wires=1)
        assert qml.equal(q.queue[0], template(V, U)) is True

    @pytest.mark.parametrize("template", [qml.HilbertSchmidt, qml.LocalHilbertSchmidt])
    def test_hilbert_schmidt_multiple_ops(self, template):
        """Test the primitive bind call of HilbertSchmidt and LocalHilbertSchmidt with multiple ops."""

        def qfunc(v_params):
            U = [qml.Hadamard(0), qml.Hadamard(1)]
            V = [qml.RZ(v_params[0], wires=2), qml.RX(v_params[1], wires=3)]
            template(V, U)

        v_params = jnp.array([0.1, 0.2])
        # Validate inputs
        qfunc(v_params)

        # Actually test primitive bind
        jaxpr = jax.make_jaxpr(qfunc)(v_params)

        assert len(jaxpr.eqns) == 9
        assert jaxpr.eqns[0].primitive == qml.Hadamard._primitive
        assert jaxpr.eqns[1].primitive == qml.Hadamard._primitive
        assert jaxpr.eqns[-5].primitive == qml.RZ._primitive
        assert jaxpr.eqns[-2].primitive == qml.RX._primitive

        eqn = jaxpr.eqns[-1]
        assert eqn.primitive == template._primitive
        assert eqn.params == {"num_v_ops": 2}
        assert len(eqn.outvars) == 1
        assert isinstance(eqn.outvars[0], jax.core.DropVar)

        with qml.queuing.AnnotatedQueue() as q:
            jax.core.eval_jaxpr(jaxpr.jaxpr, jaxpr.consts, v_params)

        assert len(q) == 1

        U = [qml.Hadamard(0), qml.Hadamard(1)]
        V = [qml.RZ(v_params[0], wires=2), qml.RX(v_params[1], wires=3)]
        assert qml.equal(q.queue[0], template(V, U)) is True

    @pytest.mark.parametrize("template", [qml.MERA, qml.MPS, qml.TTN])
    def test_tensor_networks(self, template):
        """Test the primitive bind call of MERA, MPS, and TTN."""

        def block(weights, wires):
            return [
                qml.CNOT(wires),
                qml.RY(weights[0], wires[0]),
                qml.RY(weights[1], wires[1]),
            ]

        wires = list(range(4))
        n_block_wires = 2
        n_blocks = template.get_n_blocks(wires, n_block_wires)

        kwargs = {
            "wires": wires,
            "n_block_wires": n_block_wires,
            "block": block,
            "n_params_block": 2,
            "template_weights": [[0.1, -0.3]] * n_blocks,
        }

        def qfunc():
            template(**kwargs)

        # Validate inputs
        qfunc()

        # Actually test primitive bind
        jaxpr = jax.make_jaxpr(qfunc)()

        assert len(jaxpr.eqns) == 1

        eqn = jaxpr.eqns[0]
        assert eqn.primitive == template._primitive

        expected_params = {
            "n_block_wires": n_block_wires,
            "block": block,
            "n_params_block": 2,
            "template_weights": kwargs["template_weights"],
            "id": None,
            "n_wires": 4,
        }
        if template is qml.MPS:
            expected_params["offset"] = None
        # JAX 0.7.0 converts lists to tuples for hashability
        assert normalize_for_comparison(eqn.params) == normalize_for_comparison(expected_params)
        assert len(eqn.outvars) == 1
        assert isinstance(eqn.outvars[0], jax.core.DropVar)

        with qml.queuing.AnnotatedQueue() as q:
            jax.core.eval_jaxpr(jaxpr.jaxpr, jaxpr.consts)

        assert len(q) == 1
        qml.assert_equal(q.queue[0], template(**kwargs))

    def test_qsvt(self):
        """Test the primitive bind call of QSVT."""

        def qfunc(A):
            block_encode = qml.BlockEncode(A, wires=[0, 1])
            shifts = [qml.PCPhase(i + 0.1, dim=1, wires=[0, 1]) for i in range(3)]
            qml.QSVT(block_encode, projectors=shifts)

        A = np.array([[0.1]])
        # Validate inputs
        qfunc(A)

        # Actually test primitive bind
        jaxpr = jax.make_jaxpr(qfunc)(A)

        assert len(jaxpr.eqns) == 5

        assert jaxpr.eqns[0].primitive == qml.BlockEncode._primitive

        eqn = jaxpr.eqns[-1]
        assert eqn.primitive == qml.QSVT._primitive
        for i in range(4):
            assert eqn.invars[i] == jaxpr.eqns[i].outvars[0]
        assert eqn.params == {}
        assert len(eqn.outvars) == 1
        assert isinstance(eqn.outvars[0], jax.core.DropVar)

        with qml.queuing.AnnotatedQueue() as q:
            jax.core.eval_jaxpr(jaxpr.jaxpr, jaxpr.consts, A)

        assert len(q) == 1
        block_encode = qml.BlockEncode(A, wires=[0, 1])
        shifts = [qml.PCPhase(i + 0.1, dim=1, wires=[0, 1]) for i in range(3)]
        assert q.queue[0] == qml.QSVT(block_encode, shifts)

    def test_mps_prep(self):
        """Test the primitive bind call of MPSPrep."""

        mps = [
            np.array([[0.0, 0.107], [0.994, 0.0]]),
            np.array(
                [
                    [[0.0, 0.0, 0.0, -0.0], [1.0, 0.0, 0.0, -0.0]],
                    [[0.0, 1.0, 0.0, -0.0], [0.0, 0.0, 0.0, -0.0]],
                ]
            ),
            np.array(
                [
                    [[-1.0, 0.0], [0.0, 0.0]],
                    [[0.0, 0.0], [0.0, 1.0]],
                    [[0.0, -1.0], [0.0, 0.0]],
                    [[0.0, 0.0], [1.0, 0.0]],
                ]
            ),
            np.array([[-1.0, -0.0], [-0.0, -1.0]]),
        ]
        wires = [0, 1, 2]

        def qfunc(mps):
            qml.MPSPrep(mps=mps, wires=wires)

        # Validate inputs
        qfunc(mps)

        # Actually test primitive bind
        jaxpr = jax.make_jaxpr(qfunc)(mps)

        assert len(jaxpr.eqns) == 1

        eqn = jaxpr.eqns[0]
        assert eqn.primitive == qml.MPSPrep._primitive
        assert eqn.invars[:4] == jaxpr.jaxpr.invars
        assert [invar.val for invar in eqn.invars[4:]] == [0, 1, 2]
        assert eqn.params == {
            "id": None,
            "n_wires": 3,
            "work_wires": None,
            "right_canonicalize": False,
        }
        assert len(eqn.outvars) == 1
        assert isinstance(eqn.outvars[0], jax.core.DropVar)

        with qml.queuing.AnnotatedQueue() as q:
            jax.core.eval_jaxpr(jaxpr.jaxpr, jaxpr.consts, *mps)

        assert len(q) == 1
        assert q.queue[0] == qml.MPSPrep(mps=mps, wires=wires)

    def test_all_singles_doubles(self):
        arguments = (
            jnp.array([-2.8, 0.5]),
            jnp.array([1, 2, 3, 4]),
            jnp.array([1, 1, 0, 0]),
        )
        keyword_args = (
            jnp.array([[0, 2]]),
            jnp.array([[0, 1, 2, 3]]),
        )
        params = (*arguments, *keyword_args)

        def qfunc(weights, wires, hf_state, singles, doubles):
            qml.AllSinglesDoubles(weights, wires, hf_state, singles=singles, doubles=doubles)

        # Validate inputs
        qfunc(*params)

        # Actually test primitive bind
        jaxpr = jax.make_jaxpr(qfunc)(*params)

        with qml.queuing.AnnotatedQueue() as q:
            jax.core.eval_jaxpr(jaxpr.jaxpr, jaxpr.consts, *params)

        assert len(q) == 1
        assert q.queue[0] == qml.AllSinglesDoubles(*params)

    def test_quantum_monte_carlo(self):
        """Test the primitive bind call of QuantumMonteCarlo."""

        # This test follows the docstring example

        from scipy.stats import norm

        m = 5
        M = 2**m
        n = 10

        xs = np.linspace(-np.pi, np.pi, M)
        probs = np.array([norm().pdf(x) for x in xs])
        probs /= np.sum(probs)

        def func(i):
            return np.sin(xs[i]) ** 2

        target_wires = range(m + 1)
        estimation_wires = range(m + 1, n + m + 1)

        kwargs = {"func": func, "id": None, "num_target_wires": 6}

        def qfunc(probs, target_wires, estimation_wires):
            qml.QuantumMonteCarlo(probs, func, target_wires, estimation_wires)

        # Validate inputs
        qfunc(probs, target_wires, estimation_wires)

        # Actually test primitive bind
        jaxpr = jax.make_jaxpr(qfunc)(probs, list(target_wires), list(estimation_wires))

        assert len(jaxpr.eqns) == 1

        eqn = jaxpr.eqns[0]
        assert eqn.primitive == qml.QuantumMonteCarlo._primitive
        assert eqn.invars == jaxpr.jaxpr.invars
        assert normalize_for_comparison(eqn.params) == normalize_for_comparison(kwargs)
        assert len(eqn.outvars) == 1
        assert isinstance(eqn.outvars[0], jax.core.DropVar)

        with qml.queuing.AnnotatedQueue() as q:
            jax.core.eval_jaxpr(jaxpr.jaxpr, jaxpr.consts, probs, *target_wires, *estimation_wires)

        assert len(q) == 1
        assert q.queue[0] == qml.QuantumMonteCarlo(probs, func, target_wires, estimation_wires)

    def test_qubitization(self):
        """Test the primitive bind call of Qubitization."""

        hamiltonian = qml.dot([0.5, 1.2, -0.84], [qml.X(2), qml.Hadamard(3), qml.Z(2) @ qml.Y(3)])
        kwargs = {"hamiltonian": hamiltonian, "control": [0, 1]}

        def qfunc():
            qml.Qubitization(**kwargs)

        # Validate inputs
        qfunc()

        # Actually test primitive bind
        jaxpr = jax.make_jaxpr(qfunc)()

        assert len(jaxpr.eqns) == 1

        eqn = jaxpr.eqns[0]
        assert eqn.primitive == qml.Qubitization._primitive
        assert eqn.invars == jaxpr.jaxpr.invars
        assert normalize_for_comparison(eqn.params) == normalize_for_comparison(kwargs)
        assert len(eqn.outvars) == 1
        assert isinstance(eqn.outvars[0], jax.core.DropVar)

        with qml.queuing.AnnotatedQueue() as q:
            jax.core.eval_jaxpr(jaxpr.jaxpr, jaxpr.consts)

        assert len(q) == 1
        qml.assert_equal(q.queue[0], qml.Qubitization(**kwargs))

<<<<<<< HEAD
    def test_bbqram(self):
        """Test the primitve bind call of BBQRAM."""

        kwargs = {
            "bitstrings": ["010", "111", "110", "000"],
            "qram_wires": [0, 1],
            "target_wires": [2, 3, 4],
            "work_wires": [5] + [6, 7, 8] + [12, 13, 14] + [9, 10, 11],
=======
    def test_qram(self):
        """Test the primitve bind call of QRAM."""

        kwargs = {
            "bitstrings": ("010", "111", "110", "000"),
            "control_wires": (0, 1),
            "target_wires": (2, 3, 4),
            "work_wires": tuple([5] + [6, 7, 8] + [12, 13, 14] + [9, 10, 11]),
>>>>>>> ebe34d63
        }

        def qfunc():
            qml.BBQRAM(**kwargs)

        # Validate inputs
        qfunc()

        # Actually test primitive bind
        jaxpr = jax.make_jaxpr(qfunc)()

        assert len(jaxpr.eqns) == 1

        eqn = jaxpr.eqns[0]
        assert eqn.primitive == qml.BBQRAM._primitive
        assert eqn.invars == jaxpr.jaxpr.invars
        assert eqn.params == kwargs
        assert len(eqn.outvars) == 1
        assert isinstance(eqn.outvars[0], jax.core.DropVar)

        with qml.queuing.AnnotatedQueue() as q:
            jax.core.eval_jaxpr(jaxpr.jaxpr, jaxpr.consts)

        assert len(q) == 1
        qml.assert_equal(q.queue[0], qml.BBQRAM(**kwargs))

<<<<<<< HEAD
    def test_hybrid_qram(self):
        """Test the primitve bind call of HybridQRAM."""

        kwargs = {
            "bitstrings": ["010", "111", "110", "000"],
            "qram_wires": [0, 1],
            "target_wires": [2, 3, 4],
            "work_wires": [5] + [6, 7, 8] + [12, 13, 14] + [9, 10, 11],
            "qram_value": 1,
        }

        def qfunc():
            qml.HybridQRAM(**kwargs)

        # Validate inputs
        qfunc()

        # Actually test primitive bind
        jaxpr = jax.make_jaxpr(qfunc)()

        assert len(jaxpr.eqns) == 1

        eqn = jaxpr.eqns[0]
        assert eqn.primitive == qml.HybridQRAM._primitive
        assert eqn.invars == jaxpr.jaxpr.invars
        assert eqn.params == kwargs
        assert len(eqn.outvars) == 1
        assert isinstance(eqn.outvars[0], jax.core.DropVar)

        with qml.queuing.AnnotatedQueue() as q:
            jax.core.eval_jaxpr(jaxpr.jaxpr, jaxpr.consts)

        assert len(q) == 1
        qml.assert_equal(q.queue[0], qml.HybridQRAM(**kwargs))

=======
>>>>>>> ebe34d63
    def test_qrom(self):
        """Test the primitive bind call of QROM."""

        kwargs = {
            "bitstrings": ["0", "1"],
            "control_wires": [0],
            "target_wires": [1],
            "work_wires": None,
        }

        def qfunc():
            qml.QROM(**kwargs)

        # Validate inputs
        qfunc()

        # Actually test primitive bind
        jaxpr = jax.make_jaxpr(qfunc)()

        assert len(jaxpr.eqns) == 1

        eqn = jaxpr.eqns[0]
        assert eqn.primitive == qml.QROM._primitive
        assert eqn.invars == jaxpr.jaxpr.invars
        assert normalize_for_comparison(eqn.params) == normalize_for_comparison(kwargs)
        assert len(eqn.outvars) == 1
        assert isinstance(eqn.outvars[0], jax.core.DropVar)

        with qml.queuing.AnnotatedQueue() as q:
            jax.core.eval_jaxpr(jaxpr.jaxpr, jaxpr.consts)

        assert len(q) == 1
        qml.assert_equal(q.queue[0], qml.QROM(**kwargs))

    @pytest.mark.xfail(reason="QROMStatePreparation uses array in metadata, [sc-104808]")
    def test_qrom_state_prep(self):
        """Test the primitive bind call of QROMStatePreparation."""

        kwargs = {
            "state_vector": np.array([1 / 2, -1 / 2, 1 / 2, 1j / 2]),
            "precision_wires": [0, 1, 2, 3],
            "work_wires": [4, 5, 6, 7],
            "wires": [8, 9],
        }

        def qfunc():
            qml.QROMStatePreparation(**kwargs)

        # Validate inputs
        qfunc()

        # Actually test primitive bind
        jaxpr = jax.make_jaxpr(qfunc)()

        assert len(jaxpr.eqns) == 1

        eqn = jaxpr.eqns[0]
        assert eqn.primitive == qml.QROMStatePreparation._primitive
        assert eqn.invars == jaxpr.jaxpr.invars
        assert normalize_for_comparison(eqn.params) == normalize_for_comparison(kwargs)
        assert len(eqn.outvars) == 1
        assert isinstance(eqn.outvars[0], jax.core.DropVar)

        with qml.queuing.AnnotatedQueue() as q:
            jax.core.eval_jaxpr(jaxpr.jaxpr, jaxpr.consts)

        assert len(q) == 1
        qml.assert_equal(q.queue[0], qml.QROMStatePreparation(**kwargs))

    def test_multiplexed_rotation(self):
        """Test the primitive bind call of SelectPauliRot."""

        angles = np.arange(1, 9)
        kwargs = {
            "control_wires": [0, 1, 2],
            "target_wire": 3,
            "rot_axis": "X",
        }

        def qfunc(angles):
            qml.SelectPauliRot(angles, **kwargs)

        # Validate inputs
        qfunc(angles)

        # Actually test primitive bind
        jaxpr = jax.make_jaxpr(qfunc)(angles)

        assert len(jaxpr.eqns) == 1

        eqn = jaxpr.eqns[0]
        assert eqn.primitive == qml.SelectPauliRot._primitive
        assert eqn.invars[:1] == jaxpr.jaxpr.invars
        assert [invar.val for invar in eqn.invars[1:]] == [0, 1, 2, 3]
        assert eqn.params == {"n_wires": 4, "rot_axis": "X"}
        assert len(eqn.outvars) == 1
        assert isinstance(eqn.outvars[0], jax.core.DropVar)

        with qml.queuing.AnnotatedQueue() as q:
            jax.core.eval_jaxpr(jaxpr.jaxpr, jaxpr.consts, angles)

        assert len(q) == 1
        qml.assert_equal(q.queue[0], qml.SelectPauliRot(angles, **kwargs))

    def test_phase_adder(self):
        """Test the primitive bind call of PhaseAdder."""

        kwargs = {
            "k": 3,
            "x_wires": [0, 1],
            "mod": None,
            "work_wire": None,
        }

        def qfunc():
            qml.PhaseAdder(**kwargs)

        # Validate inputs
        qfunc()

        # Actually test primitive bind
        jaxpr = jax.make_jaxpr(qfunc)()

        assert len(jaxpr.eqns) == 1

        eqn = jaxpr.eqns[0]
        assert eqn.primitive == qml.PhaseAdder._primitive
        assert eqn.invars == jaxpr.jaxpr.invars
        assert normalize_for_comparison(eqn.params) == normalize_for_comparison(kwargs)
        assert len(eqn.outvars) == 1
        assert isinstance(eqn.outvars[0], jax.core.DropVar)

        with qml.queuing.AnnotatedQueue() as q:
            jax.core.eval_jaxpr(jaxpr.jaxpr, jaxpr.consts)

        assert len(q) == 1
        qml.assert_equal(q.queue[0], qml.PhaseAdder(**kwargs))

    def test_adder(self):
        """Test the primitive bind call of Adder."""

        kwargs = {
            "k": 3,
            "x_wires": [0, 1],
            "mod": None,
            "work_wires": None,
        }

        def qfunc():
            qml.Adder(**kwargs)

        # Validate inputs
        qfunc()

        # Actually test primitive bind
        jaxpr = jax.make_jaxpr(qfunc)()

        assert len(jaxpr.eqns) == 1

        eqn = jaxpr.eqns[0]
        assert eqn.primitive == qml.Adder._primitive
        assert eqn.invars == jaxpr.jaxpr.invars
        assert normalize_for_comparison(eqn.params) == normalize_for_comparison(kwargs)
        assert len(eqn.outvars) == 1
        assert isinstance(eqn.outvars[0], jax.core.DropVar)

        with qml.queuing.AnnotatedQueue() as q:
            jax.core.eval_jaxpr(jaxpr.jaxpr, jaxpr.consts)

        assert len(q) == 1
        qml.assert_equal(q.queue[0], qml.Adder(**kwargs))

    def test_semiadder(self):
        """Test the primitive bind call of SemiAdder."""

        kwargs = {
            "x_wires": [0, 1, 2],
            "y_wires": [3, 4, 5],
            "work_wires": [6, 7],
        }

        def qfunc():
            qml.SemiAdder(**kwargs)

        # Validate inputs
        qfunc()

        # Actually test primitive bind
        jaxpr = jax.make_jaxpr(qfunc)()

        assert len(jaxpr.eqns) == 1

        eqn = jaxpr.eqns[0]
        assert eqn.primitive == qml.SemiAdder._primitive
        assert eqn.invars == jaxpr.jaxpr.invars
        assert normalize_for_comparison(eqn.params) == normalize_for_comparison(kwargs)
        assert len(eqn.outvars) == 1
        assert isinstance(eqn.outvars[0], jax.core.DropVar)

        with qml.queuing.AnnotatedQueue() as q:
            jax.core.eval_jaxpr(jaxpr.jaxpr, jaxpr.consts)

        assert len(q) == 1
        qml.assert_equal(q.queue[0], qml.SemiAdder(**kwargs))

    def test_multiplier(self):
        """Test the primitive bind call of Multiplier."""

        kwargs = {
            "k": 3,
            "x_wires": [0, 1],
            "mod": None,
            "work_wires": [2, 3],
        }

        def qfunc():
            qml.Multiplier(**kwargs)

        # Validate inputs
        qfunc()

        # Actually test primitive bind
        jaxpr = jax.make_jaxpr(qfunc)()

        assert len(jaxpr.eqns) == 1

        eqn = jaxpr.eqns[0]
        assert eqn.primitive == qml.Multiplier._primitive
        assert eqn.invars == jaxpr.jaxpr.invars
        assert normalize_for_comparison(eqn.params) == normalize_for_comparison(kwargs)
        assert len(eqn.outvars) == 1
        assert isinstance(eqn.outvars[0], jax.core.DropVar)

        with qml.queuing.AnnotatedQueue() as q:
            jax.core.eval_jaxpr(jaxpr.jaxpr, jaxpr.consts)

        assert len(q) == 1
        qml.assert_equal(q.queue[0], qml.Multiplier(**kwargs))

    def test_out_multiplier(self):
        """Test the primitive bind call of OutMultiplier."""

        kwargs = {
            "x_wires": [0, 1],
            "y_wires": [2, 3],
            "output_wires": [4, 5],
            "mod": None,
            "work_wires": None,
        }

        def qfunc():
            qml.OutMultiplier(**kwargs)

        # Validate inputs
        qfunc()

        # Actually test primitive bind
        jaxpr = jax.make_jaxpr(qfunc)()

        assert len(jaxpr.eqns) == 1

        eqn = jaxpr.eqns[0]
        assert eqn.primitive == qml.OutMultiplier._primitive
        assert eqn.invars == jaxpr.jaxpr.invars
        assert normalize_for_comparison(eqn.params) == normalize_for_comparison(kwargs)
        assert len(eqn.outvars) == 1
        assert isinstance(eqn.outvars[0], jax.core.DropVar)

        with qml.queuing.AnnotatedQueue() as q:
            jax.core.eval_jaxpr(jaxpr.jaxpr, jaxpr.consts)

        assert len(q) == 1
        qml.assert_equal(q.queue[0], qml.OutMultiplier(**kwargs))

    def test_out_adder(self):
        """Test the primitive bind call of OutAdder."""

        kwargs = {
            "x_wires": [0, 1],
            "y_wires": [2, 3],
            "output_wires": [4, 5],
            "mod": None,
            "work_wires": None,
        }

        def qfunc():
            qml.OutAdder(**kwargs)

        # Validate inputs
        qfunc()

        # Actually test primitive bind
        jaxpr = jax.make_jaxpr(qfunc)()

        assert len(jaxpr.eqns) == 1

        eqn = jaxpr.eqns[0]
        assert eqn.primitive == qml.OutAdder._primitive
        assert eqn.invars == jaxpr.jaxpr.invars
        assert normalize_for_comparison(eqn.params) == normalize_for_comparison(kwargs)
        assert len(eqn.outvars) == 1
        assert isinstance(eqn.outvars[0], jax.core.DropVar)

        with qml.queuing.AnnotatedQueue() as q:
            jax.core.eval_jaxpr(jaxpr.jaxpr, jaxpr.consts)

        assert len(q) == 1
        qml.assert_equal(q.queue[0], qml.OutAdder(**kwargs))

    def test_mod_exp(self):
        """Test the primitive bind call of ModExp."""

        kwargs = {
            "x_wires": [0, 1],
            "output_wires": [4, 5],
            "base": 3,
            "mod": None,
            "work_wires": [2, 3],
        }

        def qfunc():
            qml.ModExp(**kwargs)

        # Validate inputs
        qfunc()

        # Actually test primitive bind
        jaxpr = jax.make_jaxpr(qfunc)()

        assert len(jaxpr.eqns) == 1

        eqn = jaxpr.eqns[0]
        assert eqn.primitive == qml.ModExp._primitive
        assert eqn.invars == jaxpr.jaxpr.invars
        assert normalize_for_comparison(eqn.params) == normalize_for_comparison(kwargs)
        assert len(eqn.outvars) == 1
        assert isinstance(eqn.outvars[0], jax.core.DropVar)

        with qml.queuing.AnnotatedQueue() as q:
            jax.core.eval_jaxpr(jaxpr.jaxpr, jaxpr.consts)

        assert len(q) == 1
        qml.assert_equal(q.queue[0], qml.ModExp(**kwargs))

    def test_out_poly(self):
        """Test the primitive bind call of OutPoly."""

        def func(x, y):
            return x**2 + y

        kwargs = {
            "polynomial_function": func,
            "input_registers": [[0, 1], [2, 3]],
            "output_wires": [4, 5],
            "mod": 3,
            "work_wires": [6, 7],
        }

        def qfunc():
            qml.OutPoly(**kwargs)

        # Validate inputs
        qfunc()

        # Actually test primitive bind
        jaxpr = jax.make_jaxpr(qfunc)()

        assert len(jaxpr.eqns) == 1

        eqn = jaxpr.eqns[0]
        assert eqn.primitive == qml.OutPoly._primitive
        assert eqn.invars == jaxpr.jaxpr.invars

        assert normalize_for_comparison(eqn.params) == normalize_for_comparison(kwargs)

        assert len(eqn.outvars) == 1
        assert isinstance(eqn.outvars[0], jax.core.DropVar)

        with qml.queuing.AnnotatedQueue() as q:
            jax.core.eval_jaxpr(jaxpr.jaxpr, jaxpr.consts)

        assert len(q) == 1
        qml.assert_equal(q.queue[0], qml.OutPoly(**kwargs))

    def test_gqsp(self):
        """Test the primitive bind call of GQSP."""

        def qfunc(unitary, angles):
            qml.GQSP(unitary, angles, control=0)

        angles = np.ones([3, 3])
        unitary = qml.RX(1, wires=1)
        # Validate inputs
        qfunc(unitary, angles)

        # Actually test primitive bind
        jaxpr = jax.make_jaxpr(qfunc)(unitary, angles)

        assert len(jaxpr.eqns) == 2

        rx_eqn = jaxpr.eqns[0]
        assert rx_eqn.primitive == qml.RX._primitive
        gqps_eqn = jaxpr.eqns[1]
        assert gqps_eqn.primitive == qml.GQSP._primitive
        assert gqps_eqn.invars[0] == rx_eqn.outvars[0]
        assert gqps_eqn.invars[1] == jaxpr.jaxpr.invars[1]
        assert gqps_eqn.invars[2].val == 0  # Control wire
        assert gqps_eqn.params == {"n_wires": 1, "id": None}
        assert len(gqps_eqn.outvars) == 1
        assert isinstance(gqps_eqn.outvars[0], jax.core.DropVar)

        with qml.queuing.AnnotatedQueue() as q:
            jax.core.eval_jaxpr(jaxpr.jaxpr, jaxpr.consts, unitary.data, angles)

        assert len(q) == 1
        qml.assert_equal(q.queue[0], qml.GQSP(unitary, angles, control=0))

    def test_reflection(self):
        """Test the primitive bind call of Reflection."""

        op = qml.RX(np.pi / 4, 0) @ qml.Hadamard(1)
        reflection_wires = [0]
        alpha = np.pi / 2

        def qfunc(op, alpha):
            qml.Reflection(op, alpha, reflection_wires=reflection_wires)

        # Validate inputs
        qfunc(op, alpha)

        # Actually test primitive bind
        jaxpr = jax.make_jaxpr(qfunc)(op, alpha)

        assert len(jaxpr.eqns) == 4

        assert jaxpr.eqns[0].primitive == qml.RX._primitive
        assert jaxpr.eqns[1].primitive == qml.Hadamard._primitive
        assert jaxpr.eqns[2].primitive == qml.ops.op_math.Prod._primitive

        eqn = jaxpr.eqns[3]
        assert eqn.primitive == qml.Reflection._primitive
        # Input operator and reflection/estimation wires are invars to template
        assert eqn.invars[:1] == jaxpr.eqns[2].outvars
        assert eqn.invars[1] == jaxpr.jaxpr.invars[1]
        assert [invar.val for invar in eqn.invars[2:]] == reflection_wires
        assert eqn.params == {"n_wires": 1}
        assert len(eqn.outvars) == 1
        assert isinstance(eqn.outvars[0], jax.core.DropVar)

        with qml.queuing.AnnotatedQueue() as q:
            jax.core.eval_jaxpr(jaxpr.jaxpr, jaxpr.consts, np.pi / 4, np.pi / 2)

        assert len(q) == 1
        qml.assert_equal(q.queue[0], qml.Reflection(op, alpha, reflection_wires=reflection_wires))

    def test_quantum_phase_estimation(self):
        """Test the primitive bind call of QuantumPhaseEstimation."""

        kwargs = {"estimation_wires": [2, 3]}
        op = qml.RX(np.pi / 2, 0) @ qml.Hadamard(1)

        def qfunc(op):
            qml.QuantumPhaseEstimation(op, **kwargs)

        # Validate inputs
        qfunc(op)

        # Actually test primitive bind
        jaxpr = jax.make_jaxpr(qfunc)(op)

        assert len(jaxpr.eqns) == 4

        assert jaxpr.eqns[0].primitive == qml.RX._primitive
        assert jaxpr.eqns[1].primitive == qml.Hadamard._primitive
        assert jaxpr.eqns[2].primitive == qml.ops.op_math.Prod._primitive

        eqn = jaxpr.eqns[3]
        assert eqn.primitive == qml.QuantumPhaseEstimation._primitive
        assert eqn.invars == jaxpr.eqns[2].outvars
        assert normalize_for_comparison(eqn.params) == normalize_for_comparison(kwargs)
        assert len(eqn.outvars) == 1
        assert isinstance(eqn.outvars[0], jax.core.DropVar)

        with qml.queuing.AnnotatedQueue() as q:
            jax.core.eval_jaxpr(jaxpr.jaxpr, jaxpr.consts, np.pi / 2)

        assert len(q) == 1
        qml.assert_equal(q.queue[0], qml.QuantumPhaseEstimation(op, **kwargs))

    def test_select(self):
        """Test the primitive bind call of Select."""

        ops = [qml.X(2), qml.RX(0.2, 3), qml.Y(2), qml.Z(3)]
        kwargs = {"control": [0, 1]}

        def qfunc(ops):
            qml.Select(ops, **kwargs)

        # Validate inputs
        qfunc(ops)

        # Actually test primitive bind
        jaxpr = jax.make_jaxpr(qfunc)(ops)

        assert len(jaxpr.eqns) == 5  # four operator-creating eqns and one for Select itself

        op_eqns = jaxpr.eqns[:4]
        op_types = [qml.X, qml.RX, qml.Y, qml.Z]
        assert all(
            eqn.primitive == op_type._primitive
            for eqn, op_type in zip(op_eqns, op_types, strict=True)
        )
        eqn = jaxpr.eqns[4]
        assert eqn.primitive == qml.Select._primitive
        assert eqn.invars[:-2] == [eqn.outvars[0] for eqn in op_eqns]
        assert [invar.val for invar in eqn.invars[-2:]] == [0, 1]
        assert eqn.params == {"n_wires": 2}
        assert len(eqn.outvars) == 1
        assert isinstance(eqn.outvars[0], jax.core.DropVar)

        with qml.queuing.AnnotatedQueue() as q:
            # Need to pass in angle for RX as argument to jaxpr
            jax.core.eval_jaxpr(jaxpr.jaxpr, jaxpr.consts, 0.2)

        assert len(q) == 1
        qml.assert_equal(q.queue[0], qml.Select(ops, **kwargs))

    def test_superposition(self):
        """Test the primitive bind call of Superposition."""

        coeffs = [0.5, 0.5, -0.5, -0.5]
        bases = [[0, 0, 0, 0], [0, 1, 0, 1], [1, 0, 1, 0], [0, 0, 1, 1]]
        kwargs = {"coeffs": coeffs, "bases": bases, "wires": [0, 1, 2, 3], "work_wire": 4}

        def qfunc():
            qml.Superposition(**kwargs)

        # Validate inputs
        qfunc()

        # Actually test primitive bind
        jaxpr = jax.make_jaxpr(qfunc)()

        assert len(jaxpr.eqns) == 1

        eqn = jaxpr.eqns[0]
        assert eqn.primitive == qml.Superposition._primitive
        assert eqn.invars == jaxpr.jaxpr.invars
        assert normalize_for_comparison(eqn.params) == normalize_for_comparison(kwargs)
        assert len(eqn.outvars) == 1
        assert isinstance(eqn.outvars[0], jax.core.DropVar)

        with qml.queuing.AnnotatedQueue() as q:
            jax.core.eval_jaxpr(jaxpr.jaxpr, jaxpr.consts)

        assert len(q) == 1
        qml.assert_equal(q.queue[0], qml.Superposition(**kwargs))


def filter_fn(member: Any) -> bool:
    """Determine whether a member of a module is a class and genuinely belongs to
    qml.templates."""
    return inspect.isclass(member) and member.__module__.startswith("pennylane.templates")


_, all_templates = zip(*inspect.getmembers(qml.templates, filter_fn))

unmodified_templates = [template for template, *_ in unmodified_templates_cases]
unsupported_templates = [
    qml.CVNeuralNetLayers,
    qml.DisplacementEmbedding,
    qml.Interferometer,
    qml.PrepSelPrep,
    qml.QutritBasisStatePreparation,
    qml.SqueezingEmbedding,
    qml.TrotterizedQfunc,  # TODO: add support in follow up PR
]
modified_templates = [
    t for t in all_templates if t not in unmodified_templates + unsupported_templates
]


@pytest.mark.parametrize("template", modified_templates)
def test_templates_are_modified(template):
    """Test that all templates that are not listed as unmodified in the test cases above
    actually have their _primitive_bind_call modified."""
    # Make sure the template actually is modified in its primitive binding function
    assert template._primitive_bind_call.__code__ != original_op_bind_code


def test_all_modified_templates_are_tested():
    """Test that all templates in `modified_templates` (automatically computed and
    validated above) also are in `tested_modified_templates` (manually created and
    expected to resemble all tested templates."""
    assert set(modified_templates) == set(tested_modified_templates)<|MERGE_RESOLUTION|>--- conflicted
+++ resolved
@@ -843,25 +843,14 @@
         assert len(q) == 1
         qml.assert_equal(q.queue[0], qml.Qubitization(**kwargs))
 
-<<<<<<< HEAD
     def test_bbqram(self):
         """Test the primitve bind call of BBQRAM."""
-
-        kwargs = {
-            "bitstrings": ["010", "111", "110", "000"],
-            "qram_wires": [0, 1],
-            "target_wires": [2, 3, 4],
-            "work_wires": [5] + [6, 7, 8] + [12, 13, 14] + [9, 10, 11],
-=======
-    def test_qram(self):
-        """Test the primitve bind call of QRAM."""
 
         kwargs = {
             "bitstrings": ("010", "111", "110", "000"),
             "control_wires": (0, 1),
             "target_wires": (2, 3, 4),
             "work_wires": tuple([5] + [6, 7, 8] + [12, 13, 14] + [9, 10, 11]),
->>>>>>> ebe34d63
         }
 
         def qfunc():
@@ -888,15 +877,14 @@
         assert len(q) == 1
         qml.assert_equal(q.queue[0], qml.BBQRAM(**kwargs))
 
-<<<<<<< HEAD
     def test_hybrid_qram(self):
         """Test the primitve bind call of HybridQRAM."""
 
         kwargs = {
-            "bitstrings": ["010", "111", "110", "000"],
-            "qram_wires": [0, 1],
-            "target_wires": [2, 3, 4],
-            "work_wires": [5] + [6, 7, 8] + [12, 13, 14] + [9, 10, 11],
+            "bitstrings": ("010", "111", "110", "000"),
+            "qram_wires": (0, 1),
+            "target_wires": (2, 3, 4),
+            "work_wires": tuple([5] + [6, 7, 8] + [12, 13, 14] + [9, 10, 11]),
             "qram_value": 1,
         }
 
@@ -924,8 +912,6 @@
         assert len(q) == 1
         qml.assert_equal(q.queue[0], qml.HybridQRAM(**kwargs))
 
-=======
->>>>>>> ebe34d63
     def test_qrom(self):
         """Test the primitive bind call of QROM."""
 
