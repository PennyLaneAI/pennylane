# Copyright 2018-2024 Xanadu Quantum Technologies Inc.

# Licensed under the Apache License, Version 2.0 (the "License");
# you may not use this file except in compliance with the License.
# You may obtain a copy of the License at

#     http://www.apache.org/licenses/LICENSE-2.0

# Unless required by applicable law or agreed to in writing, software
# distributed under the License is distributed on an "AS IS" BASIS,
# WITHOUT WARRANTIES OR CONDITIONS OF ANY KIND, either express or implied.
# See the License for the specific language governing permissions and
# limitations under the License.
"""
Tests for capturing a qnode into jaxpr.
"""
from functools import partial
from itertools import product

# pylint: disable=protected-access
import pytest

import pennylane as qml
from pennylane.capture import CaptureError

pytestmark = [pytest.mark.jax, pytest.mark.usefixtures("enable_disable_plxpr")]

jax = pytest.importorskip("jax")
jnp = jax.numpy

# must be below jax importorskip
from pennylane.capture.primitives import qnode_prim  # pylint: disable=wrong-import-position


def get_qnode_output_eqns(jaxpr):
    """Extracts equations related to QNode outputs in the given JAX expression (jaxpr).

    Parameters:
        jaxpr: A JAX expression with equations, containing QNode-related operations.

    Returns:
        List of equations containing QNode outputs.
    """

    qnode_output_eqns = []

    for eqn in jaxpr.eqns:
        if eqn.primitive.name == "qnode":
            qnode_output_eqns.append(eqn)

    return qnode_output_eqns


def test_error_if_shot_vector():
    """Test that a NotImplementedError is raised if a shot vector is provided."""

    dev = qml.device("default.qubit", wires=1, shots=(50, 50))

    @qml.qnode(dev)
    def circuit():
        return qml.sample()

    with pytest.raises(NotImplementedError, match="shot vectors are not yet supported"):
        jax.make_jaxpr(circuit)()

    with pytest.raises(NotImplementedError, match="shot vectors are not yet supported"):
        circuit()

    jax.make_jaxpr(partial(circuit, shots=50))()  # should run fine
    with pytest.raises(NotImplementedError, match="Overriding shots is not yet supported"):
        res = circuit(shots=50)
        assert qml.math.allclose(res, jnp.zeros((50,)))


def test_error_if_overridden_shot_vector():
    """Test that a NotImplementedError is raised if a shot vector is provided on call."""

    dev = qml.device("default.qubit", wires=1)

    @qml.qnode(dev)
    def circuit():
        return qml.sample()

    with pytest.raises(NotImplementedError, match="shot vectors are not yet supported"):
        jax.make_jaxpr(partial(circuit, shots=(1, 1, 1)))()


def test_error_if_no_device_wires():
    """Test that a NotImplementedError is raised if the device does not provide wires."""

    dev = qml.device("default.qubit")

    @qml.qnode(dev)
    def circuit():
        return qml.sample()

    with pytest.raises(NotImplementedError, match="devices must specify wires"):
        jax.make_jaxpr(circuit)()

    with pytest.raises(NotImplementedError, match="devices must specify wires"):
        circuit()


def test_simple_qnode():
    """Test capturing a qnode for a simple use."""

    dev = qml.device("default.qubit", wires=4)

    @qml.qnode(dev)
    def circuit(x):
        qml.RX(x, wires=0)
        return qml.expval(qml.Z(0))

    res = circuit(0.5)
    assert qml.math.allclose(res, jnp.cos(0.5))

    jaxpr = jax.make_jaxpr(circuit)(0.5)

    assert len(jaxpr.eqns) == 1
    eqn0 = jaxpr.eqns[0]

    fdtype = jnp.float64 if jax.config.jax_enable_x64 else jnp.float32

    assert jaxpr.in_avals == [jax.core.ShapedArray((), fdtype, weak_type=True)]

    assert eqn0.primitive == qnode_prim
    assert eqn0.invars[0].aval == jaxpr.in_avals[0]
    assert jaxpr.out_avals[0] == jax.core.ShapedArray((), fdtype)

    assert eqn0.params["device"] == dev
    assert eqn0.params["qnode"] == circuit
    assert eqn0.params["shots"] == qml.measurements.Shots(None)
    expected_config = qml.devices.ExecutionConfig(
        gradient_method="best",
        gradient_keyword_arguments={},
        use_device_jacobian_product=False,
        interface="jax",
<<<<<<< HEAD
=======
        grad_on_execution=False,
>>>>>>> 6602aa3a
    )
    assert eqn0.params["execution_config"] == expected_config

    qfunc_jaxpr = eqn0.params["qfunc_jaxpr"]
    assert len(qfunc_jaxpr.eqns) == 3
    assert qfunc_jaxpr.eqns[0].primitive == qml.RX._primitive
    assert qfunc_jaxpr.eqns[1].primitive == qml.Z._primitive
    assert qfunc_jaxpr.eqns[2].primitive == qml.measurements.ExpectationMP._obs_primitive

    assert len(eqn0.outvars) == 1
    assert eqn0.outvars[0].aval == jax.core.ShapedArray((), fdtype)

    output = jax.core.eval_jaxpr(jaxpr.jaxpr, jaxpr.consts, 0.5)
    assert qml.math.allclose(output[0], jnp.cos(0.5))


def test_overriding_shots():
    """Test that the number of shots can be overridden on call."""

    dev = qml.device("default.qubit", wires=1)

    @qml.qnode(dev)
    def circuit():
        return qml.sample()

    jaxpr = jax.make_jaxpr(partial(circuit, shots=50))()
    assert len(jaxpr.eqns) == 1
    eqn0 = jaxpr.eqns[0]

    assert eqn0.primitive == qnode_prim
    assert eqn0.params["device"] == dev
    assert eqn0.params["shots"] == qml.measurements.Shots(50)
    assert (
        eqn0.params["qfunc_jaxpr"].eqns[0].primitive == qml.measurements.SampleMP._wires_primitive
    )

    assert eqn0.outvars[0].aval == jax.core.ShapedArray(
        (50,), jnp.int64 if jax.config.jax_enable_x64 else jnp.int32
    )

    with pytest.raises(NotImplementedError, match="Overriding shots is not yet supported"):
        res = jax.core.eval_jaxpr(jaxpr.jaxpr, jaxpr.consts)
        assert qml.math.allclose(res, jnp.zeros((50,)))


def test_providing_keyword_argument():
    """Test that keyword arguments can be provided to the qnode."""

    @qml.qnode(qml.device("default.qubit", wires=1), autograph=False)
    def circuit(*, n_iterations=0):
        for _ in range(n_iterations):
            qml.X(0)
        return qml.probs()

    jaxpr = jax.make_jaxpr(partial(circuit, n_iterations=3))()

    assert jaxpr.eqns[0].primitive == qnode_prim

    qfunc_jaxpr = jaxpr.eqns[0].params["qfunc_jaxpr"]
    for i in range(3):
        assert qfunc_jaxpr.eqns[i].primitive == qml.PauliX._primitive
    assert len(qfunc_jaxpr.eqns) == 4

    res = jax.core.eval_jaxpr(jaxpr.jaxpr, jaxpr.consts)
    assert qml.math.allclose(res, jnp.array([0, 1]))

    res2 = circuit(n_iterations=4)
    assert qml.math.allclose(res2, jnp.array([1, 0]))


def test_multiple_measurements():
    """Test that the qnode can return multiple measurements."""

    @qml.qnode(qml.device("default.qubit", wires=3, shots=50))
    def circuit():
        return qml.sample(), qml.probs(wires=(0, 1)), qml.expval(qml.Z(0))

    jaxpr = jax.make_jaxpr(circuit)()

    qfunc_jaxpr = jaxpr.eqns[0].params["qfunc_jaxpr"]

    assert qfunc_jaxpr.eqns[0].primitive == qml.measurements.SampleMP._wires_primitive
    assert qfunc_jaxpr.eqns[1].primitive == qml.measurements.ProbabilityMP._wires_primitive
    assert qfunc_jaxpr.eqns[2].primitive == qml.Z._primitive
    assert qfunc_jaxpr.eqns[3].primitive == qml.measurements.ExpectationMP._obs_primitive

    assert jaxpr.out_avals[0] == jax.core.ShapedArray(
        (50, 3), jnp.int64 if jax.config.jax_enable_x64 else jnp.int32
    )
    assert jaxpr.out_avals[1] == jax.core.ShapedArray(
        (4,), jnp.float64 if jax.config.jax_enable_x64 else jnp.float32
    )
    assert jaxpr.out_avals[2] == jax.core.ShapedArray(
        (), jnp.float64 if jax.config.jax_enable_x64 else jnp.float32
    )

    res1, res2, res3 = jax.core.eval_jaxpr(jaxpr.jaxpr, jaxpr.consts)
    assert qml.math.allclose(res1, jnp.zeros((50, 3)))
    assert qml.math.allclose(res2, jnp.array([1, 0, 0, 0]))
    assert qml.math.allclose(res3, 1.0)

    res1, res2, res3 = circuit()
    assert qml.math.allclose(res1, jnp.zeros((50, 3)))
    assert qml.math.allclose(res2, jnp.array([1, 0, 0, 0]))
    assert qml.math.allclose(res3, 1.0)


def test_complex_return_types():
    """Test returning measurements with complex values."""

    @qml.qnode(qml.device("default.qubit", wires=3))
    def circuit():
        return qml.state(), qml.density_matrix(wires=(0, 1))

    jaxpr = jax.make_jaxpr(circuit)()

    qfunc_jaxpr = jaxpr.eqns[0].params["qfunc_jaxpr"]

    assert qfunc_jaxpr.eqns[0].primitive == qml.measurements.StateMP._wires_primitive
    assert qfunc_jaxpr.eqns[1].primitive == qml.measurements.DensityMatrixMP._wires_primitive

    assert jaxpr.out_avals[0] == jax.core.ShapedArray(
        (8,), jnp.complex128 if jax.config.jax_enable_x64 else jnp.complex64
    )
    assert jaxpr.out_avals[1] == jax.core.ShapedArray(
        (4, 4), jnp.complex128 if jax.config.jax_enable_x64 else jnp.complex64
    )


def test_capture_qnode_kwargs():
    """Test that qnode kwargs are captured as parameters."""

    dev = qml.device("default.qubit", wires=3)

    @qml.qnode(
        dev,
        diff_method="parameter-shift",
        grad_on_execution=False,
        cache=True,
        cachesize=10,
        max_diff=2,
    )
    def circuit():
        return qml.expval(qml.Z(0))

    jaxpr = jax.make_jaxpr(circuit)()

    assert jaxpr.eqns[0].primitive == qnode_prim
    expected_config = qml.devices.ExecutionConfig(
        gradient_method="parameter-shift",
        grad_on_execution=False,
        derivative_order=2,
        use_device_jacobian_product=False,
        mcm_config=qml.devices.MCMConfig(mcm_method=None, postselect_mode=None),
        interface=qml.math.Interface.JAX,
    )
    assert jaxpr.eqns[0].params["execution_config"] == expected_config


def test_qnode_closure_variables():
    """Test that qnode can capture closure variables and consts."""

    a = jnp.array(2.0)

    @qml.qnode(qml.device("default.qubit", wires=2))
    def circuit(w):
        qml.RX(a, w)
        return qml.expval(qml.Z(0))

    jaxpr = jax.make_jaxpr(circuit)(1)
    assert len(jaxpr.eqns[0].invars) == 2  # one closure variable, one arg
    assert jaxpr.eqns[0].params["n_consts"] == 1

    out = jax.core.eval_jaxpr(jaxpr.jaxpr, [jnp.array(0.5)], 0)
    assert qml.math.allclose(out, jnp.cos(0.5))


def test_qnode_pytree_input():
    """Test that we can capture and execute a qnode with a pytree input."""

    @qml.qnode(qml.device("default.qubit", wires=2))
    def circuit(x):
        qml.RX(x["val"], wires=x["wires"])
        return qml.expval(qml.Z(wires=x["wires"]))

    x = {"val": 0.5, "wires": 0}
    res = circuit(x)
    assert qml.math.allclose(res, jnp.cos(0.5))

    jaxpr = jax.make_jaxpr(circuit)(x)
    assert len(jaxpr.eqns[0].invars) == 2


def test_qnode_pytree_output():
    """Test that we can capture and execute a qnode with a pytree output."""

    @qml.qnode(qml.device("default.qubit", wires=2))
    def circuit(x):
        qml.RX(x, 0)
        return {"a": qml.expval(qml.Z(0)), "b": qml.expval(qml.Y(0))}

    out = circuit(1.2)
    assert qml.math.allclose(out["a"], jnp.cos(1.2))
    assert qml.math.allclose(out["b"], -jnp.sin(1.2))
    assert list(out.keys()) == ["a", "b"]


class TestDifferentiation:

    def test_error_backprop_unsupported(self):
        """Test an error is raised with backprop if the device does not support it."""

        # pylint: disable=too-few-public-methods
        class DummyDev(qml.devices.Device):

            def execute(self, *_, **__):
                return 0

        with pytest.raises(qml.QuantumFunctionError, match="does not support backprop"):

            @qml.qnode(DummyDev(wires=2), diff_method="backprop")
            def _(x):
                qml.RX(x, 0)
                return qml.expval(qml.Z(0))

    def test_error_unsupported_diff_method(self):
        """Test an error is raised for a non-backprop diff method."""

        @qml.qnode(qml.device("default.qubit", wires=2), diff_method="parameter-shift")
        def circuit(x):
            qml.RX(x, 0)
            return qml.expval(qml.Z(0))

        with pytest.raises(
            NotImplementedError, match="diff_method parameter-shift not yet implemented."
        ):
            jax.grad(circuit)(0.5)

    @pytest.mark.parametrize("diff_method", ("best", "backprop"))
    def test_default_qubit_backprop(self, diff_method):
        """Test that JAX can compute the JVP of the QNode primitive via a registered JVP rule."""

        @qml.qnode(qml.device("default.qubit", wires=1), diff_method=diff_method)
        def circuit(x):
            qml.RX(x, 0)
            return qml.expval(qml.Z(0))

        x = 0.9
        xt = -0.6
        jvp = jax.jvp(circuit, (x,), (xt,))
        assert qml.math.allclose(jvp, (qml.math.cos(x), -qml.math.sin(x) * xt))

    def test_no_gradients_with_lightning(self):
        """Test that we get an error if we try and differentiate a lightning execution."""

        @qml.qnode(qml.device("lightning.qubit", wires=2))
        def circuit(x):
            qml.RX(x, 0)
            return qml.expval(qml.Z(0))

        with pytest.raises(NotImplementedError, match=r"diff_method adjoint not yet implemented"):
            jax.grad(circuit)(0.5)


def test_qnode_jit():
    """Test that executions on default qubit can be jitted."""

    @qml.qnode(qml.device("default.qubit", wires=1))
    def circuit(x):
        qml.RX(x, 0)
        return qml.expval(qml.Z(0))

    x = jnp.array(-0.5)
    res = jax.jit(circuit)(0.5)
    assert qml.math.allclose(res, jnp.cos(x))


# pylint: disable=unused-argument
def test_dynamic_shape_input(enable_disable_dynamic_shapes):
    """Test that the qnode can accept an input with a dynamic shape."""

    @qml.qnode(qml.device("default.qubit", wires=1))
    def circuit(x):
        qml.RX(jnp.sum(x), 0)
        return qml.expval(qml.Z(0))

    jaxpr = jax.make_jaxpr(circuit, abstracted_axes=("a",))(jnp.arange(4))

    [output] = jax.core.eval_jaxpr(jaxpr.jaxpr, jaxpr.consts, 3, jnp.arange(3))
    expected = jnp.cos(0 + 1 + 2)
    assert jnp.allclose(expected, output)


# pylint: disable=too-many-public-methods
class TestQNodeVmapIntegration:
    """Tests for integrating JAX vmap with the QNode primitive."""

    @pytest.mark.parametrize(
        "input, expected_shape",
        [
            (jnp.array([0.1], dtype=jnp.float32), (1,)),
            (jnp.array([0.1, 0.2], dtype=jnp.float32), (2,)),
            (jnp.array([0.1, 0.2, 0.3], dtype=jnp.float32), (3,)),
        ],
    )
    def test_qnode_vmap(self, input, expected_shape):
        """Test that JAX can vmap over the QNode primitive via a registered batching rule."""

        @qml.qnode(qml.device("default.qubit", wires=1))
        def circuit(x):
            qml.RX(x, 0)
            return qml.expval(qml.Z(0))

        jaxpr = jax.make_jaxpr(jax.vmap(circuit))(input)
        eqn0 = jaxpr.eqns[0]

        assert len(eqn0.outvars) == 1
        assert eqn0.outvars[0].aval.shape == expected_shape

        res = jax.core.eval_jaxpr(jaxpr.jaxpr, jaxpr.consts, input)
        assert qml.math.allclose(res, jnp.cos(input))

    def test_qnode_vmap_x64_mode(self):
        """Test that JAX can vmap over the QNode primitive with x64 mode enabled/disabled."""

        dtype = jnp.float64 if jax.config.jax_enable_x64 else jnp.float32

        @qml.qnode(qml.device("default.qubit", wires=1))
        def circuit(x):
            qml.RX(x, 0)
            return qml.expval(qml.Z(0))

        x = jnp.array([0.1, 0.2, 0.3], dtype=dtype)

        jaxpr = jax.make_jaxpr(jax.vmap(circuit))(x)
        eqn0 = jaxpr.eqns[0]

        assert len(eqn0.outvars) == 1
        assert eqn0.outvars[0].aval == jax.core.ShapedArray((3,), dtype)

        res = jax.core.eval_jaxpr(jaxpr.jaxpr, jaxpr.consts, x)
        assert qml.math.allclose(res, jnp.cos(x))

    def test_vmap_mixed_arguments(self):
        """Test vmap with a mix of batched and non-batched arguments."""

        @qml.qnode(qml.device("default.qubit", wires=2))
        def circuit(arr1, scalar1, arr2, scalar2):
            qml.RX(arr1, 0)
            qml.RY(scalar1, 0)
            qml.RY(arr2, 1)
            qml.RZ(scalar2, 1)
            return qml.expval(qml.PauliZ(0)), qml.expval(qml.PauliZ(1))

        arr1 = jnp.array([0.1, 0.2, 0.3])
        arr2 = jnp.array([0.2, 0.4, 0.6])
        scalar1 = 1.0
        scalar2 = 2.0

        jaxpr = jax.make_jaxpr(jax.vmap(circuit, in_axes=(0, None, 0, None)))(
            arr1, scalar1, arr2, scalar2
        )

        assert len(jaxpr.out_avals) == 2
        assert jaxpr.out_avals[0].shape == (3,)
        assert jaxpr.out_avals[1].shape == (3,)

        res = jax.core.eval_jaxpr(jaxpr.jaxpr, jaxpr.consts, arr1, scalar1, arr2, scalar2)
        assert qml.math.allclose(res, circuit(arr1, scalar1, arr2, scalar2))
        # compare with jax.vmap to cover all code paths
        assert qml.math.allclose(
            res, jax.vmap(circuit, in_axes=(0, None, 0, None))(arr1, scalar1, arr2, scalar2)
        )

    def test_vmap_multiple_measurements(self):
        """Test that JAX can vmap over the QNode primitive with multiple measurements."""

        @qml.qnode(qml.device("default.qubit", wires=4, shots=5))
        def circuit(x):
            qml.DoubleExcitation(x, wires=[0, 1, 2, 3])
            return qml.sample(), qml.probs(wires=(0, 1, 2)), qml.expval(qml.Z(0))

        x = jnp.array([1.0, 2.0])
        jaxpr = jax.make_jaxpr(jax.vmap(circuit))(x)

        res1_vmap, res2_vmap, res3_vmap = jax.core.eval_jaxpr(jaxpr.jaxpr, jaxpr.consts, x)

        assert len(jaxpr.eqns[0].outvars) == 3
        assert jaxpr.out_avals[0].shape == (2, 5, 4)
        assert jaxpr.out_avals[1].shape == (2, 8)
        assert jaxpr.out_avals[2].shape == (2,)

        assert qml.math.allclose(res1_vmap, jnp.zeros((2, 5, 4)))
        assert qml.math.allclose(
            res2_vmap, jnp.array([[1, 0, 0, 0, 0, 0, 0, 0], [1, 0, 0, 0, 0, 0, 0, 0]])
        )
        assert qml.math.allclose(res3_vmap, jnp.array([1.0, 1.0]))

    def test_qnode_vmap_closure(self):
        """Test that JAX can vmap over the QNode primitive with closure variables."""

        const = jnp.array(2.0)

        @qml.qnode(qml.device("default.qubit", wires=2))
        def circuit(x):
            qml.RX(x, 0)
            qml.RY(const, 1)
            return qml.probs(wires=[0, 1])

        x = jnp.array([1.0, 2.0, 3.0])
        jaxpr = jax.make_jaxpr(jax.vmap(circuit))(x)
        eqn0 = jaxpr.eqns[0]

        assert len(eqn0.invars) == 2  # one closure variable, one (batched) arg
        assert eqn0.invars[0].aval.shape == ()
        assert eqn0.invars[1].aval.shape == (3,)

        assert len(eqn0.outvars) == 1
        assert eqn0.outvars[0].aval.shape == (3, 4)

        res = jax.core.eval_jaxpr(jaxpr.jaxpr, jaxpr.consts, x)
        assert qml.math.allclose(res, circuit(x))

    def test_qnode_vmap_closure_warn(self):
        """Test that a warning is raised when trying to vmap over a batched non-scalar closure variable."""
        dev = qml.device("default.qubit", wires=2)

        const = jnp.array([2.0, 6.6])

        @qml.qnode(dev)
        def circuit(x):
            qml.RY(x, 0)
            qml.RX(const, wires=0)
            return qml.expval(qml.PauliZ(0))

        with pytest.warns(UserWarning, match="Constant argument at index 0 is not scalar. "):
            jax.make_jaxpr(jax.vmap(circuit))(jnp.array([0.1, 0.2]))

    def test_vmap_overriding_shots(self):
        """Test that the number of shots can be overridden on call with vmap."""

        dev = qml.device("default.qubit", wires=1)

        @qml.qnode(dev)
        # pylint: disable=unused-argument
        def circuit(x):
            return qml.sample()

        x = jnp.array([1.0, 2.0, 3.0])

        jaxpr = jax.make_jaxpr(jax.vmap(partial(circuit, shots=50), in_axes=0))(x)
        with pytest.raises(NotImplementedError, match="Overriding shots is not yet supported"):
            res = jax.core.eval_jaxpr(jaxpr.jaxpr, jaxpr.consts, x)

        assert len(jaxpr.eqns) == 1
        eqn0 = jaxpr.eqns[0]

        assert eqn0.primitive == qnode_prim
        assert eqn0.params["device"] == dev
        assert eqn0.params["shots"] == qml.measurements.Shots(50)
        assert (
            eqn0.params["qfunc_jaxpr"].eqns[0].primitive
            == qml.measurements.SampleMP._wires_primitive
        )

        assert eqn0.outvars[0].aval.shape == (3, 50)

        with pytest.raises(NotImplementedError, match="Overriding shots is not yet supported"):
            res = jax.core.eval_jaxpr(jaxpr.jaxpr, jaxpr.consts, x)
            assert qml.math.allclose(res, jnp.zeros((3, 50)))

    def test_vmap_error_indexing(self):
        """Test that an IndexError is raised when indexing a batched parameter."""

        @qml.qnode(qml.device("default.qubit", wires=2))
        def circuit(vec, scalar):
            qml.RX(vec[0], 0)
            qml.RY(scalar, 1)
            return qml.expval(qml.Z(0))

        with pytest.raises(IndexError):
            jax.make_jaxpr(jax.vmap(circuit, in_axes=(0, None)))(jnp.array([1.0, 2.0, 3.0]), 5.0)

    def test_vmap_error_empty_array(self):
        """Test that an error is raised when passing an empty array to vmap."""

        @qml.qnode(qml.device("default.qubit", wires=1))
        def circuit(x):
            qml.RX(x, wires=0)
            return qml.expval(qml.Z(0))

        with pytest.raises(ValueError, match="Empty tensors are not supported with jax.vmap."):
            jax.make_jaxpr(jax.vmap(circuit))(jnp.array([]))

    def test_warning_bypass_vmap(self):
        """Test that a warning is raised when bypassing vmap."""
        dev = qml.device("default.qubit", wires=4)

        @qml.qnode(dev)
        def circuit(param_array, param_array_2):
            qml.RX(param_array, wires=2)
            qml.DoubleExcitation(param_array_2[0], wires=[0, 1, 2, 3])
            return qml.expval(qml.PauliZ(0))

        param_array = jnp.array([1.0, 1.2, 1.3])
        param_array_2 = jnp.array([2.0, 2.1, 2.2])

        with pytest.warns(UserWarning, match="Argument at index 1 has size"):
            jax.make_jaxpr(jax.vmap(circuit, in_axes=(0, None)))(param_array, param_array_2)

    def test_qnode_pytree_input_vmap(self):
        """Test that we can capture and execute a qnode with a pytree input and vmap."""

        @qml.qnode(qml.device("default.qubit", wires=2))
        def circuit(x):
            qml.RX(x["val"], wires=x["wires"])
            return qml.expval(qml.Z(wires=x["wires"]))

        x = {"val": jnp.array([0.1, 0.2]), "wires": 0}
        jaxpr = jax.make_jaxpr(jax.vmap(circuit, in_axes=({"val": 0, "wires": None},)))(x)

        assert len(jaxpr.eqns[0].invars) == 2

        assert len(jaxpr.eqns[0].outvars) == 1
        assert jaxpr.eqns[0].outvars[0].aval.shape == (2,)

        res = jax.core.eval_jaxpr(jaxpr.jaxpr, jaxpr.consts, x["val"], x["wires"])
        assert qml.math.allclose(res, jnp.cos(x["val"]))

    def test_qnode_deep_pytree_input_vmap(self):
        """Test vmap over qnodes with deep pytree inputs."""

        @qml.qnode(qml.device("default.qubit", wires=2))
        def circuit(x):
            qml.RX(x["data"]["val"], wires=x["data"]["wires"])
            return qml.expval(qml.Z(wires=x["data"]["wires"]))

        x = {"data": {"val": jnp.array([0.1, 0.2]), "wires": 0}}
        jaxpr = jax.make_jaxpr(jax.vmap(circuit, in_axes=({"data": {"val": 0, "wires": None}},)))(x)

        assert len(jaxpr.eqns[0].invars) == 2

        assert len(jaxpr.eqns[0].outvars) == 1
        assert jaxpr.eqns[0].outvars[0].aval.shape == (2,)

        res = jax.core.eval_jaxpr(jaxpr.jaxpr, jaxpr.consts, x["data"]["val"], x["data"]["wires"])
        assert qml.math.allclose(res, jnp.cos(x["data"]["val"]))

    def test_qnode_pytree_output_vmap(self):
        """Test that we can capture and execute a qnode with a pytree output and vmap."""

        @qml.qnode(qml.device("default.qubit", wires=2))
        def circuit(x):
            qml.RX(x, 0)
            return {"a": qml.expval(qml.Z(0)), "b": qml.expval(qml.Y(0))}

        x = jnp.array([1.2, 1.3])
        out = jax.vmap(circuit)(x)

        assert qml.math.allclose(out["a"], jnp.cos(x))
        assert qml.math.allclose(out["b"], -jnp.sin(x))
        assert list(out.keys()) == ["a", "b"]

    def test_simple_multidim_case(self):
        """Test vmap over a simple multidimensional case."""

        @qml.qnode(qml.device("default.qubit", wires=1))
        def circuit(x):
            qml.RX(jnp.pi * x[0], wires=0)
            qml.RY(x[1] ** 2, wires=0)
            qml.RX(x[1] * x[2], wires=0)
            return qml.expval(qml.PauliZ(0))

        def cost_fn(x):
            result = circuit(x)
            return jnp.cos(result) ** 2

        x = jnp.array([[0.1, 0.2, 0.3], [0.4, 0.5, 0.6]])

        jaxpr = jax.make_jaxpr(jax.vmap(cost_fn))(x)

        assert len(jaxpr.eqns[0].outvars) == 1
        assert jaxpr.out_avals[0].shape == (2,)

        result = jax.core.eval_jaxpr(jaxpr.jaxpr, jaxpr.consts, x)
        assert len(result[0]) == 2
        assert jnp.allclose(result[0][0], cost_fn(x[0]))
        assert jnp.allclose(result[0][1], cost_fn(x[1]))

    def test_simple_multidim_case_2(self):
        """Test vmap over a simple multidimensional case with a scalar and constant argument."""

        # pylint: disable=import-outside-toplevel
        from scipy.stats import unitary_group

        const = jnp.array(2.0)

        @qml.qnode(qml.device("default.qubit", wires=4))
        def circuit(x, y, U):
            qml.QubitUnitary(U, wires=[0, 1, 2, 3])
            qml.RX(x, wires=0)
            qml.RY(y, wires=1)
            qml.RX(x, wires=2)
            qml.RY(const, wires=3)
            return qml.expval(qml.Z(0) @ qml.X(1) @ qml.Z(2) @ qml.Z(3))

        x = jnp.array([0.4, 2.1, -1.3])
        y = 2.71
        U = jnp.stack([unitary_group.rvs(16) for _ in range(3)])

        jaxpr = jax.make_jaxpr(jax.vmap(circuit, in_axes=(0, None, 0)))(x, y, U)
        assert len(jaxpr.eqns[0].invars) == 4  # 3 args + 1 const
        assert len(jaxpr.eqns[0].outvars) == 1
        assert jaxpr.out_avals[0].shape == (3,)

        result = jax.core.eval_jaxpr(jaxpr.jaxpr, jaxpr.consts, x, y, U)
        assert qml.math.allclose(result, circuit(x, y, U))

    def test_vmap_circuit_inside(self):
        """Test vmap of a hybrid workflow."""

        def workflow(x):
            @qml.qnode(qml.device("default.qubit", wires=1))
            def circuit(x):
                qml.RX(jnp.pi * x[0], wires=0)
                qml.RY(x[1] ** 2, wires=0)
                qml.RX(x[1] * x[2], wires=0)
                return qml.expval(qml.PauliZ(0))

            res1 = jax.vmap(circuit)(x)
            res2 = jax.vmap(circuit, in_axes=0)(x)
            res3 = jax.vmap(circuit, in_axes=(0,))(x)
            return res1, res2, res3

        x = jnp.array(
            [
                [0.1, 0.2, 0.3],
                [0.4, 0.5, 0.6],
                [0.7, 0.8, 0.9],
            ]
        )

        jaxpr = jax.make_jaxpr(workflow)(x)

        qnode_output_eqns = get_qnode_output_eqns(jaxpr)
        assert len(qnode_output_eqns) == 3
        for eqn in qnode_output_eqns:
            assert len(eqn.outvars) == 1
            assert eqn.outvars[0].aval.shape == (3,)

        result = jax.core.eval_jaxpr(jaxpr.jaxpr, jaxpr.consts, x)
        expected = jnp.array([0.93005586, 0.00498127, -0.88789978])
        assert jnp.allclose(result[0], expected)
        assert jnp.allclose(result[1], expected)
        assert jnp.allclose(result[2], expected)

    def test_vmap_nonzero_axes(self):
        """Test vmap of a hybrid workflow with axes > 0."""

        def workflow(x):
            @qml.qnode(qml.device("default.qubit", wires=1))
            def circuit(x):
                qml.RX(jnp.pi * x[0], wires=0)
                qml.RY(x[1] ** 2, wires=0)
                qml.RX(x[1] * x[2], wires=0)
                return qml.expval(qml.PauliZ(0))

            res1 = jax.vmap(circuit, in_axes=1)(x)
            res2 = jax.vmap(circuit, in_axes=(1,))(x)
            return res1, res2

        x = jnp.array(
            [
                [0.1, 0.4],
                [0.2, 0.5],
                [0.3, 0.6],
            ]
        )

        jaxpr = jax.make_jaxpr(workflow)(x)

        qnode_output_eqns = get_qnode_output_eqns(jaxpr)
        assert len(qnode_output_eqns) == 2
        for eqn in qnode_output_eqns:
            assert len(eqn.outvars) == 1
            assert eqn.outvars[0].aval.shape == (2,)

        result = jax.core.eval_jaxpr(jaxpr.jaxpr, jaxpr.consts, x)
        expected = jnp.array([0.93005586, 0.00498127])
        assert jnp.allclose(result[0], expected)
        assert jnp.allclose(result[1], expected)

    def test_vmap_nonzero_axes_2(self):
        """Test vmap of a hybrid workflow with axes > 0."""

        def workflow(y, x):
            @qml.qnode(qml.device("default.qubit", wires=1))
            def circuit(y, x):
                qml.RX(jnp.pi * x[0] * y, wires=0)
                qml.RY(x[1] ** 2, wires=0)
                qml.RX(x[1] * x[2] * y, wires=0)
                return qml.expval(qml.PauliZ(0))

            res1 = jax.vmap(circuit, in_axes=(None, 1))(y[0], x)
            res2 = jax.vmap(circuit, in_axes=(0, 1))(y, x)
            return res1, res2

        x = jnp.array(
            [
                [0.1, 0.4],
                [0.2, 0.5],
                [0.3, 0.6],
            ]
        )
        y = jnp.array([1, 2])

        jaxpr = jax.make_jaxpr(workflow)(y, x)

        qnode_output_eqns = get_qnode_output_eqns(jaxpr)
        assert len(qnode_output_eqns) == 2
        for eqn in qnode_output_eqns:
            assert len(eqn.outvars) == 1
            assert eqn.outvars[0].aval.shape == (2,)

        result = jax.core.eval_jaxpr(jaxpr.jaxpr, jaxpr.consts, y, x)
        expected = jnp.array([0.93005586, 0.00498127])
        expected2 = jnp.array([0.93005586, -0.97884155])
        assert jnp.allclose(result[0], expected)
        assert jnp.allclose(result[1], expected2)

    def test_vmap_tuple_in_axes(self):
        """Test vmap of a hybrid workflow with tuple in_axes."""

        def workflow(x, y, z):
            @qml.qnode(qml.device("default.qubit", wires=1))
            def circuit(x, y):
                qml.RX(jnp.pi * x[0] + y - y, wires=0)
                qml.RY(x[1] ** 2, wires=0)
                qml.RX(x[1] * x[2], wires=0)
                return qml.expval(qml.PauliZ(0))

            def workflow2(x, y):
                return circuit(x, y) * y

            def workflow3(y, x):
                return circuit(x, y) * y

            def workflow4(y, x, z):
                return circuit(x, y) * y * z

            res1 = jax.vmap(workflow2, in_axes=(0, None))(x, y)
            res2 = jax.vmap(workflow3, in_axes=(None, 0))(y, x)
            res3 = jax.vmap(workflow4, in_axes=(None, 0, None))(y, x, z)
            return res1, res2, res3

        y = jnp.pi
        x = jnp.array(
            [
                [0.1, 0.2, 0.3],
                [0.4, 0.5, 0.6],
                [0.7, 0.8, 0.9],
            ]
        )

        jaxpr = jax.make_jaxpr(workflow)(x, y, 1)

        qnode_output_eqns = get_qnode_output_eqns(jaxpr)
        assert len(qnode_output_eqns) == 3
        for eqn in qnode_output_eqns:
            assert len(eqn.outvars) == 1
            assert eqn.outvars[0].aval.shape == (3,)

        result = jax.core.eval_jaxpr(jaxpr.jaxpr, jaxpr.consts, x, y, 1)
        expected = jnp.array([0.93005586, 0.00498127, -0.88789978]) * y
        # note! Any failures here my be a result of a side effect from a different test
        # fails when testing tests/capture, passes with tests/capture/test_capture_qnode
        assert jnp.allclose(result[0], expected)
        assert jnp.allclose(result[1], expected)
        assert jnp.allclose(result[2], expected)

    def test_vmap_pytree_in_axes(self):
        """Test vmap of a hybrid workflow with pytree in_axes."""

        def workflow(x, y, z):
            @qml.qnode(qml.device("default.qubit", wires=1))
            def circuit(x, y):
                qml.RX(jnp.pi * x["arr"][0] + y - y, wires=0)
                qml.RY(x["arr"][1] ** 2, wires=0)
                qml.RX(x["arr"][1] * x["arr"][2], wires=0)
                return qml.expval(qml.PauliZ(0))

            def workflow2(x, y):
                return circuit(x, y) * y

            def workflow3(y, x):
                return circuit(x, y) * y

            def workflow4(y, x, z):
                return circuit(x, y) * y * z

            res1 = jax.vmap(workflow2, in_axes=({"arr": 0, "foo": None}, None))(x, y)
            res2 = jax.vmap(workflow2, in_axes=({"arr": 0, "foo": None}, None))(x, y)
            res3 = jax.vmap(workflow3, in_axes=(None, {"arr": 0, "foo": None}))(y, x)
            res4 = jax.vmap(workflow4, in_axes=(None, {"arr": 0, "foo": None}, None))(y, x, z)
            return res1, res2, res3, res4

        y = jnp.pi
        x = {
            "arr": jnp.array(
                [
                    [0.1, 0.2, 0.3],
                    [0.4, 0.5, 0.6],
                    [0.7, 0.8, 0.9],
                ]
            ),
            "foo": None,
        }

        jaxpr = jax.make_jaxpr(workflow)(x, y, 1)

        qnode_output_eqns = get_qnode_output_eqns(jaxpr)
        assert len(qnode_output_eqns) == 4
        for eqn in qnode_output_eqns:
            assert len(eqn.outvars) == 1
            assert eqn.outvars[0].aval.shape == (3,)

        result = jax.core.eval_jaxpr(jaxpr.jaxpr, jaxpr.consts, x["arr"], y, 1)
        expected = jnp.array([0.93005586, 0.00498127, -0.88789978]) * y
        assert jnp.allclose(result[0], expected)
        assert jnp.allclose(result[1], expected)
        assert jnp.allclose(result[2], expected)
        assert jnp.allclose(result[3], expected)

    def test_vmap_circuit_return_tensor(self):
        """Test vmapping over a QNode that returns a tensor."""

        def workflow(x):
            @qml.qnode(qml.device("default.qubit", wires=1))
            def circuit(x):
                qml.RX(jnp.pi * x[0], wires=0)
                qml.RY(x[1] ** 2, wires=0)
                qml.RX(x[1] * x[2], wires=0)
                return qml.state()

            res1 = jax.vmap(circuit)(x)
            res2 = jax.vmap(circuit, out_axes=0)(x)
            return res1, res2

        x = jnp.array([[0.1, 0.2, 0.3], [0.7, 0.8, 0.9]])

        jaxpr = jax.make_jaxpr(workflow)(x)

        qnode_output_eqns = get_qnode_output_eqns(jaxpr)
        assert len(qnode_output_eqns) == 2
        for eqn in qnode_output_eqns:
            assert len(eqn.outvars) == 1
            assert eqn.outvars[0].aval.shape == (2, 2)

        result = jax.core.eval_jaxpr(jaxpr.jaxpr, jaxpr.consts, x)
        expected = jnp.array(
            [
                [0.98235508 + 0.00253459j, 0.0198374 - 0.18595308j],
                [0.10537427 + 0.2120056j, 0.23239136 - 0.94336851j],
            ]
        )
        assert jnp.allclose(result[0], expected)
        assert jnp.allclose(result[1], expected)

    def test_vmap_circuit_return_tensor_pytree(self):
        """Test vmapping over a QNode that returns a pytree tensor."""

        def workflow(x):
            @qml.qnode(qml.device("default.qubit", wires=1))
            def circuit(x):
                qml.RX(jnp.pi * x[0], wires=0)
                qml.RY(x[1] ** 2, wires=0)
                qml.RX(x[1] * x[2], wires=0)
                return qml.state(), qml.probs(0)

            res1 = jax.vmap(circuit)(x)
            return res1

        x = jnp.array([[0.1, 0.2, 0.3], [0.7, 0.8, 0.9]])

        jaxpr = jax.make_jaxpr(workflow)(x)

        assert len(jaxpr.eqns[0].outvars) == 2
        assert jaxpr.out_avals[0].shape == (2, 2)
        assert jaxpr.out_avals[1].shape == (2, 2)

        expected_state = jnp.array(
            [
                [0.98235508 + 0.00253459j, 0.0198374 - 0.18595308j],
                [0.10537427 + 0.2120056j, 0.23239136 - 0.94336851j],
            ]
        )
        expected_probs = jnp.array([[0.96502793, 0.03497207], [0.05605011, 0.94394989]])

        result = jax.core.eval_jaxpr(jaxpr.jaxpr, jaxpr.consts, x)
        assert jnp.allclose(result[0], expected_state)
        assert jnp.allclose(result[1], expected_probs)

    def test_vmap_circuit_return_tensor_out_axes_multiple(self):
        """Test vmapping over a QNode that returns a tensor with multiple out_axes."""

        def workflow(x):
            @qml.qnode(qml.device("default.qubit", wires=1))
            def circuit(x):
                qml.RX(jnp.pi * x[0], wires=0)
                qml.RY(x[1] ** 2, wires=0)
                qml.RX(x[1] * x[2], wires=0)
                return qml.state(), qml.state()

            res1 = jax.vmap(circuit, out_axes=1)(x)
            res2 = jax.vmap(circuit, out_axes=(0, 1))(x)
            return res1, res2

        x = jnp.array([[0.1, 0.2, 0.3], [0.7, 0.8, 0.9]])

        jaxpr = jax.make_jaxpr(workflow)(x)

        qnode_output_eqns = get_qnode_output_eqns(jaxpr)
        assert len(qnode_output_eqns) == 2
        for eqn in qnode_output_eqns:
            assert len(eqn.outvars) == 2
            assert eqn.outvars[0].aval.shape == (2, 2)
            assert eqn.outvars[1].aval.shape == (2, 2)

        result = jax.core.eval_jaxpr(jaxpr.jaxpr, jaxpr.consts, x)
        expected = jnp.array(
            [
                [0.98235508 + 0.00253459j, 0.0198374 - 0.18595308j],
                [0.10537427 + 0.2120056j, 0.23239136 - 0.94336851j],
            ]
        )
        assert jnp.allclose(jnp.transpose(result[0], (1, 0)), expected)
        assert jnp.allclose(jnp.transpose(result[1], (1, 0)), expected)
        assert jnp.allclose(result[2], expected)
        assert jnp.allclose(jnp.transpose(result[3], (1, 0)), expected)


class TestQNodeAutographIntegration:
    """Tests for Autograph integration with QNodes."""

    @pytest.mark.parametrize("autograph", [True, False])
    def test_python_for_loop(self, autograph):
        """Tests that native Python for loops can be used with the QNode."""
        dev = qml.device("default.qubit", wires=[0, 1, 2])

        @qml.qnode(dev, autograph=autograph)
        def circuit(n):
            for i in range(n):
                qml.H(i)
            return qml.state()

        if autograph:
            expected_state = [1 / qml.math.sqrt(8)] * (2**3)
            assert qml.math.allclose(circuit(3), expected_state)
        else:
            with pytest.raises(
                CaptureError,
                match=(
                    "Autograph must be used when Python control flow is dependent on a "
                    r"dynamic variable \(a function input\)"
                ),
            ):
                circuit(3)

    @pytest.mark.parametrize("autograph", [True, False])
    def test_python_while_loop(self, autograph):
        """Tests that native Python while loops can be used with the QNode."""
        dev = qml.device("default.qubit", wires=[0, 1, 2])

        @qml.qnode(dev, autograph=autograph)
        def circuit(n):
            i = 0
            while i < n:
                qml.H(i)
                i += 1
            return qml.state()

        if autograph:
            expected_state = [1 / qml.math.sqrt(8)] * (2**3)
            assert qml.math.allclose(circuit(3), expected_state)
        else:
            with pytest.raises(
                CaptureError,
                match=(
                    "Autograph must be used when Python control flow is dependent on a "
                    r"dynamic variable \(a function input\)"
                ),
            ):
                circuit(3)

    @pytest.mark.parametrize("autograph", [True, False])
    def test_python_conditionals(self, autograph):
        """Test that native Python conditional statements can be used with the QNode."""
        dev = qml.device("default.qubit", wires=[0])

        @qml.qnode(dev, autograph=autograph)
        def circuit(x):
            if x > 1:
                qml.Hadamard(0)
            else:
                qml.I(0)
            return qml.state()

        if autograph:
            assert qml.math.allclose(circuit(0), [1, 0])
            assert qml.math.allclose(circuit(2), [qml.numpy.sqrt(2) / 2, qml.numpy.sqrt(2) / 2])
        else:
            with pytest.raises(
                CaptureError,
                match=(
                    "Autograph must be used when Python control flow is dependent on a "
                    r"dynamic variable \(a function input\)"
                ),
            ):
                circuit(0)

    @pytest.mark.parametrize("autograph", [True, False])
    def test_pennylane_for_loop(self, autograph):
        """Test that a native Pennylane for loop can be used with the QNode."""
        dev = qml.device("default.qubit", wires=[0, 1, 2])

        @qml.qnode(dev, autograph=autograph)
        def circuit(n: int):
            @qml.for_loop(n)
            def loop(i):
                qml.H(wires=i)

            loop()
            return qml.state()

        expected_state = [0.5, 0, 0.5, 0, 0.5, 0, 0.5, 0.0]
        assert qml.math.allclose(circuit(2), expected_state)

    @pytest.mark.parametrize("autograph", [True, False])
    def test_pennylane_while_loop_lambda(self, autograph):
        """Test that a native Pennylane while loop can be used with the QNode."""
        if autograph:
            pytest.xfail(reason="Autograph bug with lambda functions as condition, see sc-82837")

        dev = qml.device("default.qubit", wires=[0, 1, 2])

        @qml.qnode(dev, autograph=autograph)
        def circuit(n: int):
            @qml.while_loop(lambda i: i < n)
            def loop(i):
                qml.H(wires=i)
                return i + 1

            loop(0)
            return qml.state()

        expected_state = [0.5, 0, 0.5, 0, 0.5, 0, 0.5, 0.0]
        assert qml.math.allclose(circuit(2), expected_state)

    @pytest.mark.parametrize("autograph", [True, False])
    def test_pennylane_while_loop(self, autograph):
        """Test that a native Pennylane while loop can be used with the QNode."""
        dev = qml.device("default.qubit", wires=[0, 1, 2])

        @qml.qnode(dev, autograph=autograph)
        def circuit(n: int):
            def condition(i):
                return i < n

            @qml.while_loop(condition)
            def loop(i):
                qml.H(wires=i)
                return i + 1

            loop(0)
            return qml.state()

        expected_state = [0.5, 0, 0.5, 0, 0.5, 0, 0.5, 0.0]
        assert qml.math.allclose(circuit(2), expected_state)

    @pytest.mark.parametrize("autograph", [True, False])
    def test_pennylane_conditional_statements(self, autograph):
        """Test that a native Pennylane conditional statements can be used with the QNode."""
        dev = qml.device("default.qubit", wires=[0, 1])

        @qml.qnode(dev, autograph=autograph)
        def circuit():
            qml.X(0)
            m0 = qml.measure(0)
            qml.cond(m0, qml.X, false_fn=qml.I)(wires=[1])

            return qml.state()

        assert qml.math.allclose(circuit(), [0, 0, 0, 1])


class TestStaticArgnums:
    """Unit tests for `QNode.static_argnums`."""

    @pytest.mark.parametrize("sort_static_argnums", [True, False])
    def test_qnode_static_argnums(self, sort_static_argnums):
        """Test that a QNode's static argnums are used to capture the QNode's quantum function."""
        # Testing using `jax.jit` with `static_argnums` is done in the `TestCaptureCaching` class

        dev = qml.device("default.qubit", wires=2)
        args = (1.5, 2.5, 3.5)
        static_argnums = (0, 1) if sort_static_argnums else (1, 0)

        @qml.qnode(dev, static_argnums=static_argnums)
        def circuit(a, b, c):
            qml.RX(a, 0)
            qml.RY(b + c, 1)

            return qml.expval(qml.Z(0)), qml.expval(qml.Z(1))

        jaxpr = jax.make_jaxpr(circuit, static_argnums=static_argnums)(*args)
        qfunc_jaxpr = jaxpr.eqns[0].params["qfunc_jaxpr"]
        assert len(qfunc_jaxpr.invars) == 1

        assert qml.math.allclose(qfunc_jaxpr.eqns[0].invars[0].val, args[0])
        assert qml.math.allclose(qfunc_jaxpr.eqns[1].invars[0].val, args[1])

        # Empty capture_cache so we don't use cached jaxpr
        circuit.capture_cache.clear()

        res = circuit(*args)
        with qml.capture.pause():
            assert qml.math.allclose(res, circuit(*args))

    def test_qnode_static_argnums_pytree(self):
        """Test that using static argnums with pytree inputs works correctly."""

        dev = qml.device("default.qubit", wires=2)
        args = ({"1": 2.5, "2": 3.5, "3": 4.5}, (1.5, 5.5))
        static_argnums = 1

        @qml.qnode(dev, static_argnums=static_argnums)
        def circuit(a, b):
            qml.RX(a["1"], 0)
            qml.RY(a["2"] + a["3"], 1)
            qml.RX(b[0], 1)
            qml.RY(b[1], 0)

            return qml.expval(qml.Z(0)), qml.expval(qml.Z(1))

        jaxpr = jax.make_jaxpr(circuit, static_argnums=static_argnums)(*args)
        qfunc_jaxpr = jaxpr.eqns[0].params["qfunc_jaxpr"]
        assert len(qfunc_jaxpr.invars) == len(args[0])
        assert qml.math.allclose(qfunc_jaxpr.eqns[3].invars[0].val, args[1][0])
        assert qml.math.allclose(qfunc_jaxpr.eqns[4].invars[0].val, args[1][1])

        # Empty capture_cache so we don't use cached jaxpr
        circuit.capture_cache.clear()

        res = circuit(*args)
        with qml.capture.pause():
            assert qml.math.allclose(res, circuit(*args))

    def test_qnode_static_argnums_autograph(self):
        """Test that static_argnums work as expected with autograph"""

        dev = qml.device("default.qubit", wires=5)

        @qml.qnode(dev, static_argnums=3, autograph=True)
        def circuit(x, y, z, n):

            if z > 5:
                for i in range(n):
                    qml.RX(x, i)
            elif z > 3:
                for i in range(n):
                    qml.RY(y, i)
            else:
                for i in range(n):
                    qml.RZ(z, i)

            for i in range(n - 1):
                qml.CNOT([i, i + 1])

            i = 0
            while i < x + y + z:
                qml.Rot(x, y, z, i % 5)
                i += 1

            return qml.state()

        args = (1.5, 2.5, 3.5, 5)
        res = circuit(*args)
        with qml.capture.pause():
            assert qml.math.allclose(res, circuit(*args))


class TestQNodeCaptureCaching:
    """Unit tests for caching QNode executions with program capture."""

    def check_execution_results(self, circuit, *args, **kwargs):
        """Helper function to compare execution results"""
        res = circuit(*args, **kwargs)
        with qml.capture.pause():
            assert qml.math.allclose(res, circuit(*args, **kwargs))

    def test_caching(self, mocker):
        """Test that caching works correctly."""

        dev = qml.device("default.qubit", wires=4)

        @qml.qnode(dev)
        def circuit(x):
            qml.RX(x, 0)
            return qml.expval(qml.Z(0))

        spy = mocker.spy(jax, "make_jaxpr")
        self.check_execution_results(circuit, jnp.array(1.5))
        spy.assert_called()

        # Cache hit because arguments are of same type/shape
        spy.reset_mock()
        self.check_execution_results(circuit, 100.1)
        spy.assert_not_called()

        # Cache miss because arguments are not of same type/shape
        spy.reset_mock()
        self.check_execution_results(circuit, jnp.array(2))
        spy.assert_called()

        # Cache hit because arguments are of same type/shape
        spy.reset_mock()
        self.check_execution_results(circuit, 10)
        spy.assert_not_called()

    def test_caching_kwargs(self, mocker):
        """Test that caching works correctly when the QNode has kwargs."""

        dev = qml.device("default.qubit", wires=4)

        @qml.qnode(dev)
        def circuit(x, y=1):
            qml.RX(x, 0)
            qml.RY(y, 1)
            return qml.expval(qml.Z(0)), qml.expval(qml.Z(1))

        spy = mocker.spy(jax, "make_jaxpr")
        self.check_execution_results(circuit, 1.0, y=1)
        spy.assert_called()

        # Cache hit because same arg shape/type and same kwarg
        spy.reset_mock()
        self.check_execution_results(circuit, 2.0, y=1)
        spy.assert_not_called()

        # Cache miss because same arg shape/type but different kwarg
        spy.reset_mock()
        self.check_execution_results(circuit, 1.0, y=2)
        spy.assert_called()

        # Cache hit because same arg shape/type and same kwarg
        spy.reset_mock()
        self.check_execution_results(circuit, 2.0, y=2)
        spy.assert_not_called()

    def test_caching_pytree(self, mocker):
        """Test that caching works correctly for pytree inputs."""

        dev = qml.device("default.qubit", wires=4)

        @qml.qnode(dev)
        def circuit(x):
            qml.RX(x[0], 0)
            qml.RY(x[1], 1)
            return qml.expval(qml.Z(0)), qml.expval(qml.Z(1))

        spy = mocker.spy(jax, "make_jaxpr")
        self.check_execution_results(circuit, (1.5, 2.5))
        spy.assert_called()

        # Cache hit because same arg shape/types
        spy.reset_mock()
        self.check_execution_results(circuit, (jnp.array(5.1), 3.5))
        spy.assert_not_called()

        # Cache miss because different arg shape/types
        spy.reset_mock()
        self.check_execution_results(circuit, (jnp.array(5.1), 3))
        spy.assert_called()

        # Cache hit because same arg shape/types
        spy.reset_mock()
        self.check_execution_results(circuit, (3.5, jnp.array(2)))
        spy.assert_not_called()

    def test_caching_static_argnums(self, mocker):
        """Test that caching works correctly when a QNode has static arguments."""

        dev = qml.device("default.qubit", wires=4)

        @qml.qnode(dev, static_argnums=1)
        def circuit(x, y):
            qml.RX(x, 0)
            qml.RY(y, 1)
            return qml.expval(qml.Z(0)), qml.expval(qml.Z(1))

        spy = mocker.spy(jax, "make_jaxpr")
        self.check_execution_results(circuit, 1.0, 2.0)
        spy.assert_called()

        # Cache hit because same arg shape/type and same static arg
        spy.reset_mock()
        self.check_execution_results(circuit, 1.1, 2.0)
        spy.assert_not_called()

        # Cache miss because same arg shape/type but different static arg
        spy.reset_mock()
        self.check_execution_results(circuit, 1.1, 2.1)
        spy.assert_called()

        # Cache hit because same arg shape/type and same static arg
        spy.reset_mock()
        self.check_execution_results(circuit, 1.0, 2.1)
        spy.assert_not_called()

    def test_caching_static_argnums_pytree(self, mocker):
        """Test that caching works correctly when a QNode has static arguments
        with pytree inputs."""

        dev = qml.device("default.qubit", wires=4)

        @qml.qnode(dev, static_argnums=1)
        def circuit(x, y):
            qml.RX(x[0], 0)
            qml.RX(x[1], 1)
            qml.RY(y[0], 0)
            qml.RY(y[1], 1)
            return qml.expval(qml.Z(0)), qml.expval(qml.Z(1))

        spy = mocker.spy(jax, "make_jaxpr")
        self.check_execution_results(circuit, (1.5, 2.5), (3.5, 4.5))
        spy.assert_called()

        # Cache hit because same arg shape/type and same static args
        spy.reset_mock()
        self.check_execution_results(circuit, (4.5, 5.5), (3.5, 4.5))
        spy.assert_not_called()

        # Cache hit because same arg shape/type and same static args
        spy.reset_mock()
        self.check_execution_results(circuit, (4.5, 5.5), (3.1, 5.5))
        spy.assert_called()

    # pylint: disable=unused-argument
    def test_caching_dynamic_shapes(self, mocker, enable_disable_dynamic_shapes):
        """Test that caching works correctly when a QNode has arguments with
        dynamic shapes."""

        dev = qml.device("default.qubit", wires=4)

        @qml.qnode(dev)
        def circuit(x):
            qml.RX(jnp.sum(x), 0)
            return qml.expval(qml.Z(0))

        spy = mocker.spy(jax, "make_jaxpr")
        _ = jax.make_jaxpr(circuit, abstracted_axes=("a",))(jnp.arange(10))
        assert spy.call_count > 1

        # Only one call to make_jaxpr because of the call we make here. If cache is used,
        # No other calls to make_jaxpr should be made.
        spy.reset_mock()
        _ = jax.make_jaxpr(circuit, abstracted_axes=("a",))(jnp.arange(100))
        assert spy.call_count == 1

        # We changed the dtype, so there will be a cache miss.
        spy.reset_mock()
        _ = jax.make_jaxpr(circuit, abstracted_axes=("a",))(jnp.arange(100, dtype=jnp.complex128))
        assert spy.call_count > 1

    # pylint: disable=unused-argument
    def test_caching_dynamic_shapes_pytree(self, mocker, enable_disable_dynamic_shapes):
        """Test that caching works correctly when a QNode has pytree arguments
        with dynamic shapes."""

        dev = qml.device("default.qubit", wires=4)

        @qml.qnode(dev)
        def circuit(x):
            qml.RX(jnp.sum(x["0"]), 0)
            qml.RY(jnp.sum(x["1"]), 1)
            return qml.expval(qml.Z(0)), qml.expval(qml.Z(1))

        abstracted_axes = ({"0": {0: "a"}, "1": {0: "b"}},)
        spy = mocker.spy(jax, "make_jaxpr")
        _ = jax.make_jaxpr(circuit, abstracted_axes=abstracted_axes)(
            {"0": jnp.arange(10), "1": jnp.arange(100)}
        )
        assert spy.call_count > 1

        # Only one call to make_jaxpr because of the call we make here. If cache is used,
        # No other calls to make_jaxpr should be made.
        spy.reset_mock()
        _ = jax.make_jaxpr(circuit, abstracted_axes=abstracted_axes)(
            {"0": jnp.arange(5), "1": jnp.arange(21)}
        )
        assert spy.call_count == 1

        # We changed the dtype, so there will be a cache miss.
        spy.reset_mock()
        _ = jax.make_jaxpr(circuit, abstracted_axes=abstracted_axes)(
            {"0": jnp.arange(5), "1": jnp.arange(21, dtype=jnp.complex128)}
        )
        assert spy.call_count > 1

    # pylint: disable=unused-argument
    def test_caching_dynamic_shapes_and_static_argnums(self, mocker, enable_disable_dynamic_shapes):
        """Test that caching works correctly when a QNode has arguments with
        dynamic shapes as well as static arguments."""

        dev = qml.device("default.qubit", wires=4)

        @qml.qnode(dev, static_argnums=1)
        def circuit(x, y):
            qml.RX(jnp.sum(x), 0)
            qml.RY(y, 0)
            return qml.expval(qml.Z(0))

        abstracted_axes = ({0: "a"},)
        spy = mocker.spy(jax, "make_jaxpr")
        _ = jax.make_jaxpr(circuit, abstracted_axes=abstracted_axes, static_argnums=1)(
            jnp.arange(10), 3.5
        )
        assert spy.call_count > 1

        # Only one call to make_jaxpr because of the call we make here. If cache is used,
        # No other calls to make_jaxpr should be made.
        spy.reset_mock()
        _ = jax.make_jaxpr(circuit, abstracted_axes=abstracted_axes, static_argnums=1)(
            jnp.arange(100), 3.5
        )
        assert spy.call_count == 1

        # We changed the static arguments, so there will be a cache miss.
        spy.reset_mock()
        _ = jax.make_jaxpr(circuit, abstracted_axes=abstracted_axes, static_argnums=1)(
            jnp.arange(100), 9.2
        )
        assert spy.call_count > 1

        # We changed the dtype, so there will be a cache miss.
        spy.reset_mock()
        _ = jax.make_jaxpr(circuit, abstracted_axes=abstracted_axes, static_argnums=1)(
            jnp.arange(100, dtype=jnp.complex128), 4.5
        )
        assert spy.call_count > 1

    # pylint: disable=unused-argument
    def test_caching_dynamic_shapes_and_static_argnums_pytree(
        self, mocker, enable_disable_dynamic_shapes
    ):
        """Test that caching works correctly when a QNode has pytree arguments
        with dynamic shapes as well as static arguments."""

        dev = qml.device("default.qubit", wires=4)

        @qml.qnode(dev, static_argnums=1)
        def circuit(x, y):
            qml.RX(jnp.sum(x["0"]), 0)
            qml.RY(y[0], 0)
            qml.RX(jnp.sum(x["1"]), 1)
            qml.RY(y[1], 1)
            return qml.expval(qml.Z(0)), qml.expval(qml.Z(1))

        abstracted_axes = ({"0": {0: "a"}, "1": {0: "b"}},)
        spy = mocker.spy(jax, "make_jaxpr")
        _ = jax.make_jaxpr(circuit, abstracted_axes=abstracted_axes, static_argnums=1)(
            {"0": jnp.arange(10), "1": jnp.arange(100)}, (3.5, 4.6)
        )
        assert spy.call_count > 1

        # Only one call to make_jaxpr because of the call we make here. If cache is used,
        # No other calls to make_jaxpr should be made.
        spy.reset_mock()
        _ = jax.make_jaxpr(circuit, abstracted_axes=abstracted_axes, static_argnums=1)(
            {"0": jnp.arange(5), "1": jnp.arange(21)}, (3.5, 4.6)
        )
        assert spy.call_count == 1

        # We changed the static arguments, so there will be a cache miss.
        spy.reset_mock()
        _ = jax.make_jaxpr(circuit, abstracted_axes=abstracted_axes, static_argnums=1)(
            {"0": jnp.arange(5), "1": jnp.arange(21)}, (8.1, 4.6)
        )
        assert spy.call_count > 1

        # We changed the dtype, so there will be a cache miss.
        spy.reset_mock()
        _ = jax.make_jaxpr(circuit, abstracted_axes=abstracted_axes, static_argnums=1)(
            {"0": jnp.arange(5), "1": jnp.arange(21, dtype=jnp.complex128)}, (8.1, 4.6)
        )
        assert spy.call_count > 1

    def test_caching_jit(self):
        """Test that caching does not impact jitting."""

        dev = qml.device("default.qubit", wires=4)

        @qml.qnode(dev)
        def circuit(x):
            qml.RX(x, 0)
            return qml.expval(qml.Z(0))

        jitted_circuit = jax.jit(circuit)
        args = [jnp.array(1.5), jnp.array(2.5)]
        res1 = jitted_circuit(args[0])
        res2 = jitted_circuit(args[1])

        with qml.capture.pause():
            assert qml.math.allclose(res1, circuit(args[0]))
            assert qml.math.allclose(res2, circuit(args[1]))

    def test_caching_jit_static_argnums(self):
        """Test that caching does not impact jitting with static_argnums."""

        dev = qml.device("default.qubit", wires=4)

        @qml.qnode(dev, static_argnums=1)
        def circuit(x, y):
            qml.RX(x, 0)
            qml.RY(y, 1)
            return qml.expval(qml.Z(0)), qml.expval(qml.Z(1))

        jitted_circuit = jax.jit(circuit, static_argnums=1)
        args = [
            (jnp.array(1.5), 2.5),
            (jnp.array(2.5), 2.5),
            (jnp.array(1.5), 3.5),
            (jnp.array(2.5), 3.5),
        ]

        for a in args:
            res = jitted_circuit(*a)

            with qml.capture.pause():
                assert qml.math.allclose(res, circuit(*a))

    def test_caching_with_autograph(self):
        """Test that using autograph works as expected when caching is active."""

        dev = qml.device("default.qubit", wires=5)

        @qml.qnode(dev, autograph=True)
        def circuit(x, y, z, n):

            if z > 5:
                for i in range(n):
                    qml.RX(x, i)
            elif z > 3:
                for i in range(n):
                    qml.RY(y, i)
            else:
                for i in range(n):
                    qml.RZ(z, i)

            for i in range(n - 1):
                qml.CNOT([i, i + 1])

            i = 0
            while i < x + y + z:
                qml.Rot(x, y, z, i % 5)
                i += 1

            return qml.state()

        # Specifying parameters here instead of using @pytest.mark.parametrize
        # to force usage of cache
        xs = [1.5, 2.5, 4, 5]
        ys = [-2, 1.5, 3.5, 2]
        zs = [1.5, 3.5, 5.5, 2, 4, 6]
        ns = list(range(5))

        for x, y, z, n in product(xs, ys, zs, ns):
            self.check_execution_results(circuit, x, y, z, n)<|MERGE_RESOLUTION|>--- conflicted
+++ resolved
@@ -135,10 +135,7 @@
         gradient_keyword_arguments={},
         use_device_jacobian_product=False,
         interface="jax",
-<<<<<<< HEAD
-=======
         grad_on_execution=False,
->>>>>>> 6602aa3a
     )
     assert eqn0.params["execution_config"] == expected_config
 
