# Copyright 2018-2024 Xanadu Quantum Technologies Inc.

# Licensed under the Apache License, Version 2.0 (the "License");
# you may not use this file except in compliance with the License.
# You may obtain a copy of the License at

#     http://www.apache.org/licenses/LICENSE-2.0

# Unless required by applicable law or agreed to in writing, software
# distributed under the License is distributed on an "AS IS" BASIS,
# WITHOUT WARRANTIES OR CONDITIONS OF ANY KIND, either express or implied.
# See the License for the specific language governing permissions and
# limitations under the License.
"""
Tests for capturing a qnode into jaxpr.
"""
from functools import partial
from itertools import product

# pylint: disable=protected-access
import pytest

import pennylane as qml
from pennylane.exceptions import CaptureError, QuantumFunctionError

pytestmark = [pytest.mark.jax, pytest.mark.capture]

jax = pytest.importorskip("jax")
jnp = jax.numpy

# must be below jax importorskip
from pennylane.capture.primitives import qnode_prim  # pylint: disable=wrong-import-position
from pennylane.tape.plxpr_conversion import (  # pylint: disable=wrong-import-position
    CollectOpsandMeas,
)


def get_qnode_output_eqns(jaxpr):
    """Extracts equations related to QNode outputs in the given JAX expression (jaxpr).

    Parameters:
        jaxpr: A JAX expression with equations, containing QNode-related operations.

    Returns:
        List of equations containing QNode outputs.
    """

    qnode_output_eqns = []

    for eqn in jaxpr.eqns:
        if eqn.primitive.name == "qnode":
            qnode_output_eqns.append(eqn)

    return qnode_output_eqns


def test_error_if_no_device_wires():
    """Test that a NotImplementedError is raised if the device does not provide wires."""

    dev = qml.device("default.qubit", wires=None)

    @qml.qnode(dev)
    def circuit():
        return qml.sample()

    with pytest.raises(NotImplementedError, match="devices must specify wires"):
        jax.make_jaxpr(circuit)()

    with pytest.raises(NotImplementedError, match="devices must specify wires"):
        circuit()


def test_simple_qnode():
    """Test capturing a qnode for a simple use."""

    dev = qml.device("default.qubit", wires=4)

    @qml.qnode(dev)
    def circuit(x):
        qml.RX(x, wires=0)
        return qml.expval(qml.Z(0))

    res = circuit(0.5)
    assert qml.math.allclose(res, jnp.cos(0.5))

    jaxpr = jax.make_jaxpr(circuit)(0.5)

    assert len(jaxpr.eqns) == 1
    eqn0 = jaxpr.eqns[0]

    fdtype = jnp.float64 if jax.config.jax_enable_x64 else jnp.float32

    assert jaxpr.in_avals == [jax.core.ShapedArray((), fdtype, weak_type=True)]

    assert eqn0.primitive == qnode_prim
    assert eqn0.invars[0].aval == jaxpr.in_avals[0]
    assert jaxpr.out_avals[0] == jax.core.ShapedArray((), fdtype)

    assert eqn0.params["device"] == dev
    assert eqn0.params["qnode"] == circuit
    assert eqn0.params["shots_len"] == 0
    expected_config = qml.devices.ExecutionConfig(
        gradient_method="backprop",
        use_device_gradient=True,
        gradient_keyword_arguments={},
        use_device_jacobian_product=False,
        interface="jax",
        grad_on_execution=False,
        device_options={"max_workers": None, "rng": dev._rng, "prng_key": None},
        mcm_config=qml.devices.MCMConfig(mcm_method="deferred", postselect_mode=None),
    )
    assert eqn0.params["execution_config"] == expected_config

    qfunc_jaxpr = eqn0.params["qfunc_jaxpr"]
    assert len(qfunc_jaxpr.eqns) == 3
    assert qfunc_jaxpr.eqns[0].primitive == qml.RX._primitive
    assert qfunc_jaxpr.eqns[1].primitive == qml.Z._primitive
    assert qfunc_jaxpr.eqns[2].primitive == qml.measurements.ExpectationMP._obs_primitive

    assert len(eqn0.outvars) == 1
    assert eqn0.outvars[0].aval == jax.core.ShapedArray((), fdtype)

    output = jax.core.eval_jaxpr(jaxpr.jaxpr, jaxpr.consts, 0.5)
    assert qml.math.allclose(output[0], jnp.cos(0.5))


<<<<<<< HEAD
=======
def test_overriding_shots():
    """Test that the number of shots can be overridden on call."""

    dev = qml.device("default.qubit", wires=1)

    @qml.qnode(dev)
    def circuit():
        return qml.sample()

    jaxpr = jax.make_jaxpr(partial(circuit, shots=50))()
    assert len(jaxpr.eqns) == 1
    eqn0 = jaxpr.eqns[0]

    assert eqn0.primitive == qnode_prim
    assert eqn0.params["device"] == dev
    assert eqn0.params["shots"] == qml.measurements.Shots(50)
    assert (
        eqn0.params["qfunc_jaxpr"].eqns[0].primitive == qml.measurements.SampleMP._wires_primitive
    )

    assert eqn0.outvars[0].aval == jax.core.ShapedArray(
        (50, 1), jnp.int64 if jax.config.jax_enable_x64 else jnp.int32
    )

    with pytest.raises(NotImplementedError, match="Overriding shots is not yet supported"):
        res = jax.core.eval_jaxpr(jaxpr.jaxpr, jaxpr.consts)
        assert qml.math.allclose(res, jnp.zeros((50,)))


>>>>>>> c0772698
def test_providing_keyword_argument():
    """Test that keyword arguments can be provided to the qnode."""

    @qml.qnode(qml.device("default.qubit", wires=1), autograph=False)
    def circuit(*, n_iterations=0):
        for _ in range(n_iterations):
            qml.X(0)
        return qml.probs()

    jaxpr = jax.make_jaxpr(partial(circuit, n_iterations=3))()

    assert jaxpr.eqns[0].primitive == qnode_prim

    qfunc_jaxpr = jaxpr.eqns[0].params["qfunc_jaxpr"]
    for i in range(3):
        assert qfunc_jaxpr.eqns[i].primitive == qml.PauliX._primitive
    assert len(qfunc_jaxpr.eqns) == 4

    res = jax.core.eval_jaxpr(jaxpr.jaxpr, jaxpr.consts)
    assert qml.math.allclose(res, jnp.array([0, 1]))

    res2 = circuit(n_iterations=4)
    assert qml.math.allclose(res2, jnp.array([1, 0]))


def test_multiple_measurements():
    """Test that the qnode can return multiple measurements."""

    @qml.qnode(qml.device("default.qubit", wires=3, shots=50))
    def circuit():
        return qml.sample(), qml.probs(wires=(0, 1)), qml.expval(qml.Z(0))

    jaxpr = jax.make_jaxpr(circuit)()

    qfunc_jaxpr = jaxpr.eqns[0].params["qfunc_jaxpr"]

    assert qfunc_jaxpr.eqns[0].primitive == qml.measurements.SampleMP._wires_primitive
    assert qfunc_jaxpr.eqns[1].primitive == qml.measurements.ProbabilityMP._wires_primitive
    assert qfunc_jaxpr.eqns[2].primitive == qml.Z._primitive
    assert qfunc_jaxpr.eqns[3].primitive == qml.measurements.ExpectationMP._obs_primitive

    assert jaxpr.out_avals[0] == jax.core.ShapedArray(
        (50, 3), jnp.int64 if jax.config.jax_enable_x64 else jnp.int32
    )
    assert jaxpr.out_avals[1] == jax.core.ShapedArray(
        (4,), jnp.float64 if jax.config.jax_enable_x64 else jnp.float32
    )
    assert jaxpr.out_avals[2] == jax.core.ShapedArray(
        (), jnp.float64 if jax.config.jax_enable_x64 else jnp.float32
    )

    res1, res2, res3 = jax.core.eval_jaxpr(jaxpr.jaxpr, jaxpr.consts)
    assert qml.math.allclose(res1, jnp.zeros((50, 3)))
    assert qml.math.allclose(res2, jnp.array([1, 0, 0, 0]))
    assert qml.math.allclose(res3, 1.0)

    res1, res2, res3 = circuit()
    assert qml.math.allclose(res1, jnp.zeros((50, 3)))
    assert qml.math.allclose(res2, jnp.array([1, 0, 0, 0]))
    assert qml.math.allclose(res3, 1.0)


def test_complex_return_types():
    """Test returning measurements with complex values."""

    @qml.qnode(qml.device("default.qubit", wires=3))
    def circuit():
        return qml.state(), qml.density_matrix(wires=(0, 1))

    jaxpr = jax.make_jaxpr(circuit)()

    qfunc_jaxpr = jaxpr.eqns[0].params["qfunc_jaxpr"]

    assert qfunc_jaxpr.eqns[0].primitive == qml.measurements.StateMP._wires_primitive
    assert qfunc_jaxpr.eqns[1].primitive == qml.measurements.DensityMatrixMP._wires_primitive

    assert jaxpr.out_avals[0] == jax.core.ShapedArray(
        (8,), jnp.complex128 if jax.config.jax_enable_x64 else jnp.complex64
    )
    assert jaxpr.out_avals[1] == jax.core.ShapedArray(
        (4, 4), jnp.complex128 if jax.config.jax_enable_x64 else jnp.complex64
    )


def test_capture_qnode_kwargs():
    """Test that qnode kwargs are captured as parameters."""

    dev = qml.device("default.qubit", wires=3)

    @qml.qnode(
        dev,
        diff_method="parameter-shift",
        grad_on_execution=False,
        cache=True,
        cachesize=10,
        max_diff=2,
        mcm_method="single-branch-statistics",
    )
    def circuit():
        return qml.expval(qml.Z(0))

    jaxpr = jax.make_jaxpr(circuit)()

    assert jaxpr.eqns[0].primitive == qnode_prim
    expected_config = qml.devices.ExecutionConfig(
        gradient_method="parameter-shift",
        use_device_gradient=False,
        grad_on_execution=False,
        derivative_order=2,
        use_device_jacobian_product=False,
        mcm_config=qml.devices.MCMConfig(
            mcm_method="single-branch-statistics", postselect_mode=None
        ),
        interface=qml.math.Interface.JAX,
        device_options={"max_workers": None, "rng": dev._rng, "prng_key": None},
    )
    assert jaxpr.eqns[0].params["execution_config"] == expected_config


def test_qnode_closure_variables():
    """Test that qnode can capture closure variables and consts."""

    a = jnp.array(2.0)

    @qml.qnode(qml.device("default.qubit", wires=2))
    def circuit(w):
        qml.RX(a, w)
        return qml.expval(qml.Z(0))

    jaxpr = jax.make_jaxpr(circuit)(1)
    assert len(jaxpr.eqns[0].invars) == 2  # one closure variable, one arg
    assert jaxpr.eqns[0].params["n_consts"] == 1

    out = jax.core.eval_jaxpr(jaxpr.jaxpr, [jnp.array(0.5)], 0)
    assert qml.math.allclose(out, jnp.cos(0.5))


def test_qnode_pytree_input():
    """Test that we can capture and execute a qnode with a pytree input."""

    @qml.qnode(qml.device("default.qubit", wires=2))
    def circuit(x):
        qml.RX(x["val"], wires=x["wires"])
        return qml.expval(qml.Z(wires=x["wires"]))

    x = {"val": 0.5, "wires": 0}
    res = circuit(x)
    assert qml.math.allclose(res, jnp.cos(0.5))

    jaxpr = jax.make_jaxpr(circuit)(x)
    assert len(jaxpr.eqns[0].invars) == 2


def test_qnode_pytree_output():
    """Test that we can capture and execute a qnode with a pytree output."""

    @qml.qnode(qml.device("default.qubit", wires=2))
    def circuit(x):
        qml.RX(x, 0)
        return {"a": qml.expval(qml.Z(0)), "b": qml.expval(qml.Y(0))}

    out = circuit(1.2)
    assert qml.math.allclose(out["a"], jnp.cos(1.2))
    assert qml.math.allclose(out["b"], -jnp.sin(1.2))
    assert list(out.keys()) == ["a", "b"]


class TestShots:
    """Tests for the number of shots."""

    def test_overriding_shots(self):
        """Test that the number of shots can be overridden on call."""

        dev = qml.device("default.qubit", wires=1)

        @qml.qnode(dev)
        def circuit():
            return qml.sample()

        jaxpr = jax.make_jaxpr(qml.set_shots(circuit, shots=50))()
        assert len(jaxpr.eqns) == 1
        eqn0 = jaxpr.eqns[0]

        assert eqn0.primitive == qnode_prim
        assert eqn0.params["device"] == dev
        assert eqn0.params["shots_len"] == 1
        assert eqn0.invars[0].val == 50
        assert (
            eqn0.params["qfunc_jaxpr"].eqns[0].primitive
            == qml.measurements.SampleMP._wires_primitive
        )

        assert eqn0.outvars[0].aval == jax.core.ShapedArray(
            (50,), jnp.int64 if jax.config.jax_enable_x64 else jnp.int32
        )

        with pytest.raises(NotImplementedError, match="Overriding shots is not yet supported"):
            res = jax.core.eval_jaxpr(jaxpr.jaxpr, jaxpr.consts)
            assert qml.math.allclose(res, jnp.zeros((50,)))

    def test_shot_vector(self):
        """Test that a shot vector can be captured."""

        @qml.set_shots(shots=(10, 10, 20))
        @qml.qnode(qml.device("default.qubit", wires=1))
        def c():
            return qml.sample(wires=0)

        jaxpr = jax.make_jaxpr(c)()
        assert len(jaxpr.eqns) == 1
        eqn0 = jaxpr.eqns[0]
        assert eqn0.primitive == qnode_prim
        assert eqn0.params["shots_len"] == 3

        assert eqn0.invars[0].val == 10
        assert eqn0.invars[1].val == 10
        assert eqn0.invars[2].val == 20

        assert len(eqn0.outvars) == 3
        assert eqn0.outvars[0].aval.shape == (10,)
        assert eqn0.outvars[1].aval.shape == (10,)
        assert eqn0.outvars[2].aval.shape == (20,)

    def test_shot_vector_multiple_returns_pytree(self):
        """Test that shot vectors and multiple returns returns the correct shapes."""

        @qml.set_shots(shots=(10, 11))
        @qml.qnode(qml.device("default.qubit", wires=1))
        def c():
            return {"sample": qml.sample(wires=0), "expval": qml.expval(qml.Z(0))}

        def w():
            out = c()
            assert isinstance(out, tuple)
            for i, d in enumerate(out):
                assert isinstance(d, dict)
                assert d["sample"].shape == (10 + i,)
                assert d["expval"].shape == ()
            return out

        jaxpr = jax.make_jaxpr(w)()
        eqn0 = jaxpr.eqns[0]
        assert len(eqn0.outvars) == 4
        # for some reason flattening the pytree puts the expval first
        assert eqn0.outvars[0].aval.shape == ()
        assert eqn0.outvars[1].aval.shape == (10,)
        assert eqn0.outvars[2].aval.shape == ()
        assert eqn0.outvars[3].aval.shape == (11,)

    def test_error_dynamic_shots_dynamic_shapes_not_enabled(self):
        """Test that an error is raised if dynamic shots is not enabled."""

        @qml.qnode(qml.device("default.qubit", wires=1))
        def c():
            return qml.sample(wires=0), qml.expval(qml.Z(0))

        def w(num_shots):
            return qml.set_shots(c, num_shots)()

        with pytest.raises(ValueError, match=r"requires setting jax.config.update"):
            jax.make_jaxpr(w)(3)

    @pytest.mark.usefixtures("enable_disable_dynamic_shapes")
    def test_dynamic_shots(self):
        """Test that the shot number can be dynamic."""

        @qml.qnode(qml.device("default.qubit", wires=1))
        def c():
            return qml.sample(wires=0), qml.expval(qml.Z(0))

        def w(num_shots):
            return qml.set_shots(c, num_shots)()

        jaxpr = jax.make_jaxpr(w)(3)
        assert len(jaxpr.eqns) == 1
        eqn0 = jaxpr.eqns[0]

        assert eqn0.params["shots_len"] == 1
        assert not isinstance(eqn0.invars[0], jax.extend.core.Literal)

        assert isinstance(eqn0.outvars[0].aval, jax.core.DShapedArray)
        assert isinstance(eqn0.outvars[1].aval, jax.core.ShapedArray)

        assert eqn0.outvars[0].aval.shape[0] is eqn0.invars[0]
        assert eqn0.outvars[1].aval.shape == ()


class TestUserTransforms:
    """Integration tests for applying user transforms to a qnode with program capture."""

    @pytest.mark.unit
    def test_captured_program_qnode_transform(self):
        """Test that a transformed qnode is captured correctly."""

        dev = qml.device("default.qubit", wires=3)

        @qml.transforms.cancel_inverses
        @qml.qnode(dev)
        def circuit(x):
            qml.RX(x, 0)
            qml.X(0)
            qml.X(0)
            return qml.expval(qml.Z(0))

        jaxpr = jax.make_jaxpr(circuit)(1.5)
        # pylint: disable=protected-access
        assert jaxpr.eqns[0].primitive == qml.transforms.cancel_inverses._primitive
        inner_jaxpr = jaxpr.eqns[0].params["inner_jaxpr"]
        assert inner_jaxpr.eqns[0].primitive == qnode_prim
        qfunc_jaxpr = inner_jaxpr.eqns[0].params["qfunc_jaxpr"]

        collector = CollectOpsandMeas()
        collector.eval(qfunc_jaxpr, [], 1.5)
        assert collector.state["ops"] == [qml.RX(1.5, 0), qml.X(0), qml.X(0)]
        assert collector.state["measurements"] == [qml.expval(qml.Z(0))]

    @pytest.mark.unit
    def test_captured_program_qfunc_transform(self):
        """Test that a qnode with a transformed qfunc is captured correctly."""

        dev = qml.device("default.qubit", wires=3)

        @qml.qnode(dev)
        @qml.transforms.cancel_inverses
        def circuit(x):
            qml.RX(x, 0)
            qml.X(0)
            qml.X(0)
            return qml.expval(qml.Z(0))

        jaxpr = jax.make_jaxpr(circuit)(1.5)
        assert jaxpr.eqns[0].primitive == qnode_prim
        qfunc_jaxpr = jaxpr.eqns[0].params["qfunc_jaxpr"]
        # pylint: disable=protected-access
        assert qfunc_jaxpr.eqns[0].primitive == qml.transforms.cancel_inverses._primitive

        inner_jaxpr = qfunc_jaxpr.eqns[0].params["inner_jaxpr"]
        collector = CollectOpsandMeas()
        collector.eval(inner_jaxpr, [], 1.5)
        assert collector.state["ops"] == [qml.RX(1.5, 0), qml.X(0), qml.X(0)]
        assert collector.state["measurements"] == [qml.expval(qml.Z(0))]

    @pytest.mark.unit
    def test_captured_program_qnode_qfunc_transform(self):
        """Test that a transformed qnode with a transformed qfunc is captured correctly."""

        dev = qml.device("default.qubit", wires=3)

        @qml.transforms.cancel_inverses
        @qml.qnode(dev)
        @qml.transforms.merge_rotations
        def circuit(x):
            qml.RX(x, 0)
            qml.X(0)
            qml.X(0)
            return qml.expval(qml.Z(0))

        jaxpr = jax.make_jaxpr(circuit)(1.5)
        # pylint: disable=protected-access
        assert jaxpr.eqns[0].primitive == qml.transforms.cancel_inverses._primitive
        inner_jaxpr = jaxpr.eqns[0].params["inner_jaxpr"]
        assert inner_jaxpr.eqns[0].primitive == qnode_prim
        qfunc_jaxpr = inner_jaxpr.eqns[0].params["qfunc_jaxpr"]

        assert qfunc_jaxpr.eqns[0].primitive == qml.transforms.merge_rotations._primitive
        inner_jaxpr2 = qfunc_jaxpr.eqns[0].params["inner_jaxpr"]

        collector = CollectOpsandMeas()
        collector.eval(inner_jaxpr2, [], 1.5)
        assert collector.state["ops"] == [qml.RX(1.5, 0), qml.X(0), qml.X(0)]
        assert collector.state["measurements"] == [qml.expval(qml.Z(0))]

    @pytest.mark.unit
    def test_device_jaxpr(self, monkeypatch):
        """Test that jaxpr recieved by a device when executing a transformed qnode has been
        transformed appropriately."""

        device_jaxpr = None

        def dummy_eval_jaxpr(
            jaxpr, consts, *args, execution_config
        ):  # pylint: disable=unused-argument
            nonlocal device_jaxpr
            device_jaxpr = jaxpr
            return [1.0]

        dev = qml.device("default.qubit", wires=3)
        monkeypatch.setattr(dev, "eval_jaxpr", dummy_eval_jaxpr)

        @partial(qml.transforms.decompose, gate_set=[qml.RX, qml.RY, qml.RZ])
        @qml.qnode(dev)
        @qml.transforms.cancel_inverses
        def circuit(x, y, z):
            qml.Rot(x, y, z, 0)
            qml.X(0)
            qml.X(0)
            return qml.expval(qml.Z(0))

        _ = circuit(1.5, 2.5, 3.5)
        assert all(
            getattr(eqn.primitive, "prim_type", "") != "transform" for eqn in device_jaxpr.eqns
        )
        assert device_jaxpr.eqns[0].primitive == qml.RZ._primitive
        assert device_jaxpr.eqns[1].primitive == qml.RY._primitive
        assert device_jaxpr.eqns[2].primitive == qml.RZ._primitive
        assert device_jaxpr.eqns[3].primitive == qml.PauliZ._primitive
        assert device_jaxpr.eqns[4].primitive == qml.measurements.ExpectationMP._obs_primitive

    @pytest.mark.integration
    def test_execution(self):
        """Test that a transformed qnode is executed correctly."""

        dev = qml.device("default.qubit", wires=3)

        @qml.transforms.cancel_inverses
        @qml.qnode(dev)
        @qml.transforms.merge_rotations
        def circuit(x):
            qml.RX(x, 0)
            qml.RX(4 * x, 0)
            qml.X(0)
            qml.X(0)
            return qml.expval(qml.Z(0))

        res = circuit(1.5)
        expected = jnp.cos(5 * 1.5)
        assert jnp.allclose(res, expected)


@pytest.mark.parametrize("dev_name", ["default.qubit", "lightning.qubit"])
class TestDevicePreprocessing:
    """Integration tests for preprocessing and executing qnodes with program capture."""

    def test_non_native_ops_execution(self, dev_name, seed):
        """Test that operators that aren't natively supported by a device can be executed by a qnode."""
        dev = qml.device(dev_name, wires=2, seed=seed)

        @qml.qnode(dev)
        def circuit():
            # QFT not supported on DQ or LQ
            qml.QFT(wires=[0, 1])
            return qml.state()

        assert qml.math.allclose(circuit(), [0.5] * 4)

    @pytest.mark.parametrize("mcm_method", [None, "deferred"])
    @pytest.mark.parametrize("shots", [None, 1000])
    def test_mcms_execution_deferred(self, dev_name, mcm_method, shots, seed):
        """Test that defer_measurements is reflected in the execution results of a device."""

        dev = qml.device(dev_name, wires=3, shots=shots, seed=seed)
        postselect = 1 if dev_name == "default.qubit" else None

        @qml.qnode(dev, mcm_method=mcm_method)
        def circuit():
            qml.Hadamard(0)
            qml.CNOT([0, 1])  # |Φ⁺⟩ = (1/√2) (|00⟩ + |11⟩)
            qml.measure(0, reset=True, postselect=postselect)
            return {
                "expval": (qml.expval(qml.Z(0)), qml.expval(qml.Z(1))),
                "samples": qml.sample(wires=[0, 1]) if shots else None,
            }

        if not shots:
            outcome = -2 * postselect + 1 if postselect else 0
            assert qml.math.allclose(circuit()["expval"], [1, outcome])
        else:
            shots_res = circuit()["samples"]
            if postselect:
                # After post selection and reset (on the first bit)
                # the valid sample is *only* [0, 1] (~shots/2 for bell state)
                assert all(qml.math.allclose(s, [0, 1]) for s in shots_res)
                assert qml.math.isclose(len(shots_res), shots / 2, atol=50)
            else:
                # No longer postselected so |00> and |01> state are valid
                assert all(
                    qml.math.allclose(s, [0, 0]) or qml.math.allclose(s, [0, 1]) for s in shots_res
                )
                assert len(shots_res) == shots
                # Check it's roughly 50/50 by counting the second column of bits
                counts = qml.numpy.bincount(shots_res[:, 1].astype(int))
                assert qml.math.isclose(counts[0] / counts[1], 1, atol=0.3)

    @pytest.mark.parametrize("mcm_method", [None, "deferred"])
    def test_mcm_execution_deferred_fill_shots(self, dev_name, mcm_method, seed):
        """Test that using a qnode with postselect_mode="fill-shots" gives the expected results."""

        shots = 1000
        dev = qml.device(dev_name, wires=3, shots=shots, seed=seed)
        postselect = 1 if dev_name == "default.qubit" else None

        @qml.qnode(dev, mcm_method=mcm_method, postselect_mode="fill-shots")
        def circuit():
            qml.Hadamard(0)
            qml.CNOT([0, 1])  # |Φ⁺⟩ = (1/√2) (|00⟩ + |11⟩)
            qml.measure(0, postselect=postselect)
            return qml.sample(wires=[0, 1])

        shots_res = circuit()
        # pylint: disable = not-an-iterable, unsubscriptable-object
        if postselect:
            # Only postselecting the |11> state ~shots/2 of the time
            # Will fill the rest with |11> state
            assert all(qml.math.allclose(s, [1, 1]) for s in shots_res)
            assert len(shots_res) == shots
        else:
            # No longer postselected so |00> and |11> state are valid
            assert all(
                qml.math.allclose(s, [0, 0]) or qml.math.allclose(s, [1, 1]) for s in shots_res
            )
            assert len(shots_res) == shots
            # Check it's roughly 50/50 by counting the second column of bits
            counts = qml.numpy.bincount(shots_res[:, 1].astype(int))
            assert qml.math.isclose(counts[0] / counts[1], 1, atol=0.3)

    @pytest.mark.parametrize("mcm_method", [None, "deferred"])
    def test_mcm_execution_deferred_hw_like(self, dev_name, mcm_method, seed):
        """Test that using a qnode with postselect_mode="hw-like" gives the expected results."""

        if dev_name == "lightning.qubit":
            pytest.xfail("still squeezing samples")  # [sc-96550]

        shots = 1000
        dev = qml.device(dev_name, wires=2, shots=shots, seed=seed)
        postselect = 1 if dev_name == "default.qubit" else None
        n_postselects = 3

        @qml.qnode(dev, mcm_method=mcm_method, postselect_mode="hw-like")
        def circuit():
            for _ in range(n_postselects):
                qml.Hadamard(0)
                qml.measure(0, postselect=postselect)
            return qml.sample(wires=[0])

        res = circuit()
        # pylint: disable = not-an-iterable
        if postselect:
            assert all(qml.math.allclose(r, postselect) for r in res)
            num_of_results = len(res)
            assert qml.math.allclose(
                num_of_results,
                int(1000 / (2**n_postselects)),  # 125
                atol=20,
            )
        else:
            assert len(res) == shots
            counts = qml.numpy.bincount(res)
            assert qml.math.isclose(counts[0] / counts[1], 1, atol=0.3)

    def test_mcms_execution_single_branch_statistics(self, dev_name, seed):
        """Test that single-branch-statistics works as expected."""

        if dev_name == "lightning.qubit":
            pytest.xfail("still squeezing samples")  # [sc-96550]

        shots = 1000
        dev = qml.device(dev_name, wires=2, shots=shots, seed=seed)

        @qml.qnode(dev, mcm_method="single-branch-statistics")
        def circuit():
            qml.Hadamard(0)
            qml.measure(0)
            return qml.sample(wires=[0])

        # pylint: disable = not-an-iterable
        results = circuit()
        assert all(sample == 0 for sample in results) or all(sample == 1 for sample in results)


class TestDifferentiation:

    def test_error_backprop_unsupported(self):
        """Test an error is raised with backprop if the device does not support it."""

        # pylint: disable=too-few-public-methods
        class DummyDev(qml.devices.Device):

            def execute(self, *_, **__):
                return 0

        with pytest.raises(QuantumFunctionError, match="does not support backprop"):

            @qml.qnode(DummyDev(wires=2), diff_method="backprop")
            def _(x):
                qml.RX(x, 0)
                return qml.expval(qml.Z(0))

    def test_error_unsupported_diff_method(self):
        """Test an error is raised for a non-backprop diff method."""

        @qml.qnode(qml.device("default.qubit", wires=2), diff_method="parameter-shift")
        def circuit(x):
            qml.RX(x, 0)
            return qml.expval(qml.Z(0))

        with pytest.raises(
            NotImplementedError, match="diff_method parameter-shift not yet implemented."
        ):
            jax.grad(circuit)(0.5)

    @pytest.mark.parametrize("diff_method", ("best", "backprop"))
    def test_default_qubit_backprop(self, diff_method):
        """Test that JAX can compute the JVP of the QNode primitive via a registered JVP rule on default.qubit."""

        @qml.qnode(qml.device("default.qubit", wires=1), diff_method=diff_method)
        def circuit(x):
            qml.RX(x, 0)
            return qml.expval(qml.Z(0))

        x = 0.9
        xt = -0.6
        jvp = jax.jvp(circuit, (x,), (xt,))
        assert qml.math.allclose(jvp, (qml.math.cos(x), -qml.math.sin(x) * xt))

    def test_jvp_lightning(self):
        """Test that JAX can compute the JVP of the QNode primitive via a registered rule on lightning.qubit."""

        @qml.qnode(qml.device("lightning.qubit", wires=2))
        def circuit(x):
            qml.RX(x, 0)
            return qml.expval(qml.Z(0))

        x = 0.9
        xt = -0.6
        jvp = jax.jvp(circuit, (x,), (xt,))
        assert qml.math.allclose(jvp, (qml.math.cos(x), -qml.math.sin(x) * xt))

    def test_grad_lightning(self):
        """Test that JAX can compute the gradient of the QNode primitive via a registered rule on lightning.qubit."""

        @qml.qnode(qml.device("lightning.qubit", wires=1))
        def circuit(x):
            qml.RX(x, 0)
            return qml.expval(qml.Z(0))

        grad = jax.grad(circuit)(0.9)
        assert qml.math.allclose(grad, -qml.math.sin(0.9))

    def test_jacobian_lightning(self):
        """Test that JAX can compute the Jacobian of the QNode primitive via a registered rule on lightning.qubit."""

        @qml.qnode(qml.device("lightning.qubit", wires=2))
        def circuit(x):
            qml.RX(x[0], 0)
            qml.RY(x[1], 1)
            return qml.expval(qml.Z(0)), qml.expval(qml.Z(1))

        x = jnp.array([0.9, -0.6])
        jac = jax.jacobian(circuit)(x)
        assert qml.math.allclose(jac, [[-qml.math.sin(0.9), 0], [0, -qml.math.sin(-0.6)]])


def test_qnode_jit():
    """Test that executions on default qubit can be jitted."""

    @qml.qnode(qml.device("default.qubit", wires=1))
    def circuit(x):
        qml.RX(x, 0)
        return qml.expval(qml.Z(0))

    x = jnp.array(-0.5)
    res = jax.jit(circuit)(0.5)
    assert qml.math.allclose(res, jnp.cos(x))


# pylint: disable=unused-argument
def test_dynamic_shape_input(enable_disable_dynamic_shapes):
    """Test that the qnode can accept an input with a dynamic shape."""

    @qml.qnode(qml.device("default.qubit", wires=1))
    def circuit(x):
        qml.RX(jnp.sum(x), 0)
        return qml.expval(qml.Z(0))

    jaxpr = jax.make_jaxpr(circuit, abstracted_axes=("a",))(jnp.arange(4))

    [output] = jax.core.eval_jaxpr(jaxpr.jaxpr, jaxpr.consts, 3, jnp.arange(3))
    expected = jnp.cos(0 + 1 + 2)
    assert jnp.allclose(expected, output)


# pylint: disable=unused-argument
def test_dynamic_shape_matches_arg(enable_disable_dynamic_shapes):

    @qml.qnode(qml.device("default.qubit", wires=4))
    def circuit(i, x):
        qml.RX(jax.numpy.sum(x), i)
        return qml.expval(qml.Z(i))

    def w(i):
        return circuit(i, jnp.arange(i))

    jaxpr = jax.make_jaxpr(w)(2)
    [res] = qml.capture.eval_jaxpr(jaxpr.jaxpr, jaxpr.consts, 3)
    expected = jax.numpy.cos(0 + 1 + 2)
    assert qml.math.allclose(res, expected)


# pylint: disable=too-many-public-methods
class TestQNodeVmapIntegration:
    """Tests for integrating JAX vmap with the QNode primitive."""

    @pytest.mark.parametrize(
        "input, expected_shape",
        [
            (jnp.array([0.1], dtype=jnp.float32), (1,)),
            (jnp.array([0.1, 0.2], dtype=jnp.float32), (2,)),
            (jnp.array([0.1, 0.2, 0.3], dtype=jnp.float32), (3,)),
        ],
    )
    def test_qnode_vmap(self, input, expected_shape):
        """Test that JAX can vmap over the QNode primitive via a registered batching rule."""

        @qml.qnode(qml.device("default.qubit", wires=1))
        def circuit(x):
            qml.RX(x, 0)
            return qml.expval(qml.Z(0))

        jaxpr = jax.make_jaxpr(jax.vmap(circuit))(input)
        eqn0 = jaxpr.eqns[0]

        assert len(eqn0.outvars) == 1
        assert eqn0.outvars[0].aval.shape == expected_shape

        res = jax.core.eval_jaxpr(jaxpr.jaxpr, jaxpr.consts, input)
        assert qml.math.allclose(res, jnp.cos(input))

    def test_qnode_vmap_x64_mode(self):
        """Test that JAX can vmap over the QNode primitive with x64 mode enabled/disabled."""

        dtype = jnp.float64 if jax.config.jax_enable_x64 else jnp.float32

        @qml.qnode(qml.device("default.qubit", wires=1))
        def circuit(x):
            qml.RX(x, 0)
            return qml.expval(qml.Z(0))

        x = jnp.array([0.1, 0.2, 0.3], dtype=dtype)

        jaxpr = jax.make_jaxpr(jax.vmap(circuit))(x)
        eqn0 = jaxpr.eqns[0]

        assert len(eqn0.outvars) == 1
        assert eqn0.outvars[0].aval == jax.core.ShapedArray((3,), dtype)

        res = jax.core.eval_jaxpr(jaxpr.jaxpr, jaxpr.consts, x)
        assert qml.math.allclose(res, jnp.cos(x))

    def test_vmap_mixed_arguments(self):
        """Test vmap with a mix of batched and non-batched arguments."""

        @qml.qnode(qml.device("default.qubit", wires=2))
        def circuit(arr1, scalar1, arr2, scalar2):
            qml.RX(arr1, 0)
            qml.RY(scalar1, 0)
            qml.RY(arr2, 1)
            qml.RZ(scalar2, 1)
            return qml.expval(qml.PauliZ(0)), qml.expval(qml.PauliZ(1))

        arr1 = jnp.array([0.1, 0.2, 0.3])
        arr2 = jnp.array([0.2, 0.4, 0.6])
        scalar1 = 1.0
        scalar2 = 2.0

        jaxpr = jax.make_jaxpr(jax.vmap(circuit, in_axes=(0, None, 0, None)))(
            arr1, scalar1, arr2, scalar2
        )

        assert len(jaxpr.out_avals) == 2
        assert jaxpr.out_avals[0].shape == (3,)
        assert jaxpr.out_avals[1].shape == (3,)

        res = jax.core.eval_jaxpr(jaxpr.jaxpr, jaxpr.consts, arr1, scalar1, arr2, scalar2)
        assert qml.math.allclose(res, circuit(arr1, scalar1, arr2, scalar2))
        # compare with jax.vmap to cover all code paths
        assert qml.math.allclose(
            res, jax.vmap(circuit, in_axes=(0, None, 0, None))(arr1, scalar1, arr2, scalar2)
        )

    def test_vmap_multiple_measurements(self):
        """Test that JAX can vmap over the QNode primitive with multiple measurements."""

        @qml.qnode(qml.device("default.qubit", wires=4, shots=5))
        def circuit(x):
            qml.DoubleExcitation(x, wires=[0, 1, 2, 3])
            return qml.sample(), qml.probs(wires=(0, 1, 2)), qml.expval(qml.Z(0))

        x = jnp.array([1.0, 2.0])
        jaxpr = jax.make_jaxpr(jax.vmap(circuit))(x)

        res1_vmap, res2_vmap, res3_vmap = jax.core.eval_jaxpr(jaxpr.jaxpr, jaxpr.consts, x)

        assert len(jaxpr.eqns[0].outvars) == 3
        assert jaxpr.out_avals[0].shape == (2, 5, 4)
        assert jaxpr.out_avals[1].shape == (2, 8)
        assert jaxpr.out_avals[2].shape == (2,)

        assert qml.math.allclose(res1_vmap, jnp.zeros((2, 5, 4)))
        assert qml.math.allclose(
            res2_vmap, jnp.array([[1, 0, 0, 0, 0, 0, 0, 0], [1, 0, 0, 0, 0, 0, 0, 0]])
        )
        assert qml.math.allclose(res3_vmap, jnp.array([1.0, 1.0]))

    def test_qnode_vmap_closure(self):
        """Test that JAX can vmap over the QNode primitive with closure variables."""

        const = jnp.array(2.0)

        @qml.qnode(qml.device("default.qubit", wires=2))
        def circuit(x):
            qml.RX(x, 0)
            qml.RY(const, 1)
            return qml.probs(wires=[0, 1])

        x = jnp.array([1.0, 2.0, 3.0])
        jaxpr = jax.make_jaxpr(jax.vmap(circuit))(x)
        eqn0 = jaxpr.eqns[0]

        assert len(eqn0.invars) == 2  # one closure variable, one (batched) arg
        assert eqn0.invars[0].aval.shape == ()
        assert eqn0.invars[1].aval.shape == (3,)

        assert len(eqn0.outvars) == 1
        assert eqn0.outvars[0].aval.shape == (3, 4)

        res = jax.core.eval_jaxpr(jaxpr.jaxpr, jaxpr.consts, x)
        assert qml.math.allclose(res, circuit(x))

    def test_qnode_vmap_closure_warn(self):
        """Test that a warning is raised when trying to vmap over a batched non-scalar closure variable."""
        dev = qml.device("default.qubit", wires=2)

        const = jnp.array([2.0, 6.6])

        @qml.qnode(dev)
        def circuit(x):
            qml.RY(x, 0)
            qml.RX(const, wires=0)
            return qml.expval(qml.PauliZ(0))

        with pytest.warns(UserWarning, match="Constant argument at index 0 is not scalar. "):
            jax.make_jaxpr(jax.vmap(circuit))(jnp.array([0.1, 0.2]))

    def test_vmap_overriding_shots(self):
        """Test that the number of shots can be overridden on call with vmap."""

        dev = qml.device("default.qubit", wires=1)

        @qml.qnode(dev)
        # pylint: disable=unused-argument
        def circuit(x):
            return qml.sample()

        x = jnp.array([1.0, 2.0, 3.0])

        jaxpr = jax.make_jaxpr(jax.vmap(qml.set_shots(circuit, shots=50), in_axes=0))(x)
        with pytest.raises(NotImplementedError, match="Overriding shots is not yet supported"):
            res = jax.core.eval_jaxpr(jaxpr.jaxpr, jaxpr.consts, x)

        assert len(jaxpr.eqns) == 1
        eqn0 = jaxpr.eqns[0]

        assert eqn0.primitive == qnode_prim
        assert eqn0.params["device"] == dev
        assert eqn0.params["shots_len"] == 1
        assert (
            eqn0.params["qfunc_jaxpr"].eqns[0].primitive
            == qml.measurements.SampleMP._wires_primitive
        )

        assert eqn0.outvars[0].aval.shape == (3, 50, 1)

        with pytest.raises(NotImplementedError, match="Overriding shots is not yet supported"):
            res = jax.core.eval_jaxpr(jaxpr.jaxpr, jaxpr.consts, x)
            assert qml.math.allclose(res, jnp.zeros((3, 50)))

    def test_vmap_error_indexing(self):
        """Test that an IndexError is raised when indexing a batched parameter."""

        @qml.qnode(qml.device("default.qubit", wires=2))
        def circuit(vec, scalar):
            qml.RX(vec[0], 0)
            qml.RY(scalar, 1)
            return qml.expval(qml.Z(0))

        with pytest.raises(IndexError):
            jax.make_jaxpr(jax.vmap(circuit, in_axes=(0, None)))(jnp.array([1.0, 2.0, 3.0]), 5.0)

    def test_vmap_error_empty_array(self):
        """Test that an error is raised when passing an empty array to vmap."""

        @qml.qnode(qml.device("default.qubit", wires=1))
        def circuit(x):
            qml.RX(x, wires=0)
            return qml.expval(qml.Z(0))

        with pytest.raises(ValueError, match="Empty tensors are not supported with jax.vmap."):
            jax.make_jaxpr(jax.vmap(circuit))(jnp.array([]))

    def test_warning_bypass_vmap(self):
        """Test that a warning is raised when bypassing vmap."""
        dev = qml.device("default.qubit", wires=4)

        @qml.qnode(dev)
        def circuit(param_array, param_array_2):
            qml.RX(param_array, wires=2)
            qml.DoubleExcitation(param_array_2[0], wires=[0, 1, 2, 3])
            return qml.expval(qml.PauliZ(0))

        param_array = jnp.array([1.0, 1.2, 1.3])
        param_array_2 = jnp.array([2.0, 2.1, 2.2])

        with pytest.warns(UserWarning, match="Argument at index 1 has size"):
            jax.make_jaxpr(jax.vmap(circuit, in_axes=(0, None)))(param_array, param_array_2)

    def test_qnode_pytree_input_vmap(self):
        """Test that we can capture and execute a qnode with a pytree input and vmap."""

        @qml.qnode(qml.device("default.qubit", wires=2))
        def circuit(x):
            qml.RX(x["val"], wires=x["wires"])
            return qml.expval(qml.Z(wires=x["wires"]))

        x = {"val": jnp.array([0.1, 0.2]), "wires": 0}
        jaxpr = jax.make_jaxpr(jax.vmap(circuit, in_axes=({"val": 0, "wires": None},)))(x)

        assert len(jaxpr.eqns[0].invars) == 2

        assert len(jaxpr.eqns[0].outvars) == 1
        assert jaxpr.eqns[0].outvars[0].aval.shape == (2,)

        res = jax.core.eval_jaxpr(jaxpr.jaxpr, jaxpr.consts, x["val"], x["wires"])
        assert qml.math.allclose(res, jnp.cos(x["val"]))

    def test_qnode_deep_pytree_input_vmap(self):
        """Test vmap over qnodes with deep pytree inputs."""

        @qml.qnode(qml.device("default.qubit", wires=2))
        def circuit(x):
            qml.RX(x["data"]["val"], wires=x["data"]["wires"])
            return qml.expval(qml.Z(wires=x["data"]["wires"]))

        x = {"data": {"val": jnp.array([0.1, 0.2]), "wires": 0}}
        jaxpr = jax.make_jaxpr(jax.vmap(circuit, in_axes=({"data": {"val": 0, "wires": None}},)))(x)

        assert len(jaxpr.eqns[0].invars) == 2

        assert len(jaxpr.eqns[0].outvars) == 1
        assert jaxpr.eqns[0].outvars[0].aval.shape == (2,)

        res = jax.core.eval_jaxpr(jaxpr.jaxpr, jaxpr.consts, x["data"]["val"], x["data"]["wires"])
        assert qml.math.allclose(res, jnp.cos(x["data"]["val"]))

    def test_qnode_pytree_output_vmap(self):
        """Test that we can capture and execute a qnode with a pytree output and vmap."""

        @qml.qnode(qml.device("default.qubit", wires=2))
        def circuit(x):
            qml.RX(x, 0)
            return {"a": qml.expval(qml.Z(0)), "b": qml.expval(qml.Y(0))}

        x = jnp.array([1.2, 1.3])
        out = jax.vmap(circuit)(x)

        assert qml.math.allclose(out["a"], jnp.cos(x))
        assert qml.math.allclose(out["b"], -jnp.sin(x))
        assert list(out.keys()) == ["a", "b"]

    def test_simple_multidim_case(self):
        """Test vmap over a simple multidimensional case."""

        @qml.qnode(qml.device("default.qubit", wires=1))
        def circuit(x):
            qml.RX(jnp.pi * x[0], wires=0)
            qml.RY(x[1] ** 2, wires=0)
            qml.RX(x[1] * x[2], wires=0)
            return qml.expval(qml.PauliZ(0))

        def cost_fn(x):
            result = circuit(x)
            return jnp.cos(result) ** 2

        x = jnp.array([[0.1, 0.2, 0.3], [0.4, 0.5, 0.6]])

        jaxpr = jax.make_jaxpr(jax.vmap(cost_fn))(x)

        assert len(jaxpr.eqns[0].outvars) == 1
        assert jaxpr.out_avals[0].shape == (2,)

        result = jax.core.eval_jaxpr(jaxpr.jaxpr, jaxpr.consts, x)
        assert len(result[0]) == 2
        assert jnp.allclose(result[0][0], cost_fn(x[0]))
        assert jnp.allclose(result[0][1], cost_fn(x[1]))

    def test_simple_multidim_case_2(self):
        """Test vmap over a simple multidimensional case with a scalar and constant argument."""

        # pylint: disable=import-outside-toplevel
        from scipy.stats import unitary_group

        const = jnp.array(2.0)

        @qml.qnode(qml.device("default.qubit", wires=4))
        def circuit(x, y, U):
            qml.QubitUnitary(U, wires=[0, 1, 2, 3])
            qml.RX(x, wires=0)
            qml.RY(y, wires=1)
            qml.RX(x, wires=2)
            qml.RY(const, wires=3)
            return qml.expval(qml.Z(0) @ qml.X(1) @ qml.Z(2) @ qml.Z(3))

        x = jnp.array([0.4, 2.1, -1.3])
        y = 2.71
        U = jnp.stack([unitary_group.rvs(16) for _ in range(3)])

        jaxpr = jax.make_jaxpr(jax.vmap(circuit, in_axes=(0, None, 0)))(x, y, U)
        assert len(jaxpr.eqns[0].invars) == 4  # 3 args + 1 const
        assert len(jaxpr.eqns[0].outvars) == 1
        assert jaxpr.out_avals[0].shape == (3,)

        result = jax.core.eval_jaxpr(jaxpr.jaxpr, jaxpr.consts, x, y, U)
        assert qml.math.allclose(result, circuit(x, y, U))

    def test_vmap_circuit_inside(self):
        """Test vmap of a hybrid workflow."""

        def workflow(x):
            @qml.qnode(qml.device("default.qubit", wires=1))
            def circuit(x):
                qml.RX(jnp.pi * x[0], wires=0)
                qml.RY(x[1] ** 2, wires=0)
                qml.RX(x[1] * x[2], wires=0)
                return qml.expval(qml.PauliZ(0))

            res1 = jax.vmap(circuit)(x)
            res2 = jax.vmap(circuit, in_axes=0)(x)
            res3 = jax.vmap(circuit, in_axes=(0,))(x)
            return res1, res2, res3

        x = jnp.array(
            [
                [0.1, 0.2, 0.3],
                [0.4, 0.5, 0.6],
                [0.7, 0.8, 0.9],
            ]
        )

        jaxpr = jax.make_jaxpr(workflow)(x)

        qnode_output_eqns = get_qnode_output_eqns(jaxpr)
        assert len(qnode_output_eqns) == 3
        for eqn in qnode_output_eqns:
            assert len(eqn.outvars) == 1
            assert eqn.outvars[0].aval.shape == (3,)

        result = jax.core.eval_jaxpr(jaxpr.jaxpr, jaxpr.consts, x)
        expected = jnp.array([0.93005586, 0.00498127, -0.88789978])
        assert jnp.allclose(result[0], expected)
        assert jnp.allclose(result[1], expected)
        assert jnp.allclose(result[2], expected)

    def test_vmap_nonzero_axes(self):
        """Test vmap of a hybrid workflow with axes > 0."""

        def workflow(x):
            @qml.qnode(qml.device("default.qubit", wires=1))
            def circuit(x):
                qml.RX(jnp.pi * x[0], wires=0)
                qml.RY(x[1] ** 2, wires=0)
                qml.RX(x[1] * x[2], wires=0)
                return qml.expval(qml.PauliZ(0))

            res1 = jax.vmap(circuit, in_axes=1)(x)
            res2 = jax.vmap(circuit, in_axes=(1,))(x)
            return res1, res2

        x = jnp.array(
            [
                [0.1, 0.4],
                [0.2, 0.5],
                [0.3, 0.6],
            ]
        )

        jaxpr = jax.make_jaxpr(workflow)(x)

        qnode_output_eqns = get_qnode_output_eqns(jaxpr)
        assert len(qnode_output_eqns) == 2
        for eqn in qnode_output_eqns:
            assert len(eqn.outvars) == 1
            assert eqn.outvars[0].aval.shape == (2,)

        result = jax.core.eval_jaxpr(jaxpr.jaxpr, jaxpr.consts, x)
        expected = jnp.array([0.93005586, 0.00498127])
        assert jnp.allclose(result[0], expected)
        assert jnp.allclose(result[1], expected)

    def test_vmap_nonzero_axes_2(self):
        """Test vmap of a hybrid workflow with axes > 0."""

        def workflow(y, x):
            @qml.qnode(qml.device("default.qubit", wires=1))
            def circuit(y, x):
                qml.RX(jnp.pi * x[0] * y, wires=0)
                qml.RY(x[1] ** 2, wires=0)
                qml.RX(x[1] * x[2] * y, wires=0)
                return qml.expval(qml.PauliZ(0))

            res1 = jax.vmap(circuit, in_axes=(None, 1))(y[0], x)
            res2 = jax.vmap(circuit, in_axes=(0, 1))(y, x)
            return res1, res2

        x = jnp.array(
            [
                [0.1, 0.4],
                [0.2, 0.5],
                [0.3, 0.6],
            ]
        )
        y = jnp.array([1, 2])

        jaxpr = jax.make_jaxpr(workflow)(y, x)

        qnode_output_eqns = get_qnode_output_eqns(jaxpr)
        assert len(qnode_output_eqns) == 2
        for eqn in qnode_output_eqns:
            assert len(eqn.outvars) == 1
            assert eqn.outvars[0].aval.shape == (2,)

        result = jax.core.eval_jaxpr(jaxpr.jaxpr, jaxpr.consts, y, x)
        expected = jnp.array([0.93005586, 0.00498127])
        expected2 = jnp.array([0.93005586, -0.97884155])
        assert jnp.allclose(result[0], expected)
        assert jnp.allclose(result[1], expected2)

    def test_vmap_tuple_in_axes(self):
        """Test vmap of a hybrid workflow with tuple in_axes."""

        def workflow(x, y, z):
            @qml.qnode(qml.device("default.qubit", wires=1))
            def circuit(x, y):
                qml.RX(jnp.pi * x[0] + y - y, wires=0)
                qml.RY(x[1] ** 2, wires=0)
                qml.RX(x[1] * x[2], wires=0)
                return qml.expval(qml.PauliZ(0))

            def workflow2(x, y):
                return circuit(x, y) * y

            def workflow3(y, x):
                return circuit(x, y) * y

            def workflow4(y, x, z):
                return circuit(x, y) * y * z

            res1 = jax.vmap(workflow2, in_axes=(0, None))(x, y)
            res2 = jax.vmap(workflow3, in_axes=(None, 0))(y, x)
            res3 = jax.vmap(workflow4, in_axes=(None, 0, None))(y, x, z)
            return res1, res2, res3

        y = jnp.pi
        x = jnp.array(
            [
                [0.1, 0.2, 0.3],
                [0.4, 0.5, 0.6],
                [0.7, 0.8, 0.9],
            ]
        )

        jaxpr = jax.make_jaxpr(workflow)(x, y, 1)

        qnode_output_eqns = get_qnode_output_eqns(jaxpr)
        assert len(qnode_output_eqns) == 3
        for eqn in qnode_output_eqns:
            assert len(eqn.outvars) == 1
            assert eqn.outvars[0].aval.shape == (3,)

        result = jax.core.eval_jaxpr(jaxpr.jaxpr, jaxpr.consts, x, y, 1)
        expected = jnp.array([0.93005586, 0.00498127, -0.88789978]) * y
        # note! Any failures here my be a result of a side effect from a different test
        # fails when testing tests/capture, passes with tests/capture/test_capture_qnode
        assert jnp.allclose(result[0], expected)
        assert jnp.allclose(result[1], expected)
        assert jnp.allclose(result[2], expected)

    def test_vmap_pytree_in_axes(self):
        """Test vmap of a hybrid workflow with pytree in_axes."""

        def workflow(x, y, z):
            @qml.qnode(qml.device("default.qubit", wires=1))
            def circuit(x, y):
                qml.RX(jnp.pi * x["arr"][0] + y - y, wires=0)
                qml.RY(x["arr"][1] ** 2, wires=0)
                qml.RX(x["arr"][1] * x["arr"][2], wires=0)
                return qml.expval(qml.PauliZ(0))

            def workflow2(x, y):
                return circuit(x, y) * y

            def workflow3(y, x):
                return circuit(x, y) * y

            def workflow4(y, x, z):
                return circuit(x, y) * y * z

            res1 = jax.vmap(workflow2, in_axes=({"arr": 0, "foo": None}, None))(x, y)
            res2 = jax.vmap(workflow2, in_axes=({"arr": 0, "foo": None}, None))(x, y)
            res3 = jax.vmap(workflow3, in_axes=(None, {"arr": 0, "foo": None}))(y, x)
            res4 = jax.vmap(workflow4, in_axes=(None, {"arr": 0, "foo": None}, None))(y, x, z)
            return res1, res2, res3, res4

        y = jnp.pi
        x = {
            "arr": jnp.array(
                [
                    [0.1, 0.2, 0.3],
                    [0.4, 0.5, 0.6],
                    [0.7, 0.8, 0.9],
                ]
            ),
            "foo": None,
        }

        jaxpr = jax.make_jaxpr(workflow)(x, y, 1)

        qnode_output_eqns = get_qnode_output_eqns(jaxpr)
        assert len(qnode_output_eqns) == 4
        for eqn in qnode_output_eqns:
            assert len(eqn.outvars) == 1
            assert eqn.outvars[0].aval.shape == (3,)

        result = jax.core.eval_jaxpr(jaxpr.jaxpr, jaxpr.consts, x["arr"], y, 1)
        expected = jnp.array([0.93005586, 0.00498127, -0.88789978]) * y
        assert jnp.allclose(result[0], expected)
        assert jnp.allclose(result[1], expected)
        assert jnp.allclose(result[2], expected)
        assert jnp.allclose(result[3], expected)

    def test_vmap_circuit_return_tensor(self):
        """Test vmapping over a QNode that returns a tensor."""

        def workflow(x):
            @qml.qnode(qml.device("default.qubit", wires=1))
            def circuit(x):
                qml.RX(jnp.pi * x[0], wires=0)
                qml.RY(x[1] ** 2, wires=0)
                qml.RX(x[1] * x[2], wires=0)
                return qml.state()

            res1 = jax.vmap(circuit)(x)
            res2 = jax.vmap(circuit, out_axes=0)(x)
            return res1, res2

        x = jnp.array([[0.1, 0.2, 0.3], [0.7, 0.8, 0.9]])

        jaxpr = jax.make_jaxpr(workflow)(x)

        qnode_output_eqns = get_qnode_output_eqns(jaxpr)
        assert len(qnode_output_eqns) == 2
        for eqn in qnode_output_eqns:
            assert len(eqn.outvars) == 1
            assert eqn.outvars[0].aval.shape == (2, 2)

        result = jax.core.eval_jaxpr(jaxpr.jaxpr, jaxpr.consts, x)
        expected = jnp.array(
            [
                [0.98235508 + 0.00253459j, 0.0198374 - 0.18595308j],
                [0.10537427 + 0.2120056j, 0.23239136 - 0.94336851j],
            ]
        )
        assert jnp.allclose(result[0], expected)
        assert jnp.allclose(result[1], expected)

    def test_vmap_circuit_return_tensor_pytree(self):
        """Test vmapping over a QNode that returns a pytree tensor."""

        def workflow(x):
            @qml.qnode(qml.device("default.qubit", wires=1))
            def circuit(x):
                qml.RX(jnp.pi * x[0], wires=0)
                qml.RY(x[1] ** 2, wires=0)
                qml.RX(x[1] * x[2], wires=0)
                return qml.state(), qml.probs(0)

            res1 = jax.vmap(circuit)(x)
            return res1

        x = jnp.array([[0.1, 0.2, 0.3], [0.7, 0.8, 0.9]])

        jaxpr = jax.make_jaxpr(workflow)(x)

        assert len(jaxpr.eqns[0].outvars) == 2
        assert jaxpr.out_avals[0].shape == (2, 2)
        assert jaxpr.out_avals[1].shape == (2, 2)

        expected_state = jnp.array(
            [
                [0.98235508 + 0.00253459j, 0.0198374 - 0.18595308j],
                [0.10537427 + 0.2120056j, 0.23239136 - 0.94336851j],
            ]
        )
        expected_probs = jnp.array([[0.96502793, 0.03497207], [0.05605011, 0.94394989]])

        result = jax.core.eval_jaxpr(jaxpr.jaxpr, jaxpr.consts, x)
        assert jnp.allclose(result[0], expected_state)
        assert jnp.allclose(result[1], expected_probs)

    def test_vmap_circuit_return_tensor_out_axes_multiple(self):
        """Test vmapping over a QNode that returns a tensor with multiple out_axes."""

        def workflow(x):
            @qml.qnode(qml.device("default.qubit", wires=1))
            def circuit(x):
                qml.RX(jnp.pi * x[0], wires=0)
                qml.RY(x[1] ** 2, wires=0)
                qml.RX(x[1] * x[2], wires=0)
                return qml.state(), qml.state()

            res1 = jax.vmap(circuit, out_axes=1)(x)
            res2 = jax.vmap(circuit, out_axes=(0, 1))(x)
            return res1, res2

        x = jnp.array([[0.1, 0.2, 0.3], [0.7, 0.8, 0.9]])

        jaxpr = jax.make_jaxpr(workflow)(x)

        qnode_output_eqns = get_qnode_output_eqns(jaxpr)
        assert len(qnode_output_eqns) == 2
        for eqn in qnode_output_eqns:
            assert len(eqn.outvars) == 2
            assert eqn.outvars[0].aval.shape == (2, 2)
            assert eqn.outvars[1].aval.shape == (2, 2)

        result = jax.core.eval_jaxpr(jaxpr.jaxpr, jaxpr.consts, x)
        expected = jnp.array(
            [
                [0.98235508 + 0.00253459j, 0.0198374 - 0.18595308j],
                [0.10537427 + 0.2120056j, 0.23239136 - 0.94336851j],
            ]
        )
        assert jnp.allclose(jnp.transpose(result[0], (1, 0)), expected)
        assert jnp.allclose(jnp.transpose(result[1], (1, 0)), expected)
        assert jnp.allclose(result[2], expected)
        assert jnp.allclose(jnp.transpose(result[3], (1, 0)), expected)


class TestQNodeAutographIntegration:
    """Tests for Autograph integration with QNodes."""

    @pytest.mark.parametrize("autograph", [True, False])
    def test_python_for_loop(self, autograph):
        """Tests that native Python for loops can be used with the QNode."""
        dev = qml.device("default.qubit", wires=[0, 1, 2])

        @qml.qnode(dev, autograph=autograph)
        def circuit(n):
            for i in range(n):
                qml.H(i)
            return qml.state()

        if autograph:
            expected_state = [1 / qml.math.sqrt(8)] * (2**3)
            assert qml.math.allclose(circuit(3), expected_state)
        else:
            with pytest.raises(
                CaptureError,
                match=(
                    "Autograph must be used when Python control flow is dependent on a "
                    r"dynamic variable \(a function input\)"
                ),
            ):
                circuit(3)

    @pytest.mark.parametrize("autograph", [True, False])
    def test_python_while_loop(self, autograph):
        """Tests that native Python while loops can be used with the QNode."""
        dev = qml.device("default.qubit", wires=[0, 1, 2])

        @qml.qnode(dev, autograph=autograph)
        def circuit(n):
            i = 0
            while i < n:
                qml.H(i)
                i += 1
            return qml.state()

        if autograph:
            expected_state = [1 / qml.math.sqrt(8)] * (2**3)
            assert qml.math.allclose(circuit(3), expected_state)
        else:
            with pytest.raises(
                CaptureError,
                match=(
                    "Autograph must be used when Python control flow is dependent on a "
                    r"dynamic variable \(a function input\)"
                ),
            ):
                circuit(3)

    @pytest.mark.parametrize("autograph", [True, False])
    def test_python_conditionals(self, autograph):
        """Test that native Python conditional statements can be used with the QNode."""
        dev = qml.device("default.qubit", wires=[0])

        @qml.qnode(dev, autograph=autograph)
        def circuit(x):
            if x > 1:
                qml.Hadamard(0)
            else:
                qml.I(0)
            return qml.state()

        if autograph:
            assert qml.math.allclose(circuit(0), [1, 0])
            assert qml.math.allclose(circuit(2), [qml.numpy.sqrt(2) / 2, qml.numpy.sqrt(2) / 2])
        else:
            with pytest.raises(
                CaptureError,
                match=(
                    "Autograph must be used when Python control flow is dependent on a "
                    r"dynamic variable \(a function input\)"
                ),
            ):
                circuit(0)

    @pytest.mark.parametrize("autograph", [True, False])
    def test_pennylane_for_loop(self, autograph):
        """Test that a native Pennylane for loop can be used with the QNode."""
        dev = qml.device("default.qubit", wires=[0, 1, 2])

        @qml.qnode(dev, autograph=autograph)
        def circuit(n: int):
            @qml.for_loop(n)
            def loop(i):
                qml.H(wires=i)

            loop()
            return qml.state()

        expected_state = [0.5, 0, 0.5, 0, 0.5, 0, 0.5, 0.0]
        assert qml.math.allclose(circuit(2), expected_state)

    @pytest.mark.parametrize("autograph", [True, False])
    def test_pennylane_while_loop_lambda(self, autograph):
        """Test that a native Pennylane while loop can be used with the QNode."""
        if autograph:
            pytest.xfail(reason="Autograph bug with lambda functions as condition, see sc-82837")

        dev = qml.device("default.qubit", wires=[0, 1, 2])

        @qml.qnode(dev, autograph=autograph)
        def circuit(n: int):
            @qml.while_loop(lambda i: i < n)
            def loop(i):
                qml.H(wires=i)
                return i + 1

            loop(0)
            return qml.state()

        expected_state = [0.5, 0, 0.5, 0, 0.5, 0, 0.5, 0.0]
        assert qml.math.allclose(circuit(2), expected_state)

    @pytest.mark.parametrize("autograph", [True, False])
    def test_pennylane_while_loop(self, autograph):
        """Test that a native Pennylane while loop can be used with the QNode."""
        dev = qml.device("default.qubit", wires=[0, 1, 2])

        @qml.qnode(dev, autograph=autograph)
        def circuit(n: int):
            def condition(i):
                return i < n

            @qml.while_loop(condition)
            def loop(i):
                qml.H(wires=i)
                return i + 1

            loop(0)
            return qml.state()

        expected_state = [0.5, 0, 0.5, 0, 0.5, 0, 0.5, 0.0]
        assert qml.math.allclose(circuit(2), expected_state)

    @pytest.mark.parametrize("autograph", [True, False])
    def test_pennylane_conditional_statements(self, autograph):
        """Test that a native Pennylane conditional statement can be used with the QNode."""
        dev = qml.device("default.qubit", wires=[0, 1, 2])

        @qml.qnode(dev, autograph=autograph)
        def circuit():
            qml.X(0)
            m0 = qml.measure(0)
            qml.cond(m0, qml.X, false_fn=qml.I)(wires=[1])

            return qml.state()

        assert qml.math.allclose(circuit(), [0, 0, 0, 0, 0, 0, 0, 1])


class TestStaticArgnums:
    """Unit tests for `QNode.static_argnums`."""

    @pytest.mark.parametrize("sort_static_argnums", [True, False])
    def test_qnode_static_argnums(self, sort_static_argnums):
        """Test that a QNode's static argnums are used to capture the QNode's quantum function."""
        # Testing using `jax.jit` with `static_argnums` is done in the `TestCaptureCaching` class

        dev = qml.device("default.qubit", wires=2)
        args = (1.5, 2.5, 3.5)
        static_argnums = (0, 1) if sort_static_argnums else (1, 0)

        @qml.qnode(dev, static_argnums=static_argnums)
        def circuit(a, b, c):
            qml.RX(a, 0)
            qml.RY(b + c, 1)

            return qml.expval(qml.Z(0)), qml.expval(qml.Z(1))

        jaxpr = jax.make_jaxpr(circuit, static_argnums=static_argnums)(*args)
        qfunc_jaxpr = jaxpr.eqns[0].params["qfunc_jaxpr"]
        assert len(qfunc_jaxpr.invars) == 1

        assert qml.math.allclose(qfunc_jaxpr.eqns[0].invars[0].val, args[0])
        assert qml.math.allclose(qfunc_jaxpr.eqns[1].invars[0].val, args[1])

        # Empty capture_cache so we don't use cached jaxpr
        circuit.capture_cache.clear()

        res = circuit(*args)
        with qml.capture.pause():
            assert qml.math.allclose(res, circuit(*args))

    def test_qnode_static_argnums_pytree(self):
        """Test that using static argnums with pytree inputs works correctly."""

        dev = qml.device("default.qubit", wires=2)
        args = ({"1": 2.5, "2": 3.5, "3": 4.5}, (1.5, 5.5))
        static_argnums = 1

        @qml.qnode(dev, static_argnums=static_argnums)
        def circuit(a, b):
            qml.RX(a["1"], 0)
            qml.RY(a["2"] + a["3"], 1)
            qml.RX(b[0], 1)
            qml.RY(b[1], 0)

            return qml.expval(qml.Z(0)), qml.expval(qml.Z(1))

        jaxpr = jax.make_jaxpr(circuit, static_argnums=static_argnums)(*args)
        qfunc_jaxpr = jaxpr.eqns[0].params["qfunc_jaxpr"]
        assert len(qfunc_jaxpr.invars) == len(args[0])
        assert qml.math.allclose(qfunc_jaxpr.eqns[3].invars[0].val, args[1][0])
        assert qml.math.allclose(qfunc_jaxpr.eqns[4].invars[0].val, args[1][1])

        # Empty capture_cache so we don't use cached jaxpr
        circuit.capture_cache.clear()

        res = circuit(*args)
        with qml.capture.pause():
            assert qml.math.allclose(res, circuit(*args))

    def test_qnode_static_argnums_autograph(self):
        """Test that static_argnums work as expected with autograph"""

        dev = qml.device("default.qubit", wires=5)

        @qml.qnode(dev, static_argnums=3, autograph=True)
        def circuit(x, y, z, n):

            if z > 5:
                for i in range(n):
                    qml.RX(x, i)
            elif z > 3:
                for i in range(n):
                    qml.RY(y, i)
            else:
                for i in range(n):
                    qml.RZ(z, i)

            for i in range(n - 1):
                qml.CNOT([i, i + 1])

            i = 0
            while i < x + y + z:
                qml.Rot(x, y, z, i % 5)
                i += 1

            return qml.state()

        args = (1.5, 2.5, 3.5, 5)
        res = circuit(*args)
        with qml.capture.pause():
            assert qml.math.allclose(res, circuit(*args))


class TestQNodeCaptureCaching:
    """Unit tests for caching QNode executions with program capture."""

    def check_execution_results(self, circuit, *args, **kwargs):
        """Helper function to compare execution results"""
        res = circuit(*args, **kwargs)
        with qml.capture.pause():
            assert qml.math.allclose(res, circuit(*args, **kwargs))

    def test_caching(self, mocker):
        """Test that caching works correctly."""

        dev = qml.device("default.qubit", wires=4)

        @qml.qnode(dev)
        def circuit(x):
            qml.RX(x, 0)
            return qml.expval(qml.Z(0))

        spy = mocker.spy(jax, "make_jaxpr")
        self.check_execution_results(circuit, jnp.array(1.5))
        spy.assert_called()
        call_count = spy.call_count

        # Cache hit because arguments are of same type/shape
        spy.reset_mock()
        self.check_execution_results(circuit, 100.1)
        assert spy.call_count == call_count - 1

        # Cache miss because arguments are not of same type/shape
        spy.reset_mock()
        self.check_execution_results(circuit, jnp.array(2))
        assert spy.call_count == call_count

        # Cache hit because arguments are of same type/shape
        spy.reset_mock()
        self.check_execution_results(circuit, 10)
        assert spy.call_count == call_count - 1

    def test_caching_kwargs(self, mocker):
        """Test that caching works correctly when the QNode has kwargs."""

        dev = qml.device("default.qubit", wires=4)

        @qml.qnode(dev)
        def circuit(x, y=1):
            qml.RX(x, 0)
            qml.RY(y, 1)
            return qml.expval(qml.Z(0)), qml.expval(qml.Z(1))

        spy = mocker.spy(jax, "make_jaxpr")
        self.check_execution_results(circuit, 1.0, y=1)
        spy.assert_called()
        call_count = spy.call_count

        # Cache hit because same arg shape/type and same kwarg
        spy.reset_mock()
        self.check_execution_results(circuit, 2.0, y=1)
        assert spy.call_count == call_count - 1

        # Cache miss because same arg shape/type but different kwarg
        spy.reset_mock()
        self.check_execution_results(circuit, 1.0, y=2)
        assert spy.call_count == call_count

        # Cache hit because same arg shape/type and same kwarg
        spy.reset_mock()
        self.check_execution_results(circuit, 2.0, y=2)
        assert spy.call_count == call_count - 1

    def test_caching_pytree(self, mocker):
        """Test that caching works correctly for pytree inputs."""

        dev = qml.device("default.qubit", wires=4)

        @qml.qnode(dev)
        def circuit(x):
            qml.RX(x[0], 0)
            qml.RY(x[1], 1)
            return qml.expval(qml.Z(0)), qml.expval(qml.Z(1))

        spy = mocker.spy(jax, "make_jaxpr")
        self.check_execution_results(circuit, (1.5, 2.5))
        spy.assert_called()
        call_count = spy.call_count

        # Cache hit because same arg shape/types
        spy.reset_mock()
        self.check_execution_results(circuit, (jnp.array(5.1), 3.5))
        assert spy.call_count == call_count - 1

        # Cache miss because different arg shape/types
        spy.reset_mock()
        self.check_execution_results(circuit, (jnp.array(5.1), 3))
        assert spy.call_count == call_count

        # Cache hit because same arg shape/types
        spy.reset_mock()
        self.check_execution_results(circuit, (3.5, jnp.array(2)))
        assert spy.call_count == call_count - 1

    def test_caching_static_argnums(self, mocker):
        """Test that caching works correctly when a QNode has static arguments."""

        dev = qml.device("default.qubit", wires=4)

        @qml.qnode(dev, static_argnums=1)
        def circuit(x, y):
            qml.RX(x, 0)
            qml.RY(y, 1)
            return qml.expval(qml.Z(0)), qml.expval(qml.Z(1))

        spy = mocker.spy(jax, "make_jaxpr")
        self.check_execution_results(circuit, 1.0, 2.0)
        spy.assert_called()
        call_count = spy.call_count

        # Cache hit because same arg shape/type and same static arg
        spy.reset_mock()
        self.check_execution_results(circuit, 1.1, 2.0)
        assert spy.call_count == call_count - 1

        # Cache miss because same arg shape/type but different static arg
        spy.reset_mock()
        self.check_execution_results(circuit, 1.1, 2.1)
        assert spy.call_count == call_count

        # Cache hit because same arg shape/type and same static arg
        spy.reset_mock()
        self.check_execution_results(circuit, 1.0, 2.1)
        assert spy.call_count == call_count - 1

    def test_caching_static_argnums_pytree(self, mocker):
        """Test that caching works correctly when a QNode has static arguments
        with pytree inputs."""

        dev = qml.device("default.qubit", wires=4)

        @qml.qnode(dev, static_argnums=1)
        def circuit(x, y):
            qml.RX(x[0], 0)
            qml.RX(x[1], 1)
            qml.RY(y[0], 0)
            qml.RY(y[1], 1)
            return qml.expval(qml.Z(0)), qml.expval(qml.Z(1))

        spy = mocker.spy(jax, "make_jaxpr")
        self.check_execution_results(circuit, (1.5, 2.5), (3.5, 4.5))
        spy.assert_called()
        call_count = spy.call_count

        # Cache hit because same arg shape/type and same static args
        spy.reset_mock()
        self.check_execution_results(circuit, (4.5, 5.5), (3.5, 4.5))
        assert spy.call_count == call_count - 1

        # Cache miss because same arg shape/type but different static args
        spy.reset_mock()
        self.check_execution_results(circuit, (4.5, 5.5), (3.1, 5.5))
        assert spy.call_count == call_count

    # pylint: disable=unused-argument
    def test_caching_dynamic_shapes(self, mocker, enable_disable_dynamic_shapes):
        """Test that caching works correctly when a QNode has arguments with
        dynamic shapes."""

        dev = qml.device("default.qubit", wires=4)

        @qml.qnode(dev)
        def circuit(x):
            qml.RX(jnp.sum(x), 0)
            return qml.expval(qml.Z(0))

        spy = mocker.spy(jax, "make_jaxpr")
        _ = jax.make_jaxpr(circuit, abstracted_axes=("a",))(jnp.arange(10))
        assert spy.call_count > 1

        # Only one call to make_jaxpr because of the call we make here. If cache is used,
        # No other calls to make_jaxpr should be made.
        spy.reset_mock()
        _ = jax.make_jaxpr(circuit, abstracted_axes=("a",))(jnp.arange(100))
        assert spy.call_count == 1

        # We changed the dtype, so there will be a cache miss.
        spy.reset_mock()
        _ = jax.make_jaxpr(circuit, abstracted_axes=("a",))(jnp.arange(100, dtype=jnp.complex128))
        assert spy.call_count > 1

    # pylint: disable=unused-argument
    def test_caching_dynamic_shapes_pytree(self, mocker, enable_disable_dynamic_shapes):
        """Test that caching works correctly when a QNode has pytree arguments
        with dynamic shapes."""

        dev = qml.device("default.qubit", wires=4)

        @qml.qnode(dev)
        def circuit(x):
            qml.RX(jnp.sum(x["0"]), 0)
            qml.RY(jnp.sum(x["1"]), 1)
            return qml.expval(qml.Z(0)), qml.expval(qml.Z(1))

        abstracted_axes = ({"0": {0: "a"}, "1": {0: "b"}},)
        spy = mocker.spy(jax, "make_jaxpr")
        _ = jax.make_jaxpr(circuit, abstracted_axes=abstracted_axes)(
            {"0": jnp.arange(10), "1": jnp.arange(100)}
        )
        assert spy.call_count > 1

        # Only one call to make_jaxpr because of the call we make here. If cache is used,
        # No other calls to make_jaxpr should be made.
        spy.reset_mock()
        _ = jax.make_jaxpr(circuit, abstracted_axes=abstracted_axes)(
            {"0": jnp.arange(5), "1": jnp.arange(21)}
        )
        assert spy.call_count == 1

        # We changed the dtype, so there will be a cache miss.
        spy.reset_mock()
        _ = jax.make_jaxpr(circuit, abstracted_axes=abstracted_axes)(
            {"0": jnp.arange(5), "1": jnp.arange(21, dtype=jnp.complex128)}
        )
        assert spy.call_count > 1

    # pylint: disable=unused-argument
    @pytest.mark.xfail  # think JAX 0.5.3 broke dynamic shapes and static argnums
    def test_caching_dynamic_shapes_and_static_argnums(self, mocker, enable_disable_dynamic_shapes):
        """Test that caching works correctly when a QNode has arguments with
        dynamic shapes as well as static arguments."""

        dev = qml.device("default.qubit", wires=4)

        @qml.qnode(dev, static_argnums=1)
        def circuit(x, y):
            qml.RX(jnp.sum(x), 0)
            qml.RY(y, 0)
            return qml.expval(qml.Z(0))

        abstracted_axes = ({0: "a"}, ())
        spy = mocker.spy(jax, "make_jaxpr")
        _ = jax.make_jaxpr(circuit, abstracted_axes=abstracted_axes, static_argnums=1)(
            jnp.arange(10), jnp.array(0.5)
        )
        assert spy.call_count > 1

        # Only one call to make_jaxpr because of the call we make here. If cache is used,
        # No other calls to make_jaxpr should be made.
        spy.reset_mock()
        _ = jax.make_jaxpr(circuit, abstracted_axes=abstracted_axes, static_argnums=1)(
            jnp.arange(100), 3.5
        )
        assert spy.call_count == 1

        # We changed the static arguments, so there will be a cache miss.
        spy.reset_mock()
        _ = jax.make_jaxpr(circuit, abstracted_axes=abstracted_axes, static_argnums=1)(
            jnp.arange(100), 9.2
        )
        assert spy.call_count > 1

        # We changed the dtype, so there will be a cache miss.
        spy.reset_mock()
        _ = jax.make_jaxpr(circuit, abstracted_axes=abstracted_axes, static_argnums=1)(
            jnp.arange(100, dtype=jnp.complex128), 4.5
        )
        assert spy.call_count > 1

    # pylint: disable=unused-argument
    @pytest.mark.xfail  # think JAX 0.5.3 broke dynamic shapes and static argnums
    def test_caching_dynamic_shapes_and_static_argnums_pytree(
        self, mocker, enable_disable_dynamic_shapes
    ):
        """Test that caching works correctly when a QNode has pytree arguments
        with dynamic shapes as well as static arguments."""

        dev = qml.device("default.qubit", wires=4)

        @qml.qnode(dev, static_argnums=1)
        def circuit(x, y):
            qml.RX(jnp.sum(x["0"]), 0)
            qml.RY(y[0], 0)
            qml.RX(jnp.sum(x["1"]), 1)
            qml.RY(y[1], 1)
            return qml.expval(qml.Z(0)), qml.expval(qml.Z(1))

        abstracted_axes = ({"0": {0: "a"}, "1": {0: "b"}}, ())
        spy = mocker.spy(jax, "make_jaxpr")
        _ = jax.make_jaxpr(circuit, abstracted_axes=abstracted_axes, static_argnums=1)(
            {"0": jnp.arange(10), "1": jnp.arange(100)}, (3.5, 4.6)
        )
        assert spy.call_count > 1

        # Only one call to make_jaxpr because of the call we make here. If cache is used,
        # No other calls to make_jaxpr should be made.
        spy.reset_mock()
        _ = jax.make_jaxpr(circuit, abstracted_axes=abstracted_axes, static_argnums=1)(
            {"0": jnp.arange(5), "1": jnp.arange(21)}, (3.5, 4.6)
        )
        assert spy.call_count == 1

        # We changed the static arguments, so there will be a cache miss.
        spy.reset_mock()
        _ = jax.make_jaxpr(circuit, abstracted_axes=abstracted_axes, static_argnums=1)(
            {"0": jnp.arange(5), "1": jnp.arange(21)}, (8.1, 4.6)
        )
        assert spy.call_count > 1

        # We changed the dtype, so there will be a cache miss.
        spy.reset_mock()
        _ = jax.make_jaxpr(circuit, abstracted_axes=abstracted_axes, static_argnums=1)(
            {"0": jnp.arange(5), "1": jnp.arange(21, dtype=jnp.complex128)}, (8.1, 4.6)
        )
        assert spy.call_count > 1

    def test_caching_jit(self):
        """Test that caching does not impact jitting."""

        dev = qml.device("default.qubit", wires=4)

        @qml.qnode(dev)
        def circuit(x):
            qml.RX(x, 0)
            return qml.expval(qml.Z(0))

        jitted_circuit = jax.jit(circuit)
        args = [jnp.array(1.5), jnp.array(2.5)]
        res1 = jitted_circuit(args[0])
        res2 = jitted_circuit(args[1])

        with qml.capture.pause():
            assert qml.math.allclose(res1, circuit(args[0]))
            assert qml.math.allclose(res2, circuit(args[1]))

    def test_caching_jit_static_argnums(self):
        """Test that caching does not impact jitting with static_argnums."""

        dev = qml.device("default.qubit", wires=4)

        @qml.qnode(dev, static_argnums=1)
        def circuit(x, y):
            qml.RX(x, 0)
            qml.RY(y, 1)
            return qml.expval(qml.Z(0)), qml.expval(qml.Z(1))

        jitted_circuit = jax.jit(circuit, static_argnums=1)
        args = [
            (jnp.array(1.5), 2.5),
            (jnp.array(2.5), 2.5),
            (jnp.array(1.5), 3.5),
            (jnp.array(2.5), 3.5),
        ]

        for a in args:
            res = jitted_circuit(*a)

            with qml.capture.pause():
                assert qml.math.allclose(res, circuit(*a))

    def test_caching_with_autograph(self):
        """Test that using autograph works as expected when caching is active."""

        dev = qml.device("default.qubit", wires=5)

        @qml.qnode(dev, autograph=True)
        def circuit(x, y, z, n):

            if z > 5:
                for i in range(n):
                    qml.RX(x, i)
            elif z > 3:
                for i in range(n):
                    qml.RY(y, i)
            else:
                for i in range(n):
                    qml.RZ(z, i)

            for i in range(n - 1):
                qml.CNOT([i, i + 1])

            i = 0
            while i < x + y + z:
                qml.Rot(x, y, z, i % 5)
                i += 1

            return qml.state()

        # Specifying parameters here instead of using @pytest.mark.parametrize
        # to force usage of cache
        xs = [1.5, 2.5, 4, 5]
        ys = [-2, 1.5, 3.5, 2]
        zs = [1.5, 3.5, 5.5, 2, 4, 6]
        ns = list(range(5))

        for x, y, z, n in product(xs, ys, zs, ns):
            self.check_execution_results(circuit, x, y, z, n)<|MERGE_RESOLUTION|>--- conflicted
+++ resolved
@@ -124,38 +124,6 @@
     assert qml.math.allclose(output[0], jnp.cos(0.5))
 
 
-<<<<<<< HEAD
-=======
-def test_overriding_shots():
-    """Test that the number of shots can be overridden on call."""
-
-    dev = qml.device("default.qubit", wires=1)
-
-    @qml.qnode(dev)
-    def circuit():
-        return qml.sample()
-
-    jaxpr = jax.make_jaxpr(partial(circuit, shots=50))()
-    assert len(jaxpr.eqns) == 1
-    eqn0 = jaxpr.eqns[0]
-
-    assert eqn0.primitive == qnode_prim
-    assert eqn0.params["device"] == dev
-    assert eqn0.params["shots"] == qml.measurements.Shots(50)
-    assert (
-        eqn0.params["qfunc_jaxpr"].eqns[0].primitive == qml.measurements.SampleMP._wires_primitive
-    )
-
-    assert eqn0.outvars[0].aval == jax.core.ShapedArray(
-        (50, 1), jnp.int64 if jax.config.jax_enable_x64 else jnp.int32
-    )
-
-    with pytest.raises(NotImplementedError, match="Overriding shots is not yet supported"):
-        res = jax.core.eval_jaxpr(jaxpr.jaxpr, jaxpr.consts)
-        assert qml.math.allclose(res, jnp.zeros((50,)))
-
-
->>>>>>> c0772698
 def test_providing_keyword_argument():
     """Test that keyword arguments can be provided to the qnode."""
 
