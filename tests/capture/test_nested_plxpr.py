--- conflicted
+++ resolved
@@ -170,9 +170,8 @@
         assert len(plxpr.eqns) == 1
         grad_eqn = plxpr.eqns[0]
         assert grad_eqn.primitive == grad_prim
-<<<<<<< HEAD
         assert set(grad_eqn.params.keys()) == {
-            "argnum",
+            "argnums",
             "n_consts",
             "jaxpr",
             "method",
@@ -180,11 +179,7 @@
             "fn",
             "scalar_out",
         }
-        assert grad_eqn.params["argnum"] == [0]
-=======
-        assert set(grad_eqn.params.keys()) == {"argnums", "n_consts", "jaxpr", "method", "h"}
         assert grad_eqn.params["argnums"] == [0]
->>>>>>> 6d89a72c
         assert grad_eqn.params["n_consts"] == 0
         assert grad_eqn.params["method"] == "auto"
         assert grad_eqn.params["h"] == 1e-6
@@ -444,9 +439,8 @@
         assert len(plxpr.eqns) == 1
         grad_eqn = plxpr.eqns[0]
         assert grad_eqn.primitive == grad_prim
-<<<<<<< HEAD
         assert set(grad_eqn.params.keys()) == {
-            "argnum",
+            "argnums",
             "n_consts",
             "jaxpr",
             "method",
@@ -454,11 +448,7 @@
             "fn",
             "scalar_out",
         }
-        assert grad_eqn.params["argnum"] == [0]
-=======
-        assert set(grad_eqn.params.keys()) == {"argnums", "n_consts", "jaxpr", "method", "h"}
         assert grad_eqn.params["argnums"] == [0]
->>>>>>> 6d89a72c
         assert grad_eqn.params["n_consts"] == 0
         assert grad_eqn.params["method"] == "auto"
         assert grad_eqn.params["h"] == 1e-6
