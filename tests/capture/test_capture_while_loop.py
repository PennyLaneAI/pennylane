# Copyright 2018-2024 Xanadu Quantum Technologies Inc.

# Licensed under the Apache License, Version 2.0 (the "License");
# you may not use this file except in compliance with the License.
# You may obtain a copy of the License at

#     http://www.apache.org/licenses/LICENSE-2.0

# Unless required by applicable law or agreed to in writing, software
# distributed under the License is distributed on an "AS IS" BASIS,
# WITHOUT WARRANTIES OR CONDITIONS OF ANY KIND, either express or implied.
# See the License for the specific language governing permissions and
# limitations under the License.
"""
Tests for capturing for while loops into jaxpr.
"""

import numpy as np
import pytest

import pennylane as qml

pytestmark = [pytest.mark.jax, pytest.mark.capture]

jax = pytest.importorskip("jax")
jnp = pytest.importorskip("jax.numpy")

from pennylane.capture.primitives import while_loop_prim  # pylint: disable=wrong-import-position


class TestCaptureWhileLoop:
    """Tests for capturing for while loops into jaxpr."""

    @pytest.mark.parametrize("x", [1.6, 2.4])
    def test_while_loop_simple(self, x):
        """Test simple while-loop primitive"""

        def fn(x):

            @qml.while_loop(lambda x: x < 2)
            def loop(x):
                return x**2

            x2 = loop(x)
            return x2

        expected = x**2 if x < 2 else x
        result = fn(x)
        assert np.allclose(result, expected), f"Expected {expected}, but got {result}"

        jaxpr = jax.make_jaxpr(fn)(x)
        assert jaxpr.eqns[0].primitive == while_loop_prim
        res_ev_jxpr = jax.core.eval_jaxpr(jaxpr.jaxpr, jaxpr.consts, x)
        assert np.allclose(res_ev_jxpr, expected), f"Expected {expected}, but got {res_ev_jxpr}"

    @pytest.mark.parametrize("array", [jax.numpy.zeros(0), jax.numpy.zeros(5)])
    def test_while_loop_dynamic_array(self, array):
        """Test while loops with dynamic array inputs."""

        def fn(arg):

            a, b = jax.numpy.ones(arg.shape, dtype=float), jax.numpy.ones(arg.shape, dtype=float)

            # Note: lambda *_, idx: idx < 10 doesn't work - necessary keyword argument not provided
            @qml.while_loop(lambda *args: args[-1] < 10)
            def loop(a, b, idx):
                return a + b, b + a, idx + 2

            return loop(a, b, 0)

        res_arr1, res_arr2, res_idx = fn(array)
        expected = 2**5 * jax.numpy.ones(*array.shape)
        assert jax.numpy.allclose(res_arr1, res_arr2)
        assert jax.numpy.allclose(res_arr1, expected), f"Expected {expected}, but got {res_arr1}"

        jaxpr = jax.make_jaxpr(fn)(array)
        res_arr1_jxpr, res_arr2_jxpr, res_idx_jxpr = jax.core.eval_jaxpr(
            jaxpr.jaxpr, jaxpr.consts, array
        )

        assert np.allclose(res_arr1_jxpr, res_arr2_jxpr)
        assert np.allclose(res_arr1_jxpr, expected), f"Expected {expected}, but got {res_arr1_jxpr}"
        assert np.allclose(res_idx, res_idx_jxpr) and res_idx_jxpr == 10

    def test_error_during_body_fn(self):
        """Test that an error in the body function is reraised."""

        @qml.while_loop(lambda i: i < 5)
        def w(i):
            raise ValueError("my random error")

        with pytest.raises(ValueError, match="my random error"):
            _ = jax.make_jaxpr(w)(0)


class TestCaptureCircuitsWhileLoop:
    """Tests for capturing for while loops into jaxpr in the context of quantum circuits."""

    def test_while_loop_capture(self):
        """Test that a while loop is correctly captured into a jaxpr."""
        dev = qml.device("default.qubit", wires=3)

        @qml.qnode(dev)
        def circuit():

            @qml.while_loop(lambda i: i < 3)
            def loop_fn(i):
                qml.RX(i, wires=0)
                return i + 1

            _ = loop_fn(0)

            return qml.expval(qml.Z(0))

        result = circuit()
        expected = np.cos(0 + 1 + 2)
        assert np.allclose(result, expected), f"Expected {expected}, but got {result}"

        jaxpr = jax.make_jaxpr(circuit)()
        res_ev_jxpr = jax.core.eval_jaxpr(jaxpr.jaxpr, jaxpr.consts)
        assert np.allclose(res_ev_jxpr, expected), f"Expected {expected}, but got {res_ev_jxpr}"

    @pytest.mark.parametrize("arg, expected", [(1.2, -0.16852022), (1.6, 0.598211352)])
    def test_circuit_args(self, arg, expected):
        """Test that a while loop with arguments is correctly captured into a jaxpr."""
        dev = qml.device("default.qubit", wires=1)

        @qml.qnode(dev)
        def circuit(arg):

            qml.Hadamard(wires=0)
            arg1, arg2 = arg + 0.1, arg + 0.2

            @qml.while_loop(lambda x: x < 2.0)
            def loop_body(x):
                qml.RZ(arg1, wires=0)
                qml.RZ(arg2, wires=0)
                qml.RX(x, wires=0)
                qml.RY(jax.numpy.sin(x), wires=0)
                return x**2

            loop_body(arg)

            return qml.expval(qml.Z(0))

        result = circuit(arg)
        assert np.allclose(result, expected), f"Expected {expected}, but got {result}"

        jaxpr = jax.make_jaxpr(circuit)(arg)
        res_ev_jxpr = jax.core.eval_jaxpr(jaxpr.jaxpr, jaxpr.consts, arg)
        assert np.allclose(res_ev_jxpr, expected), f"Expected {expected}, but got {res_ev_jxpr}"

    @pytest.mark.parametrize("arg, expected", [(3, 5), (11, 21)])
    def test_circuit_closure_vars(self, arg, expected):
        """Test that closure variables within a while loop are correctly captured via jaxpr."""

        def circuit(x):
            y = x + 1

            def while_f(i):
                return i < y

            @qml.while_loop(while_f)
            def f(i):
                return 4 * i + 1

            return f(0)

        result = circuit(arg)
        assert qml.math.allclose(result, expected), f"Expected {expected}, but got {result}"

        jaxpr = jax.make_jaxpr(circuit)(arg)
        res_ev_jxpr = jax.core.eval_jaxpr(jaxpr.jaxpr, jaxpr.consts, arg)
        assert np.allclose(res_ev_jxpr, expected), f"Expected {expected}, but got {res_ev_jxpr}"

    @pytest.mark.parametrize(
        "upper_bound, arg, expected", [(3, 0.5, 0.00223126), (2, 12, 0.2653001)]
    )
    def test_while_loop_nested(self, upper_bound, arg, expected):
        """Test that a nested while loop is correctly captured into a jaxpr."""
        dev = qml.device("default.qubit", wires=3)

        @qml.qnode(dev)
        def circuit(upper_bound, arg):

            # while loop with dynamic bounds
            @qml.while_loop(lambda i: i < upper_bound)
            def loop_fn(i):
                qml.Hadamard(wires=i)
                return i + 1

            # nested while loops.
            # outer while loop updates x
            @qml.while_loop(lambda _, i: i < upper_bound)
            def loop_fn_returns(x, i):
                qml.RX(x, wires=i)

                # inner while loop
                @qml.while_loop(lambda j: j < upper_bound)
                def inner(j):
                    qml.RZ(j, wires=0)
                    qml.RY(x**2, wires=0)
                    return j + 1

                inner(i + 1)

                return x + 0.1, i + 1

            loop_fn(0)
            loop_fn_returns(arg, 0)

            return qml.expval(qml.Z(0))

        args = [upper_bound, arg]
        result = circuit(*args)
        assert np.allclose(result, expected), f"Expected {expected}, but got {result}"

        jaxpr = jax.make_jaxpr(circuit)(*args)
        res_ev_jxpr = jax.core.eval_jaxpr(jaxpr.jaxpr, jaxpr.consts, *args)
        assert np.allclose(res_ev_jxpr, expected), f"Expected {expected}, but got {res_ev_jxpr}"

    @pytest.mark.xfail(strict=False)  # mcms only sometimes give the right answer
    @pytest.mark.parametrize("upper_bound, arg", [(3, 0.5), (2, 12)])
    def test_while_and_for_loop_nested(self, upper_bound, arg):
        """Test that a nested while and for loop is correctly captured into a jaxpr."""

        dev = qml.device("default.qubit", wires=3)

        def ry_fn(arg):
            qml.RY(arg, wires=1)

        @qml.qnode(dev)
        def circuit(upper_bound, arg):

            # while loop with dynamic bounds
            @qml.while_loop(lambda i: i < upper_bound)
            def loop_fn(i):
                qml.Hadamard(wires=i)

                @qml.for_loop(0, i, 1)
                def loop_fn_returns(i, x):
                    qml.RX(x, wires=i)
                    m_0 = qml.measure(0)
                    qml.cond(m_0, ry_fn)(x)
                    return i + 1

                loop_fn_returns(arg)
                return i + 1

            loop_fn(0)

            return qml.expval(qml.Z(0))

        args = [upper_bound, arg]
        result = circuit(*args)
        jaxpr = jax.make_jaxpr(circuit)(*args)
        res_ev_jxpr = jax.core.eval_jaxpr(jaxpr.jaxpr, jaxpr.consts, *args)
        assert np.allclose(result, res_ev_jxpr), f"Expected {result}, but got {res_ev_jxpr}"

    def test_while_loop_grad(self):
        """Test simple while-loop primitive with gradient."""
        from pennylane.capture.primitives import jacobian_prim

        @qml.qnode(qml.device("default.qubit", wires=2))
        def inner_func(x):

            @qml.while_loop(lambda i: i < 3)
            def loop_fn(i):
                qml.RX(i * x, wires=0)
                return i + 1

            _ = loop_fn(0)

            return qml.expval(qml.Z(0))

        def func_qml(x):
            return qml.grad(inner_func)(x)

        def func_jax(x):
            return jax.grad(inner_func)(x)

        x = 0.7
        jax_out = func_jax(x)
        assert qml.math.allclose(func_qml(x), jax_out)

        # Check overall jaxpr properties
        jaxpr = jax.make_jaxpr(func_qml)(x)
        assert len(jaxpr.eqns) == 1  # a single grad equation

        grad_eqn = jaxpr.eqns[0]
<<<<<<< HEAD
        assert grad_eqn.primitive == grad_prim
        assert set(grad_eqn.params.keys()) == {"argnums", "n_consts", "jaxpr", "method", "h"}
        # JAX 0.7.0 requires hashable params, so lists become tuples
        assert grad_eqn.params["argnums"] == (0,)
=======
        assert grad_eqn.primitive == jacobian_prim
        assert set(grad_eqn.params.keys()) == {
            "argnums",
            "n_consts",
            "jaxpr",
            "method",
            "h",
            "fn",
            "scalar_out",
        }
        assert grad_eqn.params["argnums"] == [0]
>>>>>>> f6461739
        assert [var.aval for var in grad_eqn.outvars] == jaxpr.out_avals
        assert len(grad_eqn.params["jaxpr"].eqns) == 1  # a single QNode equation

        manual_eval = jax.core.eval_jaxpr(jaxpr.jaxpr, jaxpr.consts, x)
        assert qml.math.allclose(manual_eval, jax_out)


def test_pytree_input_output():
    """Test that the while loop supports pytree input and output."""

    @qml.while_loop(lambda x: x["x"] < 10)
    def f(x):
        return {"x": x["x"] + 1}

    x0 = {"x": 0}
    out = f(x0)
    assert list(out.keys()) == ["x"]
    assert qml.math.allclose(out["x"], 10)


@pytest.mark.usefixtures("enable_disable_dynamic_shapes")
class TestCaptureWhileLoopDynamicShapes:

    def test_while_loop_dynamic_shape_array(self):
        """Test while loop can accept arrays with dynamic shapes."""

        def f(x):
            @qml.while_loop(lambda res: jnp.sum(res) < 10)
            def g(res):
                return res + res

            return g(x)

        jaxpr = jax.make_jaxpr(f, abstracted_axes=("a",))(jnp.arange(2))

        [dynamic_shape, output] = jax.core.eval_jaxpr(jaxpr.jaxpr, jaxpr.consts, 3, jnp.arange(3))
        expected = jnp.array([0, 4, 8])
        assert qml.math.allclose(dynamic_shape, 3)
        assert jnp.allclose(output, expected)

    def test_while_loop_dynamic_array_creation(self):
        """Test that while loop can handle creating dynamic arrays."""

        @qml.while_loop(lambda s: s < 9)
        def f(s):
            a = jnp.ones(s + 1, dtype=int)
            return jnp.sum(a)

        def w():
            return f(3)

        jaxpr = jax.make_jaxpr(w)()
        [r] = qml.capture.eval_jaxpr(jaxpr.jaxpr, jaxpr.consts)
        assert qml.math.allclose(r, 9)  # value that stops iteration

    def test_error_if_resizing_when_forbidden(self):
        """Test that a useful error is raised if the shape pattern changes with
        allow_array_resizing=False"""

        @qml.while_loop(lambda a, b: jnp.sum(a) < 10, allow_array_resizing=False)
        def f(a, b):
            return jnp.ones(a.shape[0] + b.shape[0]), 2 * b

        def w(i0):
            a0, b0 = jnp.ones(i0), jnp.ones(i0)
            return f(a0, b0)

        with pytest.raises(ValueError, match="Detected dynamically shaped arrays being resized"):
            jax.make_jaxpr(w)(1)

    def test_error_if_combining_independent_shapes(self):
        """Test that a useful error is raised if two arrays with dynamic shapes are combined."""

        @qml.while_loop(lambda a, b: jnp.sum(a) < 10, allow_array_resizing=True)
        def f(a, b):
            return a * b, 2 * b

        def w(i0):
            a0, b0 = jnp.ones(i0), jnp.ones(i0)
            return f(a0, b0)

        with pytest.raises(
            ValueError, match="attempt to combine arrays with two different dynamic shapes."
        ):
            jax.make_jaxpr(w)(2)

    def test_array_initialized_with_size_of_other_arg(self):
        """Test that one argument can have a shape that matches another argument, but
        can be resized independently of that arg."""

        @qml.while_loop(lambda i, a: i < 5)
        def f(i, a):
            return i + 1, 2 * a

        def w(i0):
            return f(i0, jnp.ones(i0))

        jaxpr = jax.make_jaxpr(w)(2)
        [a_size, final_i, final_a] = qml.capture.eval_jaxpr(jaxpr.jaxpr, jaxpr.consts, 2)
        assert qml.math.allclose(a_size, 2)  # what it was initialized with
        assert qml.math.allclose(final_i, 5)  # loop condition
        assert qml.math.allclose(final_a, jnp.ones(2) * 2**3)  # 2**(5-2)

    @pytest.mark.parametrize("allow_array_resizing", (True, False, "auto"))
    def test_error_if_combine_with_dynamic_closure_var(self, allow_array_resizing):
        """Test that if a broadcasting error is raised when a dynamically shaped closure variable
        is present, the error mentions it may be due to the closure variable with a dynamic shape.
        """

        def w(i0):
            c = jnp.arange(i0)

            @qml.while_loop(lambda a: jnp.sum(a) < 10, allow_array_resizing=allow_array_resizing)
            def f(a):
                return c * a

            return f(jnp.arange(i0))

        with pytest.raises(ValueError, match="due to a closure variable with a dynamic shape"):
            jax.make_jaxpr(w)(3)

    @pytest.mark.parametrize("allow_array_resizing", ("auto", False))
    def test_loop_with_argument_combining(self, allow_array_resizing):
        """Test that arguments with dynamic shapes can be combined if allow_array_resizing=auto or False."""

        @qml.while_loop(lambda a, b: jnp.sum(a) < 20, allow_array_resizing=allow_array_resizing)
        def f(a, b):
            return a + b, b + 1

        def w(i0):
            a0, b0 = jnp.ones(i0), jnp.ones(i0)
            return f(a0, b0)

        jaxpr = jax.make_jaxpr(w)(2)
        [dynamic_shape, a, b] = qml.capture.eval_jaxpr(jaxpr.jaxpr, jaxpr.consts, 2)
        assert qml.math.allclose(dynamic_shape, 2)  # the initial size
        assert qml.math.allclose(a, jnp.array([11, 11]))  # 11 + 11 > 20 , 11 = 1 + 1+ 2 + 3+ 4
        assert qml.math.allclose(b, jnp.array([5, 5]))

    @pytest.mark.parametrize("allow_array_resizing", ("auto", False))
    def test_loop_args_resized_together(self, allow_array_resizing):
        """Test that arrays can be resized as long as they are resized together."""

        @qml.while_loop(lambda a, b: jnp.sum(a) < 10, allow_array_resizing=allow_array_resizing)
        def f(x, y):
            x = jnp.ones(x.shape[0] + y.shape[0])
            return x, 2 * x

        def workflow(i0):
            x0 = jnp.ones(i0)
            y0 = jnp.ones(i0)
            return f(x0, y0)

        jaxpr = jax.make_jaxpr(workflow)(2)
        [dynamic_shape, x, y] = qml.capture.eval_jaxpr(jaxpr.jaxpr, jaxpr.consts, 1)
        assert qml.math.allclose(dynamic_shape, 16)
        x_expected = jnp.ones(16)
        assert qml.math.allclose(x, x_expected)
        assert qml.math.allclose(y, 2 * x_expected)

    @pytest.mark.parametrize("allow_array_resizing", ("auto", True))
    def test_independent_resizing(self, allow_array_resizing):
        """Test that two arrays can be resized independently of each other."""

        @qml.while_loop(
            lambda a, b: jax.numpy.sum(a) < 10, allow_array_resizing=allow_array_resizing
        )
        def f(a, b):
            return jnp.ones(a.shape[0] + b.shape[0]), b + 1

        def w(i0):
            return f(jnp.zeros(i0), jnp.zeros(i0))

        jaxpr = jax.make_jaxpr(w)(2)
        [shape1, shape2, a, b] = qml.capture.eval_jaxpr(jaxpr.jaxpr, jaxpr.consts, 3)
        assert jnp.allclose(shape1, 12)
        assert jnp.allclose(shape2, 3)
        expected = jnp.ones(12)
        assert jnp.allclose(a, expected)
        assert jnp.allclose(b, jnp.array([3, 3, 3]))<|MERGE_RESOLUTION|>--- conflicted
+++ resolved
@@ -288,12 +288,6 @@
         assert len(jaxpr.eqns) == 1  # a single grad equation
 
         grad_eqn = jaxpr.eqns[0]
-<<<<<<< HEAD
-        assert grad_eqn.primitive == grad_prim
-        assert set(grad_eqn.params.keys()) == {"argnums", "n_consts", "jaxpr", "method", "h"}
-        # JAX 0.7.0 requires hashable params, so lists become tuples
-        assert grad_eqn.params["argnums"] == (0,)
-=======
         assert grad_eqn.primitive == jacobian_prim
         assert set(grad_eqn.params.keys()) == {
             "argnums",
@@ -304,8 +298,7 @@
             "fn",
             "scalar_out",
         }
-        assert grad_eqn.params["argnums"] == [0]
->>>>>>> f6461739
+        assert grad_eqn.params["argnums"] == (0,)
         assert [var.aval for var in grad_eqn.outvars] == jaxpr.out_avals
         assert len(grad_eqn.params["jaxpr"].eqns) == 1  # a single QNode equation
 
