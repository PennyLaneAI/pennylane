--- conflicted
+++ resolved
@@ -410,11 +410,7 @@
     @pytest.mark.parametrize("allow_array_resizing", (True, False, "auto"))
     def test_error_if_combine_with_dynamic_closure_var(self, allow_array_resizing):
         """Test that if a broadcasting error is raised when a dynamically shaped closure variable
-<<<<<<< HEAD
-        is present, the error mentions it may be due to the clousre variable with a dynamic shape.
-=======
         is present, the error mentions it may be due to the closure variable with a dynamic shape.
->>>>>>> 24d7faf1
         """
 
         def w(i0):
