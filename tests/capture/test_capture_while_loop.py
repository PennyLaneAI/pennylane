# Copyright 2018-2024 Xanadu Quantum Technologies Inc.

# Licensed under the Apache License, Version 2.0 (the "License");
# you may not use this file except in compliance with the License.
# You may obtain a copy of the License at

#     http://www.apache.org/licenses/LICENSE-2.0

# Unless required by applicable law or agreed to in writing, software
# distributed under the License is distributed on an "AS IS" BASIS,
# WITHOUT WARRANTIES OR CONDITIONS OF ANY KIND, either express or implied.
# See the License for the specific language governing permissions and
# limitations under the License.
"""
Tests for capturing for while loops into jaxpr.
"""

import numpy as np
import pytest

import pennylane as qml

pytestmark = [pytest.mark.jax, pytest.mark.usefixtures("enable_disable_plxpr")]

jax = pytest.importorskip("jax")

from pennylane.capture.primitives import while_loop_prim  # pylint: disable=wrong-import-position


class TestCaptureWhileLoop:
    """Tests for capturing for while loops into jaxpr."""

    @pytest.mark.parametrize("x", [1.6, 2.4])
    def test_while_loop_simple(self, x):
        """Test simple while-loop primitive"""

        def fn(x):

            @qml.while_loop(lambda x: x < 2)
            def loop(x):
                return x**2

            x2 = loop(x)
            return x2

        expected = x**2 if x < 2 else x
        result = fn(x)
        assert np.allclose(result, expected), f"Expected {expected}, but got {result}"

        jaxpr = jax.make_jaxpr(fn)(x)
        assert jaxpr.eqns[0].primitive == while_loop_prim
        res_ev_jxpr = jax.core.eval_jaxpr(jaxpr.jaxpr, jaxpr.consts, x)
        assert np.allclose(res_ev_jxpr, expected), f"Expected {expected}, but got {res_ev_jxpr}"

    @pytest.mark.parametrize("array", [jax.numpy.zeros(0), jax.numpy.zeros(5)])
    def test_while_loop_dynamic_array(self, array):
        """Test while loops with dynamic array inputs."""

        def fn(arg):

            a, b = jax.numpy.ones(arg.shape, dtype=float), jax.numpy.ones(arg.shape, dtype=float)

            # Note: lambda *_, idx: idx < 10 doesn't work - necessary keyword argument not provided
            @qml.while_loop(lambda *args: args[-1] < 10)
            def loop(a, b, idx):
                return a + b, b + a, idx + 2

            return loop(a, b, 0)

        res_arr1, res_arr2, res_idx = fn(array)
        expected = 2**5 * jax.numpy.ones(*array.shape)
        assert jax.numpy.allclose(res_arr1, res_arr2)
        assert jax.numpy.allclose(res_arr1, expected), f"Expected {expected}, but got {res_arr1}"

        jaxpr = jax.make_jaxpr(fn)(array)
        res_arr1_jxpr, res_arr2_jxpr, res_idx_jxpr = jax.core.eval_jaxpr(
            jaxpr.jaxpr, jaxpr.consts, array
        )

        assert np.allclose(res_arr1_jxpr, res_arr2_jxpr)
        assert np.allclose(res_arr1_jxpr, expected), f"Expected {expected}, but got {res_arr1_jxpr}"
        assert np.allclose(res_idx, res_idx_jxpr) and res_idx_jxpr == 10

    # pylint: disable=unused-argument
    def test_while_loop_dyanmic_shape_array(self, enable_disable_dynamic_shapes):
        """Test while loop can accept ararys with dynamic shapes."""

        def f(x):
            @qml.while_loop(lambda res: jax.numpy.sum(res) < 10)
            def g(res):
                return res + res

            return g(x)

        jaxpr = jax.make_jaxpr(f, abstracted_axes=("a",))(jax.numpy.arange(2))

        [output] = jax.core.eval_jaxpr(jaxpr.jaxpr, jaxpr.consts, 3, jax.numpy.arange(3))
        expected = jax.numpy.array([0, 4, 8])
        assert jax.numpy.allclose(output, expected)

    # pylint: disable=unused-argument
<<<<<<< HEAD
    def test_while_loop_initial_axis_matches_other_arg(self, enable_disable_dynamic_shapes):
        """Test that if the dynamic axis initially matches another variable, it doesn't have to stay matching that variable."""

        @qml.while_loop(lambda i, x: i < 5)
        def f(i, x):
            return i + 1, 2 * x

        def workflow(i):
            return f(i, jax.numpy.arange(i))

        jaxpr = jax.make_jaxpr(workflow)(3)

        res1, res2 = qml.capture.eval(jaxpr.jaxpr, jaxpr.consts, 2)
        assert qml.math.allclose(res1, 5)  # stopping condition for i
        assert qml.math.allclose(res2, jax.numpy.arange(2) * 8)
=======
    def test_while_loop_dynamic_array_creation(self, enable_disable_dynamic_shapes):
        """Test that while loop can handle creating dynamic arrays."""

        @qml.while_loop(lambda s: s < 9)
        def f(s):
            a = jax.numpy.ones(s + 1, dtype=int)
            return jax.numpy.sum(a)

        def w():
            return f(3)

        jaxpr = jax.make_jaxpr(w)()
        [r] = qml.capture.eval_jaxpr(jaxpr.jaxpr, jaxpr.consts)
        assert qml.math.allclose(r, 9)  # value that stops iteration
>>>>>>> 731bd7db


class TestCaptureCircuitsWhileLoop:
    """Tests for capturing for while loops into jaxpr in the context of quantum circuits."""

    @pytest.mark.parametrize("autograph", [True, False])
    def test_while_loop_capture(self, autograph):
        """Test that a while loop is correctly captured into a jaxpr."""
        if autograph:
            pytest.xfail(reason="Autograph bug with lambda functions as condition, see sc-82837")
        dev = qml.device("default.qubit", wires=3)

        @qml.qnode(dev, autograph=autograph)
        def circuit():

            @qml.while_loop(lambda i: i < 3)
            def loop_fn(i):
                qml.RX(i, wires=0)
                return i + 1

            _ = loop_fn(0)

            return qml.expval(qml.Z(0))

        result = circuit()
        expected = np.cos(0 + 1 + 2)
        assert np.allclose(result, expected), f"Expected {expected}, but got {result}"

        jaxpr = jax.make_jaxpr(circuit)()
        res_ev_jxpr = jax.core.eval_jaxpr(jaxpr.jaxpr, jaxpr.consts)
        assert np.allclose(res_ev_jxpr, expected), f"Expected {expected}, but got {res_ev_jxpr}"

    @pytest.mark.parametrize("arg, expected", [(1.2, -0.16852022), (1.6, 0.598211352)])
    @pytest.mark.parametrize("autograph", [True, False])
    def test_circuit_args(self, arg, expected, autograph):
        """Test that a while loop with arguments is correctly captured into a jaxpr."""
        if autograph:
            pytest.xfail(reason="Autograph bug with lambda functions as condition, see sc-82837")
        dev = qml.device("default.qubit", wires=1)

        @qml.qnode(dev, autograph=autograph)
        def circuit(arg):

            qml.Hadamard(wires=0)
            arg1, arg2 = arg + 0.1, arg + 0.2

            @qml.while_loop(lambda x: x < 2.0)
            def loop_body(x):
                qml.RZ(arg1, wires=0)
                qml.RZ(arg2, wires=0)
                qml.RX(x, wires=0)
                qml.RY(jax.numpy.sin(x), wires=0)
                return x**2

            loop_body(arg)

            return qml.expval(qml.Z(0))

        result = circuit(arg)
        assert np.allclose(result, expected), f"Expected {expected}, but got {result}"

        jaxpr = jax.make_jaxpr(circuit)(arg)
        res_ev_jxpr = jax.core.eval_jaxpr(jaxpr.jaxpr, jaxpr.consts, arg)
        assert np.allclose(res_ev_jxpr, expected), f"Expected {expected}, but got {res_ev_jxpr}"

    @pytest.mark.parametrize("arg, expected", [(3, 5), (11, 21)])
    def test_circuit_closure_vars(self, arg, expected):
        """Test that closure variables within a while loop are correctly captured via jaxpr."""

        def circuit(x):
            y = x + 1

            def while_f(i):
                return i < y

            @qml.while_loop(while_f)
            def f(i):
                return 4 * i + 1

            return f(0)

        result = circuit(arg)
        assert qml.math.allclose(result, expected), f"Expected {expected}, but got {result}"

        jaxpr = jax.make_jaxpr(circuit)(arg)
        res_ev_jxpr = jax.core.eval_jaxpr(jaxpr.jaxpr, jaxpr.consts, arg)
        assert np.allclose(res_ev_jxpr, expected), f"Expected {expected}, but got {res_ev_jxpr}"

    @pytest.mark.parametrize(
        "upper_bound, arg, expected", [(3, 0.5, 0.00223126), (2, 12, 0.2653001)]
    )
    @pytest.mark.parametrize("autograph", [True, False])
    def test_while_loop_nested(self, upper_bound, arg, expected, autograph):
        """Test that a nested while loop is correctly captured into a jaxpr."""
        if autograph:
            pytest.xfail(reason="Autograph bug with lambda functions as condition, see sc-82837")
        dev = qml.device("default.qubit", wires=3)

        @qml.qnode(dev, autograph=autograph)
        def circuit(upper_bound, arg):

            # while loop with dynamic bounds
            @qml.while_loop(lambda i: i < upper_bound)
            def loop_fn(i):
                qml.Hadamard(wires=i)
                return i + 1

            # nested while loops.
            # outer while loop updates x
            @qml.while_loop(lambda _, i: i < upper_bound)
            def loop_fn_returns(x, i):
                qml.RX(x, wires=i)

                # inner while loop
                @qml.while_loop(lambda j: j < upper_bound)
                def inner(j):
                    qml.RZ(j, wires=0)
                    qml.RY(x**2, wires=0)
                    return j + 1

                inner(i + 1)

                return x + 0.1, i + 1

            loop_fn(0)
            loop_fn_returns(arg, 0)

            return qml.expval(qml.Z(0))

        args = [upper_bound, arg]
        result = circuit(*args)
        assert np.allclose(result, expected), f"Expected {expected}, but got {result}"

        jaxpr = jax.make_jaxpr(circuit)(*args)
        res_ev_jxpr = jax.core.eval_jaxpr(jaxpr.jaxpr, jaxpr.consts, *args)
        assert np.allclose(res_ev_jxpr, expected), f"Expected {expected}, but got {res_ev_jxpr}"

    @pytest.mark.xfail(strict=False)  # mcms only sometimes give the right answer
    @pytest.mark.parametrize("upper_bound, arg", [(3, 0.5), (2, 12)])
    def test_while_and_for_loop_nested(self, upper_bound, arg):
        """Test that a nested while and for loop is correctly captured into a jaxpr."""

        dev = qml.device("default.qubit", wires=3)

        def ry_fn(arg):
            qml.RY(arg, wires=1)

        @qml.qnode(dev)
        def circuit(upper_bound, arg):

            # while loop with dynamic bounds
            @qml.while_loop(lambda i: i < upper_bound)
            def loop_fn(i):
                qml.Hadamard(wires=i)

                @qml.for_loop(0, i, 1)
                def loop_fn_returns(i, x):
                    qml.RX(x, wires=i)
                    m_0 = qml.measure(0)
                    qml.cond(m_0, ry_fn)(x)
                    return i + 1

                loop_fn_returns(arg)
                return i + 1

            loop_fn(0)

            return qml.expval(qml.Z(0))

        args = [upper_bound, arg]
        result = circuit(*args)
        jaxpr = jax.make_jaxpr(circuit)(*args)
        res_ev_jxpr = jax.core.eval_jaxpr(jaxpr.jaxpr, jaxpr.consts, *args)
        assert np.allclose(result, res_ev_jxpr), f"Expected {result}, but got {res_ev_jxpr}"

    @pytest.mark.parametrize("autograph", [True, False])
    def test_while_loop_grad(self, autograph):
        """Test simple while-loop primitive with gradient."""
        from pennylane.capture.primitives import grad_prim

        if autograph:
            pytest.xfail(reason="Autograph bug with lambda functions as condition, see sc-82837")

        @qml.qnode(qml.device("default.qubit", wires=2), autograph=autograph)
        def inner_func(x):

            @qml.while_loop(lambda i: i < 3)
            def loop_fn(i):
                qml.RX(i * x, wires=0)
                return i + 1

            _ = loop_fn(0)

            return qml.expval(qml.Z(0))

        def func_qml(x):
            return qml.grad(inner_func)(x)

        def func_jax(x):
            return jax.grad(inner_func)(x)

        x = 0.7
        jax_out = func_jax(x)
        assert qml.math.allclose(func_qml(x), jax_out)

        # Check overall jaxpr properties
        jaxpr = jax.make_jaxpr(func_qml)(x)
        assert len(jaxpr.eqns) == 1  # a single grad equation

        grad_eqn = jaxpr.eqns[0]
        assert grad_eqn.primitive == grad_prim
        assert set(grad_eqn.params.keys()) == {"argnum", "n_consts", "jaxpr", "method", "h"}
        assert grad_eqn.params["argnum"] == [0]
        assert [var.aval for var in grad_eqn.outvars] == jaxpr.out_avals
        assert len(grad_eqn.params["jaxpr"].eqns) == 1  # a single QNode equation

        manual_eval = jax.core.eval_jaxpr(jaxpr.jaxpr, jaxpr.consts, x)
        assert qml.math.allclose(manual_eval, jax_out)


def test_pytree_input_output():
    """Test that the while loop supports pytree input and output."""

    @qml.while_loop(lambda x: x["x"] < 10)
    def f(x):
        return {"x": x["x"] + 1}

    x0 = {"x": 0}
    out = f(x0)
    assert list(out.keys()) == ["x"]
    assert qml.math.allclose(out["x"], 10)<|MERGE_RESOLUTION|>--- conflicted
+++ resolved
@@ -99,23 +99,6 @@
         assert jax.numpy.allclose(output, expected)
 
     # pylint: disable=unused-argument
-<<<<<<< HEAD
-    def test_while_loop_initial_axis_matches_other_arg(self, enable_disable_dynamic_shapes):
-        """Test that if the dynamic axis initially matches another variable, it doesn't have to stay matching that variable."""
-
-        @qml.while_loop(lambda i, x: i < 5)
-        def f(i, x):
-            return i + 1, 2 * x
-
-        def workflow(i):
-            return f(i, jax.numpy.arange(i))
-
-        jaxpr = jax.make_jaxpr(workflow)(3)
-
-        res1, res2 = qml.capture.eval(jaxpr.jaxpr, jaxpr.consts, 2)
-        assert qml.math.allclose(res1, 5)  # stopping condition for i
-        assert qml.math.allclose(res2, jax.numpy.arange(2) * 8)
-=======
     def test_while_loop_dynamic_array_creation(self, enable_disable_dynamic_shapes):
         """Test that while loop can handle creating dynamic arrays."""
 
@@ -130,7 +113,6 @@
         jaxpr = jax.make_jaxpr(w)()
         [r] = qml.capture.eval_jaxpr(jaxpr.jaxpr, jaxpr.consts)
         assert qml.math.allclose(r, 9)  # value that stops iteration
->>>>>>> 731bd7db
 
 
 class TestCaptureCircuitsWhileLoop:
