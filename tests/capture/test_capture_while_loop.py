# Copyright 2018-2024 Xanadu Quantum Technologies Inc.

# Licensed under the Apache License, Version 2.0 (the "License");
# you may not use this file except in compliance with the License.
# You may obtain a copy of the License at

#     http://www.apache.org/licenses/LICENSE-2.0

# Unless required by applicable law or agreed to in writing, software
# distributed under the License is distributed on an "AS IS" BASIS,
# WITHOUT WARRANTIES OR CONDITIONS OF ANY KIND, either express or implied.
# See the License for the specific language governing permissions and
# limitations under the License.
"""
Tests for capturing for while loops into jaxpr.
"""

import numpy as np
import pytest

import pennylane as qml

pytestmark = [pytest.mark.jax, pytest.mark.usefixtures("enable_disable_plxpr")]

jax = pytest.importorskip("jax")

from pennylane.capture.primitives import while_loop_prim  # pylint: disable=wrong-import-position


class TestCaptureWhileLoop:
    """Tests for capturing for while loops into jaxpr."""

    @pytest.mark.parametrize("x", [1.6, 2.4])
    def test_while_loop_simple(self, x):
        """Test simple while-loop primitive"""

        def fn(x):

            @qml.while_loop(lambda x: x < 2)
            def loop(x):
                return x**2

            x2 = loop(x)
            return x2

        expected = x**2 if x < 2 else x
        result = fn(x)
        assert np.allclose(result, expected), f"Expected {expected}, but got {result}"

        jaxpr = jax.make_jaxpr(fn)(x)
        assert jaxpr.eqns[0].primitive == while_loop_prim
        res_ev_jxpr = jax.core.eval_jaxpr(jaxpr.jaxpr, jaxpr.consts, x)
        assert np.allclose(res_ev_jxpr, expected), f"Expected {expected}, but got {res_ev_jxpr}"

    @pytest.mark.parametrize("array", [jax.numpy.zeros(0), jax.numpy.zeros(5)])
    def test_while_loop_dynamic_array(self, array):
        """Test while loops with dynamic array inputs."""

        def fn(arg):

            a, b = jax.numpy.ones(arg.shape, dtype=float), jax.numpy.ones(arg.shape, dtype=float)

            # Note: lambda *_, idx: idx < 10 doesn't work - necessary keyword argument not provided
            @qml.while_loop(lambda *args: args[-1] < 10)
            def loop(a, b, idx):
                return a + b, b + a, idx + 2

            return loop(a, b, 0)

        res_arr1, res_arr2, res_idx = fn(array)
        expected = 2**5 * jax.numpy.ones(*array.shape)
        assert jax.numpy.allclose(res_arr1, res_arr2)
        assert jax.numpy.allclose(res_arr1, expected), f"Expected {expected}, but got {res_arr1}"

        jaxpr = jax.make_jaxpr(fn)(array)
        res_arr1_jxpr, res_arr2_jxpr, res_idx_jxpr = jax.core.eval_jaxpr(
            jaxpr.jaxpr, jaxpr.consts, array
        )

        assert np.allclose(res_arr1_jxpr, res_arr2_jxpr)
        assert np.allclose(res_arr1_jxpr, expected), f"Expected {expected}, but got {res_arr1_jxpr}"
        assert np.allclose(res_idx, res_idx_jxpr) and res_idx_jxpr == 10

<<<<<<< HEAD
    @pytest.mark.usefixtures("enable_disable_dynamic_shapes")
    def test_while_loop_dyanmic_shape_array(self):
=======
    # pylint: disable=unused-argument
    def test_while_loop_dyanmic_shape_array(self, enable_disable_dynamic_shapes):
>>>>>>> add9b479
        """Test while loop can accept ararys with dynamic shapes."""

        def f(x):
            @qml.while_loop(lambda res: jax.numpy.sum(res) < 10)
            def g(res):
                return res + res

            return g(x)

        jaxpr = jax.make_jaxpr(f, abstracted_axes=("a",))(jax.numpy.arange(2))

        [output] = jax.core.eval_jaxpr(jaxpr.jaxpr, jaxpr.consts, 3, jax.numpy.arange(3))
        expected = jax.numpy.array([0, 4, 8])
        assert jax.numpy.allclose(output, expected)


class TestCaptureCircuitsWhileLoop:
    """Tests for capturing for while loops into jaxpr in the context of quantum circuits."""

    def test_while_loop_capture(self):
        """Test that a while loop is correctly captured into a jaxpr."""

        dev = qml.device("default.qubit", wires=3)

        @qml.qnode(dev)
        def circuit():

            @qml.while_loop(lambda i: i < 3)
            def loop_fn(i):
                qml.RX(i, wires=0)
                return i + 1

            _ = loop_fn(0)

            return qml.expval(qml.Z(0))

        result = circuit()
        expected = np.cos(0 + 1 + 2)
        assert np.allclose(result, expected), f"Expected {expected}, but got {result}"

        jaxpr = jax.make_jaxpr(circuit)()
        res_ev_jxpr = jax.core.eval_jaxpr(jaxpr.jaxpr, jaxpr.consts)
        assert np.allclose(res_ev_jxpr, expected), f"Expected {expected}, but got {res_ev_jxpr}"

    @pytest.mark.parametrize("arg, expected", [(1.2, -0.16852022), (1.6, 0.598211352)])
    def test_circuit_args(self, arg, expected):
        """Test that a while loop with arguments is correctly captured into a jaxpr."""

        dev = qml.device("default.qubit", wires=1)

        @qml.qnode(dev)
        def circuit(arg):

            qml.Hadamard(wires=0)
            arg1, arg2 = arg + 0.1, arg + 0.2

            @qml.while_loop(lambda x: x < 2.0)
            def loop_body(x):
                qml.RZ(arg1, wires=0)
                qml.RZ(arg2, wires=0)
                qml.RX(x, wires=0)
                qml.RY(jax.numpy.sin(x), wires=0)
                return x**2

            loop_body(arg)

            return qml.expval(qml.Z(0))

        result = circuit(arg)
        assert np.allclose(result, expected), f"Expected {expected}, but got {result}"

        jaxpr = jax.make_jaxpr(circuit)(arg)
        res_ev_jxpr = jax.core.eval_jaxpr(jaxpr.jaxpr, jaxpr.consts, arg)
        assert np.allclose(res_ev_jxpr, expected), f"Expected {expected}, but got {res_ev_jxpr}"

    @pytest.mark.parametrize("arg, expected", [(3, 5), (11, 21)])
    def test_circuit_closure_vars(self, arg, expected):
        """Test that closure variables within a while loop are correctly captured via jaxpr."""

        def circuit(x):
            y = x + 1

            def while_f(i):
                return i < y

            @qml.while_loop(while_f)
            def f(i):
                return 4 * i + 1

            return f(0)

        result = circuit(arg)
        assert qml.math.allclose(result, expected), f"Expected {expected}, but got {result}"

        jaxpr = jax.make_jaxpr(circuit)(arg)
        res_ev_jxpr = jax.core.eval_jaxpr(jaxpr.jaxpr, jaxpr.consts, arg)
        assert np.allclose(res_ev_jxpr, expected), f"Expected {expected}, but got {res_ev_jxpr}"

    @pytest.mark.parametrize(
        "upper_bound, arg, expected", [(3, 0.5, 0.00223126), (2, 12, 0.2653001)]
    )
    def test_while_loop_nested(self, upper_bound, arg, expected):
        """Test that a nested while loop is correctly captured into a jaxpr."""

        dev = qml.device("default.qubit", wires=3)

        @qml.qnode(dev)
        def circuit(upper_bound, arg):

            # while loop with dynamic bounds
            @qml.while_loop(lambda i: i < upper_bound)
            def loop_fn(i):
                qml.Hadamard(wires=i)
                return i + 1

            # nested while loops.
            # outer while loop updates x
            @qml.while_loop(lambda _, i: i < upper_bound)
            def loop_fn_returns(x, i):
                qml.RX(x, wires=i)

                # inner while loop
                @qml.while_loop(lambda j: j < upper_bound)
                def inner(j):
                    qml.RZ(j, wires=0)
                    qml.RY(x**2, wires=0)
                    return j + 1

                inner(i + 1)

                return x + 0.1, i + 1

            loop_fn(0)
            loop_fn_returns(arg, 0)

            return qml.expval(qml.Z(0))

        args = [upper_bound, arg]
        result = circuit(*args)
        assert np.allclose(result, expected), f"Expected {expected}, but got {result}"

        jaxpr = jax.make_jaxpr(circuit)(*args)
        res_ev_jxpr = jax.core.eval_jaxpr(jaxpr.jaxpr, jaxpr.consts, *args)
        assert np.allclose(res_ev_jxpr, expected), f"Expected {expected}, but got {res_ev_jxpr}"

    @pytest.mark.xfail(strict=False)  # mcms only sometimes give the right answer
    @pytest.mark.parametrize("upper_bound, arg", [(3, 0.5), (2, 12)])
    def test_while_and_for_loop_nested(self, upper_bound, arg):
        """Test that a nested while and for loop is correctly captured into a jaxpr."""

        dev = qml.device("default.qubit", wires=3)

        def ry_fn(arg):
            qml.RY(arg, wires=1)

        @qml.qnode(dev)
        def circuit(upper_bound, arg):

            # while loop with dynamic bounds
            @qml.while_loop(lambda i: i < upper_bound)
            def loop_fn(i):
                qml.Hadamard(wires=i)

                @qml.for_loop(0, i, 1)
                def loop_fn_returns(i, x):
                    qml.RX(x, wires=i)
                    m_0 = qml.measure(0)
                    qml.cond(m_0, ry_fn)(x)
                    return i + 1

                loop_fn_returns(arg)
                return i + 1

            loop_fn(0)

            return qml.expval(qml.Z(0))

        args = [upper_bound, arg]
        result = circuit(*args)
        jaxpr = jax.make_jaxpr(circuit)(*args)
        res_ev_jxpr = jax.core.eval_jaxpr(jaxpr.jaxpr, jaxpr.consts, *args)
        assert np.allclose(result, res_ev_jxpr), f"Expected {result}, but got {res_ev_jxpr}"

    def test_while_loop_grad(self):
        """Test simple while-loop primitive with gradient."""
        from pennylane.capture.primitives import grad_prim

        @qml.qnode(qml.device("default.qubit", wires=2))
        def inner_func(x):

            @qml.while_loop(lambda i: i < 3)
            def loop_fn(i):
                qml.RX(i * x, wires=0)
                return i + 1

            _ = loop_fn(0)

            return qml.expval(qml.Z(0))

        def func_qml(x):
            return qml.grad(inner_func)(x)

        def func_jax(x):
            return jax.grad(inner_func)(x)

        x = 0.7
        jax_out = func_jax(x)
        assert qml.math.allclose(func_qml(x), jax_out)

        # Check overall jaxpr properties
        jaxpr = jax.make_jaxpr(func_qml)(x)
        assert len(jaxpr.eqns) == 1  # a single grad equation

        grad_eqn = jaxpr.eqns[0]
        assert grad_eqn.primitive == grad_prim
        assert set(grad_eqn.params.keys()) == {"argnum", "n_consts", "jaxpr", "method", "h"}
        assert grad_eqn.params["argnum"] == [0]
        assert [var.aval for var in grad_eqn.outvars] == jaxpr.out_avals
        assert len(grad_eqn.params["jaxpr"].eqns) == 1  # a single QNode equation

        manual_eval = jax.core.eval_jaxpr(jaxpr.jaxpr, jaxpr.consts, x)
        assert qml.math.allclose(manual_eval, jax_out)


def test_pytree_input_output():
    """Test that the while loop supports pytree input and output."""

    @qml.while_loop(lambda x: x["x"] < 10)
    def f(x):
        return {"x": x["x"] + 1}

    x0 = {"x": 0}
    out = f(x0)
    assert list(out.keys()) == ["x"]
    assert qml.math.allclose(out["x"], 10)<|MERGE_RESOLUTION|>--- conflicted
+++ resolved
@@ -81,13 +81,8 @@
         assert np.allclose(res_arr1_jxpr, expected), f"Expected {expected}, but got {res_arr1_jxpr}"
         assert np.allclose(res_idx, res_idx_jxpr) and res_idx_jxpr == 10
 
-<<<<<<< HEAD
-    @pytest.mark.usefixtures("enable_disable_dynamic_shapes")
-    def test_while_loop_dyanmic_shape_array(self):
-=======
     # pylint: disable=unused-argument
     def test_while_loop_dyanmic_shape_array(self, enable_disable_dynamic_shapes):
->>>>>>> add9b479
         """Test while loop can accept ararys with dynamic shapes."""
 
         def f(x):
