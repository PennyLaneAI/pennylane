--- conflicted
+++ resolved
@@ -339,19 +339,10 @@
 
         jaxpr = jax.make_jaxpr(f, abstracted_axes=("a",))(jnp.arange(2))
 
-<<<<<<< HEAD
-        [dynamic_shape, output] = jax.core.eval_jaxpr(
-            jaxpr.jaxpr, jaxpr.consts, 3, jax.numpy.arange(3)
-        )
-        expected = jax.numpy.array([0, 4, 8])
+        [dynamic_shape, output] = jax.core.eval_jaxpr(jaxpr.jaxpr, jaxpr.consts, 3, jnp.arange(3))
+        expected = jnp.array([0, 4, 8])
         assert qml.math.allclose(dynamic_shape, 3)
-        assert jax.numpy.allclose(output, expected)
-=======
-        [s, output] = jax.core.eval_jaxpr(jaxpr.jaxpr, jaxpr.consts, 3, jnp.arange(3))
-        expected = jnp.array([0, 4, 8])
-        assert qml.math.allclose(s, 3)
         assert jnp.allclose(output, expected)
->>>>>>> 966ac4a0
 
     def test_while_loop_dynamic_array_creation(self):
         """Test that while loop can handle creating dynamic arrays."""
@@ -456,9 +447,7 @@
     def test_loop_args_resized_together(self, allow_array_resizing):
         """Test that arrays can be resized as long as they are resized together."""
 
-        @qml.while_loop(
-            lambda a, b: jnp.sum(a) < 10, allow_array_resizing=allow_array_resizing
-        )
+        @qml.while_loop(lambda a, b: jnp.sum(a) < 10, allow_array_resizing=allow_array_resizing)
         def f(x, y):
             x = jnp.hstack([x, y])
             return x, 2 * x
