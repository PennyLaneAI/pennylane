--- conflicted
+++ resolved
@@ -364,17 +364,6 @@
 class TestQNodeVmapIntegration:
     """Tests for integrating JAX vmap with the QNode primitive."""
 
-<<<<<<< HEAD
-    def get_qnode_abstract_output(self, jaxpr):
-        for eqn in jaxpr.eqns:
-            # Check if the equation involves `qnode`
-            if "qnode" in str(eqn.primitive):
-                return eqn
-        return None  # If no qnode equation was found
-
-    @pytest.mark.parametrize("x64_mode", (True, False))
-=======
->>>>>>> ec02958d
     @pytest.mark.parametrize(
         "input, expected_shape",
         [
@@ -392,8 +381,7 @@
             return qml.expval(qml.Z(0))
 
         jaxpr = jax.make_jaxpr(jax.vmap(circuit))(input)
-
-        eqn0 = self.get_qnode_abstract_output(jaxpr)
+        eqn0 = jaxpr.eqns[0]
 
         assert len(eqn0.outvars) == 1
         assert eqn0.outvars[0].aval.shape == expected_shape
@@ -482,27 +470,7 @@
         )
         assert qml.math.allclose(res3_vmap, jax.numpy.array([1.0, 1.0]))
 
-<<<<<<< HEAD
-        eqn0 = self.get_qnode_abstract_output(jaxpr)
-
-        assert len(eqn0.outvars) == 3
-        assert jaxpr.out_avals[0] == jax.core.ShapedArray(
-            (2, 5, 4), jax.numpy.int64 if x64_mode else jax.numpy.int32
-        )
-        assert jaxpr.out_avals[1] == jax.core.ShapedArray(
-            (2, 8), jax.numpy.float64 if x64_mode else jax.numpy.float32
-        )
-        assert jaxpr.out_avals[2] == jax.core.ShapedArray(
-            (2,), jax.numpy.float64 if x64_mode else jax.numpy.float32
-        )
-
-        jax.config.update("jax_enable_x64", initial_mode)
-
-    @pytest.mark.parametrize("x64_mode", (True, False))
-    def test_qnode_vmap_closure(self, x64_mode):
-=======
     def test_qnode_vmap_closure(self):
->>>>>>> ec02958d
         """Test that JAX can vmap over the QNode primitive with closure variables."""
 
         const = jax.numpy.array(2.0)
@@ -515,7 +483,7 @@
 
         x = jax.numpy.array([1.0, 2.0, 3.0])
         jaxpr = jax.make_jaxpr(jax.vmap(circuit))(x)
-        eqn0 = self.get_qnode_abstract_output(jaxpr)
+        eqn0 = jaxpr.eqns[0]
 
         assert len(eqn0.invars) == 2  # one closure variable, one (batched) arg
         assert eqn0.invars[0].aval.shape == ()
