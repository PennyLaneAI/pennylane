# Copyright 2018-2024 Xanadu Quantum Technologies Inc.

# Licensed under the Apache License, Version 2.0 (the "License");
# you may not use this file except in compliance with the License.
# You may obtain a copy of the License at

#     http://www.apache.org/licenses/LICENSE-2.0

# Unless required by applicable law or agreed to in writing, software
# distributed under the License is distributed on an "AS IS" BASIS,
# WITHOUT WARRANTIES OR CONDITIONS OF ANY KIND, either express or implied.
# See the License for the specific language governing permissions and
# limitations under the License.
"""
Tests for capturing a qnode into jaxpr.
"""
from dataclasses import asdict
from functools import partial

# pylint: disable=protected-access
import pytest

import pennylane as qml

pytestmark = [pytest.mark.jax, pytest.mark.usefixtures("enable_disable_plxpr")]

jax = pytest.importorskip("jax")

# must be below jax importorskip
from pennylane.capture.primitives import qnode_prim  # pylint: disable=wrong-import-position


def get_qnode_output_eqns(jaxpr):
    """Extracts equations related to QNode outputs in the given JAX expression (jaxpr).

    Parameters:
        jaxpr: A JAX expression with equations, containing QNode-related operations.

    Returns:
        List of equations containing QNode outputs.
    """

    qnode_output_eqns = []

    for eqn in jaxpr.eqns:
        if eqn.primitive.name == "qnode":
            qnode_output_eqns.append(eqn)

    return qnode_output_eqns


def test_error_if_shot_vector():
    """Test that a NotImplementedError is raised if a shot vector is provided."""

    dev = qml.device("default.qubit", wires=1, shots=(50, 50))

    @qml.qnode(dev)
    def circuit():
        return qml.sample()

    with pytest.raises(NotImplementedError, match="shot vectors are not yet supported"):
        jax.make_jaxpr(circuit)()

    with pytest.raises(NotImplementedError, match="shot vectors are not yet supported"):
        circuit()

    jax.make_jaxpr(partial(circuit, shots=50))()  # should run fine
    with pytest.raises(NotImplementedError, match="Overriding shots is not yet supported"):
        res = circuit(shots=50)
        assert qml.math.allclose(res, jax.numpy.zeros((50,)))


def test_error_if_overridden_shot_vector():
    """Test that a NotImplementedError is raised if a shot vector is provided on call."""

    dev = qml.device("default.qubit", wires=1)

    @qml.qnode(dev)
    def circuit():
        return qml.sample()

    with pytest.raises(NotImplementedError, match="shot vectors are not yet supported"):
        jax.make_jaxpr(partial(circuit, shots=(1, 1, 1)))()


def test_error_if_no_device_wires():
    """Test that a NotImplementedError is raised if the device does not provide wires."""

    dev = qml.device("default.qubit")

    @qml.qnode(dev)
    def circuit():
        return qml.sample()

    with pytest.raises(NotImplementedError, match="devices must specify wires"):
        jax.make_jaxpr(circuit)()

    with pytest.raises(NotImplementedError, match="devices must specify wires"):
        circuit()


def test_simple_qnode():
    """Test capturing a qnode for a simple use."""

    dev = qml.device("default.qubit", wires=4)

    @qml.qnode(dev)
    def circuit(x):
        qml.RX(x, wires=0)
        return qml.expval(qml.Z(0))

    res = circuit(0.5)
    assert qml.math.allclose(res, jax.numpy.cos(0.5))

    jaxpr = jax.make_jaxpr(circuit)(0.5)

    assert len(jaxpr.eqns) == 1
    eqn0 = jaxpr.eqns[0]

    fdtype = jax.numpy.float64 if jax.config.jax_enable_x64 else jax.numpy.float32

    assert jaxpr.in_avals == [jax.core.ShapedArray((), fdtype, weak_type=True)]

    assert eqn0.primitive == qnode_prim
    assert eqn0.invars[0].aval == jaxpr.in_avals[0]
    assert jaxpr.out_avals[0] == jax.core.ShapedArray((), fdtype)

    assert eqn0.params["device"] == dev
    assert eqn0.params["qnode"] == circuit
    assert eqn0.params["shots"] == qml.measurements.Shots(None)
    expected_kwargs = {"diff_method": "best"}
    expected_kwargs.update(circuit.execute_kwargs)
    expected_kwargs.update(asdict(expected_kwargs.pop("mcm_config")))
    assert eqn0.params["qnode_kwargs"] == expected_kwargs

    qfunc_jaxpr = eqn0.params["qfunc_jaxpr"]
    assert len(qfunc_jaxpr.eqns) == 3
    assert qfunc_jaxpr.eqns[0].primitive == qml.RX._primitive
    assert qfunc_jaxpr.eqns[1].primitive == qml.Z._primitive
    assert qfunc_jaxpr.eqns[2].primitive == qml.measurements.ExpectationMP._obs_primitive

    assert len(eqn0.outvars) == 1
    assert eqn0.outvars[0].aval == jax.core.ShapedArray((), fdtype)

    output = jax.core.eval_jaxpr(jaxpr.jaxpr, jaxpr.consts, 0.5)
    assert qml.math.allclose(output[0], jax.numpy.cos(0.5))


def test_overriding_shots():
    """Test that the number of shots can be overridden on call."""

    dev = qml.device("default.qubit", wires=1)

    @qml.qnode(dev)
    def circuit():
        return qml.sample()

    jaxpr = jax.make_jaxpr(partial(circuit, shots=50))()
    assert len(jaxpr.eqns) == 1
    eqn0 = jaxpr.eqns[0]

    assert eqn0.primitive == qnode_prim
    assert eqn0.params["device"] == dev
    assert eqn0.params["shots"] == qml.measurements.Shots(50)
    assert (
        eqn0.params["qfunc_jaxpr"].eqns[0].primitive == qml.measurements.SampleMP._wires_primitive
    )

    assert eqn0.outvars[0].aval == jax.core.ShapedArray(
        (50,), jax.numpy.int64 if jax.config.jax_enable_x64 else jax.numpy.int32
    )

    with pytest.raises(NotImplementedError, match="Overriding shots is not yet supported"):
        res = jax.core.eval_jaxpr(jaxpr.jaxpr, jaxpr.consts)
        assert qml.math.allclose(res, jax.numpy.zeros((50,)))


def test_providing_keyword_argument():
    """Test that keyword arguments can be provided to the qnode."""

    @qml.qnode(qml.device("default.qubit", wires=1))
    def circuit(*, n_iterations=0):
        for _ in range(n_iterations):
            qml.X(0)
        return qml.probs()

    jaxpr = jax.make_jaxpr(partial(circuit, n_iterations=3))()

    assert jaxpr.eqns[0].primitive == qnode_prim

    qfunc_jaxpr = jaxpr.eqns[0].params["qfunc_jaxpr"]
    for i in range(3):
        assert qfunc_jaxpr.eqns[i].primitive == qml.PauliX._primitive
    assert len(qfunc_jaxpr.eqns) == 4

    res = jax.core.eval_jaxpr(jaxpr.jaxpr, jaxpr.consts)
    assert qml.math.allclose(res, jax.numpy.array([0, 1]))

    res2 = circuit(n_iterations=4)
    assert qml.math.allclose(res2, jax.numpy.array([1, 0]))


def test_multiple_measurements():
    """Test that the qnode can return multiple measurements."""

    @qml.qnode(qml.device("default.qubit", wires=3, shots=50))
    def circuit():
        return qml.sample(), qml.probs(wires=(0, 1)), qml.expval(qml.Z(0))

    jaxpr = jax.make_jaxpr(circuit)()

    qfunc_jaxpr = jaxpr.eqns[0].params["qfunc_jaxpr"]

    assert qfunc_jaxpr.eqns[0].primitive == qml.measurements.SampleMP._wires_primitive
    assert qfunc_jaxpr.eqns[1].primitive == qml.measurements.ProbabilityMP._wires_primitive
    assert qfunc_jaxpr.eqns[2].primitive == qml.Z._primitive
    assert qfunc_jaxpr.eqns[3].primitive == qml.measurements.ExpectationMP._obs_primitive

    assert jaxpr.out_avals[0] == jax.core.ShapedArray(
        (50, 3), jax.numpy.int64 if jax.config.jax_enable_x64 else jax.numpy.int32
    )
    assert jaxpr.out_avals[1] == jax.core.ShapedArray(
        (4,), jax.numpy.float64 if jax.config.jax_enable_x64 else jax.numpy.float32
    )
    assert jaxpr.out_avals[2] == jax.core.ShapedArray(
        (), jax.numpy.float64 if jax.config.jax_enable_x64 else jax.numpy.float32
    )

    res1, res2, res3 = jax.core.eval_jaxpr(jaxpr.jaxpr, jaxpr.consts)
    assert qml.math.allclose(res1, jax.numpy.zeros((50, 3)))
    assert qml.math.allclose(res2, jax.numpy.array([1, 0, 0, 0]))
    assert qml.math.allclose(res3, 1.0)

    res1, res2, res3 = circuit()
    assert qml.math.allclose(res1, jax.numpy.zeros((50, 3)))
    assert qml.math.allclose(res2, jax.numpy.array([1, 0, 0, 0]))
    assert qml.math.allclose(res3, 1.0)


def test_complex_return_types():
    """Test returning measurements with complex values."""

    @qml.qnode(qml.device("default.qubit", wires=3))
    def circuit():
        return qml.state(), qml.density_matrix(wires=(0, 1))

    jaxpr = jax.make_jaxpr(circuit)()

    qfunc_jaxpr = jaxpr.eqns[0].params["qfunc_jaxpr"]

    assert qfunc_jaxpr.eqns[0].primitive == qml.measurements.StateMP._wires_primitive
    assert qfunc_jaxpr.eqns[1].primitive == qml.measurements.DensityMatrixMP._wires_primitive

    assert jaxpr.out_avals[0] == jax.core.ShapedArray(
        (8,), jax.numpy.complex128 if jax.config.jax_enable_x64 else jax.numpy.complex64
    )
    assert jaxpr.out_avals[1] == jax.core.ShapedArray(
        (4, 4), jax.numpy.complex128 if jax.config.jax_enable_x64 else jax.numpy.complex64
    )


def test_capture_qnode_kwargs():
    """Test that qnode kwargs are captured as parameters."""

    dev = qml.device("default.qubit", wires=3)

    @qml.qnode(
        dev,
        diff_method="parameter-shift",
        grad_on_execution=False,
        cache=True,
        cachesize=10,
        max_diff=2,
    )
    def circuit():
        return qml.expval(qml.Z(0))

    jaxpr = jax.make_jaxpr(circuit)()

    assert jaxpr.eqns[0].primitive == qnode_prim
    expected = {
        "diff_method": "parameter-shift",
        "grad_on_execution": False,
        "cache": True,
        "cachesize": 10,
        "max_diff": 2,
        "device_vjp": False,
        "mcm_method": None,
        "postselect_mode": None,
    }
    assert jaxpr.eqns[0].params["qnode_kwargs"] == expected


def test_qnode_closure_variables():
    """Test that qnode can capture closure variables and consts."""

    a = jax.numpy.array(2.0)

    @qml.qnode(qml.device("default.qubit", wires=2))
    def circuit(w):
        qml.RX(a, w)
        return qml.expval(qml.Z(0))

    jaxpr = jax.make_jaxpr(circuit)(1)
    assert len(jaxpr.eqns[0].invars) == 2  # one closure variable, one arg
    assert jaxpr.eqns[0].params["n_consts"] == 1

    out = jax.core.eval_jaxpr(jaxpr.jaxpr, [jax.numpy.array(0.5)], 0)
    assert qml.math.allclose(out, jax.numpy.cos(0.5))


def test_qnode_pytree_input():
    """Test that we can capture and execute a qnode with a pytree input."""

    @qml.qnode(qml.device("default.qubit", wires=2))
    def circuit(x):
        qml.RX(x["val"], wires=x["wires"])
        return qml.expval(qml.Z(wires=x["wires"]))

    x = {"val": 0.5, "wires": 0}
    res = circuit(x)
    assert qml.math.allclose(res, jax.numpy.cos(0.5))

    jaxpr = jax.make_jaxpr(circuit)(x)
    assert len(jaxpr.eqns[0].invars) == 2


def test_qnode_pytree_output():
    """Test that we can capture and execute a qnode with a pytree output."""

    @qml.qnode(qml.device("default.qubit", wires=2))
    def circuit(x):
        qml.RX(x, 0)
        return {"a": qml.expval(qml.Z(0)), "b": qml.expval(qml.Y(0))}

    out = circuit(1.2)
    assert qml.math.allclose(out["a"], jax.numpy.cos(1.2))
    assert qml.math.allclose(out["b"], -jax.numpy.sin(1.2))
    assert list(out.keys()) == ["a", "b"]


class TestDifferentiation:

    def test_error_backprop_unsupported(self):
        """Test an error is raised with backprop if the device does not support it."""

<<<<<<< HEAD
=======
        # pylint: disable=too-few-public-methods
>>>>>>> fdf34ec6
        class DummyDev(qml.devices.Device):

            def execute(self, *_, **__):
                return 0

        with pytest.raises(qml.QuantumFunctionError, match="does not support backprop"):

            @qml.qnode(DummyDev(wires=2), diff_method="backprop")
<<<<<<< HEAD
            def circuit(x):
=======
            def _(x):
>>>>>>> fdf34ec6
                qml.RX(x, 0)
                return qml.expval(qml.Z(0))

    def test_error_unsupported_diff_method(self):
        """Test an error is raised for a non-backprop diff method."""

        @qml.qnode(qml.device("default.qubit", wires=2), diff_method="parameter-shift")
        def circuit(x):
            qml.RX(x, 0)
            return qml.expval(qml.Z(0))

        with pytest.raises(
            NotImplementedError, match="diff_method parameter-shift not yet implemented."
        ):
            jax.grad(circuit)(0.5)

    @pytest.mark.parametrize("diff_method", ("best", "backprop"))
    def test_default_qubit_backprop(self, diff_method):
        """Test that JAX can compute the JVP of the QNode primitive via a registered JVP rule."""

        @qml.qnode(qml.device("default.qubit", wires=1), diff_method=diff_method)
        def circuit(x):
            qml.RX(x, 0)
            return qml.expval(qml.Z(0))

        x = 0.9
        xt = -0.6
        jvp = jax.jvp(circuit, (x,), (xt,))
        assert qml.math.allclose(jvp, (qml.math.cos(x), -qml.math.sin(x) * xt))

    def test_no_gradients_with_lightning(self):
        """Test that we get an error if we try and differentiate a lightning execution."""

        @qml.qnode(qml.device("lightning.qubit", wires=2))
        def circuit(x):
            qml.RX(x, 0)
            return qml.expval(qml.Z(0))

        with pytest.raises(NotImplementedError, match=r"diff_method adjoint not yet implemented"):
            jax.grad(circuit)(0.5)


def test_qnode_jit():
    """Test that executions on default qubit can be jitted."""

    @qml.qnode(qml.device("default.qubit", wires=1))
    def circuit(x):
        qml.RX(x, 0)
        return qml.expval(qml.Z(0))

    x = jax.numpy.array(-0.5)
    res = jax.jit(circuit)(0.5)
    assert qml.math.allclose(res, jax.numpy.cos(x))


# pylint: disable=too-many-public-methods
class TestQNodeVmapIntegration:
    """Tests for integrating JAX vmap with the QNode primitive."""

    @pytest.mark.parametrize(
        "input, expected_shape",
        [
            (jax.numpy.array([0.1], dtype=jax.numpy.float32), (1,)),
            (jax.numpy.array([0.1, 0.2], dtype=jax.numpy.float32), (2,)),
            (jax.numpy.array([0.1, 0.2, 0.3], dtype=jax.numpy.float32), (3,)),
        ],
    )
    def test_qnode_vmap(self, input, expected_shape):
        """Test that JAX can vmap over the QNode primitive via a registered batching rule."""

        @qml.qnode(qml.device("default.qubit", wires=1))
        def circuit(x):
            qml.RX(x, 0)
            return qml.expval(qml.Z(0))

        jaxpr = jax.make_jaxpr(jax.vmap(circuit))(input)
        eqn0 = jaxpr.eqns[0]

        assert len(eqn0.outvars) == 1
        assert eqn0.outvars[0].aval.shape == expected_shape

        res = jax.core.eval_jaxpr(jaxpr.jaxpr, jaxpr.consts, input)
        assert qml.math.allclose(res, jax.numpy.cos(input))

    def test_qnode_vmap_x64_mode(self):
        """Test that JAX can vmap over the QNode primitive with x64 mode enabled/disabled."""

        dtype = jax.numpy.float64 if jax.config.jax_enable_x64 else jax.numpy.float32

        @qml.qnode(qml.device("default.qubit", wires=1))
        def circuit(x):
            qml.RX(x, 0)
            return qml.expval(qml.Z(0))

        x = jax.numpy.array([0.1, 0.2, 0.3], dtype=dtype)

        jaxpr = jax.make_jaxpr(jax.vmap(circuit))(x)
        eqn0 = jaxpr.eqns[0]

        assert len(eqn0.outvars) == 1
        assert eqn0.outvars[0].aval == jax.core.ShapedArray((3,), dtype)

        res = jax.core.eval_jaxpr(jaxpr.jaxpr, jaxpr.consts, x)
        assert qml.math.allclose(res, jax.numpy.cos(x))

    def test_vmap_mixed_arguments(self):
        """Test vmap with a mix of batched and non-batched arguments."""

        @qml.qnode(qml.device("default.qubit", wires=2))
        def circuit(arr1, scalar1, arr2, scalar2):
            qml.RX(arr1, 0)
            qml.RY(scalar1, 0)
            qml.RY(arr2, 1)
            qml.RZ(scalar2, 1)
            return qml.expval(qml.PauliZ(0)), qml.expval(qml.PauliZ(1))

        arr1 = jax.numpy.array([0.1, 0.2, 0.3])
        arr2 = jax.numpy.array([0.2, 0.4, 0.6])
        scalar1 = 1.0
        scalar2 = 2.0

        jaxpr = jax.make_jaxpr(jax.vmap(circuit, in_axes=(0, None, 0, None)))(
            arr1, scalar1, arr2, scalar2
        )

        assert len(jaxpr.out_avals) == 2
        assert jaxpr.out_avals[0].shape == (3,)
        assert jaxpr.out_avals[1].shape == (3,)

        res = jax.core.eval_jaxpr(jaxpr.jaxpr, jaxpr.consts, arr1, scalar1, arr2, scalar2)
        assert qml.math.allclose(res, circuit(arr1, scalar1, arr2, scalar2))
        # compare with jax.vmap to cover all code paths
        assert qml.math.allclose(
            res, jax.vmap(circuit, in_axes=(0, None, 0, None))(arr1, scalar1, arr2, scalar2)
        )

    def test_vmap_multiple_measurements(self):
        """Test that JAX can vmap over the QNode primitive with multiple measurements."""

        @qml.qnode(qml.device("default.qubit", wires=4, shots=5))
        def circuit(x):
            qml.DoubleExcitation(x, wires=[0, 1, 2, 3])
            return qml.sample(), qml.probs(wires=(0, 1, 2)), qml.expval(qml.Z(0))

        x = jax.numpy.array([1.0, 2.0])
        jaxpr = jax.make_jaxpr(jax.vmap(circuit))(x)

        res1_vmap, res2_vmap, res3_vmap = jax.core.eval_jaxpr(jaxpr.jaxpr, jaxpr.consts, x)

        assert len(jaxpr.eqns[0].outvars) == 3
        assert jaxpr.out_avals[0].shape == (2, 5, 4)
        assert jaxpr.out_avals[1].shape == (2, 8)
        assert jaxpr.out_avals[2].shape == (2,)

        assert qml.math.allclose(res1_vmap, jax.numpy.zeros((2, 5, 4)))
        assert qml.math.allclose(
            res2_vmap, jax.numpy.array([[1, 0, 0, 0, 0, 0, 0, 0], [1, 0, 0, 0, 0, 0, 0, 0]])
        )
        assert qml.math.allclose(res3_vmap, jax.numpy.array([1.0, 1.0]))

    def test_qnode_vmap_closure(self):
        """Test that JAX can vmap over the QNode primitive with closure variables."""

        const = jax.numpy.array(2.0)

        @qml.qnode(qml.device("default.qubit", wires=2))
        def circuit(x):
            qml.RX(x, 0)
            qml.RY(const, 1)
            return qml.probs(wires=[0, 1])

        x = jax.numpy.array([1.0, 2.0, 3.0])
        jaxpr = jax.make_jaxpr(jax.vmap(circuit))(x)
        eqn0 = jaxpr.eqns[0]

        assert len(eqn0.invars) == 2  # one closure variable, one (batched) arg
        assert eqn0.invars[0].aval.shape == ()
        assert eqn0.invars[1].aval.shape == (3,)

        assert len(eqn0.outvars) == 1
        assert eqn0.outvars[0].aval.shape == (3, 4)

        res = jax.core.eval_jaxpr(jaxpr.jaxpr, jaxpr.consts, x)
        assert qml.math.allclose(res, circuit(x))

    def test_qnode_vmap_closure_warn(self):
        """Test that a warning is raised when trying to vmap over a batched non-scalar closure variable."""
        dev = qml.device("default.qubit", wires=2)

        const = jax.numpy.array([2.0, 6.6])

        @qml.qnode(dev)
        def circuit(x):
            qml.RY(x, 0)
            qml.RX(const, wires=0)
            return qml.expval(qml.PauliZ(0))

        with pytest.warns(UserWarning, match="Constant argument at index 0 is not scalar. "):
            jax.make_jaxpr(jax.vmap(circuit))(jax.numpy.array([0.1, 0.2]))

    def test_vmap_overriding_shots(self):
        """Test that the number of shots can be overridden on call with vmap."""

        dev = qml.device("default.qubit", wires=1)

        @qml.qnode(dev)
        # pylint: disable=unused-argument
        def circuit(x):
            return qml.sample()

        x = jax.numpy.array([1.0, 2.0, 3.0])

        jaxpr = jax.make_jaxpr(jax.vmap(partial(circuit, shots=50), in_axes=0))(x)
        with pytest.raises(NotImplementedError, match="Overriding shots is not yet supported"):
            res = jax.core.eval_jaxpr(jaxpr.jaxpr, jaxpr.consts, x)

        assert len(jaxpr.eqns) == 1
        eqn0 = jaxpr.eqns[0]

        assert eqn0.primitive == qnode_prim
        assert eqn0.params["device"] == dev
        assert eqn0.params["shots"] == qml.measurements.Shots(50)
        assert (
            eqn0.params["qfunc_jaxpr"].eqns[0].primitive
            == qml.measurements.SampleMP._wires_primitive
        )

        assert eqn0.outvars[0].aval.shape == (3, 50)

        with pytest.raises(NotImplementedError, match="Overriding shots is not yet supported"):
            res = jax.core.eval_jaxpr(jaxpr.jaxpr, jaxpr.consts, x)
            assert qml.math.allclose(res, jax.numpy.zeros((3, 50)))

    def test_vmap_error_indexing(self):
        """Test that an IndexError is raised when indexing a batched parameter."""

        @qml.qnode(qml.device("default.qubit", wires=2))
        def circuit(vec, scalar):
            qml.RX(vec[0], 0)
            qml.RY(scalar, 1)
            return qml.expval(qml.Z(0))

        with pytest.raises(IndexError):
            jax.make_jaxpr(jax.vmap(circuit, in_axes=(0, None)))(
                jax.numpy.array([1.0, 2.0, 3.0]), 5.0
            )

    def test_vmap_error_empty_array(self):
        """Test that an error is raised when passing an empty array to vmap."""

        @qml.qnode(qml.device("default.qubit", wires=1))
        def circuit(x):
            qml.RX(x, wires=0)
            return qml.expval(qml.Z(0))

        with pytest.raises(ValueError, match="Empty tensors are not supported with jax.vmap."):
            jax.make_jaxpr(jax.vmap(circuit))(jax.numpy.array([]))

    def test_warning_bypass_vmap(self):
        """Test that a warning is raised when bypassing vmap."""
        dev = qml.device("default.qubit", wires=4)

        @qml.qnode(dev)
        def circuit(param_array, param_array_2):
            qml.RX(param_array, wires=2)
            qml.DoubleExcitation(param_array_2[0], wires=[0, 1, 2, 3])
            return qml.expval(qml.PauliZ(0))

        param_array = jax.numpy.array([1.0, 1.2, 1.3])
        param_array_2 = jax.numpy.array([2.0, 2.1, 2.2])

        with pytest.warns(UserWarning, match="Argument at index 1 has size"):
            jax.make_jaxpr(jax.vmap(circuit, in_axes=(0, None)))(param_array, param_array_2)

    def test_qnode_pytree_input_vmap(self):
        """Test that we can capture and execute a qnode with a pytree input and vmap."""

        @qml.qnode(qml.device("default.qubit", wires=2))
        def circuit(x):
            qml.RX(x["val"], wires=x["wires"])
            return qml.expval(qml.Z(wires=x["wires"]))

        x = {"val": jax.numpy.array([0.1, 0.2]), "wires": 0}
        jaxpr = jax.make_jaxpr(jax.vmap(circuit, in_axes=({"val": 0, "wires": None},)))(x)

        assert len(jaxpr.eqns[0].invars) == 2

        assert len(jaxpr.eqns[0].outvars) == 1
        assert jaxpr.eqns[0].outvars[0].aval.shape == (2,)

        res = jax.core.eval_jaxpr(jaxpr.jaxpr, jaxpr.consts, x["val"], x["wires"])
        assert qml.math.allclose(res, jax.numpy.cos(x["val"]))

    def test_qnode_deep_pytree_input_vmap(self):
        """Test vmap over qnodes with deep pytree inputs."""

        @qml.qnode(qml.device("default.qubit", wires=2))
        def circuit(x):
            qml.RX(x["data"]["val"], wires=x["data"]["wires"])
            return qml.expval(qml.Z(wires=x["data"]["wires"]))

        x = {"data": {"val": jax.numpy.array([0.1, 0.2]), "wires": 0}}
        jaxpr = jax.make_jaxpr(jax.vmap(circuit, in_axes=({"data": {"val": 0, "wires": None}},)))(x)

        assert len(jaxpr.eqns[0].invars) == 2

        assert len(jaxpr.eqns[0].outvars) == 1
        assert jaxpr.eqns[0].outvars[0].aval.shape == (2,)

        res = jax.core.eval_jaxpr(jaxpr.jaxpr, jaxpr.consts, x["data"]["val"], x["data"]["wires"])
        assert qml.math.allclose(res, jax.numpy.cos(x["data"]["val"]))

    def test_qnode_pytree_output_vmap(self):
        """Test that we can capture and execute a qnode with a pytree output and vmap."""

        @qml.qnode(qml.device("default.qubit", wires=2))
        def circuit(x):
            qml.RX(x, 0)
            return {"a": qml.expval(qml.Z(0)), "b": qml.expval(qml.Y(0))}

        x = jax.numpy.array([1.2, 1.3])
        out = jax.vmap(circuit)(x)

        assert qml.math.allclose(out["a"], jax.numpy.cos(x))
        assert qml.math.allclose(out["b"], -jax.numpy.sin(x))
        assert list(out.keys()) == ["a", "b"]

    def test_simple_multidim_case(self):
        """Test vmap over a simple multidimensional case."""

        @qml.qnode(qml.device("default.qubit", wires=1))
        def circuit(x):
            qml.RX(jax.numpy.pi * x[0], wires=0)
            qml.RY(x[1] ** 2, wires=0)
            qml.RX(x[1] * x[2], wires=0)
            return qml.expval(qml.PauliZ(0))

        def cost_fn(x):
            result = circuit(x)
            return jax.numpy.cos(result) ** 2

        x = jax.numpy.array([[0.1, 0.2, 0.3], [0.4, 0.5, 0.6]])

        jaxpr = jax.make_jaxpr(jax.vmap(cost_fn))(x)

        assert len(jaxpr.eqns[0].outvars) == 1
        assert jaxpr.out_avals[0].shape == (2,)

        result = jax.core.eval_jaxpr(jaxpr.jaxpr, jaxpr.consts, x)
        assert len(result[0]) == 2
        assert jax.numpy.allclose(result[0][0], cost_fn(x[0]))
        assert jax.numpy.allclose(result[0][1], cost_fn(x[1]))

    def test_simple_multidim_case_2(self):
        """Test vmap over a simple multidimensional case with a scalar and constant argument."""

        # pylint: disable=import-outside-toplevel
        from scipy.stats import unitary_group

        const = jax.numpy.array(2.0)

        @qml.qnode(qml.device("default.qubit", wires=4))
        def circuit(x, y, U):
            qml.QubitUnitary(U, wires=[0, 1, 2, 3])
            qml.RX(x, wires=0)
            qml.RY(y, wires=1)
            qml.RX(x, wires=2)
            qml.RY(const, wires=3)
            return qml.expval(qml.Z(0) @ qml.X(1) @ qml.Z(2) @ qml.Z(3))

        x = jax.numpy.array([0.4, 2.1, -1.3])
        y = 2.71
        U = jax.numpy.stack([unitary_group.rvs(16) for _ in range(3)])

        jaxpr = jax.make_jaxpr(jax.vmap(circuit, in_axes=(0, None, 0)))(x, y, U)
        assert len(jaxpr.eqns[0].invars) == 4  # 3 args + 1 const
        assert len(jaxpr.eqns[0].outvars) == 1
        assert jaxpr.out_avals[0].shape == (3,)

        result = jax.core.eval_jaxpr(jaxpr.jaxpr, jaxpr.consts, x, y, U)
        assert qml.math.allclose(result, circuit(x, y, U))

    def test_vmap_circuit_inside(self):
        """Test vmap of a hybrid workflow."""

        def workflow(x):
            @qml.qnode(qml.device("default.qubit", wires=1))
            def circuit(x):
                qml.RX(jax.numpy.pi * x[0], wires=0)
                qml.RY(x[1] ** 2, wires=0)
                qml.RX(x[1] * x[2], wires=0)
                return qml.expval(qml.PauliZ(0))

            res1 = jax.vmap(circuit)(x)
            res2 = jax.vmap(circuit, in_axes=0)(x)
            res3 = jax.vmap(circuit, in_axes=(0,))(x)
            return res1, res2, res3

        x = jax.numpy.array(
            [
                [0.1, 0.2, 0.3],
                [0.4, 0.5, 0.6],
                [0.7, 0.8, 0.9],
            ]
        )

        jaxpr = jax.make_jaxpr(workflow)(x)

        qnode_output_eqns = get_qnode_output_eqns(jaxpr)
        assert len(qnode_output_eqns) == 3
        for eqn in qnode_output_eqns:
            assert len(eqn.outvars) == 1
            assert eqn.outvars[0].aval.shape == (3,)

        result = jax.core.eval_jaxpr(jaxpr.jaxpr, jaxpr.consts, x)
        expected = jax.numpy.array([0.93005586, 0.00498127, -0.88789978])
        assert jax.numpy.allclose(result[0], expected)
        assert jax.numpy.allclose(result[1], expected)
        assert jax.numpy.allclose(result[2], expected)

    def test_vmap_nonzero_axes(self):
        """Test vmap of a hybrid workflow with axes > 0."""

        def workflow(x):
            @qml.qnode(qml.device("default.qubit", wires=1))
            def circuit(x):
                qml.RX(jax.numpy.pi * x[0], wires=0)
                qml.RY(x[1] ** 2, wires=0)
                qml.RX(x[1] * x[2], wires=0)
                return qml.expval(qml.PauliZ(0))

            res1 = jax.vmap(circuit, in_axes=1)(x)
            res2 = jax.vmap(circuit, in_axes=(1,))(x)
            return res1, res2

        x = jax.numpy.array(
            [
                [0.1, 0.4],
                [0.2, 0.5],
                [0.3, 0.6],
            ]
        )

        jaxpr = jax.make_jaxpr(workflow)(x)

        qnode_output_eqns = get_qnode_output_eqns(jaxpr)
        assert len(qnode_output_eqns) == 2
        for eqn in qnode_output_eqns:
            assert len(eqn.outvars) == 1
            assert eqn.outvars[0].aval.shape == (2,)

        result = jax.core.eval_jaxpr(jaxpr.jaxpr, jaxpr.consts, x)
        expected = jax.numpy.array([0.93005586, 0.00498127])
        assert jax.numpy.allclose(result[0], expected)
        assert jax.numpy.allclose(result[1], expected)

    def test_vmap_nonzero_axes_2(self):
        """Test vmap of a hybrid workflow with axes > 0."""

        def workflow(y, x):
            @qml.qnode(qml.device("default.qubit", wires=1))
            def circuit(y, x):
                qml.RX(jax.numpy.pi * x[0] * y, wires=0)
                qml.RY(x[1] ** 2, wires=0)
                qml.RX(x[1] * x[2] * y, wires=0)
                return qml.expval(qml.PauliZ(0))

            res1 = jax.vmap(circuit, in_axes=(None, 1))(y[0], x)
            res2 = jax.vmap(circuit, in_axes=(0, 1))(y, x)
            return res1, res2

        x = jax.numpy.array(
            [
                [0.1, 0.4],
                [0.2, 0.5],
                [0.3, 0.6],
            ]
        )
        y = jax.numpy.array([1, 2])

        jaxpr = jax.make_jaxpr(workflow)(y, x)

        qnode_output_eqns = get_qnode_output_eqns(jaxpr)
        assert len(qnode_output_eqns) == 2
        for eqn in qnode_output_eqns:
            assert len(eqn.outvars) == 1
            assert eqn.outvars[0].aval.shape == (2,)

        result = jax.core.eval_jaxpr(jaxpr.jaxpr, jaxpr.consts, y, x)
        expected = jax.numpy.array([0.93005586, 0.00498127])
        expected2 = jax.numpy.array([0.93005586, -0.97884155])
        assert jax.numpy.allclose(result[0], expected)
        assert jax.numpy.allclose(result[1], expected2)

    def test_vmap_tuple_in_axes(self):
        """Test vmap of a hybrid workflow with tuple in_axes."""

        def workflow(x, y, z):
            @qml.qnode(qml.device("default.qubit", wires=1))
            def circuit(x, y):
                qml.RX(jax.numpy.pi * x[0] + y - y, wires=0)
                qml.RY(x[1] ** 2, wires=0)
                qml.RX(x[1] * x[2], wires=0)
                return qml.expval(qml.PauliZ(0))

            def workflow2(x, y):
                return circuit(x, y) * y

            def workflow3(y, x):
                return circuit(x, y) * y

            def workflow4(y, x, z):
                return circuit(x, y) * y * z

            res1 = jax.vmap(workflow2, in_axes=(0, None))(x, y)
            res2 = jax.vmap(workflow3, in_axes=(None, 0))(y, x)
            res3 = jax.vmap(workflow4, in_axes=(None, 0, None))(y, x, z)
            return res1, res2, res3

        y = jax.numpy.pi
        x = jax.numpy.array(
            [
                [0.1, 0.2, 0.3],
                [0.4, 0.5, 0.6],
                [0.7, 0.8, 0.9],
            ]
        )

        jaxpr = jax.make_jaxpr(workflow)(x, y, 1)

        qnode_output_eqns = get_qnode_output_eqns(jaxpr)
        assert len(qnode_output_eqns) == 3
        for eqn in qnode_output_eqns:
            assert len(eqn.outvars) == 1
            assert eqn.outvars[0].aval.shape == (3,)

        result = jax.core.eval_jaxpr(jaxpr.jaxpr, jaxpr.consts, x, y, 1)
        expected = jax.numpy.array([0.93005586, 0.00498127, -0.88789978]) * y
        # note! Any failures here my be a result of a side effect from a different test
        # fails when testing tests/capture, passes with tests/capture/test_capture_qnode
        assert jax.numpy.allclose(result[0], expected)
        assert jax.numpy.allclose(result[1], expected)
        assert jax.numpy.allclose(result[2], expected)

    def test_vmap_pytree_in_axes(self):
        """Test vmap of a hybrid workflow with pytree in_axes."""

        def workflow(x, y, z):
            @qml.qnode(qml.device("default.qubit", wires=1))
            def circuit(x, y):
                qml.RX(jax.numpy.pi * x["arr"][0] + y - y, wires=0)
                qml.RY(x["arr"][1] ** 2, wires=0)
                qml.RX(x["arr"][1] * x["arr"][2], wires=0)
                return qml.expval(qml.PauliZ(0))

            def workflow2(x, y):
                return circuit(x, y) * y

            def workflow3(y, x):
                return circuit(x, y) * y

            def workflow4(y, x, z):
                return circuit(x, y) * y * z

            res1 = jax.vmap(workflow2, in_axes=({"arr": 0, "foo": None}, None))(x, y)
            res2 = jax.vmap(workflow2, in_axes=({"arr": 0, "foo": None}, None))(x, y)
            res3 = jax.vmap(workflow3, in_axes=(None, {"arr": 0, "foo": None}))(y, x)
            res4 = jax.vmap(workflow4, in_axes=(None, {"arr": 0, "foo": None}, None))(y, x, z)
            return res1, res2, res3, res4

        y = jax.numpy.pi
        x = {
            "arr": jax.numpy.array(
                [
                    [0.1, 0.2, 0.3],
                    [0.4, 0.5, 0.6],
                    [0.7, 0.8, 0.9],
                ]
            ),
            "foo": None,
        }

        jaxpr = jax.make_jaxpr(workflow)(x, y, 1)

        qnode_output_eqns = get_qnode_output_eqns(jaxpr)
        assert len(qnode_output_eqns) == 4
        for eqn in qnode_output_eqns:
            assert len(eqn.outvars) == 1
            assert eqn.outvars[0].aval.shape == (3,)

        result = jax.core.eval_jaxpr(jaxpr.jaxpr, jaxpr.consts, x["arr"], y, 1)
        expected = jax.numpy.array([0.93005586, 0.00498127, -0.88789978]) * y
        assert jax.numpy.allclose(result[0], expected)
        assert jax.numpy.allclose(result[1], expected)
        assert jax.numpy.allclose(result[2], expected)
        assert jax.numpy.allclose(result[3], expected)

    def test_vmap_circuit_return_tensor(self):
        """Test vmapping over a QNode that returns a tensor."""

        def workflow(x):
            @qml.qnode(qml.device("default.qubit", wires=1))
            def circuit(x):
                qml.RX(jax.numpy.pi * x[0], wires=0)
                qml.RY(x[1] ** 2, wires=0)
                qml.RX(x[1] * x[2], wires=0)
                return qml.state()

            res1 = jax.vmap(circuit)(x)
            res2 = jax.vmap(circuit, out_axes=0)(x)
            return res1, res2

        x = jax.numpy.array([[0.1, 0.2, 0.3], [0.7, 0.8, 0.9]])

        jaxpr = jax.make_jaxpr(workflow)(x)

        qnode_output_eqns = get_qnode_output_eqns(jaxpr)
        assert len(qnode_output_eqns) == 2
        for eqn in qnode_output_eqns:
            assert len(eqn.outvars) == 1
            assert eqn.outvars[0].aval.shape == (2, 2)

        result = jax.core.eval_jaxpr(jaxpr.jaxpr, jaxpr.consts, x)
        expected = jax.numpy.array(
            [
                [0.98235508 + 0.00253459j, 0.0198374 - 0.18595308j],
                [0.10537427 + 0.2120056j, 0.23239136 - 0.94336851j],
            ]
        )
        assert jax.numpy.allclose(result[0], expected)
        assert jax.numpy.allclose(result[1], expected)

    def test_vmap_circuit_return_tensor_pytree(self):
        """Test vmapping over a QNode that returns a pytree tensor."""

        def workflow(x):
            @qml.qnode(qml.device("default.qubit", wires=1))
            def circuit(x):
                qml.RX(jax.numpy.pi * x[0], wires=0)
                qml.RY(x[1] ** 2, wires=0)
                qml.RX(x[1] * x[2], wires=0)
                return qml.state(), qml.probs(0)

            res1 = jax.vmap(circuit)(x)
            return res1

        x = jax.numpy.array([[0.1, 0.2, 0.3], [0.7, 0.8, 0.9]])

        jaxpr = jax.make_jaxpr(workflow)(x)

        assert len(jaxpr.eqns[0].outvars) == 2
        assert jaxpr.out_avals[0].shape == (2, 2)
        assert jaxpr.out_avals[1].shape == (2, 2)

        expected_state = jax.numpy.array(
            [
                [0.98235508 + 0.00253459j, 0.0198374 - 0.18595308j],
                [0.10537427 + 0.2120056j, 0.23239136 - 0.94336851j],
            ]
        )
        expected_probs = jax.numpy.array([[0.96502793, 0.03497207], [0.05605011, 0.94394989]])

        result = jax.core.eval_jaxpr(jaxpr.jaxpr, jaxpr.consts, x)
        assert jax.numpy.allclose(result[0], expected_state)
        assert jax.numpy.allclose(result[1], expected_probs)

    def test_vmap_circuit_return_tensor_out_axes_multiple(self):
        """Test vmapping over a QNode that returns a tensor with multiple out_axes."""

        def workflow(x):
            @qml.qnode(qml.device("default.qubit", wires=1))
            def circuit(x):
                qml.RX(jax.numpy.pi * x[0], wires=0)
                qml.RY(x[1] ** 2, wires=0)
                qml.RX(x[1] * x[2], wires=0)
                return qml.state(), qml.state()

            res1 = jax.vmap(circuit, out_axes=1)(x)
            res2 = jax.vmap(circuit, out_axes=(0, 1))(x)
            return res1, res2

        x = jax.numpy.array([[0.1, 0.2, 0.3], [0.7, 0.8, 0.9]])

        jaxpr = jax.make_jaxpr(workflow)(x)

        qnode_output_eqns = get_qnode_output_eqns(jaxpr)
        assert len(qnode_output_eqns) == 2
        for eqn in qnode_output_eqns:
            assert len(eqn.outvars) == 2
            assert eqn.outvars[0].aval.shape == (2, 2)
            assert eqn.outvars[1].aval.shape == (2, 2)

        result = jax.core.eval_jaxpr(jaxpr.jaxpr, jaxpr.consts, x)
        expected = jax.numpy.array(
            [
                [0.98235508 + 0.00253459j, 0.0198374 - 0.18595308j],
                [0.10537427 + 0.2120056j, 0.23239136 - 0.94336851j],
            ]
        )
        assert jax.numpy.allclose(jax.numpy.transpose(result[0], (1, 0)), expected)
        assert jax.numpy.allclose(jax.numpy.transpose(result[1], (1, 0)), expected)
        assert jax.numpy.allclose(result[2], expected)
        assert jax.numpy.allclose(jax.numpy.transpose(result[3], (1, 0)), expected)<|MERGE_RESOLUTION|>--- conflicted
+++ resolved
@@ -344,10 +344,7 @@
     def test_error_backprop_unsupported(self):
         """Test an error is raised with backprop if the device does not support it."""
 
-<<<<<<< HEAD
-=======
         # pylint: disable=too-few-public-methods
->>>>>>> fdf34ec6
         class DummyDev(qml.devices.Device):
 
             def execute(self, *_, **__):
@@ -356,11 +353,7 @@
         with pytest.raises(qml.QuantumFunctionError, match="does not support backprop"):
 
             @qml.qnode(DummyDev(wires=2), diff_method="backprop")
-<<<<<<< HEAD
-            def circuit(x):
-=======
             def _(x):
->>>>>>> fdf34ec6
                 qml.RX(x, 0)
                 return qml.expval(qml.Z(0))
 
