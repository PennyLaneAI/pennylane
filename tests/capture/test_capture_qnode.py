--- conflicted
+++ resolved
@@ -407,13 +407,8 @@
     assert qml.math.allclose(res, jax.numpy.cos(x))
 
 
-<<<<<<< HEAD
-@pytest.mark.usefixtures("enable_disable_dynamic_shapes")
-def test_dynamic_shape_input():
-=======
 # pylint: disable=unused-argument
 def test_dynamic_shape_input(enable_disable_dynamic_shapes):
->>>>>>> d9b821d3
     """Test that the qnode can accept an input with a dynamic shape."""
 
     @qml.qnode(qml.device("default.qubit", wires=1))
