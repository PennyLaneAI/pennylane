# Copyright 2018-2024 Xanadu Quantum Technologies Inc.

# Licensed under the Apache License, Version 2.0 (the "License");
# you may not use this file except in compliance with the License.
# You may obtain a copy of the License at

#     http://www.apache.org/licenses/LICENSE-2.0

# Unless required by applicable law or agreed to in writing, software
# distributed under the License is distributed on an "AS IS" BASIS,
# WITHOUT WARRANTIES OR CONDITIONS OF ANY KIND, either express or implied.
# See the License for the specific language governing permissions and
# limitations under the License.
"""
Tests for capturing for loops into jaxpr.
"""

# pylint: disable=no-value-for-parameter, too-few-public-methods, no-self-use
# pylint: disable=too-many-positional-arguments, too-many-arguments

import numpy as np
import pytest

import pennylane as qml

pytestmark = [pytest.mark.jax, pytest.mark.usefixtures("enable_disable_plxpr")]

jax = pytest.importorskip("jax")
jnp = pytest.importorskip("jax.numpy")

# must be below jax importorskip
from pennylane.capture.primitives import for_loop_prim  # pylint: disable=wrong-import-position


class TestCaptureForLoop:
    """Tests for capturing for loops into jaxpr."""

    def test_shape_validation(self):
        """Test that an error is raised if static shapes change over the iteration."""

        @qml.for_loop(3)
        def f(i, a):  # pylint: disable=unused-argument
            return jnp.append(a, 2)

        with pytest.raises(ValueError, match="shape of the output variable must match the shape"):
            jax.make_jaxpr(f)(jnp.array([0]))

    def test_dtype_validation(self):
        """Test that an error is raised if the dtype is changed over the iteration."""

        @qml.for_loop(3)
        def f(j, i):  # pylint: disable=unused-argument
            return i + 0.5

        with pytest.raises(
            ValueError, match="dtype of the output variable must match the dtype of"
        ):
            jax.make_jaxpr(f)(0)

    @pytest.mark.parametrize("array", [jax.numpy.zeros(0), jax.numpy.zeros(5)])
    def test_for_loop_identity(self, array):
        """Test simple for-loop primitive vs dynamic dimensions."""

        def fn(arg):

            a = jax.numpy.ones(arg.shape)

            @qml.for_loop(0, 10, 2)
            def loop(_, a):
                return a

            a2 = loop(a)
            return a2

        expected = jax.numpy.ones(array.shape)
        result = fn(array)
        assert np.allclose(result, expected), f"Expected {expected}, but got {result}"

        jaxpr = jax.make_jaxpr(fn)(array)
        assert jaxpr.eqns[1].primitive == for_loop_prim
        res_ev_jxpr = jax.core.eval_jaxpr(jaxpr.jaxpr, jaxpr.consts, array)
        assert np.allclose(res_ev_jxpr, expected), f"Expected {expected}, but got {res_ev_jxpr}"

    @pytest.mark.parametrize("array", [jax.numpy.zeros(0), jax.numpy.zeros(5)])
    def test_for_loop_defaults(self, array):
        """Test simple for-loop primitive using default values."""

        def fn(arg):

            a = jax.numpy.ones(arg.shape)

            @qml.for_loop(0, 10, 1)
            def loop1(_, a):
                return a

            @qml.for_loop(10, 1)
            def loop2(_, a):
                return a

            @qml.for_loop(10)
            def loop3(_, a):
                return a

            r1, r2, r3 = loop1(a), loop2(a), loop3(a)
            return r1, r2, r3

        expected = jax.numpy.ones(array.shape)
        result = fn(array)
        assert np.allclose(result, expected), f"Expected {expected}, but got {result}"

        jaxpr = jax.make_jaxpr(fn)(array)
        res_ev_jxpr = jax.core.eval_jaxpr(jaxpr.jaxpr, jaxpr.consts, array)
        assert np.allclose(res_ev_jxpr, expected), f"Expected {expected}, but got {res_ev_jxpr}"

    @pytest.mark.parametrize(
        "array, expected",
        [
            (jax.numpy.zeros(5), jax.numpy.array([0, 1, 4, 9, 16])),
            (jax.numpy.zeros(10), jax.numpy.array([0, 1, 4, 9, 16, 25, 36, 49, 64, 81])),
        ],
    )
    def test_for_loop_default(self, array, expected):
        """Test simple for-loop primitive using default values."""

        def fn(arg):

            stop = arg.shape[0]
            a = jax.numpy.ones(stop)

            @qml.for_loop(0, stop, 1)
            def loop1(i, a):
                return a.at[i].set(i**2)

            @qml.for_loop(0, stop)
            def loop2(i, a):
                return a.at[i].set(i**2)

            @qml.for_loop(stop)
            def loop3(i, a):
                return a.at[i].set(i**2)

            r1, r2, r3 = loop1(a), loop2(a), loop3(a)
            return r1, r2, r3

        result = fn(array)
        assert np.allclose(result, expected), f"Expected {expected}, but got {result}"

        jaxpr = jax.make_jaxpr(fn)(array)
        res_ev_jxpr = jax.core.eval_jaxpr(jaxpr.jaxpr, jaxpr.consts, array)
        assert np.allclose(res_ev_jxpr, expected), f"Expected {expected}, but got {res_ev_jxpr}"

    def test_for_loop_grad(self):
        """Test simple for-loop primitive with gradient."""
        from pennylane.capture.primitives import grad_prim

        @qml.qnode(qml.device("default.qubit", wires=2))
        def inner_func(x):

            @qml.for_loop(0, 2)
            def loop(w):
                qml.RX(x * w, w)

            loop()
            return qml.expval(qml.Z(0) @ qml.Z(1))

        def func_qml(x):
            return qml.grad(inner_func)(x)

        def func_jax(x):
            return jax.grad(inner_func)(x)

        x = 0.7
        jax_out = func_jax(x)
        assert qml.math.allclose(func_qml(x), jax_out)

        # Check overall jaxpr properties
        jaxpr = jax.make_jaxpr(func_qml)(x)
        assert len(jaxpr.eqns) == 1  # a single grad equation

        grad_eqn = jaxpr.eqns[0]
        assert grad_eqn.primitive == grad_prim
        assert set(grad_eqn.params.keys()) == {"argnum", "n_consts", "jaxpr", "method", "h"}
        assert grad_eqn.params["argnum"] == [0]
        assert [var.aval for var in grad_eqn.outvars] == jaxpr.out_avals
        assert len(grad_eqn.params["jaxpr"].eqns) == 1  # a single QNode equation

        manual_eval = jax.core.eval_jaxpr(jaxpr.jaxpr, jaxpr.consts, x)
        assert qml.math.allclose(manual_eval, jax_out)

    @pytest.mark.parametrize("array", [jax.numpy.zeros(0), jax.numpy.zeros(5)])
    def test_for_loop_shared_indbidx(self, array):
        """Test for-loops with shared dynamic input dimensions."""

        def fn(arg):

            a = jax.numpy.ones(arg.shape, dtype=float)
            b = jax.numpy.ones(arg.shape, dtype=float)

            @qml.for_loop(0, 10, 2)
            def loop(_, a, b):
                return (a, b)

            a2, b2 = loop(a, b)
            return a2 + b2

        result = fn(array)
        expected = 2 * jax.numpy.ones(array.shape)
        assert np.allclose(result, expected), f"Expected {expected}, but got {result}"

        jaxpr = jax.make_jaxpr(fn)(array)
        res_ev_jxpr = jax.core.eval_jaxpr(jaxpr.jaxpr, jaxpr.consts, array)
        assert np.allclose(res_ev_jxpr, expected), f"Expected {expected}, but got {res_ev_jxpr}"

    @pytest.mark.parametrize(
        "lower_bound, upper_bound, step, arg, expected",
        [(0, 5, 1, 0, 30), (0, 5, 2, 0, 20), (0, 10, 1, 0, 285), (10, 50, 5, 2, 7102)],
    )
    def test_for_loop_dynamic_bounds_step(self, lower_bound, upper_bound, step, arg, expected):
        """Test for-loops with dynamic bounds and step sizes."""

        def fn(lower_bound, upper_bound, step, arg):

            @qml.for_loop(lower_bound, upper_bound, step)
            def loop_body(i, arg):
                return arg + i**2

            return loop_body(arg)

        args = [lower_bound, upper_bound, step, arg]
        result = fn(*args)
        assert np.allclose(result, expected), f"Expected {expected}, but got {result}"

        jaxpr = jax.make_jaxpr(fn)(*args)
        res_ev_jxpr = jax.core.eval_jaxpr(jaxpr.jaxpr, jaxpr.consts, *args)
        assert np.allclose(res_ev_jxpr, expected), f"Expected {expected}, but got {res_ev_jxpr}"

    @pytest.mark.parametrize(
        "array, expected",
        [(jax.numpy.array([0.0]), 0), (jax.numpy.array([0.1, 0.2, 0.3, 0.4]), 1.0)],
    )
    def test_for_loop_dynamic_array(self, array, expected):
        """Test for-loops with dynamic array inputs."""

        def fn(array):

            @qml.for_loop(0, 4, 1)
            def loop_body(i, array, sum_val):
                return array, sum_val + array[i]

            sum_val = jnp.array(0.0, dtype=jax.numpy.float32)
            _, res = loop_body(array, sum_val)
            return res

        result = fn(array)
        assert np.allclose(result, expected), f"Expected {expected}, but got {result}"

        jaxpr = jax.make_jaxpr(fn)(array)
        res_ev_jxpr = jax.core.eval_jaxpr(jaxpr.jaxpr, jaxpr.consts, array)
        assert np.allclose(res_ev_jxpr, expected), f"Expected {expected}, but got {res_ev_jxpr}"


@pytest.mark.usefixtures("enable_disable_dynamic_shapes")
class TestDynamicShapes:

<<<<<<< HEAD
    def test_static_shape_validation_with_other_dynamic_shape(self):
        """Test that an informative error is raised when a static shape changes and dynamic shapes are present."""

        @qml.for_loop(3)
        def f(j, a):  # pylint: disable=unused-argument
            return jnp.vstack((a, jnp.ones(a.shape[1])))

        with pytest.raises(
            ValueError, match="output variable must match the shape of the input variable"
        ):
            jax.make_jaxpr(f, abstracted_axes={1: "a"})(jnp.zeros((2, 2)))

=======
>>>>>>> 9dc4fb90
    # pylint: disable=unused-argument
    def test_dynamic_shape_input(self):
        """Test that the for loop can accept inputs with dynamic shapes."""

        def f(x):
            n = jax.numpy.shape(x)[0]

            @qml.for_loop(n)
            def g(_, y):
                return y + y

            return g(x)

        jaxpr = jax.make_jaxpr(f, abstracted_axes=("a",))(jax.numpy.arange(5))

        [shape, output] = qml.capture.eval_jaxpr(jaxpr.jaxpr, jaxpr.consts, 3, jax.numpy.arange(3))
        expected = jax.numpy.array([0, 8, 16])  # [0, 1, 2] * 2**3
        assert jax.numpy.allclose(output, expected)
        assert qml.math.allclose(shape, 3)

    # pylint: disable=unused-argument
    def test_dynamic_array_creation(self):
        """Test that for_loops can create dynamicly shaped arrays."""

        def f(i, x):
            y = jax.numpy.arange(i)
            return jax.numpy.sum(y)

        def w():
            return qml.for_loop(4)(f)(0)

        jaxpr = jax.make_jaxpr(w)()
        [r] = qml.capture.eval_jaxpr(jaxpr.jaxpr, jaxpr.consts)
        assert qml.math.allclose(r, 3)  # sum([0,1,2]) from final loop iteration

    def test_error_if_resizing_when_forbidden(self):
        """Test that a useful error is raised if the shape pattern changes with
        allow_array_resizing=False"""

        @qml.for_loop(3, allow_array_resizing=False)
        def f(i, a, b):
            return jax.numpy.hstack([a, b]), 2 * b

        def w(i0):
            a0, b0 = jnp.ones(i0), jnp.ones(i0)
            return f(a0, b0)

        with pytest.raises(ValueError, match="Detected dynamically shaped arrays being resized"):
            jax.make_jaxpr(w)(1)

    def test_error_is_combining_independent_shapes(self):
        """Test that a useful error is raised if two arrays with dynamic shapes are combined."""

        @qml.for_loop(3, allow_array_resizing=True)
        def f(i, a, b):
            return a * b, 2 * b

        def w(i0):
            a0, b0 = jnp.ones(i0), jnp.ones(i0)
            return f(a0, b0)

        with pytest.raises(
            ValueError, match="attempt to combine arrays with two different dynamic shapes."
        ):
            jax.make_jaxpr(w)(2)

    def test_array_initialized_with_size_of_other_arg(self):
        """Test that one argument can have a shape that matches another argument, but
        can be resized indepdently of that arg."""

        @qml.for_loop(3)
        def f(i, j, a):
            return j + i, 2 * a

        def w(i0):
            return f(i0, jnp.ones(i0))

        jaxpr = jax.make_jaxpr(w)(2)
        [a_size, final_j, final_a] = qml.capture.eval_jaxpr(jaxpr.jaxpr, jaxpr.consts, 2)
        assert qml.math.allclose(a_size, 2)  # what it was initialized with
        assert qml.math.allclose(final_j, 5)  # 2 +3
        assert qml.math.allclose(final_a, jnp.ones(2) * 2**3)  # 2**3

    @pytest.mark.parametrize("allow_array_resizing", ("auto", False))
    def test_loop_with_argument_combinding(self, allow_array_resizing):
        """Test that arguments with dynamic shapes can be combined if allow_array_resizing=auto or False."""

        @qml.for_loop(4, allow_array_resizing=allow_array_resizing)
        def f(i, a, b):
            return a + i, a + b

        def w(i0):
            a0, b0 = jnp.ones(i0), jnp.ones(i0)
            return f(a0, b0)

        jaxpr = jax.make_jaxpr(w)(2)
        [s, a, b] = qml.capture.eval_jaxpr(jaxpr.jaxpr, jaxpr.consts, 2)
        assert qml.math.allclose(s, 2)  # the initial size
        assert qml.math.allclose(a, jnp.array([7, 7]))  # 1 + 0 + 1 + 2 + 3 = 7
        assert qml.math.allclose(b, jnp.array([9, 9]))  # 1 + 1 + 1 + 2 + 4

    @pytest.mark.parametrize("allow_array_resizing", ("auto", False))
    def test_loop_args_resized_together(self, allow_array_resizing):
        """Test that arrays can be resized as long as they are resized together."""

        @qml.for_loop(2, allow_array_resizing=allow_array_resizing)
        def f(i, x, y):
            x = jnp.hstack([x, y])
            return x, (i + 2) * x

        def workflow(i0):
            x0 = jnp.ones(i0)
            y0 = jnp.ones(i0)
            return f(x0, y0)

        jaxpr = jax.make_jaxpr(workflow)(2)
        [s, x, y] = qml.capture.eval_jaxpr(jaxpr.jaxpr, jaxpr.consts, 2)
        assert qml.math.allclose(s, 8)
        x_expected = jnp.array([1, 1, 1, 1, 2, 2, 2, 2])
        assert qml.math.allclose(x, x_expected)
        assert qml.math.allclose(y, 3 * x_expected)


class TestCaptureCircuitsForLoop:
    """Tests for capturing for loops into jaxpr in the context of quantum circuits."""

    def test_for_loop_capture(self):
        """Test that a for loop is correctly captured into a jaxpr."""

        dev = qml.device("default.qubit", wires=3)

        @qml.qnode(dev)
        def circuit():

            @qml.for_loop(0, 3, 1)
            def loop_fn(i):
                qml.RX(i, wires=0)

            loop_fn()

            return qml.expval(qml.Z(0))

        result = circuit()
        expected = np.cos(0 + 1 + 2)
        assert np.allclose(result, expected), f"Expected {expected}, but got {result}"

        jaxpr = jax.make_jaxpr(circuit)()
        res_ev_jxpr = jax.core.eval_jaxpr(jaxpr.jaxpr, jaxpr.consts)
        assert np.allclose(res_ev_jxpr, expected), f"Expected {expected}, but got {res_ev_jxpr}"

    @pytest.mark.parametrize("arg, expected", [(2, 0.18239626), (10.5, -0.77942717)])
    def test_circuit_args(self, arg, expected):
        """Test that a for loop with arguments is correctly captured into a jaxpr."""

        dev = qml.device("default.qubit", wires=1)

        @qml.qnode(dev)
        def circuit(arg):

            qml.Hadamard(wires=0)

            @qml.for_loop(0, 10, 1)
            def loop_body(i, x):
                qml.RX(x, wires=0)
                qml.RY(jax.numpy.sin(x), wires=0)
                return x + i**2

            loop_body(arg)

            return qml.expval(qml.Z(0))

        result = circuit(arg)
        assert np.allclose(result, expected), f"Expected {expected}, but got {result}"

        jaxpr = jax.make_jaxpr(circuit)(arg)
        res_ev_jxpr = jax.core.eval_jaxpr(jaxpr.jaxpr, jaxpr.consts, arg)
        assert np.allclose(res_ev_jxpr, expected), f"Expected {expected}, but got {res_ev_jxpr}"

    @pytest.mark.parametrize("arg, expected", [(2, -0.49999517), (0, -0.03277611)])
    def test_circuit_consts(self, arg, expected):
        """Test that a for loop with jaxpr constants is correctly captured into a jaxpr."""

        dev = qml.device("default.qubit", wires=1)

        @qml.qnode(dev)
        def circuit(arg):

            # these are captured as consts
            arg1 = arg + 0.1
            arg2 = arg + 0.2

            qml.Hadamard(wires=0)

            @qml.for_loop(0, 10, 1)
            def loop_body(i, x):
                qml.RX(arg1, wires=0)
                qml.RX(arg2, wires=0)
                qml.RY(jax.numpy.sin(x), wires=0)
                return x + i**2

            loop_body(arg)

            return qml.expval(qml.Z(0))

        result = circuit(arg)
        assert np.allclose(result, expected), f"Expected {expected}, but got {result}"

        jaxpr = jax.make_jaxpr(circuit)(arg)
        res_ev_jxpr = jax.core.eval_jaxpr(jaxpr.jaxpr, jaxpr.consts, arg)
        assert np.allclose(res_ev_jxpr, expected), f"Expected {expected}, but got {res_ev_jxpr}"

    @pytest.mark.parametrize(
        "lower_bound, upper_bound, step, arg, expected",
        [(0, 10, 1, 10.5, -0.77942717), (10, 20, 2, 0, 0.35913655)],
    )
    def test_dynamic_circuit_arg(self, lower_bound, upper_bound, step, arg, expected):
        """Test that a for loop with dynamic bounds and argument is correctly captured into a jaxpr."""

        dev = qml.device("default.qubit", wires=1)

        @qml.qnode(dev)
        def circuit(lower_bound, upper_bound, step, arg):

            qml.Hadamard(wires=0)

            @qml.for_loop(lower_bound, upper_bound, step)
            def loop_body(i, x):
                qml.RX(x, wires=0)
                qml.RY(jax.numpy.sin(x), wires=0)
                return x + i**2

            loop_body(arg)

            return qml.expval(qml.Z(0))

        args = [lower_bound, upper_bound, step, arg]
        result = circuit(*args)
        assert np.allclose(result, expected), f"Expected {expected}, but got {result}"

        jaxpr = jax.make_jaxpr(circuit)(*args)
        res_ev_jxpr = jax.core.eval_jaxpr(jaxpr.jaxpr, jaxpr.consts, *args)
        assert np.allclose(res_ev_jxpr, expected), f"Expected {expected}, but got {res_ev_jxpr}"

    @pytest.mark.parametrize(
        "upper_bound, arg, expected", [(3, 0.5, 0.00223126), (2, 12.0, 0.2653001)]
    )
    def test_for_loop_nested(self, upper_bound, arg, expected):
        """Test that a nested for loop is correctly captured into a jaxpr."""

        dev = qml.device("default.qubit", wires=3)

        @qml.qnode(dev)
        def circuit(upper_bound, arg):

            # for loop with dynamic bounds
            @qml.for_loop(0, upper_bound, 1)
            def loop_fn(i):
                qml.Hadamard(wires=i)

            # nested for loops.
            # outer for loop updates x
            @qml.for_loop(0, upper_bound, 1)
            def loop_fn_returns(i, x):
                qml.RX(x, wires=i)

                # inner for loop
                @qml.for_loop(i + 1, upper_bound, 1)
                def inner(j):
                    qml.RZ(j, wires=0)
                    qml.RY(x**2, wires=0)

                inner()

                return x + 0.1

            loop_fn()
            loop_fn_returns(arg)

            return qml.expval(qml.Z(0))

        args = [upper_bound, arg]
        result = circuit(*args)
        assert np.allclose(result, expected), f"Expected {expected}, but got {result}"

        jaxpr = jax.make_jaxpr(circuit)(*args)
        res_ev_jxpr = jax.core.eval_jaxpr(jaxpr.jaxpr, jaxpr.consts, *args)
        assert np.allclose(res_ev_jxpr, expected), f"Expected {expected}, but got {res_ev_jxpr}"

    @pytest.mark.parametrize(
        "upper_bound, arg, expected", [(3, 0.5, 0.00223126), (2, 12.0, 0.2653001)]
    )
    @pytest.mark.parametrize("autograph", [True, False])
    def test_nested_for_and_while_loop(self, upper_bound, arg, expected, autograph):
        """Test that a nested for loop and while loop is correctly captured into a jaxpr."""
        if autograph:
            pytest.xfail(reason="Autograph bug with lambda functions as condition, see sc-82837")
        dev = qml.device("default.qubit", wires=3)

        @qml.qnode(dev, autograph=autograph)
        def circuit(upper_bound, arg):

            # for loop with dynamic bounds
            @qml.for_loop(0, upper_bound, 1)
            def loop_fn(i):
                qml.Hadamard(wires=i)

            # nested for-while loops.
            @qml.for_loop(0, upper_bound, 1)
            def loop_fn_returns(i, x):
                qml.RX(x, wires=i)

                # inner while loop
                @qml.while_loop(lambda j: j < upper_bound)
                def inner(j):
                    qml.RZ(j, wires=0)
                    qml.RY(x**2, wires=0)
                    return j + 1

                inner(i + 1)

                return x + 0.1

            loop_fn()
            loop_fn_returns(arg)

            return qml.expval(qml.Z(0))

        args = [upper_bound, arg]
        result = circuit(*args)
        assert np.allclose(result, expected), f"Expected {expected}, but got {result}"

        jaxpr = jax.make_jaxpr(circuit)(*args)
        res_ev_jxpr = jax.core.eval_jaxpr(jaxpr.jaxpr, jaxpr.consts, *args)
        assert np.allclose(res_ev_jxpr, expected), f"Expected {expected}, but got {res_ev_jxpr}"


def test_pytree_inputs():
    """Test that for_loop works with pytree inputs and outputs."""

    @qml.for_loop(1, 7, 2)
    def f(i, x):
        return {"x": i + x["x"]}

    x = {"x": 0}
    out = f(x)
    assert list(out.keys()) == ["x"]
    assert qml.math.allclose(out["x"], 9)  # 1 + 3 + 5 = 9<|MERGE_RESOLUTION|>--- conflicted
+++ resolved
@@ -262,7 +262,6 @@
 @pytest.mark.usefixtures("enable_disable_dynamic_shapes")
 class TestDynamicShapes:
 
-<<<<<<< HEAD
     def test_static_shape_validation_with_other_dynamic_shape(self):
         """Test that an informative error is raised when a static shape changes and dynamic shapes are present."""
 
@@ -275,9 +274,6 @@
         ):
             jax.make_jaxpr(f, abstracted_axes={1: "a"})(jnp.zeros((2, 2)))
 
-=======
->>>>>>> 9dc4fb90
-    # pylint: disable=unused-argument
     def test_dynamic_shape_input(self):
         """Test that the for loop can accept inputs with dynamic shapes."""
 
