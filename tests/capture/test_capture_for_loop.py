--- conflicted
+++ resolved
@@ -254,23 +254,6 @@
         assert jax.numpy.allclose(output, expected)
 
     # pylint: disable=unused-argument
-<<<<<<< HEAD
-    def test_dynamic_shape_input_match_arg(self, enable_disable_dynamic_shapes):
-        """Test that the while loop can be initialized a dynamic shape that matches a different arg."""
-
-        @qml.for_loop(4)
-        def f(j, i, x):
-            return j, 2 * x
-
-        def workflow(i):
-            return f(i, jax.numpy.arange(i))
-
-        jaxpr = jax.make_jaxpr(workflow)(3)
-
-        res1, res2 = qml.capture.eval(jaxpr.jaxpr, jaxpr.consts, 2)
-        assert qml.math.allclose(res1, 3)  # make j
-        assert qml.math.allclose(res2, jax.numpy.arange(2) * 2**4)
-=======
     def test_dynamic_array_creation(self, enable_disable_dynamic_shapes):
         """Test that for_loops can create dynamicly shaped arrays."""
 
@@ -284,7 +267,6 @@
         jaxpr = jax.make_jaxpr(w)()
         [r] = qml.capture.eval_jaxpr(jaxpr.jaxpr, jaxpr.consts)
         assert qml.math.allclose(r, 3)  # sum([0,1,2]) from final loop iteration
->>>>>>> 731bd7db
 
 
 class TestCaptureCircuitsForLoop:
