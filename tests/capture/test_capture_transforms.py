# Copyright 2024 Xanadu Quantum Technologies Inc.

# Licensed under the Apache License, Version 2.0 (the "License");
# you may not use this file except in compliance with the License.
# You may obtain a copy of the License at

#     http://www.apache.org/licenses/LICENSE-2.0

# Unless required by applicable law or agreed to in writing, software
# distributed under the License is distributed on an "AS IS" BASIS,
# WITHOUT WARRANTIES OR CONDITIONS OF ANY KIND, either express or implied.
# See the License for the specific language governing permissions and
# limitations under the License.
"""
Unit tests for transforms with program capture
"""
# pylint: disable=protected-access, too-many-positional-arguments, too-many-arguments

from functools import partial

import numpy as np
import pytest

import pennylane as qml

jax = pytest.importorskip("jax")
jnp = jax.numpy

# pylint: disable=wrong-import-position
from pennylane.capture import TransformInterpreter, TransformTrace, TransformTracer
from pennylane.capture.primitives import (
    cond_prim,
    for_loop_prim,
    grad_prim,
    jacobian_prim,
    qnode_prim,
    while_loop_prim,
)
from pennylane.transforms.core import TransformError, TransformProgram, transform

from pennylane.ops.functions.map_wires import _map_wires_transform

pytestmark = [pytest.mark.jax, pytest.mark.usefixtures("enable_disable_plxpr")]


def _change_rotations_plxpr_transform(
    primitive, tracers, params, targs, tkwargs, state
):  # pylint: disable=unused-argument
    """Convert RX to RY, RY to RZ, and RZ to RX PLxPR transform."""
    # Step 1: Transform primitive
    prim_map = {
        "RX": qml.RY._primitive,
        "RY": qml.RZ._primitive,
        "RZ": qml.RX._primitive,
    }
    primitive = prim_map.get(primitive.name, primitive)
    # Step 2: Update tracers
    tracers = [
        TransformTracer(t._trace, t.val, t.idx + 1) if isinstance(t, TransformTracer) else t
        for t in tracers
    ]
    # Step 3: Return the result of the transformation
    return primitive.bind(*tracers, **params)


@partial(transform, plxpr_transform=_change_rotations_plxpr_transform)
def change_rotations(
    tape, dummy_arg1, dummy_arg2, dummy_kwarg1=None, dummy_kwarg2=None
):  # pylint: disable=unused-argument
    """Convert RX to RY, RY to RZ, and RZ to RX tape transform. The tape implementation is not
    used for testing, but added for the sake of correctness."""
    op_map = {
        "RX": qml.RY,
        "RY": qml.RZ,
        "RZ": qml.RX,
    }
    new_ops = [
        op_map[op.name](op.data[0], op.wires) if op.name in op_map else op for op in tape.operations
    ]
    new_tape = qml.tape.QuantumScript(
        new_ops, tape.measurements, shots=tape.shots, trainable_params=tape.trainable_params
    )
    return [new_tape], lambda results: results[0]


def _obs_z_to_x_plxpr_transform(
    primitive, tracers, params, targs, tkwargs, state
):  # pylint: disable=unused-argument
    """Convert PauliZ observable to PauliX plxpr transform."""
    # Step 1: Transform primitive
    if primitive.name == "PauliZ" and state[1].get("is_measurement_obs", False):
        primitive = qml.PauliX._primitive
    # Step 2: Update tracers
    tracers = [
        TransformTracer(t._trace, t.val, t.idx + 1) if isinstance(t, TransformTracer) else t
        for t in tracers
    ]
    # Step 3: Return the result of the transformation
    return primitive.bind(*tracers, **params)


@partial(transform, plxpr_transform=_obs_z_to_x_plxpr_transform)
def obs_z_to_x(
    tape, dummy_arg1, dummy_arg2, dummy_kwarg1=None, dummy_kwarg2=None
):  # pylint: disable=unused-argument
    """Convert PauliZ observable to PauliX tape transform. The tape implementation is not
    used for testing, but added for the sake of correctness."""
    new_measurements = [
        type(mp)(obs=qml.X(mp.wires[0])) if isinstance(mp.obs, qml.Z) else mp
        for mp in tape.measurements
    ]
    new_tape = qml.tape.QuantumScript(
        tape.operations, new_measurements, shots=tape.shots, trainable_params=tape.trainable_params
    )
    return [new_tape], lambda results: results[0]


class TestCaptureTransforms:
    """Tests to verify that transforms are captured correctly."""

    def test_transform_primitive_capture(self):
        """Test that a transform's primitive is captured correctly."""

        def func(x):
            y = x * 5
            return y**0.5

        args = (1.5,)
        targs = [0, 1]
        tkwargs = {"dummy_kwarg1": "foo", "dummy_kwarg2": "bar"}

        transformed_func = change_rotations(func, *targs, **tkwargs)
        jaxpr = jax.make_jaxpr(transformed_func)(*args)
        assert (transform_eqn := jaxpr.eqns[0]).primitive == change_rotations._primitive

        params = transform_eqn.params
        assert params["args_slice"] == slice(0, 1)
        assert params["consts_slice"] == slice(1, 1)
        assert params["targs_slice"] == slice(1, None)
        assert params["tkwargs"] == tkwargs

        inner_jaxpr = params["inner_jaxpr"]
        expected_jaxpr = jax.make_jaxpr(func)(*args).jaxpr
        for eqn1, eqn2 in zip(inner_jaxpr.eqns, expected_jaxpr.eqns, strict=True):
            assert eqn1.primitive == eqn2.primitive

    def test_transform_qnode_capture(self):
        """Test that a transformed QNode is captured correctly."""
        dev = qml.device("default.qubit", wires=2)

        @qml.qnode(dev)
        def func(x):
            qml.RX(x, 0)
            return qml.expval(qml.Z(0))

        args = (1.5,)
        targs = [0, 1]
        tkwargs = {"dummy_kwarg1": "foo", "dummy_kwarg2": "bar"}

        transformed_func = change_rotations(func, *targs, **tkwargs)

        jaxpr = jax.make_jaxpr(transformed_func)(*args)
        assert (transform_eqn := jaxpr.eqns[0]).primitive == change_rotations._primitive

        params = transform_eqn.params
        qnode_jaxpr = params["inner_jaxpr"]
        assert qnode_jaxpr.eqns[0].primitive == qml.capture.qnode_prim

        qfunc_jaxpr = qnode_jaxpr.eqns[0].params["qfunc_jaxpr"]
        expected_jaxpr = jax.make_jaxpr(func)(*args).eqns[0].params["qfunc_jaxpr"]
        for eqn1, eqn2 in zip(qfunc_jaxpr.eqns, expected_jaxpr.eqns, strict=True):
            assert eqn1.primitive == eqn2.primitive

    def test_transform_primitive_eval_not_implemented(self):
        """Test JAXPR containing a transform primitive cannot be evaluated due to a NotImplementedError."""

        def func(x):
            y = x * 5
            return y**0.5

        args = (1.5,)
        targs = (0, 1)
        tkwargs = {"dummy_kwarg1": "foo", "dummy_kwarg2": "bar"}

        transformed_func = change_rotations(func, *targs, **tkwargs)
        jaxpr = jax.make_jaxpr(transformed_func)(*args)

        with pytest.raises(NotImplementedError):
            _ = jax.core.eval_jaxpr(jaxpr.jaxpr, jaxpr.consts, *args)[0]

    def test_multiple_transforms_capture(self):
        """Test that JAXPR containing a transformed qnode primitive is evaluated correctly."""

        def func(x):
            y = x * 5
            return y**0.5

        args = (1.5,)
        targs1 = (0, 1)
        tkwargs1 = {"dummy_kwarg1": "foo", "dummy_kwarg2": "bar"}
        targs2 = (2, 3)
        tkwargs2 = {"dummy_kwarg1": "hello", "dummy_kwarg2": "world"}

        transformed_func = change_rotations(
            obs_z_to_x(func, *targs2, **tkwargs2), *targs1, **tkwargs1
        )
        jaxpr = jax.make_jaxpr(transformed_func)(*args)
        assert (transform_eqn1 := jaxpr.eqns[0]).primitive == change_rotations._primitive

        params1 = transform_eqn1.params
        assert params1["args_slice"] == slice(0, 1)
        assert params1["consts_slice"] == slice(1, 1)
        assert params1["targs_slice"] == slice(1, None)
        assert params1["tkwargs"] == tkwargs1

        inner_jaxpr = params1["inner_jaxpr"]
        assert (transform_eqn2 := inner_jaxpr.eqns[0]).primitive == obs_z_to_x._primitive

        params2 = transform_eqn2.params
        assert params2["args_slice"] == slice(0, 1)
        assert params2["consts_slice"] == slice(1, 1)
        assert params2["targs_slice"] == slice(1, None)
        assert params2["tkwargs"] == tkwargs2

        inner_inner_jaxpr = params2["inner_jaxpr"]
        expected_jaxpr = jax.make_jaxpr(func)(*args).jaxpr
        for eqn1, eqn2 in zip(inner_inner_jaxpr.eqns, expected_jaxpr.eqns, strict=True):
            assert eqn1.primitive == eqn2.primitive

    def test_higher_order_primitives(self):
        """Test that transforms are captured correctly when used with higher-order primitives."""
        dev = qml.device("default.qubit", wires=5)

        targs = (0, 1)
        tkwargs = {"dummy_kwarg1": "foo", "dummy_kwarg2": "bar"}

        @qml.qnode(dev)
        def f():
            @partial(change_rotations, dummy_arg1=targs[0], dummy_arg2=targs[1], **tkwargs)
            @qml.for_loop(3)
            def g(i):
                qml.X(i)
                qml.X(i)

            g()
            return qml.expval(qml.Z(0))

        jaxpr = jax.make_jaxpr(f)()
        assert jaxpr.eqns[0].primitive == qml.capture.qnode_prim

        qfunc_jaxpr = jaxpr.eqns[0].params["qfunc_jaxpr"]
        assert qfunc_jaxpr.eqns[0].primitive == change_rotations._primitive

        loop_jaxpr = qfunc_jaxpr.eqns[0].params["inner_jaxpr"]
        assert loop_jaxpr.eqns[0].primitive == qml.capture.primitives.for_loop_prim

        loop_body_jaxpr = loop_jaxpr.eqns[0].params["jaxpr_body_fn"]
        assert loop_body_jaxpr.eqns[0].primitive == qml.X._primitive
        assert loop_body_jaxpr.eqns[1].primitive == qml.X._primitive

        assert qfunc_jaxpr.eqns[1].primitive == qml.Z._primitive
        assert qfunc_jaxpr.eqns[2].primitive == qml.measurements.ExpectationMP._obs_primitive


class DummyTrace(jax.core.Trace):
    """Dummy Trace for testing"""

    def pure(self, val):
        val1 = jnp.array(val)
        return DummyTracer(self, val, jax.core.ShapedArray(val1.shape, val1.dtype))

    lift = sublift = pure

    def process_primitive(self, primitive, tracers, params):
        return primitive.bind(*(t.val for t in tracers), **params)


class DummyTracer(jax.core.Tracer):
    """Dummy Tracer for testing"""

    # pylint: disable=too-few-public-methods
    def __init__(self, trace, val, aval):
        super().__init__(trace)
        self.val = val
        self._aval = aval

    @property
    def aval(self):
        return self._aval


dummy_main = jax.core.MainTrace(level=1, trace_type=DummyTrace)
dummy_trace = dummy_main.with_cur_sublevel()


def init_program_and_trace(level=0, transforms=()):
    """Create basic TransformProgram, MainTrace, and TransformTrace for unit testing."""
    program = TransformProgram()
    for tr in transforms:
        program.add_transform(tr)

    main = jax.core.MainTrace(
        level=level, trace_type=TransformTrace, transform_program=program, state=None
    )
    trace = main.with_cur_sublevel()
    return program, main, trace


@pytest.mark.unit
class TestTransformTracer:
    """Unit tests for TransformTracer."""

    def test_is_abstract(self):
        """Test that a TransformTracer is considered to be abstract."""
        _, _, trace = init_program_and_trace()
        tracer = TransformTracer(trace, 0, 0)
        assert qml.math.is_abstract(tracer)

    def test_transform_tracer_interface(self):
        """Test that a TransformTracer belongs to the "jax" interface."""
        _, _, trace = init_program_and_trace()
        tracer = trace.pure(0)
        assert qml.math.get_interface(tracer) == "jax"

    @pytest.mark.parametrize(
        "val, expected_aval",
        [
            (
                DummyTracer(dummy_trace, 1.23, jax.core.ShapedArray((), float)),
                jax.core.ShapedArray((), float),
            ),
            # Multiple by 2 below instead of creating another AbstractValue because both value
            # need to be same instance for equality operator to work how we want
            (jax.core.AbstractValue(),) * 2,
            (1, jax.core.ShapedArray((), int)),
            (1 + 0j, jax.core.ShapedArray((), complex)),
            (True, jax.core.ShapedArray((), bool)),
            ((1, 2, 3), jax.core.ShapedArray((3,), int)),
            (
                jnp.array([1.0 + 0.0j, 2.0 + 0.0j, 3.0 + 0.0j]),
                jax.core.ShapedArray((3,), complex),
            ),
            (qml.PauliX(0), qml.capture.AbstractOperator()),
            (
                qml.expval(qml.Z(0)),  # Observable
                qml.capture.AbstractMeasurement(
                    qml.measurements.ExpectationMP._abstract_eval, n_wires=None
                ),
            ),
            (
                qml.probs(wires=0),  # wires
                qml.capture.AbstractMeasurement(
                    qml.measurements.ProbabilityMP._abstract_eval, n_wires=1, has_eigvals=False
                ),
            ),
            (
                qml.sample(op=qml.measure(0)),  # MCM
                qml.capture.AbstractMeasurement(
                    qml.measurements.SampleMP._abstract_eval, n_wires=1
                ),
            ),
        ],
    )
    def test_aval(self, val, expected_aval):
        """Test that the abstract evaluation of a TransformTracer is set correctly."""
        _, _, trace = init_program_and_trace()
        tracer = TransformTracer(trace, val, 0)
        assert tracer.aval == expected_aval

    def test_full_lower(self):
        """Test that TransformTracer.full_lower returns the same class."""
        _, _, trace = init_program_and_trace()
        tracer = TransformTracer(trace, 0, 0)
        assert tracer.full_lower() is tracer

    def test_repr(self):
        """Test that the repr(TransformTracer) is correct."""
        level = 0
        sublevel = 1
        val = 2
        idx = 3

        dummy_program, main, _ = init_program_and_trace(level=level)
        trace = TransformTrace(main, sublevel, dummy_program)
        tracer = TransformTracer(trace, val, idx)

        expected_repr = (
            f"TransformTracer(TransformTrace(level={level}/{sublevel}), val={val}, idx={idx})"
        )
        assert repr(tracer) == expected_repr


@transform
def non_plxpr_transform(tape):
    """Dummy transform that does not provide a way to transform PLxPR."""
    return [tape], lambda results: results[0]


@pytest.mark.unit
class TestTransformTrace:
    """Unit tests for TransformTrace."""

    def test_pure(self):
        """Test that TransformTrace.pure returns the correct output."""
        _, _, trace = init_program_and_trace()
        tracer = trace.pure(1.5)
        assert tracer._trace is trace
        assert tracer.aval == jax.core.ShapedArray((), float)
        assert tracer.idx == 0

    def test_process_primitive_skip_non_pennylane_primitive(self):
        """Test that non-PennyLane primitives are not processed."""
        add_prim = jax.core.Primitive("add")

        @add_prim.def_impl
        def _(x, y):
            return x + y

        @add_prim.def_abstract_eval
        def _(x, *_):
            return jax.core.ShapedArray((), type(x))

        _, _, trace = init_program_and_trace(level=0, transforms=[change_rotations])
        summands = [1.5, 2.5]
        tracers = [trace.pure(s) for s in summands]
        res = trace.process_primitive(add_prim, tracers, {})
        assert np.allclose(res, sum(summands))

    def test_process_primitive_skip_if_idx_out_of_range(self):
        """Test that primitives are not processed if the index of any of the tracers is
        more than the length of the transform program"""
        _, _, trace = init_program_and_trace(transforms=[change_rotations])

        # args are [RX rotation angle=0.5, wire=0]
        args = [0.5, 0]
        tracers = [TransformTracer(trace, a, idx=1) for a in args]
        params = {"n_wires": 1}
        res = trace.process_primitive(qml.RX._primitive, tracers, params)
        qml.assert_equal(res, qml.RX(*args))

    def test_process_primitive_non_plxpr_transform_error(self):
        """Test that an error is raised if attempting to process a primitive using a transform
        that does not provide a ``plxpr_transform`` attribute."""
        _, _, trace = init_program_and_trace(transforms=[non_plxpr_transform])

        # args are [RX rotation angle=0.5, wire=0]
        args = [0.5, 0]
        tracers = [TransformTracer(trace, a, idx=0) for a in args]
        params = {"n_wires": 1}
        with pytest.raises(
            TransformError, match="non_plxpr_transform cannot be used to transform PLxPR."
        ):
            _ = trace.process_primitive(qml.RX._primitive, tracers, params)

    @pytest.mark.parametrize(
        "primitive, args, n_wires, expected_op",
        [
            (qml.RX._primitive, (1.5, 0), 1, qml.RY(1.5, 0)),
            (qml.RY._primitive, (2.5, 1), 1, qml.RZ(2.5, 1)),
            (qml.RZ._primitive, (3.5, 2), 1, qml.RX(3.5, 2)),
            (qml.CNOT._primitive, (0, 1), 2, qml.CNOT([0, 1])),
            (qml.Rot._primitive, (1.2, 3.4, 5.6, 0), 1, qml.Rot(1.2, 3.4, 5.6, 0)),
            (qml.MultiRZ._primitive, (0.5, 1, 2, 3, 4), 4, qml.MultiRZ(0.5, [1, 2, 3, 4])),
        ],
    )
    def test_process_primitive(self, primitive, args, n_wires, expected_op):
        """Test that primitives are processed correctly when they should not be skipped"""
        _, _, trace = init_program_and_trace(transforms=[change_rotations])
        tracers = [trace.pure(a) for a in args]
        params = {"n_wires": n_wires}
        res = trace.process_primitive(primitive, tracers, params)
        qml.assert_equal(res, expected_op)

    @pytest.mark.parametrize(
        "primitive, args, n_wires, expected_op",
        [
            (qml.RX._primitive, (1.5, 0), 1, qml.RZ(1.5, 0)),
            (qml.RY._primitive, (2.5, 1), 1, qml.RX(2.5, 1)),
            (qml.RZ._primitive, (3.5, 2), 1, qml.RY(3.5, 2)),
        ],
    )
    def test_process_primitive_multiple_transforms(self, primitive, args, n_wires, expected_op):
        """Test that primitives are transformed correctly when the program
        has multiple transforms."""
        _, _, trace = init_program_and_trace(transforms=[change_rotations, change_rotations])
        tracers = [trace.pure(a) for a in args]
        params = {"n_wires": n_wires}
        res = trace.process_primitive(primitive, tracers, params)
        qml.assert_equal(res, expected_op)


@pytest.mark.unit
class TestTransformInterpreter:
    """Unit tests for TransformInterpreter."""

    def test_init(self):
        """Test that TransformInterpreter is initialized correctly."""
        program = TransformProgram()
        program.add_transform(change_rotations)
        program.add_transform(qml.devices.preprocess.decompose, lambda op: True)

        interpreter = TransformInterpreter(program)
        assert interpreter._trace is None
        assert interpreter._state == [{}] * (len(program) + 1)
        assert interpreter._transform_program == program

    def test_cleanup(self):
        """Test that TransformInterpreter.cleanup() correctly resets the state."""
        program = TransformProgram()
        interpreter = TransformInterpreter(program)
        # Using summy values for the sake of testing
        interpreter._trace = -1
        interpreter._state = -2

        interpreter.cleanup()
        assert interpreter._trace is None
        assert interpreter._state == [{}] * (len(program) + 1)

    def test_read_with_trace_already_boxed(self):
        """Test that values that are already boxed into tracers are not changed."""
        program, _, trace = init_program_and_trace()
        inval = trace.pure(1.5)
        interpreter = TransformInterpreter(program)
        interpreter._trace = trace

        outval = interpreter.read_with_trace(inval)
        assert outval is inval

    @pytest.mark.parametrize(
        "inval",
        [
            1.5,
            0,
            1 + 0j,
            jnp.array(1.0),
            DummyTracer(dummy_trace, -1, jax.core.ShapedArray((), int)),
        ],
    )
    def test_read_with_trace_unboxed(self, inval):
        """Test that values that are not boxed into tracers belonging to the interpreter
        are boxed in TransformTracers."""
        program, _, trace = init_program_and_trace(level=2)
        interpreter = TransformInterpreter(program)
        interpreter._trace = trace

        outval = interpreter.read_with_trace(inval)
        assert outval == trace.pure(inval)


@pytest.mark.integration
class TestTransformInterpreterIntegration:
    """Integration tests for TransformInterpreter."""

    def test_call(self):
        """Test that calling an interpreted function gives the correct results."""
        program, _, _ = init_program_and_trace(transforms=[change_rotations, obs_z_to_x])

        @TransformInterpreter(program)
        def f(x):
            qml.RX(x, 0)
            qml.RY(x, 0)
            qml.RZ(x, 0)
            qml.PauliZ(0)
            qml.PhaseShift(x, 0)
            return qml.expval(qml.PauliZ(0)), qml.probs(wires=[0])

        args = (1.5,)
        m1, m2 = f(*args)
        qml.assert_equal(m1, qml.expval(qml.X(0)))
        qml.assert_equal(m2, qml.probs(wires=[0]))

        jaxpr = jax.make_jaxpr(f)(*args)
        assert jaxpr.eqns[0].primitive == qml.RY._primitive
        assert jaxpr.eqns[1].primitive == qml.RZ._primitive
        assert jaxpr.eqns[2].primitive == qml.RX._primitive
        assert jaxpr.eqns[3].primitive == qml.Z._primitive
        assert jaxpr.eqns[4].primitive == qml.PhaseShift._primitive
        assert jaxpr.eqns[5].primitive == qml.X._primitive
        assert jaxpr.eqns[6].primitive == qml.measurements.ExpectationMP._obs_primitive
        assert jaxpr.eqns[7].primitive == qml.measurements.ProbabilityMP._wires_primitive

        m1, m2 = jax.core.eval_jaxpr(jaxpr.jaxpr, jaxpr.consts, *args)
        qml.assert_equal(m1, qml.expval(qml.X(0)))
        qml.assert_equal(m2, qml.probs(wires=[0]))

    @pytest.mark.parametrize("lazy", [True, False])
    def test_adjoint_transform(self, lazy):
        """Test that the correct error is raised if intepreted function contains Adjoint
        primitives."""
        program, _, _ = init_program_and_trace(transforms=[change_rotations, obs_z_to_x])

        @TransformInterpreter(program)
        def f(x):
            def adj_f(x):
                qml.RX(x, 0)

            qml.adjoint(adj_f, lazy=lazy)(x)
            return qml.expval(qml.Z(0))

        args = (1.5,)
        with pytest.raises(NotImplementedError):
            f(*args)

    def test_ctrl_transform(self):
        """Test that the correct error is raised if intepreted function contains Control
        primitives."""
        program, _, _ = init_program_and_trace(transforms=[change_rotations, obs_z_to_x])

        @TransformInterpreter(program)
        def f(x):
            def ctrl_f(x):
                qml.RX(x, 0)

            qml.ctrl(ctrl_f, control=[1, 2])(x)
            return qml.expval(qml.Z(0))

        args = (1.5,)
        with pytest.raises(NotImplementedError):
            f(*args)

    def test_cond(self):
        """Test that calling an interpreted function with cond primitives gives the correct
        results."""
        program, _, _ = init_program_and_trace(transforms=[change_rotations, obs_z_to_x])

        @TransformInterpreter(program)
        def f(x):
            @qml.cond(x > 2)
            def cond_f(x):
                qml.RX(x, 0)
                return qml.expval(qml.Z(0))

            @cond_f.else_if(x > 1)
            def _(x):
                qml.RY(x, 0)
                return qml.expval(qml.Y(0))

            @cond_f.else_if(x > 0)
            def _(x):
                qml.RZ(x, 0)
                return qml.expval(qml.X(0))

            @cond_f.otherwise
            def _(x):
                qml.PhaseShift(x, 0)
                return qml.expval(qml.I(0))

            out = cond_f(x)
            return out

        args = (1.5,)
        jaxpr = jax.make_jaxpr(f)(*args)
        # First 3 primitives are the conditions for each of the branches
        assert jaxpr.eqns[3].primitive == cond_prim

        def validate_branch(branch, args, expected_primitives, expected_queue):
            assert len(branch.eqns) == len(expected_primitives)
            for eqn, prim in zip(branch.eqns, expected_primitives):
                assert eqn.primitive == prim

            with qml.queuing.AnnotatedQueue() as q:
                jax.core.eval_jaxpr(branch, [], *args)

            assert len(q) == len(expected_queue)
            for actual, expected in zip(q.queue, expected_queue):
                qml.assert_equal(actual, expected)

            with qml.queuing.AnnotatedQueue() as q:
                jax.core.eval_jaxpr(jaxpr.jaxpr, jaxpr.consts, *args)

            assert len(q) == len(expected_queue)
            for actual, expected in zip(q.queue, expected_queue):
                qml.assert_equal(actual, expected)

        # True branch
        branch1 = jaxpr.eqns[3].params["jaxpr_branches"][0]
        args = (2.5,)
        expected_primitives = [
            qml.RY._primitive,
            qml.X._primitive,
            qml.measurements.ExpectationMP._obs_primitive,
        ]
        expected_queue = [qml.RY(*args, 0), qml.expval(qml.X(0))]
        validate_branch(branch1, args, expected_primitives, expected_queue)

        # Elif branch 1
        branch2 = jaxpr.eqns[3].params["jaxpr_branches"][1]
        args = (1.5,)
        expected_primitives = [
            qml.RZ._primitive,
            qml.Y._primitive,
            qml.measurements.ExpectationMP._obs_primitive,
        ]
        expected_queue = [qml.RZ(*args, 0), qml.expval(qml.Y(0))]
        validate_branch(branch2, args, expected_primitives, expected_queue)

        # Elif branch 2
        branch3 = jaxpr.eqns[3].params["jaxpr_branches"][2]
        args = (0.5,)
        expected_primitives = [
            qml.RX._primitive,
            qml.X._primitive,
            qml.measurements.ExpectationMP._obs_primitive,
        ]
        expected_queue = [qml.RX(*args, 0), qml.expval(qml.X(0))]
        validate_branch(branch3, args, expected_primitives, expected_queue)

        # Else branch
        branch4 = jaxpr.eqns[3].params["jaxpr_branches"][3]
        args = (-0.5,)
        expected_primitives = [
            qml.PhaseShift._primitive,
            qml.I._primitive,
            qml.measurements.ExpectationMP._obs_primitive,
        ]
        expected_queue = [qml.PhaseShift(*args, 0), qml.expval(qml.I(0))]
        validate_branch(branch4, args, expected_primitives, expected_queue)

    def test_for_loop(self):
        """Test that calling an interpreted function with for_loop primitives gives the correct
        results."""
        program, _, _ = init_program_and_trace(transforms=[change_rotations])

        @TransformInterpreter(program)
        def f(x, n):
            @qml.for_loop(n)
            def g(i):
                qml.RX(x, i)

            g()

        args = (1.5, 5)
        jaxpr = jax.make_jaxpr(f)(*args)
        assert jaxpr.eqns[0].primitive == for_loop_prim

        inner_jaxpr = jaxpr.eqns[0].params["jaxpr_body_fn"]
        assert len(inner_jaxpr.eqns) == 1
        assert inner_jaxpr.eqns[0].primitive == qml.RY._primitive

        with qml.queuing.AnnotatedQueue() as q:
            jax.core.eval_jaxpr(jaxpr.jaxpr, jaxpr.consts, *args)

        assert len(q) == args[1]
        for i, op in enumerate(q.queue):
            qml.assert_equal(op, qml.RY(args[0], i))

    def test_while_loop(self):
        """Test that calling an interpreted function with while_loop primitives gives the correct
        results."""
        # pylint: disable=undefined-loop-variable
        program, _, _ = init_program_and_trace(transforms=[change_rotations])

        @TransformInterpreter(program)
        def f(x, n):
            @qml.while_loop(lambda i: i < 2 * n)
            def g(i):
                qml.RX(x, i)
                return i + 1

            g(0)

        args = (1.5, 5)
        jaxpr = jax.make_jaxpr(f)(*args)
        assert jaxpr.eqns[0].primitive == while_loop_prim

        inner_jaxpr = jaxpr.eqns[0].params["jaxpr_body_fn"]
        assert len(inner_jaxpr.eqns) == 2
        assert inner_jaxpr.eqns[0].primitive == qml.RY._primitive

        with qml.queuing.AnnotatedQueue() as q:
            jax.core.eval_jaxpr(jaxpr.jaxpr, jaxpr.consts, *args)

        assert len(q) == 2 * args[1]
        for i, op in enumerate(q.queue):
            qml.assert_equal(op, qml.RY(args[0], i))

    def test_qnode(self):
        """Test that calling an interpreted function with qnode primitives gives the correct
        results."""
        program, _, _ = init_program_and_trace(transforms=[change_rotations, obs_z_to_x])
        dev = qml.device("default.qubit", wires=2)

        @TransformInterpreter(program)
        @qml.qnode(dev, diff_method="backprop", grad_on_execution=False)
        def f(x):
            # Final result should be RZ(x) -> <X>
            # RY(x) -> <Z> = cos(x)
            # RY(x) -> <X> = sin(x)
            # RZ(x) -> <Z> = 1
            # RZ(x) -> <X> = 0, which is what we expect
            qml.RY(x, 0)
            return qml.expval(qml.Z(0))

        args = (2.5,)
        jaxpr = jax.make_jaxpr(f)(*args)
        assert jaxpr.eqns[0].primitive == qnode_prim
        inner_jaxpr = jaxpr.eqns[0].params["qfunc_jaxpr"]

        assert len(inner_jaxpr.eqns) == 3
        assert inner_jaxpr.eqns[0].primitive == qml.RZ._primitive
        assert inner_jaxpr.eqns[1].primitive == qml.X._primitive
        assert inner_jaxpr.eqns[2].primitive == qml.measurements.ExpectationMP._obs_primitive

        assert jaxpr.eqns[0].params["qnode_kwargs"]["diff_method"] == "backprop"
        assert jaxpr.eqns[0].params["qnode_kwargs"]["grad_on_execution"] is False
        assert jaxpr.eqns[0].params["device"] == dev

        res1 = f(*args)
        # We end up performing an RX gate and measuring var(Z)
        expected = 0
        assert qml.math.allclose(res1, expected)
        res2 = jax.core.eval_jaxpr(jaxpr.jaxpr, [], *args)
        assert qml.math.allclose(res2, expected)

    @pytest.mark.parametrize("grad_f", (qml.grad, qml.jacobian))
    def test_grad_and_jac(self, grad_f):
        """Test that calling an interpreted function with qnode primitives gives the correct
        results."""
        program, _, _ = init_program_and_trace(transforms=[change_rotations, obs_z_to_x])
        dev = qml.device("default.qubit", wires=2)

        @TransformInterpreter(program)
        def f(x):
            @qml.qnode(dev)
            def circuit(y):
                qml.RZ(y, 0)
                return qml.expval(qml.Z(0))

            return grad_f(circuit)(x)

        jaxpr = jax.make_jaxpr(f)(0.5)

        if grad_f == qml.grad:
            assert jaxpr.eqns[0].primitive == grad_prim
        else:
            assert jaxpr.eqns[0].primitive == jacobian_prim
        grad_jaxpr = jaxpr.eqns[0].params["jaxpr"]
        qfunc_jaxpr = grad_jaxpr.eqns[0].params["qfunc_jaxpr"]
        assert qfunc_jaxpr.eqns[0].primitive == qml.RX._primitive
<<<<<<< HEAD
        assert qfunc_jaxpr.eqns[1].primitive == qml.Z._primitive
        assert qfunc_jaxpr.eqns[2].primitive == qml.measurements.VarianceMP._obs_primitive


class TestMapWiresTransform:
    """Unit tests for the MapWiresTransform class."""

    def test_qnode_simple(self):
        """Test that a simple qnode with a single gate is transformed correctly."""

        program = TransformProgram()
        program.add_transform(_map_wires_transform, wire_map={0: 1, 1: 2, 2: 3, 3: 2})

        @TransformInterpreter(program)
        @qml.qnode(
            qml.device("default.qubit", wires=4), diff_method="adjoint", grad_on_execution=False
        )
        def f(x):
            qml.RZ(x, 0)
            qml.PhaseShift(x, 1)
            qml.Hadamard(2)
            # qml.Hadamard(2) @ qml.Hadamard(3)
            return qml.expval(qml.PauliZ(3)), qml.probs(wires=[1])

        jaxpr = jax.make_jaxpr(f)(0.1)
        inner_jaxpr = jaxpr.eqns[0].params["qfunc_jaxpr"]

        # ensure every operation and measurement is captured
        assert len(inner_jaxpr.eqns) == 6

        assert inner_jaxpr.eqns[0].primitive == qml.RZ._primitive
        assert inner_jaxpr.eqns[0].invars[-1].val == 1

        assert inner_jaxpr.eqns[1].primitive == qml.PhaseShift._primitive
        assert inner_jaxpr.eqns[1].invars[-1].val == 2

        # assert inner_jaxpr.eqns[2].primitive == qml.ops.Prod._primitive
        assert inner_jaxpr.eqns[2].primitive == qml.Hadamard._primitive
        assert inner_jaxpr.eqns[2].invars[-1].val == 3

        assert inner_jaxpr.eqns[3].primitive == qml.PauliZ._primitive
        assert inner_jaxpr.eqns[3].invars[-1].val == 2

        assert inner_jaxpr.eqns[5].primitive == qml.measurements.ProbabilityMP._wires_primitive
        assert inner_jaxpr.eqns[5].invars[-1].val == 2

    def test_qnode_simple_const(self):
        """Test that a simple qnode with a single gate is transformed correctly."""

        program = TransformProgram()
        program.add_transform(_map_wires_transform, wire_map={0: 1, 1: 2})

        const = 0.1

        @TransformInterpreter(program)
        @qml.qnode(
            qml.device("default.qubit", wires=4), diff_method="adjoint", grad_on_execution=False
        )
        def f():
            qml.RZ(const, 0)
            qml.PhaseShift(const, 1)
            qml.Hadamard(2)
            qml.RX(const, 1)
            # qml.RX(const, 0) @ qml.X(0)
            return qml.state()

        jaxpr = jax.make_jaxpr(f)()
        inner_jaxpr = jaxpr.eqns[0].params["qfunc_jaxpr"]

        assert len(inner_jaxpr.eqns) == 5

        assert inner_jaxpr.eqns[0].primitive == qml.RZ._primitive
        assert inner_jaxpr.eqns[0].invars[-1].val == 1

        assert inner_jaxpr.eqns[1].primitive == qml.PhaseShift._primitive
        assert inner_jaxpr.eqns[1].invars[-1].val == 2

        assert inner_jaxpr.eqns[2].primitive == qml.Hadamard._primitive
        assert inner_jaxpr.eqns[2].invars[-1].val == 2

        # assert inner_jaxpr.eqns[3].primitive == qml.ops.Sum._primitive
        assert inner_jaxpr.eqns[3].primitive == qml.RX._primitive
        assert inner_jaxpr.eqns[3].invars[-1].val == 2

    def test_qnode_for_loop(self):
        """Test that a qnode with a for loop is transformed correctly."""

        program = TransformProgram()
        program.add_transform(_map_wires_transform, wire_map={0: 1})

        @TransformInterpreter(program)
        @qml.qnode(
            qml.device("default.qubit", wires=4), diff_method="adjoint", grad_on_execution=False
        )
        def f(x):
            @qml.for_loop(3)
            def g(i):
                qml.RZ(x, 0)

            g()
            return qml.expval(qml.PauliZ(3))

        jaxpr = jax.make_jaxpr(f)(0.1)
        inner_jaxpr = jaxpr.eqns[0].params["qfunc_jaxpr"]
        loop_jaxpr = inner_jaxpr.eqns[0].params["jaxpr_body_fn"]

        assert len(loop_jaxpr.eqns) == 1

        assert loop_jaxpr.eqns[0].primitive == qml.RZ._primitive
        assert loop_jaxpr.eqns[0].invars[-1].val == 1

    def test_qnode_while_loop(self):
        """Test that a qnode with a while loop is transformed correctly."""

        program = TransformProgram()
        program.add_transform(_map_wires_transform, wire_map={0: 1})

        @TransformInterpreter(program)
        @qml.qnode(
            qml.device("default.qubit", wires=4), diff_method="adjoint", grad_on_execution=False
        )
        def f(x):
            @qml.while_loop(lambda i: i < 3)
            def g(i):
                qml.RZ(x, 0)
                return i + 1

            g(0)
            return qml.expval(qml.PauliZ(3))

        jaxpr = jax.make_jaxpr(f)(0.1)
        inner_jaxpr = jaxpr.eqns[0].params["qfunc_jaxpr"]
        loop_jaxpr = inner_jaxpr.eqns[0].params["jaxpr_body_fn"]

        assert len(loop_jaxpr.eqns) == 2

        assert loop_jaxpr.eqns[0].primitive == qml.RZ._primitive
        assert loop_jaxpr.eqns[0].invars[-1].val == 1

    def test_qnode_conditional(self):
        """Test that a qnode with a conditional is transformed correctly."""

        program = TransformProgram()
        program.add_transform(_map_wires_transform, wire_map={0: 1})

        @TransformInterpreter(program)
        @qml.qnode(
            qml.device("default.qubit", wires=4), diff_method="adjoint", grad_on_execution=False
        )
        def f(x):
            @qml.cond(x > 0.5)
            def g():
                qml.RZ(x, 0)

            g()
            return qml.expval(qml.PauliZ(3))

        jaxpr = jax.make_jaxpr(f)(0.1)
        inner_jaxpr = jaxpr.eqns[0].params["qfunc_jaxpr"]
        cond_jaxpr = inner_jaxpr.eqns[1].params["jaxpr_branches"][0]

        assert len(cond_jaxpr.eqns) == 1

        assert cond_jaxpr.eqns[0].primitive == qml.RZ._primitive
        assert cond_jaxpr.eqns[0].invars[-1].val == 1
=======
        assert qfunc_jaxpr.eqns[1].primitive == qml.X._primitive
        assert qfunc_jaxpr.eqns[2].primitive == qml.measurements.ExpectationMP._obs_primitive
>>>>>>> ae7f3bb3
<|MERGE_RESOLUTION|>--- conflicted
+++ resolved
@@ -837,7 +837,6 @@
         grad_jaxpr = jaxpr.eqns[0].params["jaxpr"]
         qfunc_jaxpr = grad_jaxpr.eqns[0].params["qfunc_jaxpr"]
         assert qfunc_jaxpr.eqns[0].primitive == qml.RX._primitive
-<<<<<<< HEAD
         assert qfunc_jaxpr.eqns[1].primitive == qml.Z._primitive
         assert qfunc_jaxpr.eqns[2].primitive == qml.measurements.VarianceMP._obs_primitive
 
@@ -1003,7 +1002,5 @@
 
         assert cond_jaxpr.eqns[0].primitive == qml.RZ._primitive
         assert cond_jaxpr.eqns[0].invars[-1].val == 1
-=======
         assert qfunc_jaxpr.eqns[1].primitive == qml.X._primitive
-        assert qfunc_jaxpr.eqns[2].primitive == qml.measurements.ExpectationMP._obs_primitive
->>>>>>> ae7f3bb3
+        assert qfunc_jaxpr.eqns[2].primitive == qml.measurements.ExpectationMP._obs_primitive