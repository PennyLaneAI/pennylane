--- conflicted
+++ resolved
@@ -127,7 +127,6 @@
         assert (transform_eqn := jaxpr.eqns[0]).primitive == transform_prim
 
         params = transform_eqn.params
-<<<<<<< HEAD
         # Slices are made hashable (slice -> tuple) by QmlPrimitive.bind() for Python 3.11 compatibility
         from pennylane.capture import _restore_dict, _restore_slice
 
@@ -136,13 +135,6 @@
         assert _restore_slice(params["targs_slice"]) == slice(1, None)
         # tkwargs is made hashable (dict -> tuple of tuples) by QmlPrimitive.bind()
         assert _restore_dict(params["tkwargs"]) == tkwargs
-=======
-        assert params["args_slice"] == slice(0, 1)
-        assert params["consts_slice"] == slice(1, 1)
-        assert params["targs_slice"] == slice(1, None)
-        assert params["tkwargs"] == tkwargs
-        assert params["transform"] == z_to_hadamard
->>>>>>> 6890f488
 
         inner_jaxpr = params["inner_jaxpr"]
         expected_jaxpr = jax.make_jaxpr(func)(*args).jaxpr
