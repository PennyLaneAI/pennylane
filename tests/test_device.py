--- conflicted
+++ resolved
@@ -203,28 +203,6 @@
 
         assert dev.shots == 22
 
-<<<<<<< HEAD
-=======
-    # pylint: disable=protected-access
-    def test_process_shot_sequence(self):
-        """Tests that the helper `_process_shot_sequence` works as expected."""
-        shot_list = [1, 1, 3]
-        total_shots, shot_vector = qml._device._process_shot_sequence(shot_list)
-
-        assert total_shots == 5
-        assert isinstance(total_shots, int)
-
-        assert len(shot_vector) == 2
-
-        for tup in shot_vector:
-            assert isinstance(tup, qml._device.ShotTuple)
-
-        assert shot_vector[0].shots == 1
-        assert shot_vector[0].copies == 2
-        assert shot_vector[1].shots == 3
-        assert shot_vector[1].copies == 1
-
->>>>>>> 09f0af34
 
 class TestDeviceSupportedLogic:
     """Test the logic associated with the supported operations and observables"""
