# Copyright 2018-2020 Xanadu Quantum Technologies Inc.

# Licensed under the Apache License, Version 2.0 (the "License");
# you may not use this file except in compliance with the License.
# You may obtain a copy of the License at

#     http://www.apache.org/licenses/LICENSE-2.0

# Unless required by applicable law or agreed to in writing, software
# distributed under the License is distributed on an "AS IS" BASIS,
# WITHOUT WARRANTIES OR CONDITIONS OF ANY KIND, either express or implied.
# See the License for the specific language governing permissions and
# limitations under the License.
"""
Unit tests for :mod:`pennylane.operation`.
"""
import itertools
import warnings
from functools import reduce

import numpy as np
import pytest
from gate_data import CNOT, II, SWAP, I, Toffoli, X
from numpy.linalg import multi_dot
from scipy.sparse import csr_matrix

import pennylane as qml
from pennylane import numpy as pnp
from pennylane.operation import Operation, Operator, Tensor, operation_derivative
from pennylane.ops import cv
from pennylane.wires import Wires

# pylint: disable=no-self-use, no-member, protected-access, pointless-statement

Toffoli_broadcasted = np.tensordot([0.1, -4.2j], Toffoli, axes=0)
CNOT_broadcasted = np.tensordot([1.4], CNOT, axes=0)
I_broadcasted = I[pnp.newaxis]


@pytest.mark.parametrize(
    "return_type", ("Sample", "Variance", "Expectation", "Probability", "State", "MidMeasure")
)
def test_obersvablereturntypes_import_warnings(return_type):
    """Test that accessing the observable return types through qml.operation emit a warning."""

    with pytest.warns(UserWarning, match=r"is deprecated"):
        getattr(qml.operation, return_type)


class TestOperatorConstruction:
    """Test custom operators construction."""

    def test_operation_outside_context(self):
        """Test that an operation can be instantiated outside a QNode context, and that do_queue is ignored"""
        op = qml.ops.CNOT(wires=[0, 1], do_queue=False)
        assert isinstance(op, qml.operation.Operation)

        op = qml.ops.RX(0.5, wires=0, do_queue=True)
        assert isinstance(op, qml.operation.Operation)

        op = qml.ops.Hadamard(wires=0)
        assert isinstance(op, qml.operation.Operation)

    def test_incorrect_num_wires(self):
        """Test that an exception is raised if called with wrong number of wires"""

        class DummyOp(qml.operation.Operator):
            r"""Dummy custom operator"""
            num_wires = 1

        with pytest.raises(ValueError, match="wrong number of wires"):
            DummyOp(0.5, wires=[0, 1])

    def test_non_unique_wires(self):
        """Test that an exception is raised if called with identical wires"""

        class DummyOp(qml.operation.Operator):
            r"""Dummy custom operator"""
            num_wires = 1

        with pytest.raises(qml.wires.WireError, match="Wires must be unique"):
            DummyOp(0.5, wires=[1, 1], do_queue=False)

    def test_incorrect_num_params(self):
        """Test that an exception is raised if called with wrong number of parameters"""

        class DummyOp(qml.operation.Operator):
            r"""Dummy custom operator that declares num_params as an instance property"""
            num_wires = 1
            grad_method = "A"

            @property
            def num_params(self):
                return 1

        with pytest.raises(ValueError, match="wrong number of parameters"):
            DummyOp(0.5, 0.6, wires=0)

        op = DummyOp(0.5, wires=0)
        assert op.num_params == 1

        class DummyOp2(qml.operation.Operator):
            r"""Dummy custom operator that declares num_params as a class property"""
            num_params = 4
            num_wires = 1
            grad_method = "A"

        with pytest.raises(ValueError, match="wrong number of parameters"):
            DummyOp2(0.5, 0.6, wires=0)

        op2 = DummyOp2(0.5, 0.3, 0.1, 0.2, wires=0)
        assert op2.num_params == 4
        assert DummyOp2.num_params == 4

        class DummyOp3(qml.operation.Operator):
            r"""Dummy custom operator that does not declare num_params at all"""
            num_wires = 1
            grad_method = "A"

        op3 = DummyOp3(0.5, 0.6, wires=0)

        assert op3.num_params == 2

    def test_incorrect_ndim_params(self):
        """Test that an exception is raised if called with wrongly-shaped parameters"""

        class DummyOp(qml.operation.Operator):
            r"""Dummy custom operator that declares ndim_params as an instance property"""
            num_wires = 1
            grad_method = "A"
            ndim_params = (0,)

        with pytest.raises(ValueError, match=r"wrong number\(s\) of dimensions in parameters"):
            DummyOp([[[0.5], [0.1]]], wires=0)

        op = DummyOp(0.5, wires=0)
        assert op.ndim_params == (0,)

        class DummyOp2(qml.operation.Operator):
            r"""Dummy custom operator that declares ndim_params as a class property"""
            ndim_params = (1, 2)
            num_wires = 1
            grad_method = "A"

        with pytest.raises(ValueError, match=r"wrong number\(s\) of dimensions in parameters"):
            DummyOp2([0.5], 0.6, wires=0)

        op2 = DummyOp2([0.1], [[0.4, 0.1], [0.2, 1.2]], wires=0)
        assert op2.ndim_params == (1, 2)
        assert DummyOp2.ndim_params == (1, 2)

        class DummyOp3(qml.operation.Operator):
            r"""Dummy custom operator that does not declare ndim_params at all"""
            num_wires = 1
            grad_method = "A"

        op3 = DummyOp3(0.5, [[0.6]], wires=0)

        # This operator will never complain about wrongly-shaped arguments at initialization
        # because it will simply set `ndim_params` to the ndims of the provided arguments
        assert op3.ndim_params == (0, 2)

        class DummyOp4(qml.operation.Operator):
            r"""Dummy custom operator that declares ndim_params as a class property"""
            ndim_params = (0, 2)
            num_wires = 1

        # Test with mismatching batch dimensions
        with pytest.raises(ValueError, match="Broadcasting was attempted but the broadcasted"):
            DummyOp4([0.3] * 4, [[[0.3, 1.2]]] * 3, wires=0)

    broadcasted_params_test_data = [
        # Test with no parameter broadcasted
        ((0.3, [[0.3, 1.2]]), None),
        # Test with both parameters broadcasted with same dimension
        (([0.3], [[[0.3, 1.2]]]), 1),
        (([0.3] * 3, [[[0.3, 1.2]]] * 3), 3),
        # Test with one parameter broadcasted
        ((0.3, [[[0.3, 1.2]]]), 1),
        ((0.3, [[[0.3, 1.2]]] * 3), 3),
        (([0.3], [[0.3, 1.2]]), 1),
        (([0.3] * 3, [[0.3, 1.2]]), 3),
    ]

    @pytest.mark.parametrize("params, exp_batch_size", broadcasted_params_test_data)
    def test_broadcasted_params(self, params, exp_batch_size):
        r"""Test that initialization of an operator with broadcasted parameters
        works and sets the ``batch_size`` correctly."""

        class DummyOp(qml.operation.Operator):
            r"""Dummy custom operator that declares ndim_params as a class property"""
            ndim_params = (0, 2)
            num_wires = 1

        op = DummyOp(*params, wires=0)
        assert op.ndim_params == (0, 2)
        assert op._batch_size == exp_batch_size

    @pytest.mark.autograd
    @pytest.mark.parametrize("params, exp_batch_size", broadcasted_params_test_data)
    def test_broadcasted_params(self, params, exp_batch_size):
        r"""Test that initialization of an operator with broadcasted parameters
        works and sets the ``batch_size`` correctly with Autograd parameters."""

        class DummyOp(qml.operation.Operator):
            r"""Dummy custom operator that declares ndim_params as a class property"""
            ndim_params = (0, 2)
            num_wires = 1

        params = tuple(pnp.array(p, requires_grad=True) for p in params)
        op = DummyOp(*params, wires=0)
        assert op.ndim_params == (0, 2)
        assert op._batch_size == exp_batch_size

    @pytest.mark.jax
    @pytest.mark.parametrize("params, exp_batch_size", broadcasted_params_test_data)
    def test_broadcasted_params(self, params, exp_batch_size):
        r"""Test that initialization of an operator with broadcasted parameters
        works and sets the ``batch_size`` correctly with JAX parameters."""
        import jax

        class DummyOp(qml.operation.Operator):
            r"""Dummy custom operator that declares ndim_params as a class property"""
            ndim_params = (0, 2)
            num_wires = 1

        params = tuple(jax.numpy.array(p) for p in params)
        op = DummyOp(*params, wires=0)
        assert op.ndim_params == (0, 2)
        assert op._batch_size == exp_batch_size

    @pytest.mark.tf
    @pytest.mark.parametrize("params, exp_batch_size", broadcasted_params_test_data)
    def test_broadcasted_params(self, params, exp_batch_size):
        r"""Test that initialization of an operator with broadcasted parameters
        works and sets the ``batch_size`` correctly with TensorFlow parameters."""
        import tensorflow as tf

        class DummyOp(qml.operation.Operator):
            r"""Dummy custom operator that declares ndim_params as a class property"""
            ndim_params = (0, 2)
            num_wires = 1

        params = tuple(tf.Variable(p) for p in params)
        op = DummyOp(*params, wires=0)
        assert op.ndim_params == (0, 2)
        assert op._batch_size == exp_batch_size

    @pytest.mark.torch
    @pytest.mark.parametrize("params, exp_batch_size", broadcasted_params_test_data)
    def test_broadcasted_params(self, params, exp_batch_size):
        r"""Test that initialization of an operator with broadcasted parameters
        works and sets the ``batch_size`` correctly with Torch parameters."""
        import torch

        class DummyOp(qml.operation.Operator):
            r"""Dummy custom operator that declares ndim_params as a class property"""
            ndim_params = (0, 2)
            num_wires = 1

        params = tuple(torch.tensor(p, requires_grad=True) for p in params)
        op = DummyOp(*params, wires=0)
        assert op.ndim_params == (0, 2)
        assert op._batch_size == exp_batch_size

    @pytest.mark.filterwarnings("ignore:Creating an ndarray from ragged nested sequences")
    def test_error_broadcasted_params_not_silenced(self):
        """Handling tf.function properly requires us to catch a specific
        error and to silence it. Here we test it does not silence others."""

        x = [qml.math.ones((2, 2)), qml.math.ones((2, 3))]
        with pytest.raises(ValueError, match="could not broadcast input array"):
            qml.RX(x, 0)

    def test_wires_by_final_argument(self):
        """Test that wires can be passed as the final positional argument."""

        class DummyOp(qml.operation.Operator):
            num_wires = 1
            num_params = 1

        op = DummyOp(1.234, "a")
        assert op.wires[0] == "a"
        assert op.data == [1.234]

    def test_no_wires(self):
        """Test an error is raised if no wires are passed."""

        class DummyOp(qml.operation.Operator):
            num_wires = 1
            num_params = 1

        with pytest.raises(ValueError, match="Must specify the wires"):
            DummyOp(1.234)

    def test_name_setter(self):
        """Tests that we can set the name of an operator"""

        class DummyOp(qml.operation.Operator):
            r"""Dummy custom operator"""
            num_wires = 1

        op = DummyOp(wires=0)
        op.name = "MyOp"
        assert op.name == "MyOp"

    def test_default_hyperparams(self):
        """Tests that the hyperparams attribute is defined for all operations."""

        class MyOp(qml.operation.Operation):
            num_wires = 1

        class MyOpOverwriteInit(qml.operation.Operation):
            num_wires = 1

            def __init__(self, wires):
                pass

        op = MyOp(wires=0)
        assert op.hyperparameters == {}

        op = MyOpOverwriteInit(wires=0)
        assert op.hyperparameters == {}

    def test_custom_hyperparams(self):
        """Tests that an operation can add custom hyperparams."""

        class MyOp(qml.operation.Operation):
            num_wires = 1

            def __init__(self, wires, basis_state=None):
                self._hyperparameters = {"basis_state": basis_state}

        state = [0, 1, 0]
        assert MyOp(wires=1, basis_state=state).hyperparameters["basis_state"] == state

    def test_has_matrix_true(self):
        """Test has_matrix property detects overriding of `compute_matrix` method."""

        class MyOp(qml.operation.Operator):
            num_wires = 1

            @staticmethod
            def compute_matrix():
                return np.eye(2)

        assert MyOp.has_matrix
        assert MyOp(wires=0).has_matrix

    def test_has_matrix_false(self):
        """Test has_matrix property defaults to false if `compute_matrix` not overwritten."""

        class MyOp(qml.operation.Operator):
            num_wires = 1

        assert not MyOp.has_matrix
        assert not MyOp(wires=0).has_matrix

    def test_has_matrix_false_concrete_template(self):
        """Test has_matrix with a concrete operation (StronglyEntanglingLayers)
        that does not have a matrix defined."""

        rng = qml.numpy.random.default_rng(seed=42)
        shape = qml.StronglyEntanglingLayers.shape(n_layers=2, n_wires=2)
        params = rng.random(shape)
        op = qml.StronglyEntanglingLayers(params, wires=range(2))
        assert not op.has_matrix

    @pytest.mark.tf
    @pytest.mark.parametrize("jit_compile", [True, False])
    def test_with_tf_function(self, jit_compile):
        """Tests using tf.function with an operation works with and without
        just in time (JIT) compilation."""
        import tensorflow as tf

        class MyRX(qml.RX):
            @property
            def ndim_params(self):
                return self._ndim_params

        def fun(x):
            op0 = qml.RX(x, 0)
            op1 = MyRX(x, 0)

        # No kwargs
        fun0 = tf.function(fun)
        fun0(tf.Variable(0.2))
        fun0(tf.Variable([0.2, 0.5]))

        # With kwargs
        signature = (tf.TensorSpec(shape=None, dtype=tf.float32),)
        fun1 = tf.function(fun, jit_compile=jit_compile, input_signature=signature)
        fun1(tf.Variable(0.2))
        fun1(tf.Variable([0.2, 0.5]))


class TestOperationConstruction:
    """Test custom operations construction."""

    def test_grad_recipe_parameter_dependent(self):
        """Test that an operation with a gradient recipe that depends on
        its instantiated parameter values works correctly"""

        class DummyOp(qml.operation.Operation):
            r"""Dummy custom operation"""
            num_wires = 1
            grad_method = "A"

            @property
            def grad_recipe(self):
                x = self.data[0]
                return ([[1.0, 1.0, x], [1.0, 0.0, -x]],)

        x = 0.654
        op = DummyOp(x, wires=0)
        assert op.grad_recipe == ([[1.0, 1.0, x], [1.0, 0.0, -x]],)

    def test_warning_get_parameter_shift(self):
        """Test that ``get_parameter_shift`` issues a deprecation
        warning."""

        class DummyOp(qml.operation.Operation):
            r"""Dummy custom operation"""
            num_wires = 1
            num_params = 1
            grad_recipe = ("Dummy recipe",)

        op = DummyOp(0.1, wires=0)
        with pytest.warns(UserWarning, match="get_parameter_shift is deprecated"):
            assert op.get_parameter_shift(0) == "Dummy recipe"

    @pytest.mark.filterwarnings("ignore:The method get_parameter_shift is deprecated")
    def test_error_get_parameter_shift_no_recipe(self):
        """Test that ``get_parameter_shift`` raises an Error if no grad_recipe
        is available, as we no longer assume the two-term rule by default."""

        class DummyOp(qml.operation.Operation):
            r"""Dummy custom operation"""
            num_wires = 1
            num_params = 1
            grad_recipe = (None,)

        op = DummyOp(0.1, wires=0)
        with pytest.raises(
            qml.operation.OperatorPropertyUndefined,
            match="The operation DummyOp does not have a parameter-shift recipe",
        ):
            op.get_parameter_shift(0)

    def test_default_grad_method_with_frequencies(self):
        """Test that the correct ``grad_method`` is returned by default
        if ``parameter_frequencies`` are present.
        """

        class DummyOp(qml.operation.Operation):
            r"""Dummy custom operation"""
            num_wires = 1

            @property
            def parameter_frequencies(self):
                return [(0.4, 1.2)]

        x = 0.654
        op = DummyOp(x, wires=0)
        assert op.grad_method == "A"

    def test_default_grad_method_with_generator(self):
        """Test that the correct ``grad_method`` is returned by default
        if a generator is present to determine parameter_frequencies from.
        """

        class DummyOp(qml.operation.Operation):
            r"""Dummy custom operation"""
            num_wires = 1

            def generator(self):
                return -0.2 * qml.PauliX(wires=self.wires)

        x = 0.654
        op = DummyOp(x, wires=0)
        assert op.grad_method == "A"

    def test_default_grad_method_numeric(self):
        """Test that the correct ``grad_method`` is returned by default
        if no information is present to deduce an analytic gradient method.
        """

        class DummyOp(qml.operation.Operation):
            r"""Dummy custom operation"""
            num_wires = 1

        x = 0.654
        op = DummyOp(x, wires=0)
        assert op.grad_method == "F"

    def test_default_grad_method_with_grad_recipe(self):
        """Test that the correct ``grad_method`` is returned by default
        if a grad_recipe is present.
        """

        class DummyOp(qml.operation.Operation):
            r"""Dummy custom operation"""
            num_wires = 1
            grad_recipe = ["not a recipe"]

        x = 0.654
        op = DummyOp(x, wires=0)
        assert op.grad_method == "A"

    def test_default_grad_no_param(self):
        """Test that the correct ``grad_method`` is returned by default
        if an operation does not have a parameter.
        """

        class DummyOp(qml.operation.Operation):
            r"""Dummy custom operation"""
            num_wires = 1

        op = DummyOp(wires=0)
        assert op.grad_method is None

    def test_frequencies_default_single_param(self):
        """Test that an operation with default parameter frequencies
        and a single parameter works correctly."""

        class DummyOp(qml.operation.Operation):
            r"""Dummy custom operation"""
            num_wires = 1
            grad_method = "A"

            def generator(self):
                return -0.2 * qml.PauliX(wires=self.wires)

        x = 0.654
        op = DummyOp(x, wires=0)
        assert op.parameter_frequencies == (0.4,)

    def test_frequencies_default_multi_param(self):
        """Test that an operation with default parameter frequencies and multiple
        parameters raises an error when calling parameter_frequencies."""

        class DummyOp(qml.operation.Operation):
            r"""Dummy custom operation"""
            num_params = 3
            num_wires = 1
            grad_method = "A"

        x = [0.654, 2.31, 0.1]
        op = DummyOp(*x, wires=0)
        with pytest.raises(
            qml.operation.OperatorPropertyUndefined, match="DummyOp does not have parameter"
        ):
            op.parameter_frequencies

    @pytest.mark.parametrize("num_param", [1, 2])
    def test_frequencies_parameter_dependent(self, num_param):
        """Test that an operation with parameter frequencies that depend on
        its instantiated parameter values works correctly"""

        class DummyOp(qml.operation.Operation):
            r"""Dummy custom operation"""
            num_params = num_param
            num_wires = 1
            grad_method = "A"

            @property
            def parameter_frequencies(self):
                x = self.data
                return [(0.2, _x) for _x in x]

        x = [0.654, 2.31][:num_param]
        op = DummyOp(*x, wires=0)
        f = op.parameter_frequencies
        for i in range(num_param):
            assert f[i] == (0.2, x[i])

    def test_no_wires_passed(self):
        """Test exception raised if no wires are passed"""

        class DummyOp(qml.operation.Operation):
            r"""Dummy custom operation"""
            num_wires = 1
            num_params = 1
            grad_method = None

        with pytest.raises(ValueError, match="Must specify the wires"):
            DummyOp(0.54)

    def test_id(self):
        """Test that the id attribute of an operator can be set."""

        class DummyOp(qml.operation.Operation):
            r"""Dummy custom operation"""
            num_wires = 1
            grad_method = None

        op = DummyOp(1.0, wires=0, id="test")
        assert op.id == "test"

    def test_control_wires(self):
        """Test that control_wires defaults to an empty Wires object."""

        class DummyOp(qml.operation.Operation):
            r"""Dummy custom operation"""
            num_wires = 1
            grad_method = None

        op = DummyOp(1.0, wires=0, id="test")
        assert op.control_wires == qml.wires.Wires([])

    def test_is_hermitian(self):
        """Test that is_hermitian defaults to False for an Operator"""

        class DummyOp(qml.operation.Operation):
            r"""Dummy custom operation"""
            num_wires = 1
            grad_method = None

        op = DummyOp(wires=0)
        assert op.is_hermitian is False


class TestObservableConstruction:
    """Test custom observables construction."""

    def test_observable_return_type_none(self):
        """Check that the return_type of an observable is initially None"""

        class DummyObserv(qml.operation.Observable):
            r"""Dummy custom observable"""
            num_wires = 1
            grad_method = None

        assert DummyObserv(0, wires=[1]).return_type is None

    def test_construction_with_wires_pos_arg(self):
        """Test that the wires can be given as a positional argument"""

        class DummyObserv(qml.operation.Observable):
            r"""Dummy custom observable"""
            num_wires = 1
            grad_method = None

        ob = DummyObserv([1])
        assert ob.wires == qml.wires.Wires(1)

    def test_observable_is_not_operation_but_operator(self):
        """Check that the Observable class inherits from an Operator, not from an Operation"""

        assert issubclass(qml.operation.Observable, qml.operation.Operator)
        assert not issubclass(qml.operation.Observable, qml.operation.Operation)

    def test_observable_is_operation_as_well(self):
        """Check that the Observable class inherits from an Operator class as well"""

        class DummyObserv(qml.operation.Observable, qml.operation.Operation):
            r"""Dummy custom observable"""
            num_wires = 1
            grad_method = None

        assert issubclass(DummyObserv, qml.operation.Operator)
        assert issubclass(DummyObserv, qml.operation.Observable)
        assert issubclass(DummyObserv, qml.operation.Operation)

    def test_tensor_n_multiple_modes(self):
        """Checks that the TensorN operator was constructed correctly when
        multiple modes were specified."""
        cv_obs = qml.TensorN(wires=[0, 1])

        assert isinstance(cv_obs, qml.TensorN)
        assert cv_obs.wires == Wires([0, 1])
        assert cv_obs.ev_order is None

    def test_tensor_n_single_mode_wires_explicit(self):
        """Checks that instantiating a TensorN when passing a single mode as a
        keyword argument returns a NumberOperator."""
        cv_obs = qml.TensorN(wires=[0])

        assert isinstance(cv_obs, qml.NumberOperator)
        assert cv_obs.wires == Wires([0])
        assert cv_obs.ev_order == 2

    def test_tensor_n_single_mode_wires_implicit(self):
        """Checks that instantiating TensorN when passing a single mode as a
        positional argument returns a NumberOperator."""
        cv_obs = qml.TensorN(1)

        assert isinstance(cv_obs, qml.NumberOperator)
        assert cv_obs.wires == Wires([1])
        assert cv_obs.ev_order == 2

    def test_repr(self):
        """Test the string representation of an observable with and without a return type."""

        m = qml.expval(qml.PauliZ(wires=["a"]) @ qml.PauliZ(wires=["b"]))
        expected = "expval(PauliZ(wires=['a']) @ PauliZ(wires=['b']))"
        assert str(m) == expected

        m = qml.probs(wires=["a"])
        expected = "probs(wires=['a'])"
        assert str(m) == expected

        m = qml.probs(op=qml.PauliZ(wires=["a"]))
        expected = "probs(PauliZ(wires=['a']))"
        assert str(m) == expected

        m = qml.PauliZ(wires=["a"]) @ qml.PauliZ(wires=["b"])
        expected = "PauliZ(wires=['a']) @ PauliZ(wires=['b'])"
        assert str(m) == expected

        m = qml.PauliZ(wires=["a"])
        expected = "PauliZ(wires=['a'])"
        assert str(m) == expected

    def test_id(self):
        """Test that the id attribute of an observable can be set."""

        class DummyObserv(qml.operation.Observable):
            r"""Dummy custom observable"""
            num_wires = 1
            grad_method = None

        op = DummyObserv(1.0, wires=0, id="test")
        assert op.id == "test"

    def test_wire_is_given_in_argument(self):
        class DummyObservable(qml.operation.Observable):
            num_wires = 1

        with pytest.raises(Exception, match="Must specify the wires *"):
            DummyObservable()

    def test_is_hermitian(self):
        """Test that the id attribute of an observable can be set."""

        class DummyObserv(qml.operation.Observable):
            r"""Dummy custom observable"""
            num_wires = 1
            grad_method = None

        op = DummyObserv(wires=0)
        assert op.is_hermitian is True


class TestOperatorIntegration:
    """Integration tests for the Operator class"""

    def test_all_wires_defined_but_init_with_one(self):
        """Test that an exception is raised if the class is defined with ALL wires,
        but then instantiated with only one"""

        dev1 = qml.device("default.qubit", wires=2)

        class DummyOp(qml.operation.Operation):
            r"""Dummy custom operator"""
            num_wires = qml.operation.WiresEnum.AllWires

        @qml.qnode(dev1)
        def circuit():
            DummyOp(wires=[0])
            return qml.expval(qml.PauliZ(0))

        with pytest.raises(
            qml.QuantumFunctionError,
            match=f"Operator {DummyOp.__name__} must act on all wires",
        ):
            circuit()

    def test_pow_method_with_non_numeric_power_raises_error(self):
        """Test that when raising an Operator to a power that is not a number raises
        a ValueError."""

        class DummyOp(qml.operation.Operation):
            r"""Dummy custom operator"""
            num_wires = 1

        with pytest.raises(ValueError, match="Cannot raise an Operator"):
            _ = DummyOp(wires=[0]) ** DummyOp(wires=[0])


class TestInverse:
    """Test inverse of operations"""

    def test_operation_inverse_using_dummy_operation(self):
        some_param = 0.5

        class DummyOp(qml.operation.Operation):
            r"""Dummy custom Operation"""
            num_wires = 1

        # Check that the name of the Operation is initialized fine
        dummy_op = DummyOp(some_param, wires=[1])

        assert not dummy_op.inverse

        dummy_op_class_name = dummy_op.name

        # Check that the name of the Operation was modified when applying the inverse
        assert dummy_op.inv().name == dummy_op_class_name + ".inv"
        assert dummy_op.inverse

        # Check that the name of the Operation is the original again, once applying the inverse a second time
        assert dummy_op.inv().name == dummy_op_class_name
        assert not dummy_op.inverse

    def test_inv_queuing(self):
        """Test that inv updates the inverse property in place during queuing."""

        class DummyOp(qml.operation.Operation):
            r"""Dummy custom Operation"""
            num_wires = 1

        with qml.tape.QuantumTape() as tape:
            op = DummyOp(wires=[0]).inv()
            assert op.inverse is True

        assert op.inverse is True

    def test_inverse_integration(self):
        """Test that the inv integrates with qnode execution. An operation followed by the inverse
        operation should leave the state unchanged.
        """

        dev1 = qml.device("default.qubit", wires=2)

        @qml.qnode(dev1)
        def circuit():
            qml.RX(1.234, wires=0)
            qml.RX(1.234, wires=0).inv()
            return qml.state()

        assert qml.math.allclose(circuit()[0], 1)

    def test_inverse_operations_not_supported(self):
        """Test that the inverse of operations is not currently
        supported on the default gaussian device"""

        dev1 = qml.device("default.gaussian", wires=2)

        @qml.qnode(dev1)
        def mean_photon_gaussian(mag_alpha, phase_alpha, phi):
            qml.Displacement(mag_alpha, phase_alpha, wires=0)
            qml.Rotation(phi, wires=0).inv()
            return qml.expval(qml.NumberOperator(0))

        with pytest.raises(
            qml.DeviceError,
            match=r"inverse of gates are not supported on device default\.gaussian",
        ):
            mean_photon_gaussian(0.015, 0.02, 0.005)

    @pytest.fixture(scope="function")
    def qnode_for_inverse(self, mock_device):
        """Provides a QNode for the subsequent tests of inv"""

        def circuit(x):
            qml.RZ(x, wires=[1]).inv()
            qml.RZ(x, wires=[1]).inv().inv()
            return qml.expval(qml.PauliX(0)), qml.expval(qml.PauliZ(1))

        node = qml.QNode(circuit, mock_device)
        node.construct([1.0], {})

        return node

    def test_operation_inverse_defined(self, qnode_for_inverse):
        """Test that the inverse of an operation is added to the QNode queue and the operation is an instance
        of the original class"""
        assert qnode_for_inverse.qtape.operations[0].name == "RZ.inv"
        assert qnode_for_inverse.qtape.operations[0].inverse
        assert issubclass(qnode_for_inverse.qtape.operations[0].__class__, qml.operation.Operation)
        assert qnode_for_inverse.qtape.operations[1].name == "RZ"
        assert not qnode_for_inverse.qtape.operations[1].inverse
        assert issubclass(qnode_for_inverse.qtape.operations[1].__class__, qml.operation.Operation)


class TestTensor:
    """Unit tests for the Tensor class"""

    def test_construct(self):
        """Test construction of a tensor product"""
        X = qml.PauliX(0)
        Y = qml.PauliY(2)
        T = Tensor(X, Y)
        assert T.obs == [X, Y]

        T = Tensor(T, Y)
        assert T.obs == [X, Y, Y]

        with pytest.raises(
            ValueError, match="Can only perform tensor products between observables"
        ):
            Tensor(T, qml.CNOT(wires=[0, 1]))

    def test_queuing_defined_outside(self):
        """Test the queuing of a Tensor object."""

        op1 = qml.PauliX(0)
        op2 = qml.PauliY(1)
        T = Tensor(op1, op2)

        with qml.tape.QuantumTape() as tape:
            T.queue()

        assert len(tape.queue) == 1
        assert tape.queue[0] is T

        assert tape._queue[T] == {"owns": (op1, op2)}

    def test_queuing(self):
        """Test the queuing of a Tensor object."""

        with qml.tape.QuantumTape() as tape:
            op1 = qml.PauliX(0)
            op2 = qml.PauliY(1)
            T = Tensor(op1, op2)

        assert len(tape.queue) == 3
        assert tape.queue[0] is op1
        assert tape.queue[1] is op2
        assert tape.queue[2] is T

        assert tape._queue[op1] == {"owner": T}
        assert tape._queue[op2] == {"owner": T}
        assert tape._queue[T] == {"owns": (op1, op2)}

    def test_queuing_observable_matmul(self):
        """Test queuing when tensor constructed with matmul."""

        with qml.tape.QuantumTape() as tape:
            op1 = qml.PauliX(0)
            op2 = qml.PauliY(1)
            t = op1 @ op2

        assert len(tape.queue) == 3
        assert tape._queue[op1] == {"owner": t}
        assert tape._queue[op2] == {"owner": t}
        assert tape._queue[t] == {"owns": (op1, op2)}

    def test_queuing_tensor_matmul(self):
        """Tests the tensor-specific matmul method updates queuing metadata."""

        with qml.tape.QuantumTape() as tape:
            op1 = qml.PauliX(0)
            op2 = qml.PauliY(1)
            t = Tensor(op1, op2)

            op3 = qml.PauliZ(2)
            t2 = t @ op3

        assert tape._queue[t2] == {"owns": (op1, op2, op3)}
        assert tape._queue[op3] == {"owner": t2}

<<<<<<< HEAD
=======
    def test_queuing_tensor_matmul_components_outside(self):
        """Tests the tensor-specific matmul method when components are defined outside the
        queuing context."""

        op1 = qml.PauliX(0)
        op2 = qml.PauliY(1)
        t1 = Tensor(op1, op2)

        with qml.tape.QuantumTape() as tape:
            op3 = qml.PauliZ(2)
            t2 = t1 @ op3

        assert len(tape._queue) == 2
        assert tape._queue[op3] == {"owner": t2}
        assert tape._queue[t2] == {"owns": (op1, op2, op3)}

>>>>>>> 14485da8
    def test_queuing_tensor_rmatmul(self):
        """Tests tensor-specific rmatmul updates queuing metatadata."""

        with qml.tape.QuantumTape() as tape:
            op1 = qml.PauliX(0)
            op2 = qml.PauliY(1)

            t1 = op1 @ op2

            op3 = qml.PauliZ(3)

            t2 = op3 @ t1

        assert tape._queue[op3] == {"owner": t2}
        assert tape._queue[t2] == {"owns": (op3, op1, op2)}

    def test_name(self):
        """Test that the names of the observables are
        returned as expected"""
        X = qml.PauliX(0)
        Y = qml.PauliY(2)
        t = Tensor(X, Y)
        assert t.name == [X.name, Y.name]

    def test_num_wires(self):
        """Test that the correct number of wires is returned"""
        p = np.array([0.5])
        X = qml.PauliX(0)
        Y = qml.Hermitian(p, wires=[1, 2])
        t = Tensor(X, Y)
        assert t.num_wires == 3

    def test_wires(self):
        """Test that the correct nested list of wires is returned"""
        p = np.array([0.5])
        X = qml.PauliX(0)
        Y = qml.Hermitian(p, wires=[1, 2])
        t = Tensor(X, Y)
        assert t.wires == Wires([0, 1, 2])

    def test_params(self):
        """Test that the correct flattened list of parameters is returned"""
        p = np.array([0.5])
        X = qml.PauliX(0)
        Y = qml.Hermitian(p, wires=[1, 2])
        t = Tensor(X, Y)
        assert t.data == [p]

    def test_num_params(self):
        """Test that the correct number of parameters is returned"""
        p = np.array([0.5])
        X = qml.PauliX(0)
        Y = qml.Hermitian(p, wires=[1, 2])
        Z = qml.Hermitian(p, wires=[1, 2])
        t = Tensor(X, Y, Z)
        assert t.num_params == 2

    def test_parameters(self):
        """Test that the correct nested list of parameters is returned"""
        p = np.array([0.5])
        X = qml.PauliX(0)
        Y = qml.Hermitian(p, wires=[1, 2])
        t = Tensor(X, Y)
        assert t.parameters == [[], [p]]

    def test_label(self):
        """Test that Tensors are labelled as expected"""

        x = qml.PauliX(0)
        y = qml.PauliZ(2)
        T = Tensor(x, y)

        assert T.label() == "X@Z"
        assert T.label(decimals=2) == "X@Z"
        assert T.label(base_label=["X0", "Z2"]) == "X0@Z2"

        with pytest.raises(ValueError, match=r"Tensor label requires"):
            T.label(base_label="nope")

    def test_multiply_obs(self):
        """Test that multiplying two observables
        produces a tensor"""
        X = qml.PauliX(0)
        Y = qml.Hadamard(2)
        t = X @ Y
        assert isinstance(t, Tensor)
        assert t.obs == [X, Y]

    def test_multiply_obs_tensor(self):
        """Test that multiplying an observable by a tensor
        produces a tensor"""
        X = qml.PauliX(0)
        Y = qml.Hadamard(2)
        Z = qml.PauliZ(1)

        t = X @ Y
        t = Z @ t

        assert isinstance(t, Tensor)
        assert t.obs == [Z, X, Y]

    def test_multiply_tensor_obs(self):
        """Test that multiplying a tensor by an observable
        produces a tensor"""
        X = qml.PauliX(0)
        Y = qml.Hadamard(2)
        Z = qml.PauliZ(1)

        t = X @ Y
        t = t @ Z

        assert isinstance(t, Tensor)
        assert t.obs == [X, Y, Z]

    def test_multiply_tensor_tensor(self):
        """Test that multiplying a tensor by a tensor
        produces a tensor"""
        X = qml.PauliX(0)
        Y = qml.PauliY(2)
        Z = qml.PauliZ(1)
        H = qml.Hadamard(3)

        t1 = X @ Y
        t2 = Z @ H
        t = t2 @ t1

        assert isinstance(t, Tensor)
        assert t.obs == [Z, H, X, Y]

    def test_multiply_tensor_in_place(self):
        """Test that multiplying a tensor in-place
        produces a tensor"""
        X = qml.PauliX(0)
        Y = qml.PauliY(2)
        Z = qml.PauliZ(1)
        H = qml.Hadamard(3)

        t = X
        t @= Y
        t @= Z @ H

        assert isinstance(t, Tensor)
        assert t.obs == [X, Y, Z, H]

    def test_operation_multiply_invalid(self):
        """Test that an exception is raised if an observable
        is multiplied by an operation"""
        X = qml.PauliX(0)
        Y = qml.CNOT(wires=[0, 1])
        Z = qml.PauliZ(0)

        with pytest.raises(
            ValueError, match="Can only perform tensor products between observables"
        ):
            X @ Y

        with pytest.raises(
            ValueError, match="Can only perform tensor products between observables"
        ):
            T = X @ Z
            T @ Y

        with pytest.raises(
            ValueError, match="Can only perform tensor products between observables"
        ):
            T = X @ Z
            Y @ T

    def test_eigvals(self):
        """Test that the correct eigenvalues are returned for the Tensor"""
        X = qml.PauliX(0)
        Y = qml.PauliY(2)
        t = Tensor(X, Y)
        assert np.array_equal(t.eigvals(), np.kron([1, -1], [1, -1]))

        # test that the eigvals are now cached and not recalculated
        assert np.array_equal(t._eigvals_cache, t.eigvals())

    @pytest.mark.usefixtures("tear_down_hermitian")
    def test_eigvals_hermitian(self, tol):
        """Test that the correct eigenvalues are returned for the Tensor containing an Hermitian observable"""
        X = qml.PauliX(0)
        hamiltonian = np.array([[1, 0, 0, 0], [0, 1, 0, 0], [0, 0, 0, 1], [0, 0, 1, 0]])
        Herm = qml.Hermitian(hamiltonian, wires=[1, 2])
        t = Tensor(X, Herm)
        d = np.kron(np.array([1.0, -1.0]), np.array([-1.0, 1.0, 1.0, 1.0]))
        t = t.eigvals()
        assert np.allclose(t, d, atol=tol, rtol=0)

    def test_eigvals_identity(self, tol):
        """Test that the correct eigenvalues are returned for the Tensor containing an Identity"""
        X = qml.PauliX(0)
        Iden = qml.Identity(1)
        t = Tensor(X, Iden)
        d = np.kron(np.array([1.0, -1.0]), np.array([1.0, 1.0]))
        t = t.eigvals()
        assert np.allclose(t, d, atol=tol, rtol=0)

    def test_eigvals_identity_and_hermitian(self, tol):
        """Test that the correct eigenvalues are returned for the Tensor containing
        multiple types of observables"""
        H = np.diag([1, 2, 3, 4])
        O = qml.PauliX(0) @ qml.Identity(2) @ qml.Hermitian(H, wires=[4, 5])
        res = O.eigvals()
        expected = np.kron(np.array([1.0, -1.0]), np.kron(np.array([1.0, 1.0]), np.arange(1, 5)))
        assert np.allclose(res, expected, atol=tol, rtol=0)

    def test_diagonalizing_gates(self, tol):
        """Test that the correct diagonalizing gate set is returned for a Tensor of observables"""
        H = np.diag([1, 2, 3, 4])
        O = qml.PauliX(0) @ qml.Identity(2) @ qml.PauliY(1) @ qml.Hermitian(H, [5, 6])

        res = O.diagonalizing_gates()

        # diagonalize the PauliX on wire 0 (H.X.H = Z)
        assert isinstance(res[0], qml.Hadamard)
        assert res[0].wires == Wires([0])

        # diagonalize the PauliY on wire 1 (U.Y.U^\dagger = Z
        # where U = HSZ).
        assert isinstance(res[1], qml.PauliZ)
        assert res[1].wires == Wires([1])
        assert isinstance(res[2], qml.S)
        assert res[2].wires == Wires([1])
        assert isinstance(res[3], qml.Hadamard)
        assert res[3].wires == Wires([1])

        # diagonalize the Hermitian observable on wires 5, 6
        assert isinstance(res[4], qml.QubitUnitary)
        assert res[4].wires == Wires([5, 6])

        O = O @ qml.Hadamard(4)
        res = O.diagonalizing_gates()

        # diagonalize the Hadamard observable on wire 4
        # (RY(-pi/4).H.RY(pi/4) = Z)
        assert isinstance(res[-1], qml.RY)
        assert res[-1].wires == Wires([4])
        assert np.allclose(res[-1].parameters, -np.pi / 4, atol=tol, rtol=0)

    def test_diagonalizing_gates_numerically_diagonalizes(self, tol):
        """Test that the diagonalizing gate set numerically
        diagonalizes the tensor observable"""

        # create a tensor observable acting on consecutive wires
        H = np.diag([1, 2, 3, 4])
        O = qml.PauliX(0) @ qml.PauliY(1) @ qml.Hermitian(H, [2, 3])

        O_mat = O.matrix()
        diag_gates = O.diagonalizing_gates()

        # group the diagonalizing gates based on what wires they act on
        U_list = []
        for _, g in itertools.groupby(diag_gates, lambda x: x.wires.tolist()):
            # extract the matrices of each diagonalizing gate
            mats = [i.matrix() for i in g]

            # Need to revert the order in which the matrices are applied such that they adhere to the order
            # of matrix multiplication
            # E.g. for PauliY: [PauliZ(wires=self.wires), S(wires=self.wires), Hadamard(wires=self.wires)]
            # becomes Hadamard @ S @ PauliZ, where @ stands for matrix multiplication
            mats = mats[::-1]

            if len(mats) > 1:
                # multiply all unitaries together before appending
                mats = [multi_dot(mats)]

            # append diagonalizing unitary for specific wire to U_list
            U_list.append(mats[0])

        # since the test is assuming consecutive wires for each observable
        # in the tensor product, it is sufficient to Kronecker product
        # the entire list.
        U = reduce(np.kron, U_list)

        res = U @ O_mat @ U.conj().T
        expected = np.diag(O.eigvals())

        # once diagonalized by U, the result should be a diagonal
        # matrix of the eigenvalues.
        assert np.allclose(res, expected, atol=tol, rtol=0)

    def test_tensor_matrix(self, tol):
        """Test that the tensor product matrix method returns
        the correct result"""
        H = np.diag([1, 2, 3, 4])
        O = qml.PauliX(0) @ qml.PauliY(1) @ qml.Hermitian(H, [2, 3])

        res = O.matrix()
        expected = reduce(np.kron, [qml.PauliX.compute_matrix(), qml.PauliY.compute_matrix(), H])

        assert np.allclose(res, expected, atol=tol, rtol=0)

    def test_matrix_wire_order_not_implemented(self):
        """Test that an exception is raised if a wire_order is passed to the matrix method"""
        O = qml.PauliX(0) @ qml.PauliY(1)
        with pytest.raises(NotImplementedError, match="wire_order"):
            O.matrix(wire_order=[1, 0])

    def test_tensor_matrix_partial_wires_overlap_warning(self, tol):
        """Tests that a warning is raised if the wires the factors in
        the tensor product act on have partial overlaps."""
        H = np.diag([1, 2, 3, 4])
        O1 = qml.PauliX(0) @ qml.Hermitian(H, [0, 1])
        O2 = qml.Hermitian(H, [0, 1]) @ qml.PauliY(1)

        for O in (O1, O2):
            with pytest.warns(UserWarning, match="partially overlapping"):
                O.matrix()

    def test_tensor_matrix_too_large_warning(self, tol):
        """Tests that a warning is raised if wires occur in multiple of the
        factors in the tensor product, leading to a wrongly-sized matrix."""
        O = qml.PauliX(0) @ qml.PauliX(1) @ qml.PauliX(0)
        with pytest.warns(UserWarning, match="The size of the returned matrix"):
            O.matrix()

    @pytest.mark.parametrize("classes", [(qml.PauliX, qml.PauliX), (qml.PauliZ, qml.PauliX)])
    def test_multiplication_matrix(self, tol, classes):
        """If using the ``@`` operator on two observables acting on the
        same wire, the tensor class should treat this as matrix multiplication."""
        c1, c2 = classes
        O = c1(0) @ c2(0)

        res = O.matrix()
        expected = c1.compute_matrix() @ c2.compute_matrix()

        assert np.allclose(res, expected, atol=tol, rtol=0)

    herm_matrix = np.array([[1, 0, 0, 0], [0, 1, 0, 0], [0, 0, 1, 0], [0, 0, 0, 1]])

    tensor_obs = [
        (qml.PauliZ(0) @ qml.Identity(1) @ qml.PauliZ(2), [qml.PauliZ(0), qml.PauliZ(2)]),
        (
            qml.Identity(0)
            @ qml.PauliX(1)
            @ qml.Identity(2)
            @ qml.PauliZ(3)
            @ qml.PauliZ(4)
            @ qml.Identity(5),
            [qml.PauliX(1), qml.PauliZ(3), qml.PauliZ(4)],
        ),
        # List containing single observable is returned
        (qml.PauliZ(0) @ qml.Identity(1), [qml.PauliZ(0)]),
        (qml.Identity(0) @ qml.PauliX(1) @ qml.Identity(2), [qml.PauliX(1)]),
        (qml.Identity(0) @ qml.Identity(1), [qml.Identity(0)]),
        (
            qml.Identity(0) @ qml.Identity(1) @ qml.Hermitian(herm_matrix, wires=[2, 3]),
            [qml.Hermitian(herm_matrix, wires=[2, 3])],
        ),
    ]

    @pytest.mark.parametrize("tensor_observable, expected", tensor_obs)
    def test_non_identity_obs(self, tensor_observable, expected):
        """Tests that the non_identity_obs property returns a list that contains no Identity instances."""

        O = tensor_observable
        for idx, obs in enumerate(O.non_identity_obs):
            assert type(obs) == type(expected[idx])
            assert obs.wires == expected[idx].wires

    tensor_obs_pruning = [
        (qml.PauliZ(0) @ qml.Identity(1) @ qml.PauliZ(2), qml.PauliZ(0) @ qml.PauliZ(2)),
        (
            qml.Identity(0)
            @ qml.PauliX(1)
            @ qml.Identity(2)
            @ qml.PauliZ(3)
            @ qml.PauliZ(4)
            @ qml.Identity(5),
            qml.PauliX(1) @ qml.PauliZ(3) @ qml.PauliZ(4),
        ),
        # Single observable is returned
        (qml.PauliZ(0) @ qml.Identity(1), qml.PauliZ(0)),
        (qml.Identity(0) @ qml.PauliX(1) @ qml.Identity(2), qml.PauliX(1)),
        (qml.Identity(0) @ qml.Identity(1), qml.Identity(0)),
        (qml.Identity(0) @ qml.Identity(1), qml.Identity(0)),
        (
            qml.Identity(0) @ qml.Identity(1) @ qml.Hermitian(herm_matrix, wires=[2, 3]),
            qml.Hermitian(herm_matrix, wires=[2, 3]),
        ),
    ]

    @pytest.mark.parametrize("tensor_observable, expected", tensor_obs_pruning)
    def test_prune(self, tensor_observable, expected):
        """Tests that the prune method returns the expected Tensor or single non-Tensor Observable."""
        O = tensor_observable
        O_expected = expected

        O_pruned = O.prune()
        assert type(O_pruned) == type(expected)
        assert O_pruned.wires == expected.wires

    def test_prune_while_queueing_return_tensor(self):
        """Tests that pruning a tensor to a tensor in a tape context registers
        the pruned tensor as owned by the measurement,
        and turns the original tensor into an orphan without an owner."""

        with qml.tape.QuantumTape() as tape:
            # we assign operations to variables here so we can compare them below
            a = qml.PauliX(wires=0)
            b = qml.PauliY(wires=1)
            c = qml.Identity(wires=2)
            T = qml.operation.Tensor(a, b, c)
            T_pruned = T.prune()
            m = qml.expval(T_pruned)

        ann_queue = tape._queue

        # the pruned tensor became the owner of Paulis
        assert ann_queue[a]["owner"] == T_pruned
        assert ann_queue[b]["owner"] == T_pruned

        # the Identity is still owned by the original Tensor
        assert ann_queue[c]["owner"] == T
        # the original tensor still owns all three observables
        # but is not owned by a measurement
        assert ann_queue[T]["owns"] == (a, b, c)
        assert not hasattr(ann_queue[T], "owner")

        # the pruned tensor is owned by the measurement
        # and owns the two Paulis
        assert ann_queue[T_pruned]["owner"] == m
        assert ann_queue[T_pruned]["owns"] == (a, b)
        assert ann_queue[m]["owns"] == T_pruned

    def test_prune_while_queueing_return_obs(self):
        """Tests that pruning a tensor to an observable in a tape context registers
        the pruned observable as owned by the measurement,
        and turns the original tensor into an orphan without an owner."""

        with qml.tape.QuantumTape() as tape:
            a = qml.PauliX(wires=0)
            c = qml.Identity(wires=2)
            T = qml.operation.Tensor(a, c)
            T_pruned = T.prune()
            m = qml.expval(T_pruned)

        ann_queue = tape._queue

        # the pruned tensor is the Pauli observable
        assert T_pruned == a
        # pruned tensor/Pauli is owned by the measurement
        # since the entry in the dictionary got updated
        # when the pruned tensor's owner was memorized
        assert ann_queue[a]["owner"] == m
        # the Identity is still owned by the original Tensor
        assert ann_queue[c]["owner"] == T

        # the original tensor still owns both observables
        # but is not owned by a measurement
        assert ann_queue[T]["owns"] == (a, c)
        assert not hasattr(ann_queue[T], "owner")

        # the measurement owns the Pauli/pruned tensor
        assert ann_queue[m]["owns"] == T_pruned

    def test_sparse_matrix_no_wires(self):
        """Tests that the correct sparse matrix representation is used."""

        t = qml.PauliX(0) @ qml.PauliZ(1)
        s = t.sparse_matrix()

        assert np.allclose(s.data, [1, -1, 1, -1])
        assert np.allclose(s.indices, [2, 3, 0, 1])
        assert np.allclose(s.indptr, [0, 1, 2, 3, 4])

    def test_sparse_matrix_swapped_wires(self):
        """Tests that the correct sparse matrix representation is used
        when the custom wires swap the order."""

        t = qml.PauliX(0) @ qml.PauliZ(1)
        s = t.sparse_matrix(wires=[1, 0])

        assert np.allclose(s.data, [1, 1, -1, -1])
        assert np.allclose(s.indices, [1, 0, 3, 2])
        assert np.allclose(s.indptr, [0, 1, 2, 3, 4])

    def test_sparse_matrix_extra_wire(self):
        """Tests that the correct sparse matrix representation is used
        when the custom wires add an extra wire with an implied identity operation."""

        t = qml.PauliX(0) @ qml.PauliZ(1)
        s = t.sparse_matrix(wires=[0, 1, 2])

        assert s.shape == (8, 8)
        assert np.allclose(s.data, [1.0, 1.0, -1.0, -1.0, 1.0, 1.0, -1.0, -1.0])
        assert np.allclose(s.indices, [4, 5, 6, 7, 0, 1, 2, 3])
        assert np.allclose(s.indptr, [0, 1, 2, 3, 4, 5, 6, 7, 8])

    def test_sparse_matrix_error(self):
        """Tests that an error is raised if the sparse matrix is computed for
        a tensor whose constituent operations are not all single-qubit gates."""

        t = qml.PauliX(0) @ qml.Hermitian(np.eye(4), wires=[1, 2])
        with pytest.raises(ValueError, match="Can only compute"):
            t.sparse_matrix()


equal_obs = [
    (qml.PauliZ(0), qml.PauliZ(0), True),
    (qml.PauliZ(0) @ qml.PauliX(1), qml.PauliZ(0) @ qml.PauliX(1) @ qml.Identity(2), True),
    (qml.PauliZ("b"), qml.PauliZ("b") @ qml.Identity(1.3), True),
    (qml.PauliZ(0) @ qml.Identity(1), qml.PauliZ(0), True),
    (qml.PauliZ(0), qml.PauliZ(1) @ qml.Identity(0), False),
    (
        qml.Hermitian(np.array([[0, 1], [1, 0]]), 0),
        qml.Identity(1) @ qml.Hermitian(np.array([[0, 1], [1, 0]]), 0),
        True,
    ),
    (qml.PauliZ("a") @ qml.PauliX(1), qml.PauliX(1) @ qml.PauliZ("a"), True),
    (qml.PauliZ("a"), qml.Hamiltonian([1], [qml.PauliZ("a")]), True),
]

add_obs = [
    (qml.PauliZ(0) @ qml.Identity(1), qml.PauliZ(0), qml.Hamiltonian([2], [qml.PauliZ(0)])),
    (
        qml.PauliZ(0),
        qml.PauliZ(0) @ qml.PauliX(1),
        qml.Hamiltonian([1, 1], [qml.PauliZ(0), qml.PauliZ(0) @ qml.PauliX(1)]),
    ),
    (
        qml.PauliZ("b") @ qml.Identity(1),
        qml.Hamiltonian([3], [qml.PauliZ("b")]),
        qml.Hamiltonian([4], [qml.PauliZ("b")]),
    ),
    (
        qml.PauliX(0) @ qml.PauliZ(1),
        qml.PauliZ(1) @ qml.Identity(2) @ qml.PauliX(0),
        qml.Hamiltonian([2], [qml.PauliX(0) @ qml.PauliZ(1)]),
    ),
    (
        qml.Hermitian(np.array([[1, 0], [0, -1]]), 1.2),
        qml.Hamiltonian([3], [qml.Hermitian(np.array([[1, 0], [0, -1]]), 1.2)]),
        qml.Hamiltonian([4], [qml.Hermitian(np.array([[1, 0], [0, -1]]), 1.2)]),
    ),
]

add_zero_obs = [
    qml.PauliX(0),
    qml.Hermitian(np.array([[1, 0], [0, -1]]), 1.2),
    qml.PauliX(0) @ qml.Hadamard(2),
    # qml.Projector(np.array([1, 1]), wires=[0, 1]),
    # qml.SparseHamiltonian(csr_matrix(np.array([[1, 0], [-1.5, 0]])), 1),
    # CVObservables
    qml.Identity(1),
    cv.NumberOperator(wires=[1]),
    cv.TensorN(wires=[1]),
    cv.X(wires=[1]),
    cv.P(wires=[1]),
    # cv.QuadOperator(1.234, wires=0),
    # cv.FockStateProjector([1,2,3], wires=[0, 1, 2]),
    cv.PolyXP(np.array([1.0, 2.0, 3.0]), wires=[0]),
]

mul_obs = [
    (qml.PauliZ(0), 3, qml.Hamiltonian([3], [qml.PauliZ(0)])),
    (qml.PauliZ(0) @ qml.Identity(1), 3, qml.Hamiltonian([3], [qml.PauliZ(0)])),
    (qml.PauliZ(0) @ qml.PauliX(1), 4.5, qml.Hamiltonian([4.5], [qml.PauliZ(0) @ qml.PauliX(1)])),
    (
        qml.Hermitian(np.array([[1, 0], [0, -1]]), "c"),
        3,
        qml.Hamiltonian([3], [qml.Hermitian(np.array([[1, 0], [0, -1]]), "c")]),
    ),
]

matmul_obs = [
    (qml.PauliX(0), qml.PauliZ(1), Tensor(qml.PauliX(0), qml.PauliZ(1))),  # obs @ obs
    (
        qml.PauliX(0),
        qml.PauliZ(1) @ qml.PauliY(2),
        Tensor(qml.PauliX(0), qml.PauliZ(1), qml.PauliY(2)),
    ),  # obs @ tensor
    (
        qml.PauliX(0),
        qml.Hamiltonian([1.0], [qml.PauliY(1)]),
        qml.Hamiltonian([1.0], [qml.PauliX(0) @ qml.PauliY(1)]),
    ),  # obs @ hamiltonian
]

sub_obs = [
    (qml.PauliZ(0) @ qml.Identity(1), qml.PauliZ(0), qml.Hamiltonian([], [])),
    (
        qml.PauliZ(0),
        qml.PauliZ(0) @ qml.PauliX(1),
        qml.Hamiltonian([1, -1], [qml.PauliZ(0), qml.PauliZ(0) @ qml.PauliX(1)]),
    ),
    (
        qml.PauliZ(0) @ qml.Identity(1),
        qml.Hamiltonian([3], [qml.PauliZ(0)]),
        qml.Hamiltonian([-2], [qml.PauliZ(0)]),
    ),
    (
        qml.PauliX(0) @ qml.PauliZ(1),
        qml.PauliZ(3) @ qml.Identity(2) @ qml.PauliX(0),
        qml.Hamiltonian([1, -1], [qml.PauliX(0) @ qml.PauliZ(1), qml.PauliZ(3) @ qml.PauliX(0)]),
    ),
    (
        qml.Hermitian(np.array([[1, 0], [0, -1]]), 1.2),
        qml.Hamiltonian([3], [qml.Hermitian(np.array([[1, 0], [0, -1]]), 1.2)]),
        qml.Hamiltonian([-2], [qml.Hermitian(np.array([[1, 0], [0, -1]]), 1.2)]),
    ),
]


class TestTensorObservableOperations:
    """Tests arithmetic operations between observables/tensors"""

    def test_data(self):
        """Tests the data() method for Tensors and Observables"""

        obs = qml.PauliZ(0)
        data = obs._obs_data()

        assert data == {("PauliZ", Wires(0), ())}

        obs = qml.PauliZ(0) @ qml.PauliX(1)
        data = obs._obs_data()

        assert data == {("PauliZ", Wires(0), ()), ("PauliX", Wires(1), ())}

        obs = qml.Hermitian(np.array([[1, 0], [0, -1]]), 0)
        data = obs._obs_data()

        assert data == {
            (
                "Hermitian",
                Wires(0),
                (
                    b"\x01\x00\x00\x00\x00\x00\x00\x00\x00\x00\x00\x00\x00\x00\x00\x00\x00\x00\x00\x00\x00\x00\x00\x00\xff\xff\xff\xff\xff\xff\xff\xff",
                ),
            )
        }

    def test_equality_error(self):
        """Tests that the correct error is raised when compare() is called on invalid type"""

        obs = qml.PauliZ(0)
        tensor = qml.PauliZ(0) @ qml.PauliX(1)
        A = [[1, 0], [0, -1]]
        with pytest.raises(
            ValueError,
            match=r"Can only compare an Observable/Tensor, and a Hamiltonian/Observable/Tensor.",
        ):
            obs.compare(A)
            tensor.compare(A)

    @pytest.mark.parametrize(("obs1", "obs2", "res"), equal_obs)
    def test_equality(self, obs1, obs2, res):
        """Tests the compare() method for Tensors and Observables"""
        assert obs1.compare(obs2) == res

    @pytest.mark.parametrize(("obs1", "obs2", "obs"), add_obs)
    def test_addition(self, obs1, obs2, obs):
        """Tests addition between Tensors and Observables"""
        assert obs.compare(obs1 + obs2)

    @pytest.mark.parametrize("obs", add_zero_obs)
    def test_add_zero(self, obs):
        """Tests adding Tensors and Observables to zero"""
        assert obs.compare(obs + 0)
        assert obs.compare(0 + obs)
        assert obs.compare(obs + 0.0)
        assert obs.compare(0.0 + obs)
        assert obs.compare(obs + 0e1)
        assert obs.compare(0e1 + obs)

    @pytest.mark.parametrize(("coeff", "obs", "res_obs"), mul_obs)
    def test_scalar_multiplication(self, coeff, obs, res_obs):
        """Tests scalar multiplication of Tensors and Observables"""
        assert res_obs.compare(coeff * obs)
        assert res_obs.compare(obs * coeff)

    @pytest.mark.parametrize(("obs1", "obs2", "obs"), sub_obs)
    def test_subtraction(self, obs1, obs2, obs):
        """Tests subtraction between Tensors and Observables"""
        assert obs.compare(obs1 - obs2)

    @pytest.mark.parametrize(("obs1", "obs2", "res"), matmul_obs)
    def test_tensor_product(self, obs1, obs2, res):
        """Tests the tensor product between Observables"""
        assert res.compare(obs1 @ obs2)

    def test_arithmetic_errors(self):
        """Tests that the arithmetic operations throw the correct errors"""
        obs = qml.PauliZ(0)
        tensor = qml.PauliZ(0) @ qml.PauliX(1)
        A = [[1, 0], [0, -1]]
        with pytest.raises(ValueError, match="Cannot add Observable"):
            obs + A
            tensor + A
        with pytest.raises(ValueError, match="Cannot multiply Observable"):
            obs * A
            A * tensor
        with pytest.raises(ValueError, match="Cannot subtract"):
            obs - A
            tensor - A


# Dummy class inheriting from Operator
class MyOp(Operator):
    num_wires = 1


# Dummy class inheriting from Operation
class MyGate(Operation):
    num_wires = 1


op = MyOp(wires=1)
gate = MyGate(wires=1)


class TestDefaultRepresentations:
    """Tests that the default representations raise custom errors"""

    def test_decomposition_undefined(self):
        """Tests that custom error is raised in the default decomposition representation."""
        with pytest.raises(qml.operation.DecompositionUndefinedError):
            MyOp.compute_decomposition(wires=[1])
        with pytest.raises(qml.operation.DecompositionUndefinedError):
            op.decomposition()

    def test_matrix_undefined(self):
        """Tests that custom error is raised in the default matrix representation."""
        with pytest.raises(qml.operation.MatrixUndefinedError):
            MyOp.compute_matrix()
        with pytest.raises(qml.operation.MatrixUndefinedError):
            op.matrix()

    def test_terms_undefined(self):
        """Tests that custom error is raised in the default terms representation."""
        with pytest.raises(qml.operation.TermsUndefinedError):
            MyOp.compute_terms(wires=[1])
        with pytest.raises(qml.operation.TermsUndefinedError):
            op.terms()

    def test_sparse_matrix_undefined(self):
        """Tests that custom error is raised in the default sparse matrix representation."""
        with pytest.raises(NotImplementedError):
            MyOp(wires="a").sparse_matrix(wire_order=["a", "b"])
        with pytest.raises(qml.operation.SparseMatrixUndefinedError):
            MyOp.compute_sparse_matrix()
        with pytest.raises(qml.operation.SparseMatrixUndefinedError):
            op.sparse_matrix()

    def test_eigvals_undefined(self):
        """Tests that custom error is raised in the default eigenvalue representation."""
        with pytest.raises(qml.operation.EigvalsUndefinedError):
            MyOp.compute_eigvals()
        with pytest.raises(qml.operation.EigvalsUndefinedError):
            op.eigvals()

    def test_diaggates_undefined(self):
        """Tests that custom error is raised in the default diagonalizing gates representation."""
        with pytest.raises(qml.operation.DiagGatesUndefinedError):
            MyOp.compute_diagonalizing_gates(wires=[1])
        with pytest.raises(qml.operation.DiagGatesUndefinedError):
            op.diagonalizing_gates()

    def test_adjoint_undefined(self):
        """Tests that custom error is raised in the default adjoint representation."""
        with pytest.raises(qml.operation.AdjointUndefinedError):
            op.adjoint()

    def test_generator_undefined(self):
        """Tests that custom error is raised in the default generator representation."""
        with pytest.raises(qml.operation.GeneratorUndefinedError):
            gate.generator()

    def test_pow_zero(self):
        """Test that the default of an operation raised to a zero power is an empty array."""
        assert len(gate.pow(0)) == 0

    def test_pow_one(self):
        """Test that the default of an operation raised to the power of one is a copy."""
        pow_gate = gate.pow(1)
        assert len(pow_gate) == 1
        assert pow_gate[0].__class__ is gate.__class__

    def test_pow_undefined(self):
        """Tests that custom error is raised in the default pow decomposition."""
        with pytest.raises(qml.operation.PowUndefinedError):
            gate.pow(1.234)


class MyOpWithMat(Operator):
    num_wires = 1

    @staticmethod
    def compute_matrix(theta):
        return np.tensordot(theta, np.array([[0.4, 1.2], [1.2, 0.4]]), axes=0)


class TestInheritedRepresentations:
    """Tests that the default representations allow for
    inheritance from other representations"""

    def test_eigvals_from_matrix(self):
        """Test that eigvals can be extracted when a matrix is defined."""
        # Test with scalar parameter
        theta = 0.3
        op = MyOpWithMat(theta, wires=1)
        eigvals = op.eigvals()
        assert np.allclose(eigvals, [1.6 * theta, -0.8 * theta])

        # Test with broadcasted parameter
        theta = np.array([0.3, 0.9, 1.2])
        op = MyOpWithMat(theta, wires=1)
        eigvals = op.eigvals()
        assert np.allclose(eigvals, np.array([1.6 * theta, -0.8 * theta]).T)


class TestChannel:
    """Unit tests for the Channel class"""

    def test_instance_made_correctly(self):
        """Test that instance of channel class is initialized correctly"""

        class DummyOp(qml.operation.Channel):
            r"""Dummy custom channel"""
            num_wires = 1
            grad_method = "F"

            @staticmethod
            def compute_kraus_matrices(p):
                K1 = np.sqrt(p) * X
                K2 = np.sqrt(1 - p) * I
                return [K1, K2]

        expected = np.array([[0, np.sqrt(0.1)], [np.sqrt(0.1), 0]])
        op = DummyOp(0.1, wires=0)
        assert np.all(op.kraus_matrices()[0] == expected)


class TestOperationDerivative:
    """Tests for operation_derivative function"""

    def test_no_generator_raise(self):
        """Tests if the function raises an exception if the input operation has no generator"""

        class CustomOp(qml.operation.Operation):
            num_wires = 1
            num_params = 1

        op = CustomOp(0.5, wires=0)

        with pytest.raises(
            qml.operation.GeneratorUndefinedError,
            match="Operation CustomOp does not have a generator",
        ):
            operation_derivative(op)

    def test_multiparam_raise(self):
        """Test if the function raises a ValueError if the input operation is composed of multiple
        parameters"""

        class RotWithGen(qml.Rot):
            def generator(self):
                return qml.Hermitian(np.zeros((2, 2)), wires=self.wires)

        op = RotWithGen(0.1, 0.2, 0.3, wires=0)

        with pytest.raises(ValueError, match="Operation RotWithGen is not written in terms of"):
            operation_derivative(op)

    def test_rx(self):
        """Test if the function correctly returns the derivative of RX"""
        p = 0.3
        op = qml.RX(p, wires=0)

        derivative = operation_derivative(op)

        expected_derivative = 0.5 * np.array(
            [[-np.sin(p / 2), -1j * np.cos(p / 2)], [-1j * np.cos(p / 2), -np.sin(p / 2)]]
        )

        assert np.allclose(derivative, expected_derivative)

        op.inv()
        derivative_inv = operation_derivative(op)
        expected_derivative_inv = 0.5 * np.array(
            [[-np.sin(p / 2), 1j * np.cos(p / 2)], [1j * np.cos(p / 2), -np.sin(p / 2)]]
        )

        assert not np.allclose(derivative, derivative_inv)
        assert np.allclose(derivative_inv, expected_derivative_inv)

    def test_phase(self):
        """Test if the function correctly returns the derivative of PhaseShift"""
        p = 0.3
        op = qml.PhaseShift(p, wires=0)

        derivative = operation_derivative(op)
        expected_derivative = np.array([[0, 0], [0, 1j * np.exp(1j * p)]])
        assert np.allclose(derivative, expected_derivative)

    def test_cry(self):
        """Test if the function correctly returns the derivative of CRY"""
        p = 0.3
        op = qml.CRY(p, wires=[0, 1])

        derivative = operation_derivative(op)
        expected_derivative = 0.5 * np.array(
            [
                [0, 0, 0, 0],
                [0, 0, 0, 0],
                [0, 0, -np.sin(p / 2), -np.cos(p / 2)],
                [0, 0, np.cos(p / 2), -np.sin(p / 2)],
            ]
        )
        assert np.allclose(derivative, expected_derivative)

    def test_cry_non_consecutive(self):
        """Test if the function correctly returns the derivative of CRY
        if the wires are not consecutive. This is expected behaviour, since
        without any other context, the operation derivative should make no
        assumption about the wire ordering."""
        p = 0.3
        op = qml.CRY(p, wires=[1, 0])

        derivative = operation_derivative(op)
        expected_derivative = 0.5 * np.array(
            [
                [0, 0, 0, 0],
                [0, 0, 0, 0],
                [0, 0, -np.sin(p / 2), -np.cos(p / 2)],
                [0, 0, np.cos(p / 2), -np.sin(p / 2)],
            ]
        )
        assert np.allclose(derivative, expected_derivative)


class TestCVOperation:
    """Test the CVOperation class"""

    def test_wires_not_found(self):
        """Make sure that `heisenberg_expand` method receives enough wires to actually expand"""

        class DummyOp(qml.operation.CVOperation):
            num_wires = 1

        op = DummyOp(wires=1)

        with pytest.raises(ValueError, match="do not exist on this device with wires"):
            op.heisenberg_expand(np.eye(3), Wires(["a", "b"]))

    def test_input_validation(self):
        """Make sure that size of input for `heisenberg_expand` method is validated"""

        class DummyOp(qml.operation.CVOperation):
            num_wires = 1

        op = DummyOp(wires=1)

        with pytest.raises(ValueError, match="Heisenberg matrix is the wrong size"):
            U_wrong_size = np.eye(1)
            op.heisenberg_expand(U_wrong_size, op.wires)

    def test_wrong_input_shape(self):
        """Ensure that `heisenberg_expand` raises exception if it receives an array with order > 2"""

        class DummyOp(qml.operation.CVOperation):
            num_wires = 1

        op = DummyOp(wires=1)

        with pytest.raises(ValueError, match="Only order-1 and order-2 arrays supported"):
            U_high_order = np.array([np.eye(3)] * 3)
            op.heisenberg_expand(U_high_order, op.wires)


class TestCriteria:
    doubleExcitation = qml.DoubleExcitation(0.1, wires=[0, 1, 2, 3])
    rx = qml.RX(qml.numpy.array(0.3, requires_grad=True), wires=1)
    stiff_rx = qml.RX(0.3, wires=1)
    cnot = qml.CNOT(wires=[1, 0])
    rot = qml.Rot(*qml.numpy.array([0.1, -0.7, 0.2], requires_grad=True), wires=0)
    stiff_rot = qml.Rot(0.1, -0.7, 0.2, wires=0)
    exp = qml.expval(qml.PauliZ(0))

    def test_docstring(self):
        expected = "Returns ``True`` if an operator has a generator defined."
        assert qml.operation.has_gen.__doc__ == expected

    def test_has_gen(self):
        """Test has_gen criterion."""
        assert qml.operation.has_gen(self.rx)
        assert not qml.operation.has_gen(self.cnot)
        assert not qml.operation.has_gen(self.rot)
        assert not qml.operation.has_gen(self.exp)

    def test_has_grad_method(self):
        """Test has_grad_method criterion."""
        assert qml.operation.has_grad_method(self.rx)
        assert qml.operation.has_grad_method(self.rot)
        assert not qml.operation.has_grad_method(self.cnot)

    def test_gen_is_multi_term_hamiltonian(self):
        """Test gen_is_multi_term_hamiltonian criterion."""
        assert qml.operation.gen_is_multi_term_hamiltonian(self.doubleExcitation)
        assert not qml.operation.gen_is_multi_term_hamiltonian(self.cnot)
        assert not qml.operation.gen_is_multi_term_hamiltonian(self.rot)
        assert not qml.operation.gen_is_multi_term_hamiltonian(self.exp)

    def test_has_multipar(self):
        """Test has_multipar criterion."""
        assert not qml.operation.has_multipar(self.rx)
        assert qml.operation.has_multipar(self.rot)
        assert not qml.operation.has_multipar(self.cnot)

    def test_has_nopar(self):
        """Test has_nopar criterion."""
        assert not qml.operation.has_nopar(self.rx)
        assert not qml.operation.has_nopar(self.rot)
        assert qml.operation.has_nopar(self.cnot)

    def test_has_unitary_gen(self):
        """Test has_unitary_gen criterion."""
        assert qml.operation.has_unitary_gen(self.rx)
        assert not qml.operation.has_unitary_gen(self.rot)
        assert not qml.operation.has_unitary_gen(self.cnot)

    def test_is_measurement(self):
        """Test is_measurement criterion."""
        assert not qml.operation.is_measurement(self.rx)
        assert not qml.operation.is_measurement(self.rot)
        assert not qml.operation.is_measurement(self.cnot)
        assert qml.operation.is_measurement(self.exp)

    def test_is_trainable(self):
        """Test is_trainable criterion."""
        assert qml.operation.is_trainable(self.rx)
        assert not qml.operation.is_trainable(self.stiff_rx)
        assert qml.operation.is_trainable(self.rot)
        assert not qml.operation.is_trainable(self.stiff_rot)
        assert not qml.operation.is_trainable(self.cnot)

    def test_composed(self):
        """Test has_gen criterion."""
        both = qml.operation.has_gen & qml.operation.is_trainable
        assert both(self.rx)
        assert not both(self.cnot)
        assert not both(self.rot)
        assert not both(self.exp)


class TestExpandMatrix:
    """Tests for the expand_matrix helper function."""

    base_matrix_1 = np.arange(1, 5).reshape((2, 2))
    base_matrix_1_broadcasted = np.arange(1, 13).reshape((3, 2, 2))
    base_matrix_2 = np.arange(1, 17).reshape((4, 4))
    base_matrix_2_broadcasted = np.arange(1, 49).reshape((3, 4, 4))

    def test_no_expansion(self):
        """Tests the case where the original matrix is not changed"""
        res = qml.operation.expand_matrix(self.base_matrix_2, wires=[0, 2], wire_order=[0, 2])
        assert np.allclose(self.base_matrix_2, res)

    def test_no_wire_order_returns_base_matrix(self):
        """Test the case where the wire_order is None it returns the original matrix"""
        res = qml.operation.expand_matrix(self.base_matrix_2, wires=[0, 2])
        assert np.allclose(self.base_matrix_2, res)

    def test_no_expansion_broadcasted(self):
        """Tests the case where the broadcasted original matrix is not changed"""
        res = qml.operation.expand_matrix(
            self.base_matrix_2_broadcasted, wires=[0, 2], wire_order=[0, 2]
        )
        assert np.allclose(self.base_matrix_2_broadcasted, res)

    def test_permutation(self):
        """Tests the case where the original matrix is permuted"""
        res = qml.operation.expand_matrix(self.base_matrix_2, wires=[0, 2], wire_order=[2, 0])

        expected = np.array([[1, 3, 2, 4], [9, 11, 10, 12], [5, 7, 6, 8], [13, 15, 14, 16]])
        assert np.allclose(expected, res)

    def test_permutation_broadcasted(self):
        """Tests the case where the broadcasted original matrix is permuted"""
        res = qml.operation.expand_matrix(
            self.base_matrix_2_broadcasted, wires=[0, 2], wire_order=[2, 0]
        )

        perm = [0, 2, 1, 3]
        expected = self.base_matrix_2_broadcasted[:, perm][:, :, perm]
        assert np.allclose(expected, res)

    def test_expansion(self):
        """Tests the case where the original matrix is expanded"""
        res = qml.operation.expand_matrix(self.base_matrix_1, wires=[2], wire_order=[0, 2])
        expected = np.array([[1, 2, 0, 0], [3, 4, 0, 0], [0, 0, 1, 2], [0, 0, 3, 4]])
        assert np.allclose(expected, res)

        res = qml.operation.expand_matrix(self.base_matrix_1, wires=[2], wire_order=[2, 0])
        expected = np.array([[1, 0, 2, 0], [0, 1, 0, 2], [3, 0, 4, 0], [0, 3, 0, 4]])
        assert np.allclose(expected, res)

    def test_expansion_broadcasted(self):
        """Tests the case where the broadcasted original matrix is expanded"""
        res = qml.operation.expand_matrix(
            self.base_matrix_1_broadcasted, wires=[2], wire_order=[0, 2]
        )
        expected = np.array(
            [
                [
                    [1, 2, 0, 0],
                    [3, 4, 0, 0],
                    [0, 0, 1, 2],
                    [0, 0, 3, 4],
                ],
                [
                    [5, 6, 0, 0],
                    [7, 8, 0, 0],
                    [0, 0, 5, 6],
                    [0, 0, 7, 8],
                ],
                [
                    [9, 10, 0, 0],
                    [11, 12, 0, 0],
                    [0, 0, 9, 10],
                    [0, 0, 11, 12],
                ],
            ]
        )
        assert np.allclose(expected, res)

        res = qml.operation.expand_matrix(
            self.base_matrix_1_broadcasted, wires=[2], wire_order=[2, 0]
        )
        expected = np.array(
            [
                [
                    [1, 0, 2, 0],
                    [0, 1, 0, 2],
                    [3, 0, 4, 0],
                    [0, 3, 0, 4],
                ],
                [
                    [5, 0, 6, 0],
                    [0, 5, 0, 6],
                    [7, 0, 8, 0],
                    [0, 7, 0, 8],
                ],
                [
                    [9, 0, 10, 0],
                    [0, 9, 0, 10],
                    [11, 0, 12, 0],
                    [0, 11, 0, 12],
                ],
            ]
        )
        assert np.allclose(expected, res)

    @staticmethod
    def func_for_autodiff(mat):
        """Expand a single-qubit matrix to two qubits where the
        matrix acts on the latter qubit."""
        return qml.operation.expand_matrix(mat, wires=[2], wire_order=[0, 2])

    # the entries should be mapped by func_for_autodiff via
    # source -> destinations
    # (0, 0) -> (0, 0), (2, 2)
    # (0, 1) -> (0, 1), (2, 3)
    # (1, 0) -> (1, 0), (3, 2)
    # (1, 1) -> (1, 1), (3, 3)
    # so that the expected Jacobian is 0 everywhere except for the entries
    # (dest, source) from the above list, where it is 1.
    expected_autodiff_nobatch = np.zeros((4, 4, 2, 2), dtype=float)
    indices = [
        (0, 0, 0, 0),
        (2, 2, 0, 0),
        (0, 1, 0, 1),
        (2, 3, 0, 1),
        (1, 0, 1, 0),
        (3, 2, 1, 0),
        (1, 1, 1, 1),
        (3, 3, 1, 1),
    ]
    for ind in indices:
        expected_autodiff_nobatch[ind] = 1.0

    # When using broadcasting, the expected Jacobian
    # of func_for_autodiff is diagonal in the dimensions 0 and 3
    expected_autodiff_broadcasted = np.zeros((3, 4, 4, 3, 2, 2), dtype=float)
    for ind in indices:
        expected_autodiff_broadcasted[:, ind[0], ind[1], :, ind[2], ind[3]] = np.eye(3)

    expected_autodiff = [expected_autodiff_nobatch, expected_autodiff_broadcasted]

    @pytest.mark.autograd
    @pytest.mark.parametrize(
        "i, base_matrix",
        [
            (0, [[0.2, 1.1], [-1.3, 1.9]]),
            (1, [[[0.2, 0.5], [1.2, 1.1]], [[-0.3, -0.2], [-1.3, 1.9]], [[0.2, 0.1], [0.2, 0.7]]]),
        ],
    )
    def test_autograd(self, i, base_matrix, tol):
        """Tests differentiation in autograd by computing the Jacobian of
        the expanded matrix with respect to the canonical matrix."""

        base_matrix = pnp.array(base_matrix, requires_grad=True)
        jac_fn = qml.jacobian(self.func_for_autodiff)
        jac = jac_fn(base_matrix)

        assert np.allclose(jac, self.expected_autodiff[i], atol=tol)

    @pytest.mark.torch
    @pytest.mark.parametrize(
        "i, base_matrix",
        [
            (0, [[0.2, 1.1], [-1.3, 1.9]]),
            (1, [[[0.2, 0.5], [1.2, 1.1]], [[-0.3, -0.2], [-1.3, 1.9]], [[0.2, 0.1], [0.2, 0.7]]]),
        ],
    )
    def test_torch(self, i, base_matrix, tol):
        """Tests differentiation in torch by computing the Jacobian of
        the expanded matrix with respect to the canonical matrix."""
        import torch

        base_matrix = torch.tensor(base_matrix, requires_grad=True)
        jac = torch.autograd.functional.jacobian(self.func_for_autodiff, base_matrix)

        assert np.allclose(jac, self.expected_autodiff[i], atol=tol)

    @pytest.mark.jax
    @pytest.mark.parametrize(
        "i, base_matrix",
        [
            (0, [[0.2, 1.1], [-1.3, 1.9]]),
            (1, [[[0.2, 0.5], [1.2, 1.1]], [[-0.3, -0.2], [-1.3, 1.9]], [[0.2, 0.1], [0.2, 0.7]]]),
        ],
    )
    def test_jax(self, i, base_matrix, tol):
        """Tests differentiation in jax by computing the Jacobian of
        the expanded matrix with respect to the canonical matrix."""
        import jax

        base_matrix = jax.numpy.array(base_matrix)
        jac_fn = jax.jacobian(self.func_for_autodiff)
        jac = jac_fn(base_matrix)

        assert np.allclose(jac, self.expected_autodiff[i], atol=tol)

    @pytest.mark.tf
    @pytest.mark.parametrize(
        "i, base_matrix",
        [
            (0, [[0.2, 1.1], [-1.3, 1.9]]),
            (1, [[[0.2, 0.5], [1.2, 1.1]], [[-0.3, -0.2], [-1.3, 1.9]], [[0.2, 0.1], [0.2, 0.7]]]),
        ],
    )
    def test_tf(self, i, base_matrix, tol):
        """Tests differentiation in TensorFlow by computing the Jacobian of
        the expanded matrix with respect to the canonical matrix."""
        import tensorflow as tf

        base_matrix = tf.Variable(base_matrix)
        with tf.GradientTape() as tape:
            res = self.func_for_autodiff(base_matrix)

        jac = tape.jacobian(res, base_matrix)
        assert np.allclose(jac, self.expected_autodiff[i], atol=tol)

    def test_expand_one(self, tol):
        """Test that a 1 qubit gate correctly expands to 3 qubits."""
        U = np.array(
            [
                [0.83645892 - 0.40533293j, -0.20215326 + 0.30850569j],
                [-0.23889780 - 0.28101519j, -0.88031770 - 0.29832709j],
            ]
        )
        # test applied to wire 0
        res = qml.operation.expand_matrix(U, [0], [0, 4, 9])
        expected = np.kron(np.kron(U, I), I)
        assert np.allclose(res, expected, atol=tol, rtol=0)

        # test applied to wire 4
        res = qml.operation.expand_matrix(U, [4], [0, 4, 9])
        expected = np.kron(np.kron(I, U), I)
        assert np.allclose(res, expected, atol=tol, rtol=0)

        # test applied to wire 9
        res = qml.operation.expand_matrix(U, [9], [0, 4, 9])
        expected = np.kron(np.kron(I, I), U)
        assert np.allclose(res, expected, atol=tol, rtol=0)

    def test_expand_one_broadcasted(self, tol):
        """Test that a broadcasted 1 qubit gate correctly expands to 3 qubits."""
        U = np.array(
            [
                [0.83645892 - 0.40533293j, -0.20215326 + 0.30850569j],
                [-0.23889780 - 0.28101519j, -0.88031770 - 0.29832709j],
            ]
        )
        # outer product with batch vector
        U = np.tensordot([0.14, -0.23, 1.3j], U, axes=0)
        # test applied to wire 0
        res = qml.operation.expand_matrix(U, [0], [0, 4, 9])
        expected = np.kron(np.kron(U, I_broadcasted), I_broadcasted)
        assert np.allclose(res, expected, atol=tol, rtol=0)

        # test applied to wire 4
        res = qml.operation.expand_matrix(U, [4], [0, 4, 9])
        expected = np.kron(np.kron(I_broadcasted, U), I_broadcasted)
        assert np.allclose(res, expected, atol=tol, rtol=0)

        # test applied to wire 9
        res = qml.operation.expand_matrix(U, [9], [0, 4, 9])
        expected = np.kron(np.kron(I_broadcasted, I_broadcasted), U)
        assert np.allclose(res, expected, atol=tol, rtol=0)

    def test_expand_two_consecutive_wires(self, tol):
        """Test that a 2 qubit gate on consecutive wires correctly
        expands to 4 qubits."""
        U2 = np.array([[0, 1, 1, 1], [1, 0, 1, -1], [1, -1, 0, 1], [1, 1, -1, 0]]) / np.sqrt(3)

        # test applied to wire 0+1
        res = qml.operation.expand_matrix(U2, [0, 1], [0, 1, 2, 3])
        expected = np.kron(np.kron(U2, I), I)
        assert np.allclose(res, expected, atol=tol, rtol=0)

        # test applied to wire 1+2
        res = qml.operation.expand_matrix(U2, [1, 2], [0, 1, 2, 3])
        expected = np.kron(np.kron(I, U2), I)
        assert np.allclose(res, expected, atol=tol, rtol=0)

        # test applied to wire 2+3
        res = qml.operation.expand_matrix(U2, [2, 3], [0, 1, 2, 3])
        expected = np.kron(np.kron(I, I), U2)
        assert np.allclose(res, expected, atol=tol, rtol=0)

    def test_expand_two_consecutive_wires_broadcasted(self, tol):
        """Test that a broadcasted 2 qubit gate on consecutive wires correctly
        expands to 4 qubits."""
        U2 = np.array([[0, 1, 1, 1], [1, 0, 1, -1], [1, -1, 0, 1], [1, 1, -1, 0]]) / np.sqrt(3)
        U2 = np.tensordot([2.31, 1.53, 0.7 - 1.9j], U2, axes=0)

        # test applied to wire 0+1
        res = qml.operation.expand_matrix(U2, [0, 1], [0, 1, 2, 3])
        expected = np.kron(np.kron(U2, I_broadcasted), I_broadcasted)
        assert np.allclose(res, expected, atol=tol, rtol=0)

        # test applied to wire 1+2
        res = qml.operation.expand_matrix(U2, [1, 2], [0, 1, 2, 3])
        expected = np.kron(np.kron(I_broadcasted, U2), I_broadcasted)
        assert np.allclose(res, expected, atol=tol, rtol=0)

        # test applied to wire 2+3
        res = qml.operation.expand_matrix(U2, [2, 3], [0, 1, 2, 3])
        expected = np.kron(np.kron(I_broadcasted, I_broadcasted), U2)
        assert np.allclose(res, expected, atol=tol, rtol=0)

    def test_expand_two_reversed_wires(self, tol):
        """Test that a 2 qubit gate on reversed consecutive wires correctly
        expands to 4 qubits."""
        # CNOT with target on wire 1
        res = qml.operation.expand_matrix(CNOT, [1, 0], [0, 1, 2, 3])
        rows = np.array([0, 2, 1, 3])
        expected = np.kron(np.kron(CNOT[:, rows][rows], I), I)
        assert np.allclose(res, expected, atol=tol, rtol=0)

    def test_expand_two_reversed_wires_broadcasted(self, tol):
        """Test that a broadcasted 2 qubit gate on reversed consecutive wires correctly
        expands to 4 qubits."""
        # CNOT with target on wire 1 and a batch dimension of size 1
        res = qml.operation.expand_matrix(CNOT_broadcasted, [1, 0], [0, 1, 2, 3])
        rows = [0, 2, 1, 3]
        expected = np.kron(
            np.kron(CNOT_broadcasted[:, :, rows][:, rows], I_broadcasted), I_broadcasted
        )
        assert np.allclose(res, expected, atol=tol, rtol=0)

    def test_expand_three_consecutive_wires(self, tol):
        """Test that a 3 qubit gate on consecutive
        wires correctly expands to 4 qubits."""
        # test applied to wire 0,1,2
        res = qml.operation.expand_matrix(Toffoli, [0, 1, 2], [0, 1, 2, 3])
        expected = np.kron(Toffoli, I)
        assert np.allclose(res, expected, atol=tol, rtol=0)

        # test applied to wire 1,2,3
        res = qml.operation.expand_matrix(Toffoli, [1, 2, 3], [0, 1, 2, 3])
        expected = np.kron(I, Toffoli)
        assert np.allclose(res, expected, atol=tol, rtol=0)

    def test_expand_three_consecutive_wires_broadcasted(self, tol):
        """Test that a broadcasted 3 qubit gate on consecutive
        wires correctly expands to 4 qubits."""
        # test applied to wire 0,1,2
        res = qml.operation.expand_matrix(Toffoli_broadcasted, [0, 1, 2], [0, 1, 2, 3])
        expected = np.kron(Toffoli_broadcasted, I_broadcasted)
        assert np.allclose(res, expected, atol=tol, rtol=0)

        # test applied to wire 1,2,3
        res = qml.operation.expand_matrix(Toffoli_broadcasted, [1, 2, 3], [0, 1, 2, 3])
        expected = np.kron(I_broadcasted, Toffoli_broadcasted)
        assert np.allclose(res, expected, atol=tol, rtol=0)

    def test_expand_three_nonconsecutive_ascending_wires(self, tol):
        """Test that a 3 qubit gate on non-consecutive but ascending
        wires correctly expands to 4 qubits."""
        # test applied to wire 0,2,3
        res = qml.operation.expand_matrix(Toffoli, [0, 2, 3], [0, 1, 2, 3])
        expected = np.kron(SWAP, II) @ np.kron(I, Toffoli) @ np.kron(SWAP, II)
        assert np.allclose(res, expected, atol=tol, rtol=0)

        # test applied to wire 0,1,3
        res = qml.operation.expand_matrix(Toffoli, [0, 1, 3], [0, 1, 2, 3])
        expected = np.kron(II, SWAP) @ np.kron(Toffoli, I) @ np.kron(II, SWAP)
        assert np.allclose(res, expected, atol=tol, rtol=0)

    def test_expand_three_nonconsecutive_ascending_wires_broadcasted(self, tol):
        """Test that a broadcasted 3 qubit gate on non-consecutive but ascending
        wires correctly expands to 4 qubits."""
        # test applied to wire 0,2,3
        res = qml.operation.expand_matrix(Toffoli_broadcasted[:1], [0, 2, 3], [0, 1, 2, 3])
        expected = np.tensordot(
            np.tensordot(
                np.kron(SWAP, II),
                np.kron(I_broadcasted, Toffoli_broadcasted[:1]),
                axes=[[1], [1]],
            ),
            np.kron(SWAP, II),
            axes=[[2], [0]],
        )
        expected = np.moveaxis(expected, 0, -2)
        assert np.allclose(res, expected, atol=tol, rtol=0)

        # test applied to wire 0,1,3
        res = qml.operation.expand_matrix(Toffoli_broadcasted, [0, 1, 3], [0, 1, 2, 3])
        expected = np.tensordot(
            np.tensordot(
                np.kron(II, SWAP),
                np.kron(Toffoli_broadcasted, I_broadcasted),
                axes=[[1], [1]],
            ),
            np.kron(II, SWAP),
            axes=[[2], [0]],
        )
        expected = np.moveaxis(expected, 0, -2)
        assert np.allclose(res, expected, atol=tol, rtol=0)

    def test_expand_three_nonconsecutive_nonascending_wires(self, tol):
        """Test that a 3 qubit gate on non-consecutive non-ascending
        wires correctly expands to 4 qubits"""
        # test applied to wire 3, 1, 2
        res = qml.operation.expand_matrix(Toffoli, [3, 1, 2], [0, 1, 2, 3])
        # change the control qubit on the Toffoli gate
        rows = [0, 4, 1, 5, 2, 6, 3, 7]
        Toffoli_perm = Toffoli[:, rows][rows]
        expected = np.kron(I, Toffoli_perm)
        assert np.allclose(res, expected, atol=tol, rtol=0)

        # test applied to wire 3, 0, 2
        res = qml.operation.expand_matrix(Toffoli, [3, 0, 2], [0, 1, 2, 3])
        # change the control qubit on the Toffoli gate
        expected = np.kron(SWAP, II) @ np.kron(I, Toffoli_perm) @ np.kron(SWAP, II)
        assert np.allclose(res, expected, atol=tol, rtol=0)

    def test_expand_three_nonconsecutive_nonascending_wires_broadcasted(self, tol):
        """Test that a broadcasted 3 qubit gate on non-consecutive non-ascending
        wires correctly expands to 4 qubits"""
        # test applied to wire 3, 1, 2
        res = qml.operation.expand_matrix(Toffoli_broadcasted, [3, 1, 2], [0, 1, 2, 3])
        # change the control qubit on the Toffoli gate
        rows = [0, 4, 1, 5, 2, 6, 3, 7]
        Toffoli_broadcasted_perm = Toffoli_broadcasted[:, :, rows][:, rows]
        expected = np.kron(I_broadcasted, Toffoli_broadcasted_perm)
        assert np.allclose(res, expected, atol=tol, rtol=0)

        # test applied to wire 3, 0, 2
        res = qml.operation.expand_matrix(Toffoli_broadcasted, [3, 0, 2], [0, 1, 2, 3])
        # change the control qubit on the Toffoli gate
        expected = np.tensordot(
            np.tensordot(
                np.kron(SWAP, II),
                np.kron(I_broadcasted, Toffoli_broadcasted_perm),
                axes=[[1], [1]],
            ),
            np.kron(SWAP, II),
            axes=[[2], [0]],
        )
        expected = np.moveaxis(expected, 0, -2)
        assert np.allclose(res, expected, atol=tol, rtol=0)

    def test_expand_matrix_usage_in_operator_class(self, tol):
        """Tests that the method is used correctly by defining a dummy operator and
        checking the permutation/expansion."""

        perm = [0, 2, 1, 3]
        permuted_matrix = self.base_matrix_2[perm][:, perm]

        expanded_matrix = np.array(
            [
                [1, 2, 0, 0, 3, 4, 0, 0],
                [5, 6, 0, 0, 7, 8, 0, 0],
                [0, 0, 1, 2, 0, 0, 3, 4],
                [0, 0, 5, 6, 0, 0, 7, 8],
                [9, 10, 0, 0, 11, 12, 0, 0],
                [13, 14, 0, 0, 15, 16, 0, 0],
                [0, 0, 9, 10, 0, 0, 11, 12],
                [0, 0, 13, 14, 0, 0, 15, 16],
            ]
        )

        class DummyOp(qml.operation.Operator):
            num_wires = 2

            def compute_matrix(*params, **hyperparams):
                return self.base_matrix_2

        op = DummyOp(wires=[0, 2])
        assert np.allclose(op.matrix(), self.base_matrix_2, atol=tol)
        assert np.allclose(op.matrix(wire_order=[2, 0]), permuted_matrix, atol=tol)
        assert np.allclose(op.matrix(wire_order=[0, 1, 2]), expanded_matrix, atol=tol)

    def test_expand_matrix_usage_in_operator_class_broadcasted(self, tol):
        """Tests that the method is used correctly with a broadcasted matrix by defining
        a dummy operator and checking the permutation/expansion."""

        perm = [0, 2, 1, 3]
        permuted_matrix = self.base_matrix_2_broadcasted[:, perm][:, :, perm]

        expanded_matrix = np.tensordot(
            np.tensordot(
                np.kron(SWAP, I),
                np.kron(I_broadcasted, self.base_matrix_2_broadcasted),
                axes=[[1], [1]],
            ),
            np.kron(SWAP, I),
            axes=[[2], [0]],
        )
        expanded_matrix = np.moveaxis(expanded_matrix, 0, -2)

        class DummyOp(qml.operation.Operator):
            num_wires = 2

            def compute_matrix(*params, **hyperparams):
                return self.base_matrix_2_broadcasted

        op = DummyOp(wires=[0, 2])
        assert np.allclose(op.matrix(), self.base_matrix_2_broadcasted, atol=tol)
        assert np.allclose(op.matrix(wire_order=[2, 0]), permuted_matrix, atol=tol)
        assert np.allclose(op.matrix(wire_order=[0, 1, 2]), expanded_matrix, atol=tol)


def test_docstring_example_of_operator_class(tol):
    """Tests an example of how to create an operator which is used in the
    Operator class docstring, as well as in the 'adding_operators'
    page in the developer guide."""

    import pennylane as qml

    class FlipAndRotate(qml.operation.Operation):

        num_wires = qml.operation.AnyWires
        grad_method = "A"

        def __init__(self, angle, wire_rot, wire_flip=None, do_flip=False, do_queue=True, id=None):

            if do_flip and wire_flip is None:
                raise ValueError("Expected a wire to flip; got None.")

            self._hyperparameters = {"do_flip": do_flip}

            all_wires = qml.wires.Wires(wire_rot) + qml.wires.Wires(wire_flip)
            super().__init__(angle, wires=all_wires, do_queue=do_queue, id=id)

        @property
        def num_params(self):
            return 1

        @property
        def ndim_params(self):
            return (0,)

        @staticmethod
        def compute_decomposition(angle, wires, do_flip):  # pylint: disable=arguments-differ
            op_list = []
            if do_flip:
                op_list.append(qml.PauliX(wires=wires[1]))
            op_list.append(qml.RX(angle, wires=wires[0]))
            return op_list

        def adjoint(self):
            return FlipAndRotate(
                -self.parameters[0],
                self.wires[0],
                self.wires[1],
                do_flip=self.hyperparameters["do_flip"],
            )

    dev = qml.device("default.qubit", wires=["q1", "q2", "q3"])

    @qml.qnode(dev)
    def circuit(angle):
        FlipAndRotate(angle, wire_rot="q1", wire_flip="q1")
        return qml.expval(qml.PauliZ("q1"))

    a = np.array(3.14)
    res = circuit(a)
    expected = -0.9999987318946099
    assert np.allclose(res, expected, atol=tol)<|MERGE_RESOLUTION|>--- conflicted
+++ resolved
@@ -951,8 +951,6 @@
         assert tape._queue[t2] == {"owns": (op1, op2, op3)}
         assert tape._queue[op3] == {"owner": t2}
 
-<<<<<<< HEAD
-=======
     def test_queuing_tensor_matmul_components_outside(self):
         """Tests the tensor-specific matmul method when components are defined outside the
         queuing context."""
@@ -969,7 +967,6 @@
         assert tape._queue[op3] == {"owner": t2}
         assert tape._queue[t2] == {"owns": (op1, op2, op3)}
 
->>>>>>> 14485da8
     def test_queuing_tensor_rmatmul(self):
         """Tests tensor-specific rmatmul updates queuing metatadata."""
 
