# Copyright 2018-2020 Xanadu Quantum Technologies Inc.

# Licensed under the Apache License, Version 2.0 (the "License");
# you may not use this file except in compliance with the License.
# You may obtain a copy of the License at

#     http://www.apache.org/licenses/LICENSE-2.0

# Unless required by applicable law or agreed to in writing, software
# distributed under the License is distributed on an "AS IS" BASIS,
# WITHOUT WARRANTIES OR CONDITIONS OF ANY KIND, either express or implied.
# See the License for the specific language governing permissions and
# limitations under the License.
"""
Unit tests for :mod:`pennylane.operation`.
"""
import copy
import itertools
from functools import reduce

import numpy as np
import pytest
from gate_data import CNOT, I, Toffoli, X
from numpy.linalg import multi_dot

import pennylane as qml
from pennylane import numpy as pnp
from pennylane.operation import Operation, Operator, StatePrep, Tensor, operation_derivative
from pennylane.ops import Prod, SProd, Sum, cv
from pennylane.wires import Wires

# pylint: disable=no-self-use, no-member, protected-access, redefined-outer-name, too-few-public-methods
# pylint: disable=too-many-public-methods, unused-argument, unnecessary-lambda-assignment, unnecessary-dunder-call

Toffoli_broadcasted = np.tensordot([0.1, -4.2j], Toffoli, axes=0)
CNOT_broadcasted = np.tensordot([1.4], CNOT, axes=0)
I_broadcasted = I[pnp.newaxis]


qutrit_subspace_error_data = [
    ([1, 1], "Elements of subspace list must be unique."),
    ([1, 2, 3], "The subspace must be a sequence with"),
    ([3, 1], "Elements of the subspace must be 0, 1, or 2."),
    ([3, 3], "Elements of the subspace must be 0, 1, or 2."),
    ([1], "The subspace must be a sequence with"),
    (0, "The subspace must be a sequence with two unique"),
]


@pytest.mark.parametrize("subspace, err_msg", qutrit_subspace_error_data)
def test_qutrit_subspace_op_errors(subspace, err_msg):
    """Test that the correct errors are raised when subspace is incorrectly defined"""

    with pytest.raises(ValueError, match=err_msg):
        _ = Operator.validate_subspace(subspace)


class TestOperatorConstruction:
    """Test custom operators construction."""

    def test_operation_outside_context(self):
        """Test that an operation can be instantiated outside a QNode context"""
        op = qml.ops.CNOT(wires=[0, 1])
        assert isinstance(op, qml.operation.Operation)

        op = qml.ops.RX(0.5, wires=0)
        assert isinstance(op, qml.operation.Operation)

        op = qml.ops.Hadamard(wires=0)
        assert isinstance(op, qml.operation.Operation)

    def test_incorrect_num_wires(self):
        """Test that an exception is raised if called with wrong number of wires"""

        class DummyOp(qml.operation.Operator):
            r"""Dummy custom operator"""
            num_wires = 1

        with pytest.raises(ValueError, match="wrong number of wires"):
            DummyOp(0.5, wires=[0, 1])

    def test_non_unique_wires(self):
        """Test that an exception is raised if called with identical wires"""

        class DummyOp(qml.operation.Operator):
            r"""Dummy custom operator"""
            num_wires = 1

        with pytest.raises(qml.wires.WireError, match="Wires must be unique"):
            DummyOp(0.5, wires=[1, 1])

    def test_num_wires_default_any_wires(self):
        """Test that num_wires is `AnyWires` by default."""

        class DummyOp(qml.operation.Operator):
            r"""Dummy custom operator"""

        assert DummyOp.num_wires == qml.operation.AnyWires
        assert Operator.num_wires == qml.operation.AnyWires

    def test_incorrect_num_params(self):
        """Test that an exception is raised if called with wrong number of parameters"""

        class DummyOp(qml.operation.Operator):
            r"""Dummy custom operator that declares num_params as an instance property"""
            num_wires = 1
            grad_method = "A"

            @property
            def num_params(self):
                return 1

        with pytest.raises(ValueError, match="wrong number of parameters"):
            DummyOp(0.5, 0.6, wires=0)

        op = DummyOp(0.5, wires=0)
        assert op.num_params == 1

        class DummyOp2(qml.operation.Operator):
            r"""Dummy custom operator that declares num_params as a class property"""
            num_params = 4
            num_wires = 1
            grad_method = "A"

        with pytest.raises(ValueError, match="wrong number of parameters"):
            DummyOp2(0.5, 0.6, wires=0)

        op2 = DummyOp2(0.5, 0.3, 0.1, 0.2, wires=0)
        assert op2.num_params == 4
        assert DummyOp2.num_params == 4

        class DummyOp3(qml.operation.Operator):
            r"""Dummy custom operator that does not declare num_params at all"""
            num_wires = 1
            grad_method = "A"

        op3 = DummyOp3(0.5, 0.6, wires=0)

        assert op3.num_params == 2

    def test_incorrect_ndim_params(self):
        """Test that an exception is raised if called with wrongly-shaped parameters"""

        class DummyOp(qml.operation.Operator):
            r"""Dummy custom operator that declares ndim_params as an instance property"""
            num_wires = 1
            grad_method = "A"
            ndim_params = (0,)

        with pytest.raises(ValueError, match=r"wrong number\(s\) of dimensions in parameters"):
            DummyOp([[[0.5], [0.1]]], wires=0)

        op = DummyOp(0.5, wires=0)
        assert op.ndim_params == (0,)

        class DummyOp2(qml.operation.Operator):
            r"""Dummy custom operator that declares ndim_params as a class property"""
            ndim_params = (1, 2)
            num_wires = 1
            grad_method = "A"

        with pytest.raises(ValueError, match=r"wrong number\(s\) of dimensions in parameters"):
            DummyOp2([0.5], 0.6, wires=0)

        op2 = DummyOp2([0.1], [[0.4, 0.1], [0.2, 1.2]], wires=0)
        assert op2.ndim_params == (1, 2)
        assert DummyOp2.ndim_params == (1, 2)

        class DummyOp3(qml.operation.Operator):
            r"""Dummy custom operator that does not declare ndim_params at all"""
            num_wires = 1
            grad_method = "A"

        op3 = DummyOp3(0.5, [[0.6]], wires=0)

        # This operator will never complain about wrongly-shaped arguments at initialization
        # because it will simply set `ndim_params` to the ndims of the provided arguments
        assert op3.ndim_params == (0, 2)

        class DummyOp4(qml.operation.Operator):
            r"""Dummy custom operator that declares ndim_params as a class property"""
            ndim_params = (0, 2)
            num_wires = 1

        # Test with mismatching batch dimensions
        with pytest.raises(ValueError, match="Broadcasting was attempted but the broadcasted"):
            DummyOp4([0.3] * 4, [[[0.3, 1.2]]] * 3, wires=0)

    def test_default_pauli_rep(self):
        """Test that the default _pauli_rep attribute is None"""

        class DummyOp(qml.operation.Operator):
            r"""Dummy custom operator"""
            num_wires = 1

        op = DummyOp(wires=0)
        assert op._pauli_rep is None

    def test_list_or_tuple_params_casted_into_numpy_array(self):
        """Test that list parameters are casted into numpy arrays."""

        class DummyOp(qml.operation.Operator):
            r"""Dummy custom operator"""
            num_wires = 1

        op = DummyOp([1, 2, 3], wires=0)

        assert isinstance(op.data[0], np.ndarray)

        op2 = DummyOp((1, 2, 3), wires=0)
        assert isinstance(op2.data[0], np.ndarray)

    def test_wires_by_final_argument(self):
        """Test that wires can be passed as the final positional argument."""

        class DummyOp(qml.operation.Operator):
            num_wires = 1
            num_params = 1

        op = DummyOp(1.234, "a")
        assert op.wires[0] == "a"
        assert op.data == (1.234,)

    def test_no_wires(self):
        """Test an error is raised if no wires are passed."""

        class DummyOp(qml.operation.Operator):
            num_wires = 1
            num_params = 1

        with pytest.raises(ValueError, match="Must specify the wires"):
            DummyOp(1.234)

    def test_name_setter(self):
        """Tests that we can set the name of an operator"""

        class DummyOp(qml.operation.Operator):
            r"""Dummy custom operator"""
            num_wires = 1

        op = DummyOp(wires=0)
        op.name = "MyOp"  # pylint: disable=attribute-defined-outside-init
        assert op.name == "MyOp"

    def test_default_hyperparams(self):
        """Tests that the hyperparams attribute is defined for all operations."""

        class MyOp(qml.operation.Operation):
            num_wires = 1

        class MyOpOverwriteInit(qml.operation.Operation):
            num_wires = 1

            def __init__(self, wires):  # pylint:disable=super-init-not-called
                pass

        op = MyOp(wires=0)
        assert op.hyperparameters == {}

        op = MyOpOverwriteInit(wires=0)
        assert op.hyperparameters == {}

    def test_custom_hyperparams(self):
        """Tests that an operation can add custom hyperparams."""

        class MyOp(qml.operation.Operation):
            num_wires = 1

            def __init__(self, wires, basis_state=None):  # pylint:disable=super-init-not-called
                self._hyperparameters = {"basis_state": basis_state}

        state = [0, 1, 0]
        assert MyOp(wires=1, basis_state=state).hyperparameters["basis_state"] == state

    def test_eq_warning(self):
        """Test that a warning is raised when two operators are compared for equality
        using `==`."""

        class DummyOp(qml.operation.Operator):
            num_wires = 1

        op1 = DummyOp(0)
        op2 = DummyOp(0)

        with pytest.warns(UserWarning, match="The behaviour of operator equality"):
            _ = op1 == op2

    def test_eq_correctness(self):
        """Test that using `==` on two equivalent operators is True when both operators
        are the same object and False otherwise."""

        class DummyOp(qml.operation.Operator):
            num_wires = 1

        op1 = DummyOp(0)
        op2 = DummyOp(0)

        with pytest.warns(UserWarning, match="The behaviour of operator equality"):
            assert op1 == op1  # pylint: disable=comparison-with-itself
            assert op1 != op2

    def test_hash_warning(self):
        """Test that a warning is raised when an operator's hash is used."""

        class DummyOp(qml.operation.Operator):
            num_wires = 1

        op = DummyOp(0)

        with pytest.warns(UserWarning, match="The behaviour of operator hashing"):
            _ = hash(op)

    def test_hash_correctness(self):
        """Test that the hash of two equivalent operators is the same when both operators
        are the same object and different otherwise."""

        class DummyOp(qml.operation.Operator):
            num_wires = 1

        op1 = DummyOp(0)
        op2 = DummyOp(0)

        with pytest.warns(UserWarning, match="The behaviour of operator hash"):
            assert len({op1, op1}) == 1
            assert len({op1, op2}) == 2


class TestPytreeMethods:
    def test_pytree_defaults(self):
        """Test the default behavior for the flatten and unflatten methods."""

        class CustomOp(qml.operation.Operator):
            """A dummy operation with hyperparameters."""

            def __init__(self, x1, x2, wires, info):
                self._hyperparameters = {"info": info}
                self.i_got_initialized = True  # check initialization got called
                super().__init__(x1, x2, wires=wires)

        info = "value"
        op = CustomOp(1.2, 2.3, wires=(0, 1), info=info)

        data, metadata = op._flatten()
        assert data == (1.2, 2.3)
        assert len(metadata) == 2
        assert metadata[0] == qml.wires.Wires((0, 1))
        assert metadata[1] == (("info", "value"),)

        # check metadata is hashable
        _ = {metadata: 0}

        new_op = CustomOp._unflatten(*op._flatten())
        assert qml.equal(op, new_op)
        assert new_op.i_got_initialized


class TestBroadcasting:
    """Test parameter broadcasting checks."""

    broadcasted_params_test_data = [
        # Test with no parameter broadcasted
        ((0.3, [[0.3, 1.2]]), None),
        # Test with both parameters broadcasted with same dimension
        (([0.3], [[[0.3, 1.2]]]), 1),
        (([0.3] * 3, [[[0.3, 1.2]]] * 3), 3),
        # Test with one parameter broadcasted
        ((0.3, [[[0.3, 1.2]]]), 1),
        ((0.3, [[[0.3, 1.2]]] * 3), 3),
        (([0.3], [[0.3, 1.2]]), 1),
        (([0.3] * 3, [[0.3, 1.2]]), 3),
    ]

    @pytest.mark.parametrize("params, exp_batch_size", broadcasted_params_test_data)
    def test_broadcasted_params(self, params, exp_batch_size):
        r"""Test that initialization of an operator with broadcasted parameters
        works and sets the ``batch_size`` correctly."""

        class DummyOp(qml.operation.Operator):
            r"""Dummy custom operator that declares ndim_params as a class property"""
            ndim_params = (0, 2)
            num_wires = 1

        op = DummyOp(*params, wires=0)
        assert op.ndim_params == (0, 2)
        assert op._batch_size == exp_batch_size

    @pytest.mark.autograd
    @pytest.mark.parametrize("params, exp_batch_size", broadcasted_params_test_data)
    def test_broadcasted_params_autograd(self, params, exp_batch_size):
        r"""Test that initialization of an operator with broadcasted parameters
        works and sets the ``batch_size`` correctly with Autograd parameters."""

        class DummyOp(qml.operation.Operator):
            r"""Dummy custom operator that declares ndim_params as a class property"""
            ndim_params = (0, 2)
            num_wires = 1

        params = tuple(pnp.array(p, requires_grad=True) for p in params)
        op = DummyOp(*params, wires=0)
        assert op.ndim_params == (0, 2)
        assert op._batch_size == exp_batch_size

    @pytest.mark.jax
    @pytest.mark.parametrize("params, exp_batch_size", broadcasted_params_test_data)
    def test_broadcasted_params_jax(self, params, exp_batch_size):
        r"""Test that initialization of an operator with broadcasted parameters
        works and sets the ``batch_size`` correctly with JAX parameters."""
        import jax

        class DummyOp(qml.operation.Operator):
            r"""Dummy custom operator that declares ndim_params as a class property"""
            ndim_params = (0, 2)
            num_wires = 1

        params = tuple(jax.numpy.array(p) for p in params)
        op = DummyOp(*params, wires=0)
        assert op.ndim_params == (0, 2)
        assert op._batch_size == exp_batch_size

    @pytest.mark.tf
    @pytest.mark.parametrize("params, exp_batch_size", broadcasted_params_test_data)
    def test_broadcasted_params_tf(self, params, exp_batch_size):
        r"""Test that initialization of an operator with broadcasted parameters
        works and sets the ``batch_size`` correctly with TensorFlow parameters."""
        import tensorflow as tf

        class DummyOp(qml.operation.Operator):
            r"""Dummy custom operator that declares ndim_params as a class property"""
            ndim_params = (0, 2)
            num_wires = 1

        params = tuple(tf.Variable(p) for p in params)
        op = DummyOp(*params, wires=0)
        assert op.ndim_params == (0, 2)
        assert op._batch_size == exp_batch_size

    @pytest.mark.torch
    @pytest.mark.parametrize("params, exp_batch_size", broadcasted_params_test_data)
    def test_broadcasted_params_torch(self, params, exp_batch_size):
        r"""Test that initialization of an operator with broadcasted parameters
        works and sets the ``batch_size`` correctly with Torch parameters."""
        import torch

        class DummyOp(qml.operation.Operator):
            r"""Dummy custom operator that declares ndim_params as a class property"""
            ndim_params = (0, 2)
            num_wires = 1

        params = tuple(torch.tensor(p, requires_grad=True) for p in params)
        op = DummyOp(*params, wires=0)
        assert op.ndim_params == (0, 2)
        assert op._batch_size == exp_batch_size

    @pytest.mark.filterwarnings("ignore:Creating an ndarray from ragged nested sequences")
    def test_error_broadcasted_params_not_silenced(self):
        """Handling tf.function properly requires us to catch a specific
        error and to silence it. Here we test it does not silence others."""

        x = [qml.math.ones((2, 2)), qml.math.ones((2, 3))]
        with pytest.raises(ValueError, match="could not broadcast input array"):
            qml.RX(x, 0)

    @pytest.mark.tf
    @pytest.mark.parametrize("jit_compile", [True, False])
    def test_with_tf_function(self, jit_compile):
        """Tests using tf.function with an operation works with and without
        just in time (JIT) compilation."""
        import tensorflow as tf

        class MyRX(qml.RX):
            @property
            def ndim_params(self):
                return self._ndim_params

        def fun(x):
            _ = qml.RX(x, 0)
            _ = MyRX(x, 0)

        # No kwargs
        fun0 = tf.function(fun)
        fun0(tf.Variable(0.2))
        fun0(tf.Variable([0.2, 0.5]))

        # With kwargs
        signature = (tf.TensorSpec(shape=None, dtype=tf.float32),)
        fun1 = tf.function(fun, jit_compile=jit_compile, input_signature=signature)
        fun1(tf.Variable(0.2))
        fun1(tf.Variable([0.2, 0.5]))


class TestHasReprProperties:
    """Test has representation properties."""

    def test_has_matrix_true(self):
        """Test has_matrix property detects overriding of `compute_matrix` method."""

        class MyOp(qml.operation.Operator):
            num_wires = 1

            @staticmethod
            def compute_matrix(*params, **hyperparams):
                return np.eye(2)

        assert MyOp.has_matrix is True
        assert MyOp(wires=0).has_matrix is True

    def test_has_matrix_false(self):
        """Test has_matrix property defaults to false if `compute_matrix` not overwritten."""

        class MyOp(qml.operation.Operator):
            num_wires = 1

        assert MyOp.has_matrix is False
        assert MyOp(wires=0).has_matrix is False

    def test_has_matrix_false_concrete_template(self):
        """Test has_matrix with a concrete operation (StronglyEntanglingLayers)
        that does not have a matrix defined."""

        rng = qml.numpy.random.default_rng(seed=42)
        shape = qml.StronglyEntanglingLayers.shape(n_layers=2, n_wires=2)
        params = rng.random(shape)
        op = qml.StronglyEntanglingLayers(params, wires=range(2))
        assert op.has_matrix is False

    def test_has_adjoint_true(self):
        """Test has_adjoint property detects overriding of `adjoint` method."""

        class MyOp(qml.operation.Operator):
            num_wires = 1
            adjoint = lambda self: self

        assert MyOp.has_adjoint is True
        assert MyOp(wires=0).has_adjoint is True

    def test_has_adjoint_false(self):
        """Test has_adjoint property defaults to false if `adjoint` not overwritten."""

        class MyOp(qml.operation.Operator):
            num_wires = 1

        assert MyOp.has_adjoint is False
        assert MyOp(wires=0).has_adjoint is False

    def test_has_decomposition_true_compute_decomposition(self):
        """Test has_decomposition property detects overriding of `compute_decomposition` method."""

        class MyOp(qml.operation.Operator):
            num_wires = 1
            num_params = 1

            @staticmethod
            def compute_decomposition(x, wires=None):  # pylint:disable=arguments-differ
                return [qml.RX(x, wires=wires)]

        assert MyOp.has_decomposition is True
        assert MyOp(0.2, wires=1).has_decomposition is True

    def test_has_decomposition_true_decomposition(self):
        """Test has_decomposition property detects overriding of `decomposition` method."""

        class MyOp(qml.operation.Operator):
            num_wires = 1
            num_params = 1

            def decomposition(self):
                return [qml.RX(self.parameters[0], wires=self.wires)]

        assert MyOp.has_decomposition is True
        assert MyOp(0.2, wires=1).has_decomposition is True

    def test_has_decomposition_false(self):
        """Test has_decomposition property defaults to false if neither
        `decomposition` nor `compute_decomposition` are overwritten."""

        class MyOp(qml.operation.Operator):
            num_wires = 1

        assert MyOp.has_decomposition is False
        assert MyOp(wires=0).has_decomposition is False

    def test_has_diagonalizing_gates_true_compute_diagonalizing_gates(self):
        """Test has_diagonalizing_gates property detects
        overriding of `compute_diagonalizing_gates` method."""

        class MyOp(qml.operation.Operator):
            num_wires = 1
            num_params = 1

            @staticmethod
            def compute_diagonalizing_gates(x, wires=None):  # pylint:disable=arguments-differ
                return []

        assert MyOp.has_diagonalizing_gates is True
        assert MyOp(0.2, wires=1).has_diagonalizing_gates is True

    def test_has_diagonalizing_gates_true_diagonalizing_gates(self):
        """Test has_diagonalizing_gates property detects
        overriding of `diagonalizing_gates` method."""

        class MyOp(qml.operation.Operator):
            num_wires = 1
            num_params = 1

            def diagonalizing_gates(self):
                return [qml.RX(self.parameters[0], wires=self.wires)]

        assert MyOp.has_diagonalizing_gates is True
        assert MyOp(0.2, wires=1).has_diagonalizing_gates is True

    def test_has_diagonalizing_gates_false(self):
        """Test has_diagonalizing_gates property defaults to false if neither
        `diagonalizing_gates` nor `compute_diagonalizing_gates` are overwritten."""

        class MyOp(qml.operation.Operator):
            num_wires = 1

        assert MyOp.has_diagonalizing_gates is False
        assert MyOp(wires=0).has_diagonalizing_gates is False

    def test_has_generator_true(self):
        """Test `has_generator` property detects overriding of `generator` method."""

        class MyOp(qml.operation.Operator):
            num_wires = 1

            @staticmethod
            def generator():
                return np.eye(2)

        assert MyOp.has_generator is True
        assert MyOp(wires=0).has_generator is True

    def test_has_generator_true_concrete_op(self):
        """Test has_generator with a concrete operation (RZ)
        that does have a generator defined."""

        op = qml.RZ(0.3, 0)
        assert op.has_generator is True

    def test_has_generator_false(self):
        """Test `has_generator` property defaults to false if `generator` not overwritten."""

        class MyOp(qml.operation.Operator):
            num_wires = 1

        assert MyOp.has_generator is False
        assert MyOp(wires=0).has_generator is False

    def test_has_generator_false_concrete_op(self):
        """Test has_generator with a concrete operation (Rot)
        that does not have a generator defined."""

        op = qml.Rot(0.3, 0.2, 0.1, 0)
        assert op.has_generator is False


class TestModificationMethods:
    """Test the methods that produce a new operation with some modification."""

    def test_simplify_method(self):
        """Test that simplify method returns the same instance."""

        class DummyOp(qml.operation.Operator):
            r"""Dummy custom operator that declares ndim_params as a class property"""
            num_wires = 1

        op = DummyOp(wires=0)
        sim_op = op.simplify()
        assert op is sim_op

    def test_map_wires(self):
        """Test the map_wires method."""

        class DummyOp(qml.operation.Operator):
            r"""Dummy custom operator that declares ndim_params as a class property"""
            num_wires = 3

        op = DummyOp(wires=[0, 1, 2])
        op._pauli_rep = qml.pauli.PauliSentence(  # pylint:disable=attribute-defined-outside-init
            {
                qml.pauli.PauliWord({0: "X", 1: "Y", 2: "Z"}): 1.1,
                qml.pauli.PauliWord({0: "Z", 1: "X", 2: "Y"}): 2.2,
            }
        )
        wire_map = {0: 10, 1: 11, 2: 12}
        mapped_op = op.map_wires(wire_map=wire_map)
        assert op is not mapped_op
        assert op.wires == Wires([0, 1, 2])
        assert mapped_op.wires == Wires([10, 11, 12])
        assert mapped_op._pauli_rep is not op._pauli_rep
        assert mapped_op._pauli_rep == qml.pauli.PauliSentence(
            {
                qml.pauli.PauliWord({10: "X", 11: "Y", 12: "Z"}): 1.1,
                qml.pauli.PauliWord({10: "Z", 11: "X", 12: "Y"}): 2.2,
            }
        )

    def test_map_wires_uncomplete_wire_map(self):
        """Test that the map_wires method doesn't change wires that are not present in the wire
        map."""

        class DummyOp(qml.operation.Operator):
            r"""Dummy custom operator that declares ndim_params as a class property"""
            num_wires = 3

        op = DummyOp(wires=[0, 1, 2])
        wire_map = {0: 10, 2: 12}
        mapped_op = op.map_wires(wire_map=wire_map)
        assert op is not mapped_op
        assert op.wires == Wires([0, 1, 2])
        assert mapped_op.wires == Wires([10, 1, 12])


class TestOperationConstruction:
    """Test custom operations construction."""

    def test_grad_recipe_parameter_dependent(self):
        """Test that an operation with a gradient recipe that depends on
        its instantiated parameter values works correctly"""

        class DummyOp(qml.operation.Operation):
            r"""Dummy custom operation"""
            num_wires = 1
            grad_method = "A"

            @property
            def grad_recipe(self):
                x = self.data[0]
                return ([[1.0, 1.0, x], [1.0, 0.0, -x]],)

        x = 0.654
        op = DummyOp(x, wires=0)
        assert op.grad_recipe == ([[1.0, 1.0, x], [1.0, 0.0, -x]],)

    def test_default_grad_method_with_frequencies(self):
        """Test that the correct ``grad_method`` is returned by default
        if ``parameter_frequencies`` are present.
        """

        class DummyOp(qml.operation.Operation):
            r"""Dummy custom operation"""
            num_wires = 1

            @property
            def parameter_frequencies(self):
                return [(0.4, 1.2)]

        x = 0.654
        op = DummyOp(x, wires=0)
        assert op.grad_method == "A"

    def test_default_grad_method_with_generator(self):
        """Test that the correct ``grad_method`` is returned by default
        if a generator is present to determine parameter_frequencies from.
        """

        class DummyOp(qml.operation.Operation):
            r"""Dummy custom operation"""
            num_wires = 1

            def generator(self):
                return -0.2 * qml.PauliX(wires=self.wires)

        x = 0.654
        op = DummyOp(x, wires=0)
        assert op.grad_method == "A"

    def test_default_grad_method_numeric(self):
        """Test that the correct ``grad_method`` is returned by default
        if no information is present to deduce an analytic gradient method.
        """

        class DummyOp(qml.operation.Operation):
            r"""Dummy custom operation"""
            num_wires = 1

        x = 0.654
        op = DummyOp(x, wires=0)
        assert op.grad_method == "F"

    def test_default_grad_method_with_grad_recipe(self):
        """Test that the correct ``grad_method`` is returned by default
        if a grad_recipe is present.
        """

        class DummyOp(qml.operation.Operation):
            r"""Dummy custom operation"""
            num_wires = 1
            grad_recipe = ["not a recipe"]

        x = 0.654
        op = DummyOp(x, wires=0)
        assert op.grad_method == "A"

    def test_default_grad_no_param(self):
        """Test that the correct ``grad_method`` is returned by default
        if an operation does not have a parameter.
        """

        class DummyOp(qml.operation.Operation):
            r"""Dummy custom operation"""
            num_wires = 1

        op = DummyOp(wires=0)
        assert op.grad_method is None

    def test_frequencies_default_single_param(self):
        """Test that an operation with default parameter frequencies
        and a single parameter works correctly."""

        class DummyOp(qml.operation.Operation):
            r"""Dummy custom operation"""
            num_wires = 1
            grad_method = "A"

            def generator(self):
                return -0.2 * qml.PauliX(wires=self.wires)

        x = 0.654
        op = DummyOp(x, wires=0)
        assert op.parameter_frequencies == [(0.4,)]

    def test_frequencies_default_multi_param(self):
        """Test that an operation with default parameter frequencies and multiple
        parameters raises an error when calling parameter_frequencies."""

        class DummyOp(qml.operation.Operation):
            r"""Dummy custom operation"""
            num_params = 3
            num_wires = 1
            grad_method = "A"

        x = [0.654, 2.31, 0.1]
        op = DummyOp(*x, wires=0)
        with pytest.raises(
            qml.operation.OperatorPropertyUndefined, match="DummyOp does not have parameter"
        ):
            _ = op.parameter_frequencies

    @pytest.mark.parametrize("num_param", [1, 2])
    def test_frequencies_parameter_dependent(self, num_param):
        """Test that an operation with parameter frequencies that depend on
        its instantiated parameter values works correctly"""

        class DummyOp(qml.operation.Operation):
            r"""Dummy custom operation"""
            num_params = num_param
            num_wires = 1
            grad_method = "A"

            @property
            def parameter_frequencies(self):
                x = self.data
                return [(0.2, _x) for _x in x]

        x = [0.654, 2.31][:num_param]
        op = DummyOp(*x, wires=0)
        f = op.parameter_frequencies
        for i in range(num_param):
            assert f[i] == (0.2, x[i])

    def test_no_wires_passed(self):
        """Test exception raised if no wires are passed"""

        class DummyOp(qml.operation.Operation):
            r"""Dummy custom operation"""
            num_wires = 1
            num_params = 1
            grad_method = None

        with pytest.raises(ValueError, match="Must specify the wires"):
            DummyOp(0.54)

    def test_id(self):
        """Test that the id attribute of an operator can be set."""

        class DummyOp(qml.operation.Operation):
            r"""Dummy custom operation"""
            num_wires = 1
            grad_method = None

        op = DummyOp(1.0, wires=0, id="test")
        assert op.id == "test"

    def test_control_wires(self):
        """Test that control_wires defaults to an empty Wires object."""

        class DummyOp(qml.operation.Operation):
            r"""Dummy custom operation"""
            num_wires = 1
            grad_method = None

        op = DummyOp(1.0, wires=0, id="test")
        assert op.control_wires == qml.wires.Wires([])

    def test_is_hermitian(self):
        """Test that is_hermitian defaults to False for an Operator"""

        class DummyOp(qml.operation.Operation):
            r"""Dummy custom operation"""
            num_wires = 1
            grad_method = None

        op = DummyOp(wires=0)
        assert op.is_hermitian is False


class TestObservableConstruction:
    """Test custom observables construction."""

    def test_observable_return_type_none(self):
        """Check that the return_type of an observable is initially None"""

        class DummyObserv(qml.operation.Observable):
            r"""Dummy custom observable"""
            num_wires = 1
            grad_method = None

        assert DummyObserv(0, wires=[1]).return_type is None

    def test_construction_with_wires_pos_arg(self):
        """Test that the wires can be given as a positional argument"""

        class DummyObserv(qml.operation.Observable):
            r"""Dummy custom observable"""
            num_wires = 1
            grad_method = None

        ob = DummyObserv([1])
        assert ob.wires == qml.wires.Wires(1)

    def test_observable_is_not_operation_but_operator(self):
        """Check that the Observable class inherits from an Operator, not from an Operation"""

        assert issubclass(qml.operation.Observable, qml.operation.Operator)
        assert not issubclass(qml.operation.Observable, qml.operation.Operation)

    def test_observable_is_operation_as_well(self):
        """Check that the Observable class inherits from an Operator class as well"""

        class DummyObserv(qml.operation.Observable, qml.operation.Operation):
            r"""Dummy custom observable"""
            num_wires = 1
            grad_method = None

        assert issubclass(DummyObserv, qml.operation.Operator)
        assert issubclass(DummyObserv, qml.operation.Observable)
        assert issubclass(DummyObserv, qml.operation.Operation)

    def test_tensor_n_multiple_modes(self):
        """Checks that the TensorN operator was constructed correctly when
        multiple modes were specified."""
        cv_obs = qml.TensorN(wires=[0, 1])

        assert isinstance(cv_obs, qml.TensorN)
        assert cv_obs.wires == Wires([0, 1])
        assert cv_obs.ev_order is None

    def test_tensor_n_single_mode_wires_explicit(self):
        """Checks that instantiating a TensorN when passing a single mode as a
        keyword argument returns a NumberOperator."""
        cv_obs = qml.TensorN(wires=[0])

        assert isinstance(cv_obs, qml.NumberOperator)
        assert cv_obs.wires == Wires([0])
        assert cv_obs.ev_order == 2

    def test_tensor_n_single_mode_wires_implicit(self):
        """Checks that instantiating TensorN when passing a single mode as a
        positional argument returns a NumberOperator."""
        cv_obs = qml.TensorN(1)

        assert isinstance(cv_obs, qml.NumberOperator)
        assert cv_obs.wires == Wires([1])
        assert cv_obs.ev_order == 2

    def test_repr(self):
        """Test the string representation of an observable with and without a return type."""

        m = qml.expval(qml.PauliZ(wires=["a"]) @ qml.PauliZ(wires=["b"]))
        expected = "expval(PauliZ(wires=['a']) @ PauliZ(wires=['b']))"
        assert str(m) == expected

        m = qml.probs(wires=["a"])
        expected = "probs(wires=['a'])"
        assert str(m) == expected

        m = qml.probs(op=qml.PauliZ(wires=["a"]))
        expected = "probs(PauliZ(wires=['a']))"
        assert str(m) == expected

        m = qml.PauliZ(wires=["a"]) @ qml.PauliZ(wires=["b"])
        expected = "PauliZ(wires=['a']) @ PauliZ(wires=['b'])"
        assert str(m) == expected

        m = qml.PauliZ(wires=["a"])
        expected = "PauliZ(wires=['a'])"
        assert str(m) == expected

    def test_id(self):
        """Test that the id attribute of an observable can be set."""

        class DummyObserv(qml.operation.Observable):
            r"""Dummy custom observable"""
            num_wires = 1
            grad_method = None

        op = DummyObserv(1.0, wires=0, id="test")
        assert op.id == "test"

    def test_wire_is_given_in_argument(self):
        class DummyObservable(qml.operation.Observable):
            num_wires = 1

        with pytest.raises(Exception, match="Must specify the wires *"):
            DummyObservable()

    def test_is_hermitian(self):
        """Test that the id attribute of an observable can be set."""

        class DummyObserv(qml.operation.Observable):
            r"""Dummy custom observable"""
            num_wires = 1
            grad_method = None

        op = DummyObserv(wires=0)
        assert op.is_hermitian is True


class TestOperatorIntegration:
    """Integration tests for the Operator class"""

    def test_all_wires_defined_but_init_with_one(self):
        """Test that an exception is raised if the class is defined with ALL wires,
        but then instantiated with only one"""

        dev1 = qml.device("default.qubit", wires=2)

        class DummyOp(qml.operation.Operation):
            r"""Dummy custom operator"""
            num_wires = qml.operation.WiresEnum.AllWires

        @qml.qnode(dev1)
        def circuit():
            DummyOp(wires=[0])
            return qml.expval(qml.PauliZ(0))

        with pytest.raises(
            qml.QuantumFunctionError,
            match=f"Operator {DummyOp.__name__} must act on all wires",
        ):
            circuit()

    def test_pow_method_with_non_numeric_power_raises_error(self):
        """Test that when raising an Operator to a power that is not a number raises
        a ValueError."""

        class DummyOp(qml.operation.Operation):
            r"""Dummy custom operator"""
            num_wires = 1

        with pytest.raises(TypeError, match="unsupported operand type"):
            _ = DummyOp(wires=[0]) ** DummyOp(wires=[0])

    def test_sum_with_operator(self):
        """Test the __sum__ dunder method with two operators."""
        sum_op = qml.PauliX(0) + qml.RX(1, 0)
        final_op = qml.sum(qml.PauliX(0), qml.RX(1, 0))
        #  TODO: Use qml.equal when fixed.
        assert isinstance(sum_op, Sum)
        for s1, s2 in zip(sum_op.operands, final_op.operands):
            assert s1.name == s2.name
            assert s1.wires == s2.wires
            assert s1.data == s2.data
        assert np.allclose(a=sum_op.matrix(), b=final_op.matrix(), rtol=0)

    def test_sum_with_scalar(self):
        """Test the __sum__ dunder method with a scalar value."""
        sum_op = 5 + qml.PauliX(0) + 0
        final_op = qml.sum(qml.PauliX(0), qml.s_prod(5, qml.Identity(0)))
        # TODO: Use qml.equal when fixed.
        assert isinstance(sum_op, Sum)
        for s1, s2 in zip(sum_op.operands, final_op.operands):
            assert s1.name == s2.name
            assert s1.wires == s2.wires
            assert s1.data == s2.data
        assert np.allclose(a=sum_op.matrix(), b=final_op.matrix(), rtol=0)

    def test_sum_scalar_tensor(self):
        """Test the __sum__ dunder method with a scalar tensor."""
        scalar = pnp.array(5)
        sum_op = qml.RX(1.23, 0) + scalar
        assert sum_op[1].scalar is scalar

    @pytest.mark.torch
    def test_sum_scalar_torch_tensor(self):
        """Test the __sum__ dunder method with a scalar torch tensor."""
        import torch

        scalar = torch.tensor(5)
        sum_op = qml.RX(1.23, 0) + scalar
        assert isinstance(sum_op, Sum)
        assert sum_op[1].scalar is scalar

    @pytest.mark.tf
    def test_sum_scalar_tf_tensor(self):
        """Test the __sum__ dunder method with a scalar tf tensor."""
        import tensorflow as tf

        scalar = tf.constant(5)
        sum_op = qml.RX(1.23, 0) + scalar
        assert isinstance(sum_op, Sum)
        assert sum_op[1].scalar is scalar

    @pytest.mark.jax
    def test_sum_scalar_jax_tensor(self):
        """Test the __sum__ dunder method with a scalar jax tensor."""
        from jax import numpy as jnp

        scalar = jnp.array(5)
        sum_op = qml.RX(1.23, 0) + scalar
        assert isinstance(sum_op, Sum)
        assert sum_op[1].scalar is scalar

    def test_sum_multi_wire_operator_with_scalar(self):
        """Test the __sum__ dunder method with a multi-wire operator and a scalar value."""
        sum_op = 5 + qml.CNOT(wires=[0, 1])
        final_op = qml.sum(
            qml.CNOT(wires=[0, 1]),
            qml.s_prod(5, qml.Identity([0, 1])),
        )
        # TODO: Use qml.equal when fixed.
        assert isinstance(sum_op, Sum)
        for s1, s2 in zip(sum_op.operands, final_op.operands):
            assert s1.name == s2.name
            assert s1.wires == s2.wires
            assert s1.data == s2.data
        assert np.allclose(a=sum_op.matrix(), b=final_op.matrix(), rtol=0)

    def test_sub_rsub_and_neg_dunder_methods(self):
        """Test the __sub__, __rsub__ and __neg__ dunder methods."""
        sum_op = qml.PauliX(0) - 5
        sum_op_2 = -(5 - qml.PauliX(0))
        assert np.allclose(a=sum_op.matrix(), b=np.array([[-5, 1], [1, -5]]), rtol=0)
        assert np.allclose(a=sum_op.matrix(), b=sum_op_2.matrix(), rtol=0)
        neg_op = -qml.PauliX(0)
        assert np.allclose(a=neg_op.matrix(), b=np.array([[0, -1], [-1, 0]]), rtol=0)

    def test_mul_with_scalar(self):
        """Test the __mul__ dunder method with a scalar value."""
        sprod_op = 4 * qml.RX(1, 0)
        sprod_op2 = qml.RX(1, 0) * 4
        final_op = qml.s_prod(scalar=4, operator=qml.RX(1, 0))
        assert isinstance(sprod_op, qml.ops.SProd)
        assert sprod_op.name == sprod_op2.name
        assert sprod_op.wires == sprod_op2.wires
        assert sprod_op.data == sprod_op2.data
        assert sprod_op.name == final_op.name
        assert sprod_op.wires == final_op.wires
        assert sprod_op.data == final_op.data
        assert np.allclose(sprod_op.matrix(), sprod_op2.matrix(), rtol=0)
        assert np.allclose(sprod_op.matrix(), final_op.matrix(), rtol=0)

    def test_mul_scalar_tensor(self):
        """Test the __mul__ dunder method with a scalar tensor."""
        scalar = pnp.array(5)
        prod_op = qml.RX(1.23, 0) * scalar
        assert isinstance(prod_op, SProd)
        assert prod_op.scalar is scalar

    def test_divide_with_scalar(self):
        """Test the __truediv__ dunder method with a scalar value."""
        sprod_op = qml.RX(1, 0) / 4
        final_op = qml.s_prod(scalar=1 / 4, operator=qml.RX(1, 0))
        assert isinstance(sprod_op, qml.ops.SProd)
        assert sprod_op.name == final_op.name
        assert sprod_op.wires == final_op.wires
        assert sprod_op.data == final_op.data
        assert np.allclose(sprod_op.matrix(), final_op.matrix(), rtol=0)

    def test_divide_with_scalar_tensor(self):
        """Test the __truediv__ dunder method with a scalar tensor."""
        scalar = pnp.array(5)
        prod_op = qml.RX(1.23, 0) / scalar
        assert isinstance(prod_op, SProd)
        assert prod_op.scalar == 1 / scalar

    def test_divide_not_supported(self):
        """Test that the division of an operator with an unknown object is not supported."""
        obs = qml.PauliX(0)

        class UnknownObject:
            pass

        with pytest.raises(TypeError, match="unsupported operand type"):
            _ = obs / UnknownObject()

    def test_dunder_method_with_new_class(self):
        """Test that when calling any Operator dunder method with a non-supported class that
        has its right dunder method defined, the class' right dunder method is called."""

        class Dummy:
            def __radd__(self, other):
                return True

            def __rsub__(self, other):
                return True

            def __rmul__(self, other):
                return True

            def __rmatmul__(self, other):
                return True

        op = qml.PauliX(0)
        dummy = Dummy()
        assert op + dummy is True
        assert op - dummy is True
        assert op * dummy is True
        assert op @ dummy is True

    @pytest.mark.torch
    def test_mul_scalar_torch_tensor(self):
        """Test the __mul__ dunder method with a scalar torch tensor."""
        import torch

        scalar = torch.tensor(5)
        prod_op = qml.RX(1.23, 0) * scalar
        assert isinstance(prod_op, SProd)
        assert prod_op.scalar is scalar

    @pytest.mark.tf
    def test_mul_scalar_tf_tensor(self):
        """Test the __mul__ dunder method with a scalar tf tensor."""
        import tensorflow as tf

        scalar = tf.constant(5)
        prod_op = qml.RX(1.23, 0) * scalar
        assert isinstance(prod_op, SProd)
        assert prod_op.scalar is scalar

    @pytest.mark.jax
    def test_mul_scalar_jax_tensor(self):
        """Test the __mul__ dunder method with a scalar jax tensor."""
        from jax import numpy as jnp

        scalar = jnp.array(5)
        prod_op = qml.RX(1.23, 0) * scalar
        assert isinstance(prod_op, SProd)
        assert prod_op.scalar is scalar

    def test_mul_with_operator(self):
        """Test the __matmul__ dunder method with an operator."""
        prod_op = qml.RX(1, 0) @ qml.PauliX(0)
        final_op = qml.prod(qml.RX(1, 0), qml.PauliX(0))
        assert isinstance(prod_op, Prod)
        assert prod_op.name == final_op.name
        assert prod_op.wires == final_op.wires
        assert prod_op.data == final_op.data
        assert np.allclose(prod_op.matrix(), final_op.matrix(), rtol=0)

    def test_mul_with_not_supported_object_raises_error(self):
        """Test that the __mul__ dunder method raises an error when using a non-supported object."""
        with pytest.raises(TypeError, match="can't multiply sequence by non-int of type 'PauliX'"):
            _ = "dummy" * qml.PauliX(0)

    def test_matmul_with_not_supported_object_raises_error(self):
        """Test that the __matmul__ dunder method raises an error when using a non-supported object."""
        with pytest.raises(TypeError, match="unsupported operand type"):
            _ = qml.PauliX(0) @ "dummy"


class TestTensor:
    """Unit tests for the Tensor class"""

    def test_construct(self):
        """Test construction of a tensor product"""
        X = qml.PauliX(0)
        Y = qml.PauliY(2)
        T = Tensor(X, Y)
        assert T.obs == [X, Y]

        T = Tensor(T, Y)
        assert T.obs == [X, Y, Y]

        with pytest.raises(
            ValueError, match="Can only perform tensor products between observables"
        ):
            Tensor(T, qml.CNOT(wires=[0, 1]))

    def test_flatten_unflatten(self):
        """Test flattening and unflattening for tensors."""
        op1 = qml.PauliX(0)
        op2 = qml.Hermitian(np.eye(2), wires=1)
        t = Tensor(op1, op2)

        data, metadata = t._flatten()
        assert qml.equal(data[0], op1)
        assert qml.equal(data[1], op2)
        assert not metadata
        assert hash(metadata)

        new_op = Tensor._unflatten(*t._flatten())
        assert qml.equal(t, new_op)

    def test_warning_for_overlapping_wires(self):
        """Test that creating a Tensor with overlapping wires raises a warning"""
        X = qml.PauliX(0)
        Y = qml.PauliY(0)
        op = qml.PauliX(0) @ qml.PauliY(1)

        with pytest.warns(UserWarning, match="Tensor object acts on overlapping wires"):
            Tensor(X, Y)

        with pytest.warns(UserWarning, match="Tensor object acts on overlapping wires"):
            _ = op @ qml.PauliZ(1)

    def test_queuing_defined_outside(self):
        """Test the queuing of a Tensor object."""

        op1 = qml.PauliX(0)
        op2 = qml.PauliY(1)
        T = Tensor(op1, op2)

        with qml.queuing.AnnotatedQueue() as q:
            T.queue()

        assert len(q.queue) == 1
        assert q.queue[0] is T

    def test_queuing(self):
        """Test the queuing of a Tensor object."""

        with qml.queuing.AnnotatedQueue() as q:
            op1 = qml.PauliX(0)
            op2 = qml.PauliY(1)
            T = Tensor(op1, op2)

        assert len(q) == 1
        assert q.queue[0] is T

    def test_queuing_observable_matmul(self):
        """Test queuing when tensor constructed with matmul."""

        with qml.queuing.AnnotatedQueue() as q:
            op1 = qml.PauliX(0)
            op2 = qml.PauliY(1)
            t = op1 @ op2

        assert len(q) == 1
        assert q.queue[0] is t

    def test_queuing_tensor_matmul(self):
        """Tests the tensor-specific matmul method updates queuing metadata."""

        with qml.queuing.AnnotatedQueue() as q:
            op1 = qml.PauliX(0)
            op2 = qml.PauliY(1)
            t = Tensor(op1, op2)

            op3 = qml.PauliZ(2)
            t2 = t @ op3

        assert len(q) == 1
        assert q.queue[0] is t2

    def test_queuing_tensor_matmul_components_outside(self):
        """Tests the tensor-specific matmul method when components are defined outside the
        queuing context."""

        op1 = qml.PauliX(0)
        op2 = qml.PauliY(1)
        t1 = Tensor(op1, op2)

        with qml.queuing.AnnotatedQueue() as q:
            op3 = qml.PauliZ(2)
            t2 = t1 @ op3

        assert len(q) == 1
        assert q.queue[0] is t2

    def test_queuing_tensor_rmatmul(self):
        """Tests tensor-specific rmatmul updates queuing metatadata."""

        with qml.queuing.AnnotatedQueue() as q:
            op1 = qml.PauliX(0)
            op2 = qml.PauliY(1)

            t1 = op1 @ op2

            op3 = qml.PauliZ(3)

            t2 = op3 @ t1

        assert len(q.queue) == 1
        assert q.queue[0] is t2

    def test_name(self):
        """Test that the names of the observables are
        returned as expected"""
        X = qml.PauliX(0)
        Y = qml.PauliY(2)
        t = Tensor(X, Y)
        assert t.name == [X.name, Y.name]

    def test_batch_size(self):
        """Test that the batch_size attribute of the Tensor is initialized as None."""
        X = qml.PauliX(0)
        Y = qml.PauliY(2)
        t = Tensor(X, Y)
        assert t.batch_size is None

    def test_pauli_rep(self):
        """Test that the _pauli_rep attribute of the Tensor is initialized as None."""
        X = qml.PauliX(0)
        Y = qml.PauliY(2)
        t = Tensor(X, Y)
        assert t._pauli_rep is None

    def test_has_matrix(self):
        """Test that the Tensor class has a ``has_matrix`` static attribute set to True."""
        assert Tensor.has_matrix is True

    def test_num_wires(self):
        """Test that the correct number of wires is returned"""
        p = np.eye(4)
        X = qml.PauliX(0)
        Y = qml.Hermitian(p, wires=[1, 2])
        t = Tensor(X, Y)
        assert t.num_wires == 3

    def test_wires(self):
        """Test that the correct nested list of wires is returned"""
        p = np.eye(4)
        X = qml.PauliX(0)
        Y = qml.Hermitian(p, wires=[1, 2])
        t = Tensor(X, Y)
        assert t.wires == Wires([0, 1, 2])

    def test_params(self):
        """Test that the correct flattened list of parameters is returned"""
        p = np.eye(4)
        X = qml.PauliX(0)
        Y = qml.Hermitian(p, wires=[1, 2])
        t = Tensor(X, Y)
        assert t.data == (p,)

    def test_data_setter(self):
        """Test the data setter"""
        p = np.eye(4)
        X = qml.PauliX(0)
        Y = qml.Hermitian(p, wires=[1, 2])
        t = Tensor(X, Y)
        assert t.data == (p,)
        new_data = np.eye(4) * 6
        t.data = [(), (new_data,)]
        assert qml.math.allequal(t.data, (new_data,))

    def test_num_params(self):
        """Test that the correct number of parameters is returned"""
        p = np.eye(4)
        X = qml.PauliX(0)
        Y = qml.Hermitian(p, wires=[1, 2])
        Z = qml.Hermitian(p, wires=[3, 4])
        t = Tensor(X, Y, Z)
        assert t.num_params == 2

    def test_parameters(self):
        """Test that the correct nested list of parameters is returned"""
        p = np.eye(4)
        X = qml.PauliX(0)
        Y = qml.Hermitian(p, wires=[1, 2])
        t = Tensor(X, Y)
        assert t.parameters == [[], [p]]

    def test_label(self):
        """Test that Tensors are labelled as expected"""

        x = qml.PauliX(0)
        y = qml.PauliZ(2)
        T = Tensor(x, y)

        assert T.label() == "X@Z"
        assert T.label(decimals=2) == "X@Z"
        assert T.label(base_label=["X0", "Z2"]) == "X0@Z2"

        with pytest.raises(ValueError, match=r"Tensor label requires"):
            T.label(base_label="nope")

    def test_multiply_obs(self):
        """Test that multiplying two observables
        produces a tensor"""
        X = qml.PauliX(0)
        Y = qml.Hadamard(2)
        t = X @ Y
        assert isinstance(t, Tensor)
        assert t.obs == [X, Y]

    def test_multiply_obs_tensor(self):
        """Test that multiplying an observable by a tensor
        produces a tensor"""
        X = qml.PauliX(0)
        Y = qml.Hadamard(2)
        Z = qml.PauliZ(1)

        t = X @ Y
        t = Z @ t

        assert isinstance(t, Tensor)
        assert t.obs == [Z, X, Y]

    def test_multiply_tensor_obs(self):
        """Test that multiplying a tensor by an observable
        produces a tensor"""
        X = qml.PauliX(0)
        Y = qml.Hadamard(2)
        Z = qml.PauliZ(1)

        t = X @ Y
        t = t @ Z

        assert isinstance(t, Tensor)
        assert t.obs == [X, Y, Z]

    def test_multiply_tensor_tensor(self):
        """Test that multiplying a tensor by a tensor
        produces a tensor"""
        X = qml.PauliX(0)
        Y = qml.PauliY(2)
        Z = qml.PauliZ(1)
        H = qml.Hadamard(3)

        t1 = X @ Y
        t2 = Z @ H
        t = t2 @ t1

        assert isinstance(t, Tensor)
        assert t.obs == [Z, H, X, Y]

    def test_multiply_tensor_hamiltonian(self):
        """Test that a tensor can be multiplied by a hamiltonian."""
        H = qml.PauliX(0) + qml.PauliY(0)
        t = qml.PauliZ(1) @ qml.PauliZ(2)
        out = t @ H

        expected = qml.Hamiltonian(
            [1, 1],
            [
                qml.PauliZ(1) @ qml.PauliZ(2) @ qml.PauliX(0),
                qml.PauliZ(1) @ qml.PauliZ(2) @ qml.PauliY(0),
            ],
        )
        assert qml.equal(out, expected)

    def test_multiply_tensor_in_place(self):
        """Test that multiplying a tensor in-place
        produces a tensor"""
        X = qml.PauliX(0)
        Y = qml.PauliY(2)
        Z = qml.PauliZ(1)
        H = qml.Hadamard(3)

        t = X
        t @= Y
        t @= Z @ H

        assert isinstance(t, Tensor)
        assert t.obs == [X, Y, Z, H]

    def test_operation_multiply_invalid(self):
        """Test that an exception is raised if an observable
        is multiplied by an operation"""
        X = qml.PauliX(0)
        Y = qml.CNOT(wires=[0, 1])
        Z = qml.PauliZ(1)

        with pytest.raises(TypeError, match="unsupported operand type"):
            T = X @ Z
            _ = T @ Y

        with pytest.raises(TypeError, match="unsupported operand type"):
            T = X @ Z
            _ = 4 @ T

    def test_eigvals(self):
        """Test that the correct eigenvalues are returned for the Tensor"""
        X = qml.PauliX(0)
        Y = qml.PauliY(2)
        t = Tensor(X, Y)
        assert np.array_equal(t.eigvals(), np.kron([1, -1], [1, -1]))

        # test that the eigvals are now cached and not recalculated
        assert np.array_equal(t._eigvals_cache, t.eigvals())

    @pytest.mark.usefixtures("tear_down_hermitian")
    def test_eigvals_hermitian(self, tol):
        """Test that the correct eigenvalues are returned for the Tensor containing an Hermitian observable"""
        X = qml.PauliX(0)
        hamiltonian = np.array([[1, 0, 0, 0], [0, 1, 0, 0], [0, 0, 0, 1], [0, 0, 1, 0]])
        Herm = qml.Hermitian(hamiltonian, wires=[1, 2])
        t = Tensor(X, Herm)
        d = np.kron(np.array([1.0, -1.0]), np.array([-1.0, 1.0, 1.0, 1.0]))
        t = t.eigvals()
        assert np.allclose(t, d, atol=tol, rtol=0)

    def test_eigvals_identity(self, tol):
        """Test that the correct eigenvalues are returned for the Tensor containing an Identity"""
        X = qml.PauliX(0)
        Iden = qml.Identity(1)
        t = Tensor(X, Iden)
        d = np.kron(np.array([1.0, -1.0]), np.array([1.0, 1.0]))
        t = t.eigvals()
        assert np.allclose(t, d, atol=tol, rtol=0)

    def test_eigvals_identity_and_hermitian(self, tol):
        """Test that the correct eigenvalues are returned for the Tensor containing
        multiple types of observables"""
        H = np.diag([1, 2, 3, 4])
        O = qml.PauliX(0) @ qml.Identity(2) @ qml.Hermitian(H, wires=[4, 5])
        res = O.eigvals()
        expected = np.kron(np.array([1.0, -1.0]), np.kron(np.array([1.0, 1.0]), np.arange(1, 5)))
        assert np.allclose(res, expected, atol=tol, rtol=0)

    def test_diagonalizing_gates(self, tol):
        """Test that the correct diagonalizing gate set is returned for a Tensor of observables"""
        H = np.diag([1, 2, 3, 4])
        O = qml.PauliX(0) @ qml.Identity(2) @ qml.PauliY(1) @ qml.Hermitian(H, [5, 6])

        res = O.diagonalizing_gates()

        # diagonalize the PauliX on wire 0 (H.X.H = Z)
        assert isinstance(res[0], qml.Hadamard)
        assert res[0].wires == Wires([0])

        # diagonalize the PauliY on wire 1 (U.Y.U^\dagger = Z
        # where U = HSZ).
        assert isinstance(res[1], qml.PauliZ)
        assert res[1].wires == Wires([1])
        assert isinstance(res[2], qml.S)
        assert res[2].wires == Wires([1])
        assert isinstance(res[3], qml.Hadamard)
        assert res[3].wires == Wires([1])

        # diagonalize the Hermitian observable on wires 5, 6
        assert isinstance(res[4], qml.QubitUnitary)
        assert res[4].wires == Wires([5, 6])

        O = O @ qml.Hadamard(4)
        res = O.diagonalizing_gates()

        # diagonalize the Hadamard observable on wire 4
        # (RY(-pi/4).H.RY(pi/4) = Z)
        assert isinstance(res[-1], qml.RY)
        assert res[-1].wires == Wires([4])
        assert np.allclose(res[-1].parameters, -np.pi / 4, atol=tol, rtol=0)

    def test_diagonalizing_gates_numerically_diagonalizes(self, tol):
        """Test that the diagonalizing gate set numerically
        diagonalizes the tensor observable"""

        # create a tensor observable acting on consecutive wires
        H = np.diag([1, 2, 3, 4])
        O = qml.PauliX(0) @ qml.PauliY(1) @ qml.Hermitian(H, [2, 3])

        O_mat = O.matrix()
        diag_gates = O.diagonalizing_gates()

        # group the diagonalizing gates based on what wires they act on
        U_list = []
        for _, g in itertools.groupby(diag_gates, lambda x: x.wires.tolist()):
            # extract the matrices of each diagonalizing gate
            mats = [i.matrix() for i in g]

            # Need to revert the order in which the matrices are applied such that they adhere to the order
            # of matrix multiplication
            # E.g. for PauliY: [PauliZ(wires=self.wires), S(wires=self.wires), Hadamard(wires=self.wires)]
            # becomes Hadamard @ S @ PauliZ, where @ stands for matrix multiplication
            mats = mats[::-1]

            if len(mats) > 1:
                # multiply all unitaries together before appending
                mats = [multi_dot(mats)]

            # append diagonalizing unitary for specific wire to U_list
            U_list.append(mats[0])

        # since the test is assuming consecutive wires for each observable
        # in the tensor product, it is sufficient to Kronecker product
        # the entire list.
        U = reduce(np.kron, U_list)

        res = U @ O_mat @ U.conj().T
        expected = np.diag(O.eigvals())

        # once diagonalized by U, the result should be a diagonal
        # matrix of the eigenvalues.
        assert np.allclose(res, expected, atol=tol, rtol=0)

    def test_tensor_matrix(self, tol):
        """Test that the tensor product matrix method returns
        the correct result"""
        H = np.diag([1, 2, 3, 4])
        O = qml.PauliX(0) @ qml.PauliY(1) @ qml.Hermitian(H, [2, 3])

        res = O.matrix()
        expected = reduce(np.kron, [qml.PauliX.compute_matrix(), qml.PauliY.compute_matrix(), H])

        assert np.allclose(res, expected, atol=tol, rtol=0)

    def test_matrix_wire_order_not_implemented(self):
        """Test that an exception is raised if a wire_order is passed to the matrix method"""
        O = qml.PauliX(0) @ qml.PauliY(1)
        with pytest.raises(NotImplementedError, match="wire_order"):
            O.matrix(wire_order=[1, 0])

    def test_tensor_matrix_partial_wires_overlap_warning(self):
        """Tests that a warning is raised if the wires the factors in
        the tensor product act on have partial overlaps."""
        H = np.diag([1, 2, 3, 4])
        O1 = qml.PauliX(0) @ qml.Hermitian(H, [0, 1])
        O2 = qml.Hermitian(H, [0, 1]) @ qml.PauliY(1)

        for O in (O1, O2):
            with pytest.warns(UserWarning, match="partially overlapping"):
                O.matrix()

    def test_tensor_matrix_too_large_warning(self):
        """Tests that a warning is raised if wires occur in multiple of the
        factors in the tensor product, leading to a wrongly-sized matrix."""
        with pytest.warns(UserWarning, match="acts on overlapping wires"):
            O = qml.PauliX(0) @ qml.PauliX(1) @ qml.PauliX(0)
        with pytest.warns(UserWarning, match="The size of the returned matrix"):
            O.matrix()

    @pytest.mark.parametrize("classes", [(qml.PauliX, qml.PauliX), (qml.PauliZ, qml.PauliX)])
    def test_multiplication_matrix(self, tol, classes):
        """If using the ``@`` operator on two observables acting on the
        same wire, the tensor class should treat this as matrix multiplication."""
        c1, c2 = classes
        with pytest.warns(UserWarning, match="acts on overlapping wires"):
            O = c1(0) @ c2(0)

        res = O.matrix()
        expected = c1.compute_matrix() @ c2.compute_matrix()

        assert np.allclose(res, expected, atol=tol, rtol=0)

    herm_matrix = np.array([[1, 0, 0, 0], [0, 1, 0, 0], [0, 0, 1, 0], [0, 0, 0, 1]])

    tensor_obs = [
        (qml.PauliZ(0) @ qml.Identity(1) @ qml.PauliZ(2), [qml.PauliZ(0), qml.PauliZ(2)]),
        (
            qml.Identity(0)
            @ qml.PauliX(1)
            @ qml.Identity(2)
            @ qml.PauliZ(3)
            @ qml.PauliZ(4)
            @ qml.Identity(5),
            [qml.PauliX(1), qml.PauliZ(3), qml.PauliZ(4)],
        ),
        # List containing single observable is returned
        (qml.PauliZ(0) @ qml.Identity(1), [qml.PauliZ(0)]),
        (qml.Identity(0) @ qml.PauliX(1) @ qml.Identity(2), [qml.PauliX(1)]),
        (qml.Identity(0) @ qml.Identity(1), [qml.Identity(0)]),
        (
            qml.Identity(0) @ qml.Identity(1) @ qml.Hermitian(herm_matrix, wires=[2, 3]),
            [qml.Hermitian(herm_matrix, wires=[2, 3])],
        ),
    ]

    @pytest.mark.parametrize("tensor_observable, expected", tensor_obs)
    def test_non_identity_obs(self, tensor_observable, expected):
        """Tests that the non_identity_obs property returns a list that contains no Identity instances."""

        O = tensor_observable
        for idx, obs in enumerate(O.non_identity_obs):
            assert isinstance(obs, type(expected[idx]))
            assert obs.wires == expected[idx].wires

    tensor_obs_pruning = [
        (qml.PauliZ(0) @ qml.Identity(1) @ qml.PauliZ(2), qml.PauliZ(0) @ qml.PauliZ(2)),
        (
            qml.Identity(0)
            @ qml.PauliX(1)
            @ qml.Identity(2)
            @ qml.PauliZ(3)
            @ qml.PauliZ(4)
            @ qml.Identity(5),
            qml.PauliX(1) @ qml.PauliZ(3) @ qml.PauliZ(4),
        ),
        # Single observable is returned
        (qml.PauliZ(0) @ qml.Identity(1), qml.PauliZ(0)),
        (qml.Identity(0) @ qml.PauliX(1) @ qml.Identity(2), qml.PauliX(1)),
        (qml.Identity(0) @ qml.Identity(1), qml.Identity(0)),
        (qml.Identity(0) @ qml.Identity(1), qml.Identity(0)),
        (
            qml.Identity(0) @ qml.Identity(1) @ qml.Hermitian(herm_matrix, wires=[2, 3]),
            qml.Hermitian(herm_matrix, wires=[2, 3]),
        ),
    ]

    @pytest.mark.parametrize("tensor_observable, expected", tensor_obs_pruning)
    def test_prune(self, tensor_observable, expected):
        """Tests that the prune method returns the expected Tensor or single non-Tensor Observable."""
        O = tensor_observable

        O_pruned = O.prune()
        assert isinstance(O_pruned, type(expected))
        assert O_pruned.wires == expected.wires

    def test_prune_while_queuing_return_tensor(self):
        """Tests that pruning a tensor to a tensor in a tape context registers
        the pruned tensor as owned by the measurement,
        and turns the original tensor into an orphan without an owner."""

        with qml.queuing.AnnotatedQueue() as q:
            # we assign operations to variables here so we can compare them below
            a = qml.PauliX(wires=0)
            b = qml.PauliY(wires=1)
            c = qml.Identity(wires=2)
            T = qml.operation.Tensor(a, b, c)
            T_pruned = T.prune()
            m = qml.expval(T_pruned)

        assert len(q.queue) == 1
        assert q.queue[0] is m

    def test_prune_while_queueing_return_obs(self):
        """Tests that pruning a tensor to an observable in a tape context registers
        the pruned observable as owned by the measurement,
        and turns the original tensor into an orphan without an owner."""

        with qml.queuing.AnnotatedQueue() as q:
            a = qml.PauliX(wires=0)
            c = qml.Identity(wires=2)
            T = qml.operation.Tensor(a, c)
            T_pruned = T.prune()
            m = qml.expval(T_pruned)

        assert len(q.queue) == 1
        assert q.queue[0] is m

    def test_sparse_matrix_no_wires(self):
        """Tests that the correct sparse matrix representation is used."""

        t = qml.PauliX(0) @ qml.PauliZ(1)
        s = t.sparse_matrix()

        assert np.allclose(s.data, [1, -1, 1, -1])
        assert np.allclose(s.indices, [2, 3, 0, 1])
        assert np.allclose(s.indptr, [0, 1, 2, 3, 4])

    def test_sparse_matrix_swapped_wires(self):
        """Tests that the correct sparse matrix representation is used
        when the custom wires swap the order."""

        t = qml.PauliX(0) @ qml.PauliZ(1)
<<<<<<< HEAD
        s = t.sparse_matrix(wire_order=[1, 0])
=======
        data = [1, 1, -1, -1]
        indices = [1, 0, 3, 2]
        indptr = [0, 1, 2, 3, 4]

        s = t.sparse_matrix(wires=[1, 0])
>>>>>>> 109b3e8f

        assert np.allclose(s.data, data)
        assert np.allclose(s.indices, indices)
        assert np.allclose(s.indptr, indptr)

        s = t.sparse_matrix(wire_order=[1, 0])

        assert np.allclose(s.data, data)
        assert np.allclose(s.indices, indices)
        assert np.allclose(s.indptr, indptr)

    def test_sparse_matrix_extra_wire(self):
        """Tests that the correct sparse matrix representation is used
        when the custom wires add an extra wire with an implied identity operation."""

        t = qml.PauliX(0) @ qml.PauliZ(1)
<<<<<<< HEAD
        s = t.sparse_matrix(wire_order=[0, 1, 2])
=======
        data = [1.0, 1.0, -1.0, -1.0, 1.0, 1.0, -1.0, -1.0]
        indices = [4, 5, 6, 7, 0, 1, 2, 3]
        indptr = [0, 1, 2, 3, 4, 5, 6, 7, 8]

        s = t.sparse_matrix(wires=[0, 1, 2])
>>>>>>> 109b3e8f

        assert s.shape == (8, 8)
        assert np.allclose(s.data, data)
        assert np.allclose(s.indices, indices)
        assert np.allclose(s.indptr, indptr)

        s = t.sparse_matrix(wire_order=[0, 1, 2])

        assert s.shape == (8, 8)
        assert np.allclose(s.data, data)
        assert np.allclose(s.indices, indices)
        assert np.allclose(s.indptr, indptr)

    def test_sparse_matrix_errors(self):
        """Tests that errors are raised when the sparse matrix is computed for a tensor
        whose constituent operations are not all single-qubit gates, and when both ``wires``
        and ``wire_order`` at specified at once."""

        t = qml.PauliX(0) @ qml.Hermitian(np.eye(4), wires=[1, 2])
        with pytest.raises(ValueError, match="Can only compute"):
            t.sparse_matrix()

        t = qml.PauliX(0) @ qml.PauliZ(1)
        with pytest.raises(ValueError, match="Wire order has been specified twice"):
            t.sparse_matrix(wires=[0, 1], wire_order=[0, 1])

    def test_copy(self):
        """Test copying of a Tensor."""
        tensor = Tensor(qml.PauliX(0), qml.PauliY(1), qml.PauliZ(2))
        c = copy.copy(tensor)
        assert c is not tensor
        assert c.wires == Wires([0, 1, 2])
        assert c.batch_size == tensor.batch_size == None
        for obs1, obs2 in zip(c.obs, tensor.obs):
            assert qml.equal(obs1, obs2)

    def test_map_wires(self):
        """Test the map_wires method."""
        tensor = Tensor(qml.PauliX(0), qml.PauliY(1), qml.PauliZ(2))
        wire_map = {0: 10, 1: 11, 2: 12}
        mapped_tensor = tensor.map_wires(wire_map=wire_map)
        final_obs = [qml.PauliX(10), qml.PauliY(11), qml.PauliZ(12)]
        assert tensor is not mapped_tensor
        assert tensor.wires == Wires([0, 1, 2])
        assert mapped_tensor.wires == Wires([10, 11, 12])
        assert mapped_tensor.batch_size == tensor.batch_size
        for obs1, obs2 in zip(mapped_tensor.obs, final_obs):
            assert qml.equal(obs1, obs2)


equal_obs = [
    (qml.PauliZ(0), qml.PauliZ(0), True),
    (qml.PauliZ(0) @ qml.PauliX(1), qml.PauliZ(0) @ qml.PauliX(1) @ qml.Identity(2), True),
    (qml.PauliZ("b"), qml.PauliZ("b") @ qml.Identity(1.3), True),
    (qml.PauliZ(0) @ qml.Identity(1), qml.PauliZ(0), True),
    (qml.PauliZ(0), qml.PauliZ(1) @ qml.Identity(0), False),
    (
        qml.Hermitian(np.array([[0, 1], [1, 0]]), 0),
        qml.Identity(1) @ qml.Hermitian(np.array([[0, 1], [1, 0]]), 0),
        True,
    ),
    (qml.PauliZ("a") @ qml.PauliX(1), qml.PauliX(1) @ qml.PauliZ("a"), True),
    (qml.PauliZ("a"), qml.Hamiltonian([1], [qml.PauliZ("a")]), True),
]

add_obs = [
    (qml.PauliZ(0) @ qml.Identity(1), qml.PauliZ(0), qml.Hamiltonian([2], [qml.PauliZ(0)])),
    (
        qml.PauliZ(0),
        qml.PauliZ(0) @ qml.PauliX(1),
        qml.Hamiltonian([1, 1], [qml.PauliZ(0), qml.PauliZ(0) @ qml.PauliX(1)]),
    ),
    (
        qml.PauliZ("b") @ qml.Identity(1),
        qml.Hamiltonian([3], [qml.PauliZ("b")]),
        qml.Hamiltonian([4], [qml.PauliZ("b")]),
    ),
    (
        qml.PauliX(0) @ qml.PauliZ(1),
        qml.PauliZ(1) @ qml.Identity(2) @ qml.PauliX(0),
        qml.Hamiltonian([2], [qml.PauliX(0) @ qml.PauliZ(1)]),
    ),
    (
        qml.Hermitian(np.array([[1, 0], [0, -1]]), 1.2),
        qml.Hamiltonian([3], [qml.Hermitian(np.array([[1, 0], [0, -1]]), 1.2)]),
        qml.Hamiltonian([4], [qml.Hermitian(np.array([[1, 0], [0, -1]]), 1.2)]),
    ),
]

add_zero_obs = [
    qml.PauliX(0),
    qml.Hermitian(np.array([[1, 0], [0, -1]]), 1.2),
    qml.PauliX(0) @ qml.Hadamard(2),
    # qml.Projector(np.array([1, 1]), wires=[0, 1]),
    # qml.SparseHamiltonian(csr_matrix(np.array([[1, 0], [-1.5, 0]])), 1),
    # CVObservables
    qml.Identity(1),
    cv.NumberOperator(wires=[1]),
    cv.TensorN(wires=[1]),
    cv.X(wires=[1]),
    cv.P(wires=[1]),
    # cv.QuadOperator(1.234, wires=0),
    # cv.FockStateProjector([1,2,3], wires=[0, 1, 2]),
    cv.PolyXP(np.array([1.0, 2.0, 3.0]), wires=[0]),
]

mul_obs = [
    (qml.PauliZ(0), 3, qml.Hamiltonian([3], [qml.PauliZ(0)])),
    (qml.PauliZ(0) @ qml.Identity(1), 3, qml.Hamiltonian([3], [qml.PauliZ(0)])),
    (qml.PauliZ(0) @ qml.PauliX(1), 4.5, qml.Hamiltonian([4.5], [qml.PauliZ(0) @ qml.PauliX(1)])),
    (
        qml.Hermitian(np.array([[1, 0], [0, -1]]), "c"),
        3,
        qml.Hamiltonian([3], [qml.Hermitian(np.array([[1, 0], [0, -1]]), "c")]),
    ),
]

matmul_obs = [
    (qml.PauliX(0), qml.PauliZ(1), Tensor(qml.PauliX(0), qml.PauliZ(1))),  # obs @ obs
    (
        qml.PauliX(0),
        qml.PauliZ(1) @ qml.PauliY(2),
        Tensor(qml.PauliX(0), qml.PauliZ(1), qml.PauliY(2)),
    ),  # obs @ tensor
    (
        qml.PauliX(0),
        qml.Hamiltonian([1.0], [qml.PauliY(1)]),
        qml.Hamiltonian([1.0], [qml.PauliX(0) @ qml.PauliY(1)]),
    ),  # obs @ hamiltonian
]

sub_obs = [
    (qml.PauliZ(0) @ qml.Identity(1), qml.PauliZ(0), qml.Hamiltonian([], [])),
    (
        qml.PauliZ(0),
        qml.PauliZ(0) @ qml.PauliX(1),
        qml.Hamiltonian([1, -1], [qml.PauliZ(0), qml.PauliZ(0) @ qml.PauliX(1)]),
    ),
    (
        qml.PauliZ(0) @ qml.Identity(1),
        qml.Hamiltonian([3], [qml.PauliZ(0)]),
        qml.Hamiltonian([-2], [qml.PauliZ(0)]),
    ),
    (
        qml.PauliX(0) @ qml.PauliZ(1),
        qml.PauliZ(3) @ qml.Identity(2) @ qml.PauliX(0),
        qml.Hamiltonian([1, -1], [qml.PauliX(0) @ qml.PauliZ(1), qml.PauliZ(3) @ qml.PauliX(0)]),
    ),
    (
        qml.Hermitian(np.array([[1, 0], [0, -1]]), 1.2),
        qml.Hamiltonian([3], [qml.Hermitian(np.array([[1, 0], [0, -1]]), 1.2)]),
        qml.Hamiltonian([-2], [qml.Hermitian(np.array([[1, 0], [0, -1]]), 1.2)]),
    ),
]


class TestTensorObservableOperations:
    """Tests arithmetic operations between observables/tensors"""

    def test_data(self):
        """Tests the data() method for Tensors and Observables"""

        obs = qml.PauliZ(0)
        data = obs._obs_data()

        assert data == {("PauliZ", Wires(0), ())}

        obs = qml.PauliZ(0) @ qml.PauliX(1)
        data = obs._obs_data()

        assert data == {("PauliZ", Wires(0), ()), ("PauliX", Wires(1), ())}

        obs = qml.Hermitian(np.array([[1, 0], [0, -1]]), 0)
        data = obs._obs_data()

        assert data == {
            (
                "Hermitian",
                Wires(0),
                (
                    b"\x01\x00\x00\x00\x00\x00\x00\x00\x00\x00\x00\x00\x00\x00\x00\x00\x00\x00\x00\x00\x00\x00\x00\x00\xff\xff\xff\xff\xff\xff\xff\xff",
                ),
            )
        }

    def test_equality_error(self):
        """Tests that the correct error is raised when compare() is called on invalid type"""

        obs = qml.PauliZ(0)
        tensor = qml.PauliZ(0) @ qml.PauliX(1)
        A = [[1, 0], [0, -1]]
        with pytest.raises(
            ValueError,
            match=r"Can only compare an Observable/Tensor, and a Hamiltonian/Observable/Tensor.",
        ):
            obs.compare(A)
            tensor.compare(A)

    @pytest.mark.parametrize(("obs1", "obs2", "res"), equal_obs)
    def test_equality(self, obs1, obs2, res):
        """Tests the compare() method for Tensors and Observables"""
        assert obs1.compare(obs2) == res

    @pytest.mark.parametrize(("obs1", "obs2", "obs"), add_obs)
    def test_addition(self, obs1, obs2, obs):
        """Tests addition between Tensors and Observables"""
        assert obs.compare(obs1 + obs2)

    @pytest.mark.parametrize("obs", add_zero_obs)
    def test_add_zero(self, obs):
        """Tests adding Tensors and Observables to zero"""
        assert obs.compare(obs + 0)
        assert obs.compare(0 + obs)
        assert obs.compare(obs + 0.0)
        assert obs.compare(0.0 + obs)
        assert obs.compare(obs + 0e1)
        assert obs.compare(0e1 + obs)

    @pytest.mark.parametrize(("coeff", "obs", "res_obs"), mul_obs)
    def test_scalar_multiplication(self, coeff, obs, res_obs):
        """Tests scalar multiplication of Tensors and Observables"""
        assert res_obs.compare(coeff * obs)
        assert res_obs.compare(obs * coeff)

    @pytest.mark.parametrize(("obs1", "obs2", "obs"), sub_obs)
    def test_subtraction(self, obs1, obs2, obs):
        """Tests subtraction between Tensors and Observables"""
        assert obs.compare(obs1 - obs2)

    @pytest.mark.parametrize(("obs1", "obs2", "res"), matmul_obs)
    def test_tensor_product(self, obs1, obs2, res):
        """Tests the tensor product between Observables"""
        assert res.compare(obs1 @ obs2)


# Dummy class inheriting from Operator
class MyOp(Operator):
    num_wires = 1


# Dummy class inheriting from Operation
class MyGate(Operation):
    num_wires = 1


op = MyOp(wires=1)
gate = MyGate(wires=1)


class TestDefaultRepresentations:
    """Tests that the default representations raise custom errors"""

    def test_decomposition_undefined(self):
        """Tests that custom error is raised in the default decomposition representation."""
        with pytest.raises(qml.operation.DecompositionUndefinedError):
            MyOp.compute_decomposition(wires=[1])
        with pytest.raises(qml.operation.DecompositionUndefinedError):
            op.decomposition()

    def test_matrix_undefined(self):
        """Tests that custom error is raised in the default matrix representation."""
        with pytest.raises(qml.operation.MatrixUndefinedError):
            MyOp.compute_matrix()
        with pytest.raises(qml.operation.MatrixUndefinedError):
            op.matrix()

    def test_terms_undefined(self):
        """Tests that custom error is raised in the default terms representation."""
        with pytest.raises(qml.operation.TermsUndefinedError):
            op.terms()

    def test_sparse_matrix_undefined(self):
        """Tests that custom error is raised in the default sparse matrix representation."""
        with pytest.raises(qml.operation.SparseMatrixUndefinedError):
            MyOp.compute_sparse_matrix()
        with pytest.raises(qml.operation.SparseMatrixUndefinedError):
            op.sparse_matrix()

    def test_eigvals_undefined(self):
        """Tests that custom error is raised in the default eigenvalue representation."""
        with pytest.raises(qml.operation.EigvalsUndefinedError):
            MyOp.compute_eigvals()
        with pytest.raises(qml.operation.EigvalsUndefinedError):
            op.eigvals()

    def test_diaggates_undefined(self):
        """Tests that custom error is raised in the default diagonalizing gates representation."""
        with pytest.raises(qml.operation.DiagGatesUndefinedError):
            MyOp.compute_diagonalizing_gates(wires=[1])
        with pytest.raises(qml.operation.DiagGatesUndefinedError):
            op.diagonalizing_gates()

    def test_adjoint_undefined(self):
        """Tests that custom error is raised in the default adjoint representation."""
        with pytest.raises(qml.operation.AdjointUndefinedError):
            op.adjoint()

    def test_generator_undefined(self):
        """Tests that custom error is raised in the default generator representation."""
        with pytest.raises(qml.operation.GeneratorUndefinedError):
            gate.generator()

    def test_pow_zero(self):
        """Test that the default of an operation raised to a zero power is an empty array."""
        assert len(gate.pow(0)) == 0

    def test_pow_one(self):
        """Test that the default of an operation raised to the power of one is a copy."""
        pow_gate = gate.pow(1)
        assert len(pow_gate) == 1
        assert pow_gate[0].__class__ is gate.__class__

    def test_pow_undefined(self):
        """Tests that custom error is raised in the default pow decomposition."""
        with pytest.raises(qml.operation.PowUndefinedError):
            gate.pow(1.234)


class MyOpWithMat(Operator):
    num_wires = 1

    @staticmethod
    def compute_matrix(theta):  # pylint:disable=arguments-differ
        return np.tensordot(theta, np.array([[0.4, 1.2], [1.2, 0.4]]), axes=0)


class TestInheritedRepresentations:
    """Tests that the default representations allow for
    inheritance from other representations"""

    def test_eigvals_from_matrix(self):
        """Test that eigvals can be extracted when a matrix is defined."""
        # Test with scalar parameter
        theta = 0.3
        op = MyOpWithMat(theta, wires=1)
        eigvals = op.eigvals()
        assert np.allclose(eigvals, [1.6 * theta, -0.8 * theta])

        # Test with broadcasted parameter
        theta = np.array([0.3, 0.9, 1.2])
        op = MyOpWithMat(theta, wires=1)
        eigvals = op.eigvals()
        assert np.allclose(eigvals, np.array([1.6 * theta, -0.8 * theta]).T)


class TestChannel:
    """Unit tests for the Channel class"""

    def test_instance_made_correctly(self):
        """Test that instance of channel class is initialized correctly"""

        class DummyOp(qml.operation.Channel):
            r"""Dummy custom channel"""
            num_wires = 1
            grad_method = "F"

            @staticmethod
            def compute_kraus_matrices(p):  # pylint:disable=arguments-differ
                K1 = np.sqrt(p) * X
                K2 = np.sqrt(1 - p) * I
                return [K1, K2]

        expected = np.array([[0, np.sqrt(0.1)], [np.sqrt(0.1), 0]])
        op = DummyOp(0.1, wires=0)
        assert np.all(op.kraus_matrices()[0] == expected)


class TestOperationDerivative:
    """Tests for operation_derivative function"""

    def test_no_generator_raise(self):
        """Tests if the function raises an exception if the input operation has no generator"""

        class CustomOp(qml.operation.Operation):
            num_wires = 1
            num_params = 1

        op = CustomOp(0.5, wires=0)

        with pytest.raises(
            qml.operation.GeneratorUndefinedError,
            match="Operation CustomOp does not have a generator",
        ):
            operation_derivative(op)

    def test_multiparam_raise(self):
        """Test if the function raises a ValueError if the input operation is composed of multiple
        parameters"""

        class RotWithGen(qml.Rot):
            def generator(self):
                return qml.Hermitian(np.zeros((2, 2)), wires=self.wires)

        op = RotWithGen(0.1, 0.2, 0.3, wires=0)

        with pytest.raises(ValueError, match="Operation RotWithGen is not written in terms of"):
            operation_derivative(op)

    def test_rx(self):
        """Test if the function correctly returns the derivative of RX"""
        p = 0.3
        op = qml.RX(p, wires=0)

        derivative = operation_derivative(op)

        expected_derivative = 0.5 * np.array(
            [[-np.sin(p / 2), -1j * np.cos(p / 2)], [-1j * np.cos(p / 2), -np.sin(p / 2)]]
        )

        assert np.allclose(derivative, expected_derivative)

    def test_phase(self):
        """Test if the function correctly returns the derivative of PhaseShift"""
        p = 0.3
        op = qml.PhaseShift(p, wires=0)

        derivative = operation_derivative(op)
        expected_derivative = np.array([[0, 0], [0, 1j * np.exp(1j * p)]])
        assert np.allclose(derivative, expected_derivative)

    def test_cry(self):
        """Test if the function correctly returns the derivative of CRY"""
        p = 0.3
        op = qml.CRY(p, wires=[0, 1])

        derivative = operation_derivative(op)
        expected_derivative = 0.5 * np.array(
            [
                [0, 0, 0, 0],
                [0, 0, 0, 0],
                [0, 0, -np.sin(p / 2), -np.cos(p / 2)],
                [0, 0, np.cos(p / 2), -np.sin(p / 2)],
            ]
        )
        assert np.allclose(derivative, expected_derivative)

    def test_cry_non_consecutive(self):
        """Test if the function correctly returns the derivative of CRY
        if the wires are not consecutive. This is expected behaviour, since
        without any other context, the operation derivative should make no
        assumption about the wire ordering."""
        p = 0.3
        op = qml.CRY(p, wires=[1, 0])

        derivative = operation_derivative(op)
        expected_derivative = 0.5 * np.array(
            [
                [0, 0, 0, 0],
                [0, 0, 0, 0],
                [0, 0, -np.sin(p / 2), -np.cos(p / 2)],
                [0, 0, np.cos(p / 2), -np.sin(p / 2)],
            ]
        )
        assert np.allclose(derivative, expected_derivative)


class TestCVOperation:
    """Test the CVOperation class"""

    def test_wires_not_found(self):
        """Make sure that `heisenberg_expand` method receives enough wires to actually expand"""

        class DummyOp(qml.operation.CVOperation):
            num_wires = 1

        op = DummyOp(wires=1)

        with pytest.raises(ValueError, match="do not exist on this device with wires"):
            op.heisenberg_expand(np.eye(3), Wires(["a", "b"]))

    def test_input_validation(self):
        """Make sure that size of input for `heisenberg_expand` method is validated"""

        class DummyOp(qml.operation.CVOperation):
            num_wires = 1

        op = DummyOp(wires=1)

        with pytest.raises(ValueError, match="Heisenberg matrix is the wrong size"):
            U_wrong_size = np.eye(1)
            op.heisenberg_expand(U_wrong_size, op.wires)

    def test_wrong_input_shape(self):
        """Ensure that `heisenberg_expand` raises exception if it receives an array with order > 2"""

        class DummyOp(qml.operation.CVOperation):
            num_wires = 1

        op = DummyOp(wires=1)

        with pytest.raises(ValueError, match="Only order-1 and order-2 arrays supported"):
            U_high_order = np.array([np.eye(3)] * 3)
            op.heisenberg_expand(U_high_order, op.wires)


class TestStatePrep:
    """Test the StatePrep interface."""

    class DefaultPrep(StatePrep):
        """A dummy class that assumes it was given a state vector."""

        # pylint:disable=unused-argument,too-few-public-methods
        def state_vector(self, wire_order=None):
            return self.parameters[0]

    # pylint:disable=unused-argument,too-few-public-methods
    def test_basic_stateprep(self):
        """Tests a basic implementation of the StatePrep interface."""
        prep_op = self.DefaultPrep([1, 0], wires=[0])
        assert np.array_equal(prep_op.state_vector(), [1, 0])

    def test_child_must_implement_state_vector(self):
        """Tests that a child class that does not implement state_vector fails."""

        class NoStatePrepOp(StatePrep):
            """A class that is missing the state_vector implementation."""

            # pylint:disable=abstract-class-instantiated

        with pytest.raises(TypeError, match="Can't instantiate abstract class"):
            NoStatePrepOp(wires=[0])

    def test_StatePrep_label(self):
        """Tests that StatePrep classes by default have a psi ket label"""
        assert self.DefaultPrep([1], 0).label() == "|Ψ⟩"


class TestCriteria:
    doubleExcitation = qml.DoubleExcitation(0.1, wires=[0, 1, 2, 3])
    rx = qml.RX(qml.numpy.array(0.3, requires_grad=True), wires=1)
    stiff_rx = qml.RX(0.3, wires=1)
    cnot = qml.CNOT(wires=[1, 0])
    rot = qml.Rot(*qml.numpy.array([0.1, -0.7, 0.2], requires_grad=True), wires=0)
    stiff_rot = qml.Rot(0.1, -0.7, 0.2, wires=0)
    exp = qml.expval(qml.PauliZ(0))

    def test_docstring(self):
        expected = "Returns ``True`` if an operator has a generator defined."
        assert qml.operation.has_gen.__doc__ == expected

    def test_has_gen(self):
        """Test has_gen criterion."""
        assert qml.operation.has_gen(self.rx)
        assert not qml.operation.has_gen(self.cnot)
        assert not qml.operation.has_gen(self.rot)
        assert not qml.operation.has_gen(self.exp)

    def test_has_grad_method(self):
        """Test has_grad_method criterion."""
        assert qml.operation.has_grad_method(self.rx)
        assert qml.operation.has_grad_method(self.rot)
        assert not qml.operation.has_grad_method(self.cnot)

    def test_gen_is_multi_term_hamiltonian(self):
        """Test gen_is_multi_term_hamiltonian criterion."""
        assert qml.operation.gen_is_multi_term_hamiltonian(self.doubleExcitation)
        assert not qml.operation.gen_is_multi_term_hamiltonian(self.cnot)
        assert not qml.operation.gen_is_multi_term_hamiltonian(self.rot)
        assert not qml.operation.gen_is_multi_term_hamiltonian(self.exp)

    def test_has_multipar(self):
        """Test has_multipar criterion."""
        assert not qml.operation.has_multipar(self.rx)
        assert qml.operation.has_multipar(self.rot)
        assert not qml.operation.has_multipar(self.cnot)

    def test_has_nopar(self):
        """Test has_nopar criterion."""
        assert not qml.operation.has_nopar(self.rx)
        assert not qml.operation.has_nopar(self.rot)
        assert qml.operation.has_nopar(self.cnot)

    def test_has_unitary_gen(self):
        """Test has_unitary_gen criterion."""
        assert qml.operation.has_unitary_gen(self.rx)
        assert not qml.operation.has_unitary_gen(self.rot)
        assert not qml.operation.has_unitary_gen(self.cnot)

    def test_is_measurement(self):
        """Test is_measurement criterion."""
        assert not qml.operation.is_measurement(self.rx)
        assert not qml.operation.is_measurement(self.rot)
        assert not qml.operation.is_measurement(self.cnot)
        assert qml.operation.is_measurement(self.exp)

    def test_is_trainable(self):
        """Test is_trainable criterion."""
        assert qml.operation.is_trainable(self.rx)
        assert not qml.operation.is_trainable(self.stiff_rx)
        assert qml.operation.is_trainable(self.rot)
        assert not qml.operation.is_trainable(self.stiff_rot)
        assert not qml.operation.is_trainable(self.cnot)

    def test_composed(self):
        """Test has_gen criterion."""
        both = qml.operation.has_gen & qml.operation.is_trainable
        assert both(self.rx)
        assert not both(self.cnot)
        assert not both(self.rot)
        assert not both(self.exp)


pairs_of_ops = [
    (qml.S(0), qml.T(0)),
    (qml.S(0), qml.PauliX(0)),
    (qml.PauliX(0), qml.S(0)),
    (qml.PauliX(0), qml.PauliY(0)),
]


class TestNewOpMath:
    """Tests dunder operations with new operator arithmetic enabled."""

    @pytest.fixture(autouse=True, scope="class")
    def run_before_and_after_tests(self):
        qml.operation.enable_new_opmath()
        yield
        qml.operation.disable_new_opmath()

    class TestAdd:
        """Test the __add__/__radd__/__sub__ dunders."""

        @pytest.mark.parametrize("op0,op1", pairs_of_ops)
        def test_add_operators(self, op0, op1):
            """Tests adding two operators, observable or not."""
            op = op0 + op1
            assert isinstance(op, Sum)
            assert qml.equal(op[0], op0)
            assert qml.equal(op[1], op1)

        @pytest.mark.parametrize("op0,op1", pairs_of_ops)
        def test_sub_operators(self, op0, op1):
            """Tests subtracting two operators."""
            op = op0 - op1
            assert isinstance(op, Sum)
            assert qml.equal(op[0], op0)
            assert isinstance(op[1], SProd)
            assert op[1].scalar == -1
            assert qml.equal(op[1].base, op1)

        def test_op_with_scalar(self):
            """Tests adding/subtracting ops with scalars."""
            x0 = qml.PauliX(0)
            for op in [x0 + 1, 1 + x0]:
                assert isinstance(op, Sum)
                assert qml.equal(op[0], x0)
                assert isinstance(op[1], SProd)
                assert op[1].scalar == 1
                assert qml.equal(op[1].base, qml.Identity(0))

            x1 = qml.PauliX(1)
            op = x1 - 1.1
            assert isinstance(op, Sum)
            assert qml.equal(op[0], x1)
            assert isinstance(op[1], SProd)
            assert op[1].scalar == -1.1
            assert qml.equal(op[1].base, qml.Identity(1))

            op = 1.1 - x1  # will use radd
            assert isinstance(op, Sum)
            assert isinstance(op[0], SProd)
            assert op[0].scalar == -1
            assert qml.equal(op[0].base, x1)
            assert isinstance(op[1], SProd)
            assert op[1].scalar == 1.1
            assert qml.equal(op[1].base, qml.Identity(1))

        def test_adding_many_does_not_auto_simplify(self):
            """Tests that adding more than two operators creates nested Sums."""
            op0, op1, op2 = qml.S(0), qml.T(0), qml.PauliZ(0)
            op = op0 + op1 + op2
            assert isinstance(op, Sum)
            assert len(op) == 2
            assert isinstance(op[0], Sum)
            assert qml.equal(op[0][0], op0)
            assert qml.equal(op[0][1], op1)
            assert qml.equal(op[1], op2)

    class TestMul:
        """Test the __mul__/__rmul__ dunders."""

        @pytest.mark.parametrize("scalar", [0, 1, 1.1, 1 + 2j, [3, 4j]])
        def test_mul(self, scalar):
            """Tests multiplying an operator by a scalar coefficient works as expected."""
            base = qml.PauliX(0)
            for op in [scalar * base, base * scalar]:
                assert isinstance(op, SProd)
                assert qml.math.allequal(op.scalar, scalar)
                assert qml.equal(op.base, base)

        @pytest.mark.parametrize("scalar", [1, 1.1, 1 + 2j, qml.numpy.array([3, 4j])])
        def test_div(self, scalar):
            """Tests diviing an operator by a scalar coefficient works as expected."""
            base = qml.PauliX(0)
            op = base / scalar
            assert isinstance(op, SProd)
            assert qml.math.allequal(op.scalar, 1 / scalar)
            assert qml.equal(op.base, base)

        def test_mul_does_not_auto_simplify(self):
            """Tests that multiplying an SProd with a scalar creates nested SProds."""
            op = 2 * qml.PauliX(0)
            nested = 0.5 * op
            assert isinstance(nested, SProd)
            assert nested.scalar == 0.5
            assert qml.equal(nested.base, op)

    class TestMatMul:
        """Test the __matmul__/__rmatmul__ dunders."""

        @pytest.mark.parametrize("op0,op1", pairs_of_ops)
        def test_matmul_operators(self, op0, op1):
            """Tests matrix-multiplication of two operators, observable or not."""
            op = op0 @ op1
            assert isinstance(op, Prod)
            assert qml.equal(op[0], op0)
            assert qml.equal(op[1], op1)

        def test_mul_does_not_auto_simplify(self):
            """Tests that matrix-multiplying a Prod with another operator creates nested Prods."""
            op0, op1, op2 = qml.PauliX(0), qml.PauliY(1), qml.PauliZ(2)
            op = op0 @ op1 @ op2
            assert isinstance(op, Prod)
            assert len(op) == 2
            assert isinstance(op[0], Prod)
            assert qml.equal(op[0], op0 @ op1)
            assert qml.equal(op[1], op2)


def test_op_arithmetic_toggle():
    """Tests toggling op arithmetic on and off, and that it is off by default."""
    assert not qml.operation.active_new_opmath()

    qml.operation.enable_new_opmath()
    assert qml.operation.active_new_opmath()
    assert isinstance(qml.PauliX(0) @ qml.PauliZ(1), Prod)

    qml.operation.disable_new_opmath()
    assert not qml.operation.active_new_opmath()
    assert isinstance(qml.PauliX(0) @ qml.PauliZ(1), Tensor)


def test_docstring_example_of_operator_class(tol):
    """Tests an example of how to create an operator which is used in the
    Operator class docstring, as well as in the 'adding_operators'
    page in the developer guide."""

    class FlipAndRotate(qml.operation.Operation):
        num_wires = qml.operation.AnyWires
        grad_method = "A"

        # pylint: disable=too-many-arguments
        def __init__(self, angle, wire_rot, wire_flip=None, do_flip=False, id=None):
            if do_flip and wire_flip is None:
                raise ValueError("Expected a wire to flip; got None.")

            self._hyperparameters = {"do_flip": do_flip}

            all_wires = qml.wires.Wires(wire_rot) + qml.wires.Wires(wire_flip)
            super().__init__(angle, wires=all_wires, id=id)

        @property
        def num_params(self):
            return 1

        @property
        def ndim_params(self):
            return (0,)

        @staticmethod
        def compute_decomposition(angle, wires, do_flip):  # pylint: disable=arguments-differ
            op_list = []
            if do_flip:
                op_list.append(qml.PauliX(wires=wires[1]))
            op_list.append(qml.RX(angle, wires=wires[0]))
            return op_list

        def adjoint(self):
            return FlipAndRotate(
                -self.parameters[0],
                self.wires[0],
                self.wires[1],
                do_flip=self.hyperparameters["do_flip"],
            )

    dev = qml.device("default.qubit", wires=["q1", "q2", "q3"])

    @qml.qnode(dev)
    def circuit(angle):
        FlipAndRotate(angle, wire_rot="q1", wire_flip="q1")
        return qml.expval(qml.PauliZ("q1"))

    a = np.array(3.14)
    res = circuit(a)
    expected = -0.9999987318946099
    assert np.allclose(res, expected, atol=tol)<|MERGE_RESOLUTION|>--- conflicted
+++ resolved
@@ -1856,15 +1856,11 @@
         when the custom wires swap the order."""
 
         t = qml.PauliX(0) @ qml.PauliZ(1)
-<<<<<<< HEAD
-        s = t.sparse_matrix(wire_order=[1, 0])
-=======
         data = [1, 1, -1, -1]
         indices = [1, 0, 3, 2]
         indptr = [0, 1, 2, 3, 4]
 
         s = t.sparse_matrix(wires=[1, 0])
->>>>>>> 109b3e8f
 
         assert np.allclose(s.data, data)
         assert np.allclose(s.indices, indices)
@@ -1881,15 +1877,11 @@
         when the custom wires add an extra wire with an implied identity operation."""
 
         t = qml.PauliX(0) @ qml.PauliZ(1)
-<<<<<<< HEAD
-        s = t.sparse_matrix(wire_order=[0, 1, 2])
-=======
         data = [1.0, 1.0, -1.0, -1.0, 1.0, 1.0, -1.0, -1.0]
         indices = [4, 5, 6, 7, 0, 1, 2, 3]
         indptr = [0, 1, 2, 3, 4, 5, 6, 7, 8]
 
         s = t.sparse_matrix(wires=[0, 1, 2])
->>>>>>> 109b3e8f
 
         assert s.shape == (8, 8)
         assert np.allclose(s.data, data)
