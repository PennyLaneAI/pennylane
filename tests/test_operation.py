--- conflicted
+++ resolved
@@ -1059,110 +1059,6 @@
             _ = qml.PauliX(0) @ "dummy"
 
 
-<<<<<<< HEAD
-=======
-class TestInverse:
-    """Test inverse of operations"""
-
-    def test_operation_inverse_using_dummy_operation(self):
-        some_param = 0.5
-
-        class DummyOp(qml.operation.Operation):
-            r"""Dummy custom Operation"""
-            num_wires = 1
-
-        # Check that the name of the Operation is initialized fine
-        dummy_op = DummyOp(some_param, wires=[1])
-
-        assert not dummy_op.inverse
-
-        dummy_op_class_name = dummy_op.name
-
-        # Check that the name of the Operation was modified when applying the inverse
-        with pytest.warns(UserWarning, match="In-place inversion with inverse is deprecated"):
-            assert dummy_op.inv().name == dummy_op_class_name + ".inv"
-        assert dummy_op.inverse
-
-        # Check that the name of the Operation is the original again, once applying the inverse a second time
-        with pytest.warns(UserWarning, match="In-place inversion with inverse is deprecated"):
-            assert dummy_op.inv().name == dummy_op_class_name
-        assert not dummy_op.inverse
-
-    def test_inv_queuing(self):
-        """Test that inv updates the inverse property in place during queuing."""
-
-        class DummyOp(qml.operation.Operation):
-            r"""Dummy custom Operation"""
-            num_wires = 1
-
-        with qml.queuing.AnnotatedQueue() as q:
-            with pytest.warns(UserWarning, match="In-place inversion with inverse is deprecated"):
-                op = DummyOp(wires=[0]).inv()
-            assert op.inverse is True
-
-        _ = qml.tape.QuantumScript.from_queue(q)
-        assert op.inverse is True
-
-    def test_inverse_integration(self):
-        """Test that the inv integrates with qnode execution. An operation followed by the inverse
-        operation should leave the state unchanged.
-        """
-
-        dev1 = qml.device("default.qubit", wires=2)
-
-        @qml.qnode(dev1)
-        def circuit():
-            qml.RX(1.234, wires=0)
-            qml.RX(1.234, wires=0).inv()
-            return qml.state()
-
-        with pytest.warns(UserWarning, match="In-place inversion with inverse is deprecated"):
-            assert qml.math.allclose(circuit()[0], 1)
-
-    def test_inverse_operations_not_supported(self):
-        """Test that the inverse of operations is not currently
-        supported on the default gaussian device"""
-
-        dev1 = qml.device("default.gaussian", wires=2)
-
-        @qml.qnode(dev1)
-        def mean_photon_gaussian(mag_alpha, phase_alpha, phi):
-            qml.Displacement(mag_alpha, phase_alpha, wires=0)
-            qml.Rotation(phi, wires=0).inv()
-            return qml.expval(qml.NumberOperator(0))
-
-        with pytest.raises(
-            qml.DeviceError,
-            match=r"inverse of gates are not supported on device default\.gaussian",
-        ):
-            mean_photon_gaussian(0.015, 0.02, 0.005)
-
-    @pytest.fixture(scope="function")
-    def qnode_for_inverse(self, mock_device):
-        """Provides a QNode for the subsequent tests of inv"""
-
-        def circuit(x):
-            qml.RZ(x, wires=[1]).inv()
-            qml.RZ(x, wires=[1]).inv().inv()
-            return qml.expval(qml.PauliX(0)), qml.expval(qml.PauliZ(1))
-
-        node = qml.QNode(circuit, mock_device)
-        node.construct([1.0], {})
-
-        return node
-
-    def test_operation_inverse_defined(self, qnode_for_inverse):
-        """Test that the inverse of an operation is added to the QNode queue and the operation is an instance
-        of the original class"""
-        assert qnode_for_inverse.qtape.operations[0].name == "RZ.inv"
-        assert qnode_for_inverse.qtape.operations[0].inverse
-        assert issubclass(qnode_for_inverse.qtape.operations[0].__class__, qml.operation.Operation)
-        assert qnode_for_inverse.qtape.operations[1].name == "RZ"
-        assert not qnode_for_inverse.qtape.operations[1].inverse
-        assert issubclass(qnode_for_inverse.qtape.operations[1].__class__, qml.operation.Operation)
-
-
->>>>>>> dcbe3924
 class TestTensor:
     """Unit tests for the Tensor class"""
 
