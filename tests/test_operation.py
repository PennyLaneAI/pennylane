--- conflicted
+++ resolved
@@ -865,7 +865,6 @@
         op = DummyObserv(wires=0)
         assert op.is_hermitian is True
 
-<<<<<<< HEAD
     def test_simplify(self):
         """Test that simplify method returns the same instance."""
 
@@ -909,8 +908,7 @@
         assert op.wires == Wires([0, 1, 2])
         assert mapped_op.wires == Wires([10, 1, 12])
 
-=======
->>>>>>> 8c634ae6
+
 
 class TestOperatorIntegration:
     """Integration tests for the Operator class"""
