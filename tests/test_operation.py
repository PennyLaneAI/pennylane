# Copyright 2018-2023 Xanadu Quantum Technologies Inc.

# Licensed under the Apache License, Version 2.0 (the "License");
# you may not use this file except in compliance with the License.
# You may obtain a copy of the License at

#     http://www.apache.org/licenses/LICENSE-2.0

# Unless required by applicable law or agreed to in writing, software
# distributed under the License is distributed on an "AS IS" BASIS,
# WITHOUT WARRANTIES OR CONDITIONS OF ANY KIND, either express or implied.
# See the License for the specific language governing permissions and
# limitations under the License.
"""
Unit tests for :mod:`pennylane.operation`.
"""
import copy

import numpy as np
import pytest
from gate_data import CNOT, I, Toffoli, X

import pennylane as qml
from pennylane import numpy as pnp
from pennylane.operation import (
    _UNSET_BATCH_SIZE,
    Operation,
    Operator,
    StatePrepBase,
    operation_derivative,
)
from pennylane.ops import Prod, SProd, Sum
from pennylane.wires import Wires

# pylint: disable=no-self-use, no-member, protected-access, redefined-outer-name, too-few-public-methods
# pylint: disable=too-many-public-methods, unused-argument, unnecessary-lambda-assignment, unnecessary-dunder-call
# pylint: disable=use-implicit-booleaness-not-comparison

Toffoli_broadcasted = np.tensordot([0.1, -4.2j], Toffoli, axes=0)
CNOT_broadcasted = np.tensordot([1.4], CNOT, axes=0)
I_broadcasted = I[pnp.newaxis]


class TestOperatorConstruction:
    """Test custom operators' construction."""

    def test_operation_outside_context(self):
        """Test that an operation can be instantiated outside a QNode context"""
        op = qml.ops.CNOT(wires=[0, 1])
        assert isinstance(op, qml.operation.Operation)

        op = qml.ops.RX(0.5, wires=0)
        assert isinstance(op, qml.operation.Operation)

        op = qml.ops.Hadamard(wires=0)
        assert isinstance(op, qml.operation.Operation)

    def test_incorrect_num_wires(self):
        """Test that an exception is raised if called with wrong number of wires"""

        class DummyOp(qml.operation.Operator):
            r"""Dummy custom operator"""

            num_wires = 1

        with pytest.raises(ValueError, match="wrong number of wires"):
            DummyOp(0.5, wires=[0, 1])

    def test_non_unique_wires(self):
        """Test that an exception is raised if called with identical wires"""

        class DummyOp(qml.operation.Operator):
            r"""Dummy custom operator"""

            num_wires = 1

        with pytest.raises(qml.wires.WireError, match="Wires must be unique"):
            DummyOp(0.5, wires=[1, 1])

    def test_num_wires_default_any_wires(self):
        """Test that num_wires is `AnyWires` by default."""

        class DummyOp(qml.operation.Operator):
            r"""Dummy custom operator"""

        assert DummyOp.num_wires == qml.operation.AnyWires
        assert Operator.num_wires == qml.operation.AnyWires

    def test_incorrect_num_params(self):
        """Test that an exception is raised if called with wrong number of parameters"""

        class DummyOp(qml.operation.Operator):
            r"""Dummy custom operator that declares num_params as an instance property"""

            num_wires = 1
            grad_method = "A"

            @property
            def num_params(self):
                return 1

        with pytest.raises(ValueError, match="wrong number of parameters"):
            DummyOp(0.5, 0.6, wires=0)

        op = DummyOp(0.5, wires=0)
        assert op.num_params == 1

        class DummyOp2(qml.operation.Operator):
            r"""Dummy custom operator that declares num_params as a class property"""

            num_params = 4
            num_wires = 1
            grad_method = "A"

        with pytest.raises(ValueError, match="wrong number of parameters"):
            DummyOp2(0.5, 0.6, wires=0)

        op2 = DummyOp2(0.5, 0.3, 0.1, 0.2, wires=0)
        assert op2.num_params == 4
        assert DummyOp2.num_params == 4

        class DummyOp3(qml.operation.Operator):
            r"""Dummy custom operator that does not declare num_params at all"""

            num_wires = 1
            grad_method = "A"

        op3 = DummyOp3(0.5, 0.6, wires=0)

        assert op3.num_params == 2

    def test_incorrect_ndim_params(self):
        """Test that an exception is raised if called with wrongly-shaped parameters"""

        class DummyOp(qml.operation.Operator):
            r"""Dummy custom operator that declares ndim_params as an instance property"""

            num_wires = 1
            grad_method = "A"
            ndim_params = (0,)

        op = DummyOp([[[0.5], [0.1]]], wires=0)
        with pytest.raises(ValueError, match=r"wrong number\(s\) of dimensions in parameters"):
            _ = op.batch_size

        op = DummyOp(0.5, wires=0)
        assert op.ndim_params == (0,)

        class DummyOp2(qml.operation.Operator):
            r"""Dummy custom operator that declares ndim_params as a class property"""

            ndim_params = (1, 2)
            num_wires = 1
            grad_method = "A"

        op = DummyOp2([0.5], 0.6, wires=0)
        with pytest.raises(ValueError, match=r"wrong number\(s\) of dimensions in parameters"):
            _ = op.batch_size

        op2 = DummyOp2([0.1], [[0.4, 0.1], [0.2, 1.2]], wires=0)
        assert op2.ndim_params == (1, 2)
        assert DummyOp2.ndim_params == (1, 2)

        class DummyOp3(qml.operation.Operator):
            r"""Dummy custom operator that does not declare ndim_params at all"""

            num_wires = 1
            grad_method = "A"

        op3 = DummyOp3(0.5, [[0.6]], wires=0)

        # This operator will never complain about wrongly-shaped arguments at initialization
        # because it will simply set `ndim_params` to the ndims of the provided arguments
        assert op3.ndim_params == (0, 2)

        class DummyOp4(qml.operation.Operator):
            r"""Dummy custom operator that declares ndim_params as a class property"""

            ndim_params = (0, 2)
            num_wires = 1

        # Test with mismatching batch dimensions
        op = DummyOp4([0.3] * 4, [[[0.3, 1.2]]] * 3, wires=0)
        with pytest.raises(ValueError, match="Broadcasting was attempted but the broadcasted"):
            _ = op.batch_size

    def test_default_pauli_rep(self):
        """Test that the default _pauli_rep attribute is None"""

        class DummyOp(qml.operation.Operator):
            r"""Dummy custom operator"""

            num_wires = 1

        op = DummyOp(wires=0)
        assert op.pauli_rep is None

    def test_list_or_tuple_params_casted_into_numpy_array(self):
        """Test that list parameters are casted into numpy arrays."""

        class DummyOp(qml.operation.Operator):
            r"""Dummy custom operator"""

            num_wires = 1

        op = DummyOp([1, 2, 3], wires=0)

        assert isinstance(op.data[0], np.ndarray)

        op2 = DummyOp((1, 2, 3), wires=0)
        assert isinstance(op2.data[0], np.ndarray)

    def test_wires_by_final_argument(self):
        """Test that wires can be passed as the final positional argument."""

        class DummyOp(qml.operation.Operator):
            num_wires = 1
            num_params = 1

        op = DummyOp(1.234, "a")
        assert op.wires[0] == "a"
        assert op.data == (1.234,)

    def test_no_wires(self):
        """Test an error is raised if no wires are passed."""

        class DummyOp(qml.operation.Operator):
            num_wires = 1
            num_params = 1

        with pytest.raises(ValueError, match="Must specify the wires"):
            DummyOp(1.234)

    def test_name_setter(self):
        """Tests that we can set the name of an operator"""

        class DummyOp(qml.operation.Operator):
            r"""Dummy custom operator"""

            num_wires = 1

        op = DummyOp(wires=0)
        op.name = "MyOp"  # pylint: disable=attribute-defined-outside-init
        assert op.name == "MyOp"

    def test_default_hyperparams(self):
        """Tests that the hyperparams attribute is defined for all operations."""

        class MyOp(qml.operation.Operation):
            num_wires = 1

        class MyOpOverwriteInit(qml.operation.Operation):
            num_wires = 1

            def __init__(self, wires):  # pylint:disable=super-init-not-called
                pass

        op = MyOp(wires=0)
        assert op.hyperparameters == {}

        op = MyOpOverwriteInit(wires=0)
        assert op.hyperparameters == {}

    def test_custom_hyperparams(self):
        """Tests that an operation can add custom hyperparams."""

        class MyOp(qml.operation.Operation):
            num_wires = 1

            def __init__(self, wires, basis_state=None):  # pylint:disable=super-init-not-called
                self._hyperparameters = {"basis_state": basis_state}

        state = [0, 1, 0]
        assert MyOp(wires=1, basis_state=state).hyperparameters["basis_state"] == state

    def test_eq_correctness(self):
        """Test that using `==` on operators behaves the same as
        `qml.equal`."""

        class DummyOp(qml.operation.Operator):
            num_wires = 1

        op1 = DummyOp(0)
        op2 = DummyOp(0)

        assert op1 == op1  # pylint: disable=comparison-with-itself
        assert op1 == op2

    def test_hash_correctness(self):
        """Test that the hash of two equivalent operators is the same."""

        class DummyOp(qml.operation.Operator):
            num_wires = 1

        op1 = DummyOp(0)
        op2 = DummyOp(0)

        assert len({op1, op2}) == 1
        assert hash(op1) == op1.hash
        assert hash(op2) == op2.hash
        assert hash(op1) == hash(op2)

    @pytest.mark.parametrize("data,batch_size,ndim_params", [(1.1, None, 0), ([1.1, 2.2], 2, 1)])
    def test_lazy_ndim_params_and_batch_size(self, data, batch_size, ndim_params):
        """Test that ndim_params and batch_size are lazy properties."""

        class DummyOp(Operator):
            num_wires = 1
            num_params = 1
            ndim_params = (0,)

        op = DummyOp(data, wires=[0])
        assert op._batch_size is _UNSET_BATCH_SIZE
        assert op._ndim_params is _UNSET_BATCH_SIZE
        assert op.batch_size == batch_size
        assert op._ndim_params == (ndim_params,)
        assert op.ndim_params == (0,)


class TestPytreeMethods:
    def test_pytree_defaults(self):
        """Test the default behavior for the flatten and unflatten methods."""

        class CustomOp(qml.operation.Operator):
            """A dummy operation with hyperparameters."""

            def __init__(self, x1, x2, wires, info):
                self._hyperparameters = {"info": info}
                self.i_got_initialized = True  # check initialization got called
                super().__init__(x1, x2, wires=wires)

        info = "value"
        op = CustomOp(1.2, 2.3, wires=(0, 1), info=info)

        data, metadata = op._flatten()
        assert data == (1.2, 2.3)
        assert len(metadata) == 2
        assert metadata[0] == qml.wires.Wires((0, 1))
        assert metadata[1] == (("info", "value"),)

        # check metadata is hashable
        _ = {metadata: 0}

        new_op = CustomOp._unflatten(*op._flatten())
        qml.assert_equal(op, new_op)
        assert new_op.i_got_initialized


class TestBroadcasting:
    """Test parameter broadcasting checks."""

    broadcasted_params_test_data = [
        # Test with no parameter broadcasted
        ((0.3, [[0.3, 1.2]]), None),
        # Test with both parameters broadcasted with same dimension
        (([0.3], [[[0.3, 1.2]]]), 1),
        (([0.3] * 3, [[[0.3, 1.2]]] * 3), 3),
        # Test with one parameter broadcasted
        ((0.3, [[[0.3, 1.2]]]), 1),
        ((0.3, [[[0.3, 1.2]]] * 3), 3),
        (([0.3], [[0.3, 1.2]]), 1),
        (([0.3] * 3, [[0.3, 1.2]]), 3),
    ]

    @pytest.mark.parametrize("params, exp_batch_size", broadcasted_params_test_data)
    def test_broadcasted_params(self, params, exp_batch_size):
        r"""Test that initialization of an operator with broadcasted parameters
        works and sets the ``batch_size`` correctly."""

        class DummyOp(qml.operation.Operator):
            r"""Dummy custom operator that declares ndim_params as a class property"""

            ndim_params = (0, 2)
            num_wires = 1

        op = DummyOp(*params, wires=0)
        assert op.ndim_params == (0, 2)
        assert op.batch_size == exp_batch_size

    @pytest.mark.autograd
    @pytest.mark.parametrize("params, exp_batch_size", broadcasted_params_test_data)
    def test_broadcasted_params_autograd(self, params, exp_batch_size):
        r"""Test that initialization of an operator with broadcasted parameters
        works and sets the ``batch_size`` correctly with Autograd parameters."""

        class DummyOp(qml.operation.Operator):
            r"""Dummy custom operator that declares ndim_params as a class property"""

            ndim_params = (0, 2)
            num_wires = 1

        params = tuple(pnp.array(p, requires_grad=True) for p in params)
        op = DummyOp(*params, wires=0)
        assert op.ndim_params == (0, 2)
        assert op.batch_size == exp_batch_size

    @pytest.mark.jax
    @pytest.mark.parametrize("params, exp_batch_size", broadcasted_params_test_data)
    def test_broadcasted_params_jax(self, params, exp_batch_size):
        r"""Test that initialization of an operator with broadcasted parameters
        works and sets the ``batch_size`` correctly with JAX parameters."""
        import jax

        class DummyOp(qml.operation.Operator):
            r"""Dummy custom operator that declares ndim_params as a class property"""

            ndim_params = (0, 2)
            num_wires = 1

        params = tuple(jax.numpy.array(p) for p in params)
        op = DummyOp(*params, wires=0)
        assert op.ndim_params == (0, 2)
        assert op.batch_size == exp_batch_size

    @pytest.mark.tf
    @pytest.mark.parametrize("params, exp_batch_size", broadcasted_params_test_data)
    def test_broadcasted_params_tf(self, params, exp_batch_size):
        r"""Test that initialization of an operator with broadcasted parameters
        works and sets the ``batch_size`` correctly with TensorFlow parameters."""
        import tensorflow as tf

        class DummyOp(qml.operation.Operator):
            r"""Dummy custom operator that declares ndim_params as a class property"""

            ndim_params = (0, 2)
            num_wires = 1

        params = tuple(tf.Variable(p) for p in params)
        op = DummyOp(*params, wires=0)
        assert op.ndim_params == (0, 2)
        assert op.batch_size == exp_batch_size

    @pytest.mark.torch
    @pytest.mark.parametrize("params, exp_batch_size", broadcasted_params_test_data)
    def test_broadcasted_params_torch(self, params, exp_batch_size):
        r"""Test that initialization of an operator with broadcasted parameters
        works and sets the ``batch_size`` correctly with Torch parameters."""
        import torch

        class DummyOp(qml.operation.Operator):
            r"""Dummy custom operator that declares ndim_params as a class property"""

            ndim_params = (0, 2)
            num_wires = 1

        params = tuple(torch.tensor(p, requires_grad=True) for p in params)
        op = DummyOp(*params, wires=0)
        assert op.ndim_params == (0, 2)
        assert op.batch_size == exp_batch_size

    @pytest.mark.tf
    @pytest.mark.parametrize("jit_compile", [True, False])
    def test_with_tf_function(self, jit_compile):
        """Tests using tf.function with an operation works with and without
        just in time (JIT) compilation."""
        import tensorflow as tf

        def fun(x):
            _ = qml.RX(x, 0).batch_size

        # No kwargs
        fun0 = tf.function(fun)
        fun0(tf.Variable(0.2))
        fun0(tf.Variable([0.2, 0.5]))

        # With kwargs
        signature = (tf.TensorSpec(shape=None, dtype=tf.float32),)
        fun1 = tf.function(fun, jit_compile=jit_compile, input_signature=signature)
        fun1(tf.Variable(0.2))
        fun1(tf.Variable([0.2, 0.5]))


class TestHasReprProperties:
    """Test has representation properties."""

    def test_has_matrix_true(self):
        """Test has_matrix property detects overriding of `compute_matrix` method."""

        class MyOp(qml.operation.Operator):
            num_wires = 1

            @staticmethod
            def compute_matrix(*params, **hyperparams):
                return np.eye(2)

        assert MyOp.has_matrix is True
        assert MyOp(wires=0).has_matrix is True

    def test_has_matrix_true_overridden_matrix(self):
        """Test has_matrix is true if `matrix` is overridden instead of `compute_matrix`."""

        class MyOp(qml.operation.Operator):
            def matrix(self, _=None):
                return np.eye(2)

        assert MyOp.has_matrix is True
        assert MyOp(wires=0).has_matrix is True

    def test_has_matrix_false(self):
        """Test has_matrix property defaults to false if `compute_matrix` not overwritten."""

        class MyOp(qml.operation.Operator):
            num_wires = 1

        assert MyOp.has_matrix is False
        assert MyOp(wires=0).has_matrix is False

    def test_has_matrix_false_concrete_template(self, seed):
        """Test has_matrix with a concrete operation (StronglyEntanglingLayers)
        that does not have a matrix defined."""

        rng = qml.numpy.random.default_rng(seed=seed)
        shape = qml.StronglyEntanglingLayers.shape(n_layers=2, n_wires=2)
        params = rng.random(shape)
        op = qml.StronglyEntanglingLayers(params, wires=range(2))
        assert op.has_matrix is False

    def test_has_adjoint_true(self):
        """Test has_adjoint property detects overriding of `adjoint` method."""

        class MyOp(qml.operation.Operator):
            num_wires = 1
            adjoint = lambda self: self

        assert MyOp.has_adjoint is True
        assert MyOp(wires=0).has_adjoint is True

    def test_has_adjoint_false(self):
        """Test has_adjoint property defaults to false if `adjoint` not overwritten."""

        class MyOp(qml.operation.Operator):
            num_wires = 1

        assert MyOp.has_adjoint is False
        assert MyOp(wires=0).has_adjoint is False

    def test_has_decomposition_true_compute_decomposition(self):
        """Test has_decomposition property detects overriding of `compute_decomposition` method."""

        class MyOp(qml.operation.Operator):
            num_wires = 1
            num_params = 1

            @staticmethod
            def compute_decomposition(x, wires=None):  # pylint:disable=arguments-differ
                return [qml.RX(x, wires=wires)]

        assert MyOp.has_decomposition is True
        assert MyOp(0.2, wires=1).has_decomposition is True

    def test_has_decomposition_true_decomposition(self):
        """Test has_decomposition property detects overriding of `decomposition` method."""

        class MyOp(qml.operation.Operator):
            num_wires = 1
            num_params = 1

            def decomposition(self):
                return [qml.RX(self.parameters[0], wires=self.wires)]

        assert MyOp.has_decomposition is True
        assert MyOp(0.2, wires=1).has_decomposition is True

    def test_has_decomposition_false(self):
        """Test has_decomposition property defaults to false if neither
        `decomposition` nor `compute_decomposition` are overwritten."""

        class MyOp(qml.operation.Operator):
            num_wires = 1

        assert MyOp.has_decomposition is False
        assert MyOp(wires=0).has_decomposition is False

    def test_has_diagonalizing_gates_true_compute_diagonalizing_gates(self):
        """Test has_diagonalizing_gates property detects
        overriding of `compute_diagonalizing_gates` method."""

        class MyOp(qml.operation.Operator):
            num_wires = 1
            num_params = 1

            @staticmethod
            def compute_diagonalizing_gates(x, wires=None):  # pylint:disable=arguments-differ
                return []

        assert MyOp.has_diagonalizing_gates is True
        assert MyOp(0.2, wires=1).has_diagonalizing_gates is True

    def test_has_diagonalizing_gates_true_diagonalizing_gates(self):
        """Test has_diagonalizing_gates property detects
        overriding of `diagonalizing_gates` method."""

        class MyOp(qml.operation.Operator):
            num_wires = 1
            num_params = 1

            def diagonalizing_gates(self):
                return [qml.RX(self.parameters[0], wires=self.wires)]

        assert MyOp.has_diagonalizing_gates is True
        assert MyOp(0.2, wires=1).has_diagonalizing_gates is True

    def test_has_diagonalizing_gates_false(self):
        """Test has_diagonalizing_gates property defaults to false if neither
        `diagonalizing_gates` nor `compute_diagonalizing_gates` are overwritten."""

        class MyOp(qml.operation.Operator):
            num_wires = 1

        assert MyOp.has_diagonalizing_gates is False
        assert MyOp(wires=0).has_diagonalizing_gates is False

    def test_has_generator_true(self):
        """Test `has_generator` property detects overriding of `generator` method."""

        class MyOp(qml.operation.Operator):
            num_wires = 1

            @staticmethod
            def generator():
                return np.eye(2)

        assert MyOp.has_generator is True
        assert MyOp(wires=0).has_generator is True

    def test_has_generator_true_concrete_op(self):
        """Test has_generator with a concrete operation (RZ)
        that does have a generator defined."""

        op = qml.RZ(0.3, 0)
        assert op.has_generator is True

    def test_has_generator_false(self):
        """Test `has_generator` property defaults to false if `generator` not overwritten."""

        class MyOp(qml.operation.Operator):
            num_wires = 1

        assert MyOp.has_generator is False
        assert MyOp(wires=0).has_generator is False

    def test_has_generator_false_concrete_op(self):
        """Test has_generator with a concrete operation (Rot)
        that does not have a generator defined."""

        op = qml.Rot(0.3, 0.2, 0.1, 0)
        assert op.has_generator is False


class TestModificationMethods:
    """Test the methods that produce a new operation with some modification."""

    def test_simplify_method(self):
        """Test that simplify method returns the same instance."""

        class DummyOp(qml.operation.Operator):
            r"""Dummy custom operator that declares ndim_params as a class property"""

            num_wires = 1

        op = DummyOp(wires=0)
        sim_op = op.simplify()
        assert op is sim_op

    def test_map_wires(self):
        """Test the map_wires method."""

        class DummyOp(qml.operation.Operator):
            r"""Dummy custom operator that declares ndim_params as a class property"""

            num_wires = 3

        op = DummyOp(wires=[0, 1, 2])
        op._pauli_rep = qml.pauli.PauliSentence(  # pylint:disable=attribute-defined-outside-init
            {
                qml.pauli.PauliWord({0: "X", 1: "Y", 2: "Z"}): 1.1,
                qml.pauli.PauliWord({0: "Z", 1: "X", 2: "Y"}): 2.2,
            }
        )
        wire_map = {0: 10, 1: 11, 2: 12}
        mapped_op = op.map_wires(wire_map=wire_map)
        assert op is not mapped_op
        assert op.wires == Wires([0, 1, 2])
        assert mapped_op.wires == Wires([10, 11, 12])
        assert mapped_op.pauli_rep is not op.pauli_rep
        assert mapped_op.pauli_rep == qml.pauli.PauliSentence(
            {
                qml.pauli.PauliWord({10: "X", 11: "Y", 12: "Z"}): 1.1,
                qml.pauli.PauliWord({10: "Z", 11: "X", 12: "Y"}): 2.2,
            }
        )

    def test_map_wires_uncomplete_wire_map(self):
        """Test that the map_wires method doesn't change wires that are not present in the wire
        map."""

        class DummyOp(qml.operation.Operator):
            r"""Dummy custom operator that declares ndim_params as a class property"""

            num_wires = 3

        op = DummyOp(wires=[0, 1, 2])
        wire_map = {0: 10, 2: 12}
        mapped_op = op.map_wires(wire_map=wire_map)
        assert op is not mapped_op
        assert op.wires == Wires([0, 1, 2])
        assert mapped_op.wires == Wires([10, 1, 12])


class TestOperationConstruction:
    """Test custom operations construction."""

    def test_grad_recipe_parameter_dependent(self):
        """Test that an operation with a gradient recipe that depends on
        its instantiated parameter values works correctly"""

        class DummyOp(qml.operation.Operation):
            r"""Dummy custom operation"""

            num_wires = 1
            grad_method = "A"

            @property
            def grad_recipe(self):
                x = self.data[0]
                return ([[1.0, 1.0, x], [1.0, 0.0, -x]],)

        x = 0.654
        op = DummyOp(x, wires=0)
        assert op.grad_recipe == ([[1.0, 1.0, x], [1.0, 0.0, -x]],)

    def test_default_grad_method_with_frequencies(self):
        """Test that the correct ``grad_method`` is returned by default
        if ``parameter_frequencies`` are present.
        """

        class DummyOp(qml.operation.Operation):
            r"""Dummy custom operation"""

            num_wires = 1

            @property
            def parameter_frequencies(self):
                return [(0.4, 1.2)]

        x = 0.654
        op = DummyOp(x, wires=0)
        assert op.grad_method == "A"

    def test_default_grad_method_with_generator(self):
        """Test that the correct ``grad_method`` is returned by default
        if a generator is present to determine parameter_frequencies from.
        """

        class DummyOp(qml.operation.Operation):
            r"""Dummy custom operation"""

            num_wires = 1

            def generator(self):
                return -0.2 * qml.PauliX(wires=self.wires)

        x = 0.654
        op = DummyOp(x, wires=0)
        assert op.grad_method == "A"

    def test_default_grad_method_numeric(self):
        """Test that the correct ``grad_method`` is returned by default
        if no information is present to deduce an analytic gradient method.
        """

        class DummyOp(qml.operation.Operation):
            r"""Dummy custom operation"""

            num_wires = 1

        x = 0.654
        op = DummyOp(x, wires=0)
        assert op.grad_method == "F"

    def test_default_grad_method_with_grad_recipe(self):
        """Test that the correct ``grad_method`` is returned by default
        if a grad_recipe is present.
        """

        class DummyOp(qml.operation.Operation):
            r"""Dummy custom operation"""

            num_wires = 1
            grad_recipe = ["not a recipe"]

        x = 0.654
        op = DummyOp(x, wires=0)
        assert op.grad_method == "A"

    def test_default_grad_no_param(self):
        """Test that the correct ``grad_method`` is returned by default
        if an operation does not have a parameter.
        """

        class DummyOp(qml.operation.Operation):
            r"""Dummy custom operation"""

            num_wires = 1

        op = DummyOp(wires=0)
        assert op.grad_method is None

    def test_frequencies_default_single_param(self):
        """Test that an operation with default parameter frequencies
        and a single parameter works correctly."""

        class DummyOp(qml.operation.Operation):
            r"""Dummy custom operation"""

            num_wires = 1
            grad_method = "A"

            def generator(self):
                return -0.2 * qml.PauliX(wires=self.wires)

        x = 0.654
        op = DummyOp(x, wires=0)
        assert op.parameter_frequencies == [(0.4,)]

    def test_frequencies_default_multi_param(self):
        """Test that an operation with default parameter frequencies and multiple
        parameters raises an error when calling parameter_frequencies."""

        class DummyOp(qml.operation.Operation):
            r"""Dummy custom operation"""

            num_params = 3
            num_wires = 1
            grad_method = "A"

        x = [0.654, 2.31, 0.1]
        op = DummyOp(*x, wires=0)
        with pytest.raises(
            qml.operation.OperatorPropertyUndefined, match="DummyOp does not have parameter"
        ):
            _ = op.parameter_frequencies

    @pytest.mark.parametrize("num_param", [1, 2])
    def test_frequencies_parameter_dependent(self, num_param):
        """Test that an operation with parameter frequencies that depend on
        its instantiated parameter values works correctly"""

        class DummyOp(qml.operation.Operation):
            r"""Dummy custom operation"""

            num_params = num_param
            num_wires = 1
            grad_method = "A"

            @property
            def parameter_frequencies(self):
                x = self.data
                return [(0.2, _x) for _x in x]

        x = [0.654, 2.31][:num_param]
        op = DummyOp(*x, wires=0)
        f = op.parameter_frequencies
        for i in range(num_param):
            assert f[i] == (0.2, x[i])

    def test_frequencies_sparse_generator(self):
        """Test that the parameter frequencies are correctly deduced from a generator
        that is a ``SparseHamiltonian``."""
        DummyOp = copy.copy(qml.DoubleExcitationPlus)
        DummyOp.parameter_frequencies = qml.operation.Operation.parameter_frequencies

        op = DummyOp(0.7, [0, 1, 2, 3])
        assert isinstance(op.generator(), qml.SparseHamiltonian)
        assert op.parameter_frequencies == [(1.0,)]

    def test_no_wires_passed(self):
        """Test exception raised if no wires are passed"""

        class DummyOp(qml.operation.Operation):
            r"""Dummy custom operation"""

            num_wires = 1
            num_params = 1
            grad_method = None

        with pytest.raises(ValueError, match="Must specify the wires"):
            DummyOp(0.54)

    def test_id(self):
        """Test that the id attribute of an operator can be set."""

        class DummyOp(qml.operation.Operation):
            r"""Dummy custom operation"""

            num_wires = 1
            grad_method = None

        op = DummyOp(1.0, wires=0, id="test")
        assert op.id == "test"

    def test_control_wires(self):
        """Test that control_wires defaults to an empty Wires object."""

        class DummyOp(qml.operation.Operation):
            r"""Dummy custom operation"""

            num_wires = 1
            grad_method = None

        op = DummyOp(1.0, wires=0, id="test")
        assert op.control_wires == qml.wires.Wires([])

    def test_is_hermitian(self):
        """Test that is_hermitian defaults to False for an Operator"""

        class DummyOp(qml.operation.Operation):
            r"""Dummy custom operation"""

            num_wires = 1
            grad_method = None

        op = DummyOp(wires=0)
        assert op.is_hermitian is False


<<<<<<< HEAD
class TestObservableTensorLegacySupport:
    """Test legacy support of observables with new opmath types"""

    def test_prod_matmul_with_new_opmath(self):
        """Test matmul of an Observable with a new opmath instance"""
        res = qml.Hadamard(0) @ qml.s_prod(0.5, qml.PauliX(0))
        assert isinstance(res, qml.ops.Prod)

    def test_Observable_sub_with_new_opmath(self):
        """Test sub of an Observable with a new opmath instance"""
        res = qml.Hadamard(0) - qml.s_prod(0.5, qml.PauliX(0))
        assert isinstance(res, qml.ops.Sum)


=======
>>>>>>> 44e8421b
class TestObservableConstruction:
    """Test custom observables construction."""

    def test_construction_with_wires_pos_arg(self):
        """Test that the wires can be given as a positional argument"""

        class DummyObserv(qml.operation.Observable):
            r"""Dummy custom observable"""

            num_wires = 1
            grad_method = None

        ob = DummyObserv([1])
        assert ob.wires == qml.wires.Wires(1)

    def test_observable_is_not_operation_but_operator(self):
        """Check that the Observable class inherits from an Operator, not from an Operation"""

        assert issubclass(qml.operation.Observable, qml.operation.Operator)
        assert not issubclass(qml.operation.Observable, qml.operation.Operation)

    def test_observable_is_operation_as_well(self):
        """Check that the Observable class inherits from an Operator class as well"""

        class DummyObserv(qml.operation.Observable, qml.operation.Operation):
            r"""Dummy custom observable"""

            num_wires = 1
            grad_method = None

        assert issubclass(DummyObserv, qml.operation.Operator)
        assert issubclass(DummyObserv, qml.operation.Observable)
        assert issubclass(DummyObserv, qml.operation.Operation)

    def test_tensor_n_multiple_modes(self):
        """Checks that the TensorN operator was constructed correctly when
        multiple modes were specified."""
        cv_obs = qml.TensorN(wires=[0, 1])

        assert isinstance(cv_obs, qml.TensorN)
        assert cv_obs.wires == Wires([0, 1])
        assert cv_obs.ev_order is None

    def test_tensor_n_single_mode_wires_explicit(self):
        """Checks that instantiating a TensorN when passing a single mode as a
        keyword argument returns a NumberOperator."""
        cv_obs = qml.TensorN(wires=[0])

        assert isinstance(cv_obs, qml.NumberOperator)
        assert cv_obs.wires == Wires([0])
        assert cv_obs.ev_order == 2

    def test_tensor_n_single_mode_wires_implicit(self):
        """Checks that instantiating TensorN when passing a single mode as a
        positional argument returns a NumberOperator."""
        cv_obs = qml.TensorN(1)

        assert isinstance(cv_obs, qml.NumberOperator)
        assert cv_obs.wires == Wires([1])
        assert cv_obs.ev_order == 2

    def test_repr(self):
        """Test the string representation of an observable with and without a return type."""

        m = qml.expval(qml.PauliZ(wires=["a"]) @ qml.PauliZ(wires=["b"]))
        expected = "expval(Z('a') @ Z('b'))"
        assert str(m) == expected

        m = qml.probs(wires=["a"])
        expected = "probs(wires=['a'])"
        assert str(m) == expected

        m = qml.probs(op=qml.PauliZ(wires=["a"]))
        expected = "probs(Z('a'))"
        assert str(m) == expected

        m = qml.PauliZ(wires=["a"]) @ qml.PauliZ(wires=["b"])
        expected = "Z('a') @ Z('b')"
        assert str(m) == expected

        m = qml.PauliZ(wires=["a"])
        expected = "Z('a')"
        assert str(m) == expected

    def test_id(self):
        """Test that the id attribute of an observable can be set."""

        class DummyObserv(qml.operation.Observable):
            r"""Dummy custom observable"""

            num_wires = 1
            grad_method = None

        op = DummyObserv(1.0, wires=0, id="test")
        assert op.id == "test"

    def test_raises_if_no_wire_is_given(self):
        """Test that an error is raised if no wire is passed at initialization."""

        class DummyObservable(qml.operation.Observable):
            num_wires = 1

        with pytest.raises(Exception, match="Must specify the wires *"):
            DummyObservable()

    def test_is_hermitian(self):
        """Test that the id attribute of an observable can be set."""

        class DummyObserv(qml.operation.Observable):
            r"""Dummy custom observable"""

            num_wires = 1
            grad_method = None

        op = DummyObserv(wires=0)
        assert op.is_hermitian is True


class TestOperatorIntegration:
    """Integration tests for the Operator class"""

    def test_pow_method_with_non_numeric_power_raises_error(self):
        """Test that when raising an Operator to a power that is not a number raises
        a ValueError."""

        class DummyOp(qml.operation.Operation):
            r"""Dummy custom operator"""

            num_wires = 1

        with pytest.raises(TypeError, match="unsupported operand type"):
            _ = DummyOp(wires=[0]) ** DummyOp(wires=[0])

    def test_sum_with_operator(self):
        """Test the __sum__ dunder method with two operators."""
        sum_op = qml.PauliX(0) + qml.RX(1, 0)
        final_op = qml.sum(qml.PauliX(0), qml.RX(1, 0))
        #  TODO: Use qml.equal when fixed.
        assert isinstance(sum_op, Sum)
        for s1, s2 in zip(sum_op.operands, final_op.operands):
            assert s1.name == s2.name
            assert s1.wires == s2.wires
            assert s1.data == s2.data
        assert np.allclose(a=sum_op.matrix(), b=final_op.matrix(), rtol=0)

    def test_sum_with_scalar(self):
        """Test the __sum__ dunder method with a scalar value."""
        sum_op = 5 + qml.PauliX(0) + 0
        final_op = qml.sum(qml.PauliX(0), qml.s_prod(5, qml.Identity(0)))
        # TODO: Use qml.equal when fixed.
        assert isinstance(sum_op, Sum)
        for s1, s2 in zip(sum_op.operands, final_op.operands):
            assert s1.name == s2.name
            assert s1.wires == s2.wires
            assert s1.data == s2.data
        assert np.allclose(a=sum_op.matrix(), b=final_op.matrix(), rtol=0)

    def test_sum_scalar_tensor(self):
        """Test the __sum__ dunder method with a scalar tensor."""
        scalar = pnp.array(5)
        sum_op = qml.RX(1.23, 0) + scalar
        assert sum_op[1].scalar is scalar

    @pytest.mark.torch
    def test_sum_scalar_torch_tensor(self):
        """Test the __sum__ dunder method with a scalar torch tensor."""
        import torch

        scalar = torch.tensor(5)
        sum_op = qml.RX(1.23, 0) + scalar
        assert isinstance(sum_op, Sum)
        assert sum_op[1].scalar is scalar

    @pytest.mark.tf
    def test_sum_scalar_tf_tensor(self):
        """Test the __sum__ dunder method with a scalar tf tensor."""
        import tensorflow as tf

        scalar = tf.constant(5)
        sum_op = qml.RX(1.23, 0) + scalar
        assert isinstance(sum_op, Sum)
        assert sum_op[1].scalar is scalar

    @pytest.mark.jax
    def test_sum_scalar_jax_tensor(self):
        """Test the __sum__ dunder method with a scalar jax tensor."""
        from jax import numpy as jnp

        scalar = jnp.array(5)
        sum_op = qml.RX(1.23, 0) + scalar
        assert isinstance(sum_op, Sum)
        assert sum_op[1].scalar is scalar

    def test_sum_multi_wire_operator_with_scalar(self):
        """Test the __sum__ dunder method with a multi-wire operator and a scalar value."""
        sum_op = 5 + qml.CNOT(wires=[0, 1])
        final_op = qml.sum(
            qml.CNOT(wires=[0, 1]),
            qml.s_prod(5, qml.Identity([0, 1])),
        )
        # TODO: Use qml.equal when fixed.
        assert isinstance(sum_op, Sum)
        for s1, s2 in zip(sum_op.operands, final_op.operands):
            assert s1.name == s2.name
            assert s1.wires == s2.wires
            assert s1.data == s2.data
        assert np.allclose(a=sum_op.matrix(), b=final_op.matrix(), rtol=0)

    def test_sub_rsub_and_neg_dunder_methods(self):
        """Test the __sub__, __rsub__ and __neg__ dunder methods."""
        sum_op = qml.PauliX(0) - 5
        sum_op_2 = -(5 - qml.PauliX(0))
        assert np.allclose(a=sum_op.matrix(), b=np.array([[-5, 1], [1, -5]]), rtol=0)
        assert np.allclose(a=sum_op.matrix(), b=sum_op_2.matrix(), rtol=0)
        neg_op = -qml.PauliX(0)
        assert np.allclose(a=neg_op.matrix(), b=np.array([[0, -1], [-1, 0]]), rtol=0)

    def test_sub_obs_from_op(self):
        """Test that __sub__ returns an SProd to be consistent with other Operator dunders."""
        op = qml.S(0) - qml.PauliX(1)
        assert isinstance(op, Sum)
        assert isinstance(op[1], SProd)
        qml.assert_equal(op[0], qml.S(0))
        qml.assert_equal(op[1], SProd(-1, qml.PauliX(1)))

    def test_mul_with_scalar(self):
        """Test the __mul__ dunder method with a scalar value."""
        sprod_op = 4 * qml.RX(1, 0)
        sprod_op2 = qml.RX(1, 0) * 4
        final_op = qml.s_prod(scalar=4, operator=qml.RX(1, 0))
        assert isinstance(sprod_op, qml.ops.SProd)
        assert sprod_op.name == sprod_op2.name
        assert sprod_op.wires == sprod_op2.wires
        assert sprod_op.data == sprod_op2.data
        assert sprod_op.name == final_op.name
        assert sprod_op.wires == final_op.wires
        assert sprod_op.data == final_op.data
        assert np.allclose(sprod_op.matrix(), sprod_op2.matrix(), rtol=0)
        assert np.allclose(sprod_op.matrix(), final_op.matrix(), rtol=0)

    def test_mul_scalar_tensor(self):
        """Test the __mul__ dunder method with a scalar tensor."""
        scalar = pnp.array(5)
        prod_op = qml.RX(1.23, 0) * scalar
        assert isinstance(prod_op, SProd)
        assert prod_op.scalar is scalar

        prod_op2 = scalar * qml.RX(1.23, 0)
        assert isinstance(prod_op2, SProd)
        assert prod_op.scalar is scalar

    def test_mul_array_numpy(self):
        """Test that the __mul__ dunder works with a batched scalar."""

        scalar = np.array([0.5, 0.6, 0.7])
        prod_op = scalar * qml.S(0)
        assert isinstance(prod_op, SProd)
        assert prod_op.scalar is scalar
        assert prod_op.batch_size == 3

        prod_op = qml.S(0) * scalar
        assert isinstance(prod_op, SProd)
        assert prod_op.scalar is scalar
        assert prod_op.batch_size == 3

    def test_divide_with_scalar(self):
        """Test the __truediv__ dunder method with a scalar value."""
        sprod_op = qml.RX(1, 0) / 4
        final_op = qml.s_prod(scalar=1 / 4, operator=qml.RX(1, 0))
        assert isinstance(sprod_op, qml.ops.SProd)
        assert sprod_op.name == final_op.name
        assert sprod_op.wires == final_op.wires
        assert sprod_op.data == final_op.data
        assert np.allclose(sprod_op.matrix(), final_op.matrix(), rtol=0)

    def test_divide_with_scalar_tensor(self):
        """Test the __truediv__ dunder method with a scalar tensor."""
        scalar = pnp.array(5)
        prod_op = qml.RX(1.23, 0) / scalar
        assert isinstance(prod_op, SProd)
        assert prod_op.scalar == 1 / scalar

    def test_divide_not_supported(self):
        """Test that the division of an operator with an unknown object is not supported."""
        obs = qml.PauliX(0)

        with pytest.raises(TypeError, match="unsupported operand type"):
            _ = obs / object()

    def test_dunder_method_with_new_class(self):
        """Test that when calling any Operator dunder method with a non-supported class that
        has its right dunder method defined, the class' right dunder method is called."""

        class Dummy:
            def __radd__(self, other):
                return True

            def __rsub__(self, other):
                return True

            def __rmul__(self, other):
                return True

            def __rmatmul__(self, other):
                return True

        op = qml.PauliX(0)
        dummy = Dummy()
        assert op + dummy is True
        assert op - dummy is True
        assert op * dummy is True
        assert op @ dummy is True

    @pytest.mark.torch
    def test_mul_scalar_torch_tensor(self):
        """Test the __mul__ dunder method with a scalar torch tensor."""
        import torch

        scalar = torch.tensor(5)
        prod_op = qml.RX(1.23, 0) * scalar
        assert isinstance(prod_op, SProd)
        assert prod_op.scalar is scalar

        prod_op = scalar * qml.RX(1.23, 0)
        assert isinstance(prod_op, SProd)
        assert prod_op.scalar is scalar

    @pytest.mark.tf
    def test_mul_scalar_tf_tensor(self):
        """Test the __mul__ dunder method with a scalar tf tensor."""
        import tensorflow as tf

        scalar = tf.constant(5)
        prod_op = qml.RX(1.23, 0) * scalar
        assert isinstance(prod_op, SProd)
        assert prod_op.scalar is scalar

        prod_op = scalar * qml.RX(1.23, 0)
        assert isinstance(prod_op, SProd)
        assert prod_op.scalar is scalar

    @pytest.mark.jax
    def test_mul_scalar_jax_tensor(self):
        """Test the __mul__ dunder method with a scalar jax tensor."""
        from jax import numpy as jnp

        scalar = jnp.array(5)
        prod_op = qml.RX(1.23, 0) * scalar
        assert isinstance(prod_op, SProd)
        assert prod_op.scalar is scalar

        prod_op = scalar * qml.RX(1.23, 0)
        assert isinstance(prod_op, SProd)
        assert prod_op.scalar is scalar

    def test_mul_with_operator(self):
        """Test the __matmul__ dunder method with an operator."""
        prod_op = qml.RX(1, 0) @ qml.PauliX(0)
        final_op = qml.prod(qml.RX(1, 0), qml.PauliX(0))
        assert isinstance(prod_op, Prod)
        assert prod_op.name == final_op.name
        assert prod_op.wires == final_op.wires
        assert prod_op.data == final_op.data
        assert np.allclose(prod_op.matrix(), final_op.matrix(), rtol=0)

    def test_mul_with_not_supported_object_raises_error(self):
        """Test that the __mul__ dunder method raises an error when using a non-supported object."""
        with pytest.raises(TypeError, match="can't multiply sequence by non-int of type 'PauliX'"):
            _ = "dummy" * qml.PauliX(0)

    def test_matmul_with_not_supported_object_raises_error(self):
        """Test that the __matmul__ dunder method raises an error when using a non-supported object."""
        with pytest.raises(TypeError, match="unsupported operand type"):
            _ = qml.PauliX(0) @ "dummy"

    def test_label_for_operations_with_id(self):
        """Test that the label is correctly generated for an operation with an id"""
        op = qml.RX(1.344, wires=0, id="test_with_id")
        assert '"test_with_id"' in op.label()
        assert '"test_with_id"' in op.label(decimals=2)

        op = qml.RX(1.344, wires=0)
        assert '"test_with_id"' not in op.label()
        assert '"test_with_id"' not in op.label(decimals=2)


# Dummy class inheriting from Operator
class MyOp(Operator):
    num_wires = 1


# Dummy class inheriting from Operation
class MyGate(Operation):
    num_wires = 1


op = MyOp(wires=1)
gate = MyGate(wires=1)


class TestDefaultRepresentations:
    """Tests that the default representations raise custom errors"""

    def test_decomposition_undefined(self):
        """Tests that custom error is raised in the default decomposition representation."""
        with pytest.raises(qml.operation.DecompositionUndefinedError):
            MyOp.compute_decomposition(wires=[1])
        with pytest.raises(qml.operation.DecompositionUndefinedError):
            op.decomposition()

    def test_matrix_undefined(self):
        """Tests that custom error is raised in the default matrix representation."""
        with pytest.raises(qml.operation.MatrixUndefinedError):
            MyOp.compute_matrix()
        with pytest.raises(qml.operation.MatrixUndefinedError):
            op.matrix()

    def test_terms_undefined(self):
        """Tests that custom error is raised in the default terms representation."""
        with pytest.raises(qml.operation.TermsUndefinedError):
            op.terms()

    def test_sparse_matrix_undefined(self):
        """Tests that custom error is raised in the default sparse matrix representation."""
        with pytest.raises(qml.operation.SparseMatrixUndefinedError):
            MyOp.compute_sparse_matrix()
        with pytest.raises(qml.operation.SparseMatrixUndefinedError):
            op.sparse_matrix()

    def test_eigvals_undefined(self):
        """Tests that custom error is raised in the default eigenvalue representation."""
        with pytest.raises(qml.operation.EigvalsUndefinedError):
            MyOp.compute_eigvals()
        with pytest.raises(qml.operation.EigvalsUndefinedError):
            op.eigvals()

    def test_diaggates_undefined(self):
        """Tests that custom error is raised in the default diagonalizing gates representation."""
        with pytest.raises(qml.operation.DiagGatesUndefinedError):
            MyOp.compute_diagonalizing_gates(wires=[1])
        with pytest.raises(qml.operation.DiagGatesUndefinedError):
            op.diagonalizing_gates()

    def test_adjoint_undefined(self):
        """Tests that custom error is raised in the default adjoint representation."""
        with pytest.raises(qml.operation.AdjointUndefinedError):
            op.adjoint()

    def test_generator_undefined(self):
        """Tests that custom error is raised in the default generator representation."""
        with pytest.raises(qml.operation.GeneratorUndefinedError):
            gate.generator()

    def test_pow_zero(self):
        """Test that the default of an operation raised to a zero power is an empty array."""
        assert len(gate.pow(0)) == 0

    def test_pow_one(self):
        """Test that the default of an operation raised to the power of one is a copy."""
        pow_gate = gate.pow(1)
        assert len(pow_gate) == 1
        assert pow_gate[0].__class__ is gate.__class__

    def test_pow_undefined(self):
        """Tests that custom error is raised in the default pow decomposition."""
        with pytest.raises(qml.operation.PowUndefinedError):
            gate.pow(1.234)


class MyOpWithMat(Operator):
    num_wires = 1

    @staticmethod
    def compute_matrix(theta):  # pylint:disable=arguments-differ
        return np.tensordot(theta, np.array([[0.4, 1.2], [1.2, 0.4]]), axes=0)


class TestInheritedRepresentations:
    """Tests that the default representations allow for
    inheritance from other representations"""

    def test_eigvals_from_matrix(self):
        """Test that eigvals can be extracted when a matrix is defined."""
        # Test with scalar parameter
        theta = 0.3
        op = MyOpWithMat(theta, wires=1)
        eigvals = op.eigvals()
        assert np.allclose(eigvals, [1.6 * theta, -0.8 * theta])

        # Test with broadcasted parameter
        theta = np.array([0.3, 0.9, 1.2])
        op = MyOpWithMat(theta, wires=1)
        eigvals = op.eigvals()
        assert np.allclose(eigvals, np.array([1.6 * theta, -0.8 * theta]).T)


class TestChannel:
    """Unit tests for the Channel class"""

    def test_instance_made_correctly(self):
        """Test that instance of channel class is initialized correctly"""

        class DummyOp(qml.operation.Channel):
            r"""Dummy custom channel"""

            num_wires = 1
            grad_method = "F"

            @staticmethod
            def compute_kraus_matrices(p):  # pylint:disable=arguments-differ
                K1 = np.sqrt(p) * X
                K2 = np.sqrt(1 - p) * I
                return [K1, K2]

        expected = np.array([[0, np.sqrt(0.1)], [np.sqrt(0.1), 0]])
        op = DummyOp(0.1, wires=0)
        assert np.all(op.kraus_matrices()[0] == expected)


class TestOperationDerivative:
    """Tests for operation_derivative function"""

    def test_no_generator_raise(self):
        """Tests if the function raises an exception if the input operation has no generator"""

        class CustomOp(qml.operation.Operation):
            num_wires = 1
            num_params = 1

        op = CustomOp(0.5, wires=0)

        with pytest.raises(
            qml.operation.GeneratorUndefinedError,
            match="Operation CustomOp does not have a generator",
        ):
            operation_derivative(op)

    def test_multiparam_raise(self):
        """Test if the function raises a ValueError if the input operation is composed of multiple
        parameters"""

        class RotWithGen(qml.Rot):
            def generator(self):
                return qml.Hermitian(np.zeros((2, 2)), wires=self.wires)

        op = RotWithGen(0.1, 0.2, 0.3, wires=0)

        with pytest.raises(ValueError, match="Operation RotWithGen is not written in terms of"):
            operation_derivative(op)

    def test_rx(self):
        """Test if the function correctly returns the derivative of RX"""
        p = 0.3
        op = qml.RX(p, wires=0)

        derivative = operation_derivative(op)

        expected_derivative = 0.5 * np.array(
            [[-np.sin(p / 2), -1j * np.cos(p / 2)], [-1j * np.cos(p / 2), -np.sin(p / 2)]]
        )

        assert np.allclose(derivative, expected_derivative)

    def test_phase(self):
        """Test if the function correctly returns the derivative of PhaseShift"""
        p = 0.3
        op = qml.PhaseShift(p, wires=0)

        derivative = operation_derivative(op)
        expected_derivative = np.array([[0, 0], [0, 1j * np.exp(1j * p)]])
        assert np.allclose(derivative, expected_derivative)

    def test_cry(self):
        """Test if the function correctly returns the derivative of CRY"""
        p = 0.3
        op = qml.CRY(p, wires=[0, 1])

        derivative = operation_derivative(op)
        expected_derivative = 0.5 * np.array(
            [
                [0, 0, 0, 0],
                [0, 0, 0, 0],
                [0, 0, -np.sin(p / 2), -np.cos(p / 2)],
                [0, 0, np.cos(p / 2), -np.sin(p / 2)],
            ]
        )
        assert np.allclose(derivative, expected_derivative)

    def test_cry_non_consecutive(self):
        """Test if the function correctly returns the derivative of CRY
        if the wires are not consecutive. This is expected behaviour, since
        without any other context, the operation derivative should make no
        assumption about the wire ordering."""
        p = 0.3
        op = qml.CRY(p, wires=[1, 0])

        derivative = operation_derivative(op)
        expected_derivative = 0.5 * np.array(
            [
                [0, 0, 0, 0],
                [0, 0, 0, 0],
                [0, 0, -np.sin(p / 2), -np.cos(p / 2)],
                [0, 0, np.cos(p / 2), -np.sin(p / 2)],
            ]
        )
        assert np.allclose(derivative, expected_derivative)


class TestCVOperation:
    """Test the CVOperation class"""

    def test_wires_not_found(self):
        """Make sure that `heisenberg_expand` method receives enough wires to actually expand"""

        class DummyOp(qml.operation.CVOperation):
            num_wires = 1

        op = DummyOp(wires=1)

        with pytest.raises(ValueError, match="do not exist on this device with wires"):
            op.heisenberg_expand(np.eye(3), Wires(["a", "b"]))

    def test_input_validation(self):
        """Make sure that size of input for `heisenberg_expand` method is validated"""

        class DummyOp(qml.operation.CVOperation):
            num_wires = 1

        op = DummyOp(wires=1)

        with pytest.raises(ValueError, match="Heisenberg matrix is the wrong size"):
            U_wrong_size = np.eye(1)
            op.heisenberg_expand(U_wrong_size, op.wires)

    def test_wrong_input_shape(self):
        """Ensure that `heisenberg_expand` raises exception if it receives an array with order > 2"""

        class DummyOp(qml.operation.CVOperation):
            num_wires = 1

        op = DummyOp(wires=1)

        with pytest.raises(ValueError, match="Only order-1 and order-2 arrays supported"):
            U_high_order = np.array([np.eye(3)] * 3)
            op.heisenberg_expand(U_high_order, op.wires)


class TestStatePrepBase:
    """Test the StatePrepBase interface."""

    class DefaultPrep(StatePrepBase):
        """A dummy class that assumes it was given a state vector."""

        # pylint:disable=unused-argument,too-few-public-methods
        def state_vector(self, wire_order=None):
            return self.parameters[0]

    # pylint:disable=unused-argument,too-few-public-methods
    def test_basic_initial_state(self):
        """Tests a basic implementation of the StatePrepBase interface."""
        prep_op = self.DefaultPrep([1, 0], wires=[0])
        assert np.array_equal(prep_op.state_vector(), [1, 0])

    def test_child_must_implement_state_vector(self):
        """Tests that a child class that does not implement state_vector fails."""

        class NoStatePrepOp(StatePrepBase):
            """A class that is missing the state_vector implementation."""

            # pylint:disable=abstract-class-instantiated

        with pytest.raises(TypeError, match="Can't instantiate abstract class"):
            NoStatePrepOp(wires=[0])

    def test_StatePrepBase_label(self):
        """Tests that StatePrepBase classes by default have a psi ket label"""
        assert self.DefaultPrep([1], 0).label() == "|Ψ⟩"


class TestCriteria:
    doubleExcitation = qml.DoubleExcitation(0.1, wires=[0, 1, 2, 3])
    rx = qml.RX(qml.numpy.array(0.3, requires_grad=True), wires=1)
    stiff_rx = qml.RX(0.3, wires=1)
    cnot = qml.CNOT(wires=[1, 0])
    rot = qml.Rot(*qml.numpy.array([0.1, -0.7, 0.2], requires_grad=True), wires=0)
    stiff_rot = qml.Rot(0.1, -0.7, 0.2, wires=0)
    exp = qml.expval(qml.PauliZ(0))

    def test_docstring(self):
        expected = "Returns ``True`` if an operator has a generator defined."
        assert qml.operation.has_gen.__doc__ == expected

    def test_has_gen(self):
        """Test has_gen criterion."""
        assert qml.operation.has_gen(self.rx)
        assert not qml.operation.has_gen(self.cnot)
        assert not qml.operation.has_gen(self.rot)
        assert not qml.operation.has_gen(self.exp)

    def test_has_grad_method(self):
        """Test has_grad_method criterion."""
        assert qml.operation.has_grad_method(self.rx)
        assert qml.operation.has_grad_method(self.rot)
        assert not qml.operation.has_grad_method(self.cnot)

    def test_gen_is_multi_term_hamiltonian(self):
        """Test gen_is_multi_term_hamiltonian criterion."""
        assert qml.operation.gen_is_multi_term_hamiltonian(self.doubleExcitation)
        assert not qml.operation.gen_is_multi_term_hamiltonian(self.cnot)
        assert not qml.operation.gen_is_multi_term_hamiltonian(self.rot)
        assert not qml.operation.gen_is_multi_term_hamiltonian(self.exp)

    def test_has_multipar(self):
        """Test has_multipar criterion."""
        assert not qml.operation.has_multipar(self.rx)
        assert qml.operation.has_multipar(self.rot)
        assert not qml.operation.has_multipar(self.cnot)

    def test_has_nopar(self):
        """Test has_nopar criterion."""
        assert not qml.operation.has_nopar(self.rx)
        assert not qml.operation.has_nopar(self.rot)
        assert qml.operation.has_nopar(self.cnot)

    def test_has_unitary_gen(self):
        """Test has_unitary_gen criterion."""
        assert qml.operation.has_unitary_gen(self.rx)
        assert not qml.operation.has_unitary_gen(self.rot)
        assert not qml.operation.has_unitary_gen(self.cnot)

    def test_is_measurement(self):
        """Test is_measurement criterion."""
        assert not qml.operation.is_measurement(self.rx)
        assert not qml.operation.is_measurement(self.rot)
        assert not qml.operation.is_measurement(self.cnot)
        assert qml.operation.is_measurement(self.exp)

    def test_is_trainable(self):
        """Test is_trainable criterion."""
        assert qml.operation.is_trainable(self.rx)
        assert not qml.operation.is_trainable(self.stiff_rx)
        assert qml.operation.is_trainable(self.rot)
        assert not qml.operation.is_trainable(self.stiff_rot)
        assert not qml.operation.is_trainable(self.cnot)

    def test_composed(self):
        """Test has_gen criterion."""
        both = qml.operation.has_gen & qml.operation.is_trainable
        assert both(self.rx)
        assert not both(self.cnot)
        assert not both(self.rot)
        assert not both(self.exp)


pairs_of_ops = [
    (qml.S(0), qml.T(0)),
    (qml.S(0), qml.PauliX(0)),
    (qml.PauliX(0), qml.S(0)),
    (qml.PauliX(0), qml.PauliY(0)),
    (qml.PauliZ(0), qml.prod(qml.PauliX(0), qml.PauliY(1))),
]


class TestNewOpMath:
    """Tests dunder operations with new operator arithmetic enabled."""

    class TestAdd:
        """Test the __add__/__radd__/__sub__ dunders."""

        @pytest.mark.parametrize("op0,op1", pairs_of_ops)
        def test_add_operators(self, op0, op1):
            """Tests adding two operators, observable or not."""
            op = op0 + op1
            assert isinstance(op, Sum)
            qml.assert_equal(op[0], op0)
            qml.assert_equal(op[1], op1)

        @pytest.mark.parametrize("op0,op1", pairs_of_ops)
        def test_sub_operators(self, op0, op1):
            """Tests subtracting two operators."""
            op = op0 - op1
            assert isinstance(op, Sum)
            qml.assert_equal(op[0], op0)
            assert isinstance(op[1], SProd)
            assert op[1].scalar == -1
            qml.assert_equal(op[1].base, op1)

        def test_sub_with_unknown_not_supported(self):
            """Test subtracting an unexpected type from an Operator."""
            with pytest.raises(TypeError, match="unsupported operand type"):
                _ = qml.S(0) - "foo"

        def test_op_with_scalar(self):
            """Tests adding/subtracting ops with scalars."""
            x0 = qml.PauliX(0)
            for op in [x0 + 1, 1 + x0]:
                assert isinstance(op, Sum)
                qml.assert_equal(op[0], x0)
                assert isinstance(op[1], SProd)
                assert op[1].scalar == 1
                qml.assert_equal(op[1].base, qml.Identity(0))

            x1 = qml.PauliX(1)
            op = x1 - 1.1
            assert isinstance(op, Sum)
            qml.assert_equal(op[0], x1)
            assert isinstance(op[1], SProd)
            assert op[1].scalar == -1.1
            qml.assert_equal(op[1].base, qml.Identity(1))

            op = 1.1 - x1  # will use radd
            assert isinstance(op, Sum)
            assert isinstance(op[0], SProd)
            assert op[0].scalar == -1
            qml.assert_equal(op[0].base, x1)
            assert isinstance(op[1], SProd)
            assert op[1].scalar == 1.1
            qml.assert_equal(op[1].base, qml.Identity(1))

        def test_adding_many_does_auto_simplify(self):
            """Tests that adding more than two operators creates nested Sums."""
            op0, op1, op2 = qml.S(0), qml.T(0), qml.PauliZ(0)
            op = op0 + op1 + op2
            assert isinstance(op, Sum)
            assert len(op) == 3
            qml.assert_equal(op[0], op0)
            qml.assert_equal(op[1], op1)
            qml.assert_equal(op[2], op2)

    class TestMul:
        """Test the __mul__/__rmul__ dunders."""

        @pytest.mark.parametrize("scalar", [0, 1, 1.1, 1 + 2j, [3, 4j]])
        def test_mul(self, scalar):
            """Tests multiplying an operator by a scalar coefficient works as expected."""
            base = qml.PauliX(0)
            for op in [scalar * base, base * scalar]:
                assert isinstance(op, SProd)
                assert qml.math.allequal(op.scalar, scalar)
                qml.assert_equal(op.base, base)

        @pytest.mark.parametrize("scalar", [1, 1.1, 1 + 2j, qml.numpy.array([3, 4j])])
        def test_div(self, scalar):
            """Tests diviing an operator by a scalar coefficient works as expected."""
            base = qml.PauliX(0)
            op = base / scalar
            assert isinstance(op, SProd)
            assert qml.math.allequal(op.scalar, 1 / scalar)
            qml.assert_equal(op.base, base)

        def test_mul_does_auto_simplify(self):
            """Tests that multiplying an SProd with a scalar creates nested SProds."""
            op = 2 * qml.PauliX(0)
            nested = 0.5 * op
            assert isinstance(nested, SProd)
            assert nested.scalar == 1.0
            qml.assert_equal(nested.base, qml.X(0))

    class TestMatMul:
        """Test the __matmul__/__rmatmul__ dunders."""

        @pytest.mark.parametrize("op0,op1", pairs_of_ops)
        def test_matmul_operators(self, op0, op1):
            """Tests matrix-multiplication of two operators, observable or not."""
            op = op0 @ op1
            assert isinstance(op, Prod)
            qml.assert_equal(op[0], op0)
            if isinstance(op1, Prod):
                qml.assert_equal(op[1], op1[0])
                qml.assert_equal(op[2], op1[1])
            else:
                qml.assert_equal(op[1], op1)

        def test_mul_does_auto_simplify(self):
            """Tests that matrix-multiplying a Prod with another operator creates nested Prods."""
            op0, op1, op2 = qml.PauliX(0), qml.PauliY(1), qml.PauliZ(2)
            op = op0 @ op1 @ op2
            assert isinstance(op, Prod)
            assert len(op) == 3
            qml.assert_equal(op[0], op0)
            qml.assert_equal(op[1], op1)
            qml.assert_equal(op[2], op2)


class TestHamiltonianLinearCombinationAlias:
    """Unit tests for using qml.Hamiltonian as an alias for LinearCombination"""

    def test_hamiltonian_linear_combination_alias_enabled(self):
        """Test that qml.Hamiltonian is an alias for LinearCombination with new operator
        arithmetic enabled"""
        op = qml.Hamiltonian([1.0], [qml.X(0)])

        assert isinstance(op, qml.ops.LinearCombination)
        assert isinstance(op, qml.Hamiltonian)


@pytest.mark.parametrize(
    "op",
    [
        # pytest.param(qml.CZ(wires=[1, 0]), marks=pytest.mark.xfail),
        qml.CZ(wires=[1, 0]),
        qml.CCZ(wires=[2, 0, 1]),
        qml.SWAP(wires=[1, 0]),
        qml.IsingXX(1.23, wires=[1, 0]),
        qml.Identity(wires=[3, 1, 2, 0]),
        qml.ISWAP(wires=[1, 0]),
        qml.SISWAP(wires=[1, 0]),
        qml.SQISW(wires=[1, 0]),
        qml.MultiRZ(1.23, wires=[2, 0, 1, 3]),
        qml.IsingXY(1.23, wires=[1, 0]),
        qml.IsingYY(1.23, wires=[1, 0]),
        qml.IsingZZ(1.23, wires=[1, 0]),
        qml.PSWAP(1.23, wires=[1, 0]),
    ],
)
def test_symmetric_matrix_early_return(op, mocker):
    """Test that operators that are symmetric over all wires are not reordered
    when the wire order only contains the same wires as the operator."""

    spy = mocker.spy(qml.operation, "expand_matrix")
    actual = op.matrix(wire_order=list(range(len(op.wires))))

    spy.assert_not_called()
    expected = op.matrix()
    manually_expanded = qml.math.expand_matrix(
        expected, wires=op.wires, wire_order=list(range(len(op.wires)))
    )

    assert np.allclose(actual, expected)
    assert np.allclose(actual, manually_expanded)


def test_docstring_example_of_operator_class(tol):
    """Tests an example of how to create an operator which is used in the
    Operator class docstring, as well as in the 'adding_operators'
    page in the developer guide."""

    class FlipAndRotate(qml.operation.Operation):
        num_wires = qml.operation.AnyWires
        grad_method = "A"

        # pylint: disable=too-many-arguments,too-many-positional-arguments
        def __init__(self, angle, wire_rot, wire_flip=None, do_flip=False, id=None):
            if do_flip and wire_flip is None:
                raise ValueError("Expected a wire to flip; got None.")

            self._hyperparameters = {"do_flip": do_flip}

            all_wires = qml.wires.Wires(wire_rot) + qml.wires.Wires(wire_flip)
            super().__init__(angle, wires=all_wires, id=id)

        @property
        def num_params(self):
            return 1

        @property
        def ndim_params(self):
            return (0,)

        @staticmethod
        def compute_decomposition(angle, wires, do_flip):  # pylint: disable=arguments-differ
            op_list = []
            if do_flip:
                op_list.append(qml.PauliX(wires=wires[1]))
            op_list.append(qml.RX(angle, wires=wires[0]))
            return op_list

        def adjoint(self):
            return FlipAndRotate(
                -self.parameters[0],
                self.wires[0],
                self.wires[1],
                do_flip=self.hyperparameters["do_flip"],
            )

    dev = qml.device("default.qubit", wires=["q1", "q2", "q3"])

    @qml.qnode(dev)
    def circuit(angle):
        FlipAndRotate(angle, wire_rot="q1", wire_flip="q1")
        return qml.expval(qml.PauliZ("q1"))

    a = np.array(3.14)
    res = circuit(a)
    expected = -0.9999987318946099
    assert np.allclose(res, expected, atol=tol)


@pytest.mark.jax
def test_custom_operator_is_jax_pytree():
    """Test that a custom operator is registered as a jax pytree."""

    import jax

    class CustomOperator(qml.operation.Operator):
        pass

    op = CustomOperator(1.2, wires=0)
    data, structure = jax.tree_util.tree_flatten(op)
    assert data == [1.2]

    new_op = jax.tree_util.tree_unflatten(structure, [2.3])
    qml.assert_equal(new_op, CustomOperator(2.3, wires=0))


# pylint: disable=unused-import,no-name-in-module
def test_get_attr():
    """Test that importing attributes of operation work as expected"""

    attr_name = "non_existent_attr"
    with pytest.raises(
        AttributeError, match=f"module 'pennylane.operation' has no attribute '{attr_name}'"
    ):
        _ = qml.operation.non_existent_attr  # error is raised if non-existent attribute accessed

    with pytest.raises(ImportError, match=f"cannot import name '{attr_name}'"):
        from pennylane.operation import (
            non_existent_attr,
        )  # error is raised if non-existent attribute imported

    from pennylane.operation import StatePrep

    assert (
        StatePrep is qml.operation.StatePrepBase
    )  # StatePrep imported from operation.py is an alias for StatePrepBase<|MERGE_RESOLUTION|>--- conflicted
+++ resolved
@@ -924,23 +924,6 @@
         assert op.is_hermitian is False
 
 
-<<<<<<< HEAD
-class TestObservableTensorLegacySupport:
-    """Test legacy support of observables with new opmath types"""
-
-    def test_prod_matmul_with_new_opmath(self):
-        """Test matmul of an Observable with a new opmath instance"""
-        res = qml.Hadamard(0) @ qml.s_prod(0.5, qml.PauliX(0))
-        assert isinstance(res, qml.ops.Prod)
-
-    def test_Observable_sub_with_new_opmath(self):
-        """Test sub of an Observable with a new opmath instance"""
-        res = qml.Hadamard(0) - qml.s_prod(0.5, qml.PauliX(0))
-        assert isinstance(res, qml.ops.Sum)
-
-
-=======
->>>>>>> 44e8421b
 class TestObservableConstruction:
     """Test custom observables construction."""
 
