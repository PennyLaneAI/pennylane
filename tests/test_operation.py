# Copyright 2018-2020 Xanadu Quantum Technologies Inc.

# Licensed under the Apache License, Version 2.0 (the "License");
# you may not use this file except in compliance with the License.
# You may obtain a copy of the License at

#     http://www.apache.org/licenses/LICENSE-2.0

# Unless required by applicable law or agreed to in writing, software
# distributed under the License is distributed on an "AS IS" BASIS,
# WITHOUT WARRANTIES OR CONDITIONS OF ANY KIND, either express or implied.
# See the License for the specific language governing permissions and
# limitations under the License.
"""
Unit tests for :mod:`pennylane.operation`.
"""
import itertools
import warnings
from functools import reduce

import numpy as np
import pytest
from gate_data import CNOT, II, SWAP, TADD, TSWAP, I, Toffoli, X
from numpy.linalg import multi_dot

import pennylane as qml
from pennylane import numpy as pnp
from pennylane.operation import Operation, Operator, Tensor, operation_derivative
from pennylane.ops import Prod, SProd, Sum, cv
from pennylane.wires import Wires

# pylint: disable=no-self-use, no-member, protected-access, pointless-statement

Toffoli_broadcasted = np.tensordot([0.1, -4.2j], Toffoli, axes=0)
CNOT_broadcasted = np.tensordot([1.4], CNOT, axes=0)
I_broadcasted = I[pnp.newaxis]


class TestOperatorConstruction:
    """Test custom operators construction."""

    def test_operation_outside_context(self):
        """Test that an operation can be instantiated outside a QNode context, and that do_queue is ignored"""
        op = qml.ops.CNOT(wires=[0, 1], do_queue=False)
        assert isinstance(op, qml.operation.Operation)

        op = qml.ops.RX(0.5, wires=0, do_queue=True)
        assert isinstance(op, qml.operation.Operation)

        op = qml.ops.Hadamard(wires=0)
        assert isinstance(op, qml.operation.Operation)

    def test_incorrect_num_wires(self):
        """Test that an exception is raised if called with wrong number of wires"""

        class DummyOp(qml.operation.Operator):
            r"""Dummy custom operator"""
            num_wires = 1

        with pytest.raises(ValueError, match="wrong number of wires"):
            DummyOp(0.5, wires=[0, 1])

    def test_non_unique_wires(self):
        """Test that an exception is raised if called with identical wires"""

        class DummyOp(qml.operation.Operator):
            r"""Dummy custom operator"""
            num_wires = 1

        with pytest.raises(qml.wires.WireError, match="Wires must be unique"):
            DummyOp(0.5, wires=[1, 1], do_queue=False)

    def test_incorrect_num_params(self):
        """Test that an exception is raised if called with wrong number of parameters"""

        class DummyOp(qml.operation.Operator):
            r"""Dummy custom operator that declares num_params as an instance property"""
            num_wires = 1
            grad_method = "A"

            @property
            def num_params(self):
                return 1

        with pytest.raises(ValueError, match="wrong number of parameters"):
            DummyOp(0.5, 0.6, wires=0)

        op = DummyOp(0.5, wires=0)
        assert op.num_params == 1

        class DummyOp2(qml.operation.Operator):
            r"""Dummy custom operator that declares num_params as a class property"""
            num_params = 4
            num_wires = 1
            grad_method = "A"

        with pytest.raises(ValueError, match="wrong number of parameters"):
            DummyOp2(0.5, 0.6, wires=0)

        op2 = DummyOp2(0.5, 0.3, 0.1, 0.2, wires=0)
        assert op2.num_params == 4
        assert DummyOp2.num_params == 4

        class DummyOp3(qml.operation.Operator):
            r"""Dummy custom operator that does not declare num_params at all"""
            num_wires = 1
            grad_method = "A"

        op3 = DummyOp3(0.5, 0.6, wires=0)

        assert op3.num_params == 2

    def test_incorrect_ndim_params(self):
        """Test that an exception is raised if called with wrongly-shaped parameters"""

        class DummyOp(qml.operation.Operator):
            r"""Dummy custom operator that declares ndim_params as an instance property"""
            num_wires = 1
            grad_method = "A"
            ndim_params = (0,)

        with pytest.raises(ValueError, match=r"wrong number\(s\) of dimensions in parameters"):
            DummyOp([[[0.5], [0.1]]], wires=0)

        op = DummyOp(0.5, wires=0)
        assert op.ndim_params == (0,)

        class DummyOp2(qml.operation.Operator):
            r"""Dummy custom operator that declares ndim_params as a class property"""
            ndim_params = (1, 2)
            num_wires = 1
            grad_method = "A"

        with pytest.raises(ValueError, match=r"wrong number\(s\) of dimensions in parameters"):
            DummyOp2([0.5], 0.6, wires=0)

        op2 = DummyOp2([0.1], [[0.4, 0.1], [0.2, 1.2]], wires=0)
        assert op2.ndim_params == (1, 2)
        assert DummyOp2.ndim_params == (1, 2)

        class DummyOp3(qml.operation.Operator):
            r"""Dummy custom operator that does not declare ndim_params at all"""
            num_wires = 1
            grad_method = "A"

        op3 = DummyOp3(0.5, [[0.6]], wires=0)

        # This operator will never complain about wrongly-shaped arguments at initialization
        # because it will simply set `ndim_params` to the ndims of the provided arguments
        assert op3.ndim_params == (0, 2)

        class DummyOp4(qml.operation.Operator):
            r"""Dummy custom operator that declares ndim_params as a class property"""
            ndim_params = (0, 2)
            num_wires = 1

        # Test with mismatching batch dimensions
        with pytest.raises(ValueError, match="Broadcasting was attempted but the broadcasted"):
            DummyOp4([0.3] * 4, [[[0.3, 1.2]]] * 3, wires=0)

    broadcasted_params_test_data = [
        # Test with no parameter broadcasted
        ((0.3, [[0.3, 1.2]]), None),
        # Test with both parameters broadcasted with same dimension
        (([0.3], [[[0.3, 1.2]]]), 1),
        (([0.3] * 3, [[[0.3, 1.2]]] * 3), 3),
        # Test with one parameter broadcasted
        ((0.3, [[[0.3, 1.2]]]), 1),
        ((0.3, [[[0.3, 1.2]]] * 3), 3),
        (([0.3], [[0.3, 1.2]]), 1),
        (([0.3] * 3, [[0.3, 1.2]]), 3),
    ]

    @pytest.mark.parametrize("params, exp_batch_size", broadcasted_params_test_data)
    def test_broadcasted_params(self, params, exp_batch_size):
        r"""Test that initialization of an operator with broadcasted parameters
        works and sets the ``batch_size`` correctly."""

        class DummyOp(qml.operation.Operator):
            r"""Dummy custom operator that declares ndim_params as a class property"""
            ndim_params = (0, 2)
            num_wires = 1

        op = DummyOp(*params, wires=0)
        assert op.ndim_params == (0, 2)
        assert op._batch_size == exp_batch_size

    @pytest.mark.autograd
    @pytest.mark.parametrize("params, exp_batch_size", broadcasted_params_test_data)
    def test_broadcasted_params(self, params, exp_batch_size):
        r"""Test that initialization of an operator with broadcasted parameters
        works and sets the ``batch_size`` correctly with Autograd parameters."""

        class DummyOp(qml.operation.Operator):
            r"""Dummy custom operator that declares ndim_params as a class property"""
            ndim_params = (0, 2)
            num_wires = 1

        params = tuple(pnp.array(p, requires_grad=True) for p in params)
        op = DummyOp(*params, wires=0)
        assert op.ndim_params == (0, 2)
        assert op._batch_size == exp_batch_size

    @pytest.mark.jax
    @pytest.mark.parametrize("params, exp_batch_size", broadcasted_params_test_data)
    def test_broadcasted_params(self, params, exp_batch_size):
        r"""Test that initialization of an operator with broadcasted parameters
        works and sets the ``batch_size`` correctly with JAX parameters."""
        import jax

        class DummyOp(qml.operation.Operator):
            r"""Dummy custom operator that declares ndim_params as a class property"""
            ndim_params = (0, 2)
            num_wires = 1

        params = tuple(jax.numpy.array(p) for p in params)
        op = DummyOp(*params, wires=0)
        assert op.ndim_params == (0, 2)
        assert op._batch_size == exp_batch_size

    @pytest.mark.tf
    @pytest.mark.parametrize("params, exp_batch_size", broadcasted_params_test_data)
    def test_broadcasted_params(self, params, exp_batch_size):
        r"""Test that initialization of an operator with broadcasted parameters
        works and sets the ``batch_size`` correctly with TensorFlow parameters."""
        import tensorflow as tf

        class DummyOp(qml.operation.Operator):
            r"""Dummy custom operator that declares ndim_params as a class property"""
            ndim_params = (0, 2)
            num_wires = 1

        params = tuple(tf.Variable(p) for p in params)
        op = DummyOp(*params, wires=0)
        assert op.ndim_params == (0, 2)
        assert op._batch_size == exp_batch_size

    @pytest.mark.torch
    @pytest.mark.parametrize("params, exp_batch_size", broadcasted_params_test_data)
    def test_broadcasted_params(self, params, exp_batch_size):
        r"""Test that initialization of an operator with broadcasted parameters
        works and sets the ``batch_size`` correctly with Torch parameters."""
        import torch

        class DummyOp(qml.operation.Operator):
            r"""Dummy custom operator that declares ndim_params as a class property"""
            ndim_params = (0, 2)
            num_wires = 1

        params = tuple(torch.tensor(p, requires_grad=True) for p in params)
        op = DummyOp(*params, wires=0)
        assert op.ndim_params == (0, 2)
        assert op._batch_size == exp_batch_size

    @pytest.mark.filterwarnings("ignore:Creating an ndarray from ragged nested sequences")
    def test_error_broadcasted_params_not_silenced(self):
        """Handling tf.function properly requires us to catch a specific
        error and to silence it. Here we test it does not silence others."""

        x = [qml.math.ones((2, 2)), qml.math.ones((2, 3))]
        with pytest.raises(ValueError, match="could not broadcast input array"):
            qml.RX(x, 0)

    def test_wires_by_final_argument(self):
        """Test that wires can be passed as the final positional argument."""

        class DummyOp(qml.operation.Operator):
            num_wires = 1
            num_params = 1

        op = DummyOp(1.234, "a")
        assert op.wires[0] == "a"
        assert op.data == [1.234]

    def test_no_wires(self):
        """Test an error is raised if no wires are passed."""

        class DummyOp(qml.operation.Operator):
            num_wires = 1
            num_params = 1

        with pytest.raises(ValueError, match="Must specify the wires"):
            DummyOp(1.234)

    def test_name_setter(self):
        """Tests that we can set the name of an operator"""

        class DummyOp(qml.operation.Operator):
            r"""Dummy custom operator"""
            num_wires = 1

        op = DummyOp(wires=0)
        op.name = "MyOp"
        assert op.name == "MyOp"

    def test_default_hyperparams(self):
        """Tests that the hyperparams attribute is defined for all operations."""

        class MyOp(qml.operation.Operation):
            num_wires = 1

        class MyOpOverwriteInit(qml.operation.Operation):
            num_wires = 1

            def __init__(self, wires):
                pass

        op = MyOp(wires=0)
        assert op.hyperparameters == {}

        op = MyOpOverwriteInit(wires=0)
        assert op.hyperparameters == {}

    def test_custom_hyperparams(self):
        """Tests that an operation can add custom hyperparams."""

        class MyOp(qml.operation.Operation):
            num_wires = 1

            def __init__(self, wires, basis_state=None):
                self._hyperparameters = {"basis_state": basis_state}

        state = [0, 1, 0]
        assert MyOp(wires=1, basis_state=state).hyperparameters["basis_state"] == state

    def test_has_matrix_true(self):
        """Test has_matrix property detects overriding of `compute_matrix` method."""

        class MyOp(qml.operation.Operator):
            num_wires = 1

            @staticmethod
            def compute_matrix():
                return np.eye(2)

        assert MyOp.has_matrix is True
        assert MyOp(wires=0).has_matrix is True

    def test_has_matrix_false(self):
        """Test has_matrix property defaults to false if `compute_matrix` not overwritten."""

        class MyOp(qml.operation.Operator):
            num_wires = 1

        assert MyOp.has_matrix is False
        assert MyOp(wires=0).has_matrix is False

    def test_has_matrix_false_concrete_template(self):
        """Test has_matrix with a concrete operation (StronglyEntanglingLayers)
        that does not have a matrix defined."""

        rng = qml.numpy.random.default_rng(seed=42)
        shape = qml.StronglyEntanglingLayers.shape(n_layers=2, n_wires=2)
        params = rng.random(shape)
        op = qml.StronglyEntanglingLayers(params, wires=range(2))
        assert op.has_matrix is False

    def test_has_adjoint_true(self):
        """Test has_adjoint property detects overriding of `adjoint` method."""

        class MyOp(qml.operation.Operator):
            num_wires = 1
            adjoint = lambda self: self

        assert MyOp.has_adjoint is True
        assert MyOp(wires=0).has_adjoint is True

    def test_has_adjoint_false(self):
        """Test has_adjoint property defaults to false if `adjoint` not overwritten."""

        class MyOp(qml.operation.Operator):
            num_wires = 1

        assert MyOp.has_adjoint is False
        assert MyOp(wires=0).has_adjoint is False

    def test_has_decomposition_true_compute_decomposition(self):
        """Test has_decomposition property detects overriding of `compute_decomposition` method."""

        class MyOp(qml.operation.Operator):
            num_wires = 1
            num_params = 1

            @staticmethod
            def compute_decomposition(x, wires=None):
                return [qml.RX(x, wires=wires)]

        assert MyOp.has_decomposition is True
        assert MyOp(0.2, wires=1).has_decomposition is True

    def test_has_decomposition_true_decomposition(self):
        """Test has_decomposition property detects overriding of `decomposition` method."""

        class MyOp(qml.operation.Operator):
            num_wires = 1
            num_params = 1

            def decomposition(self):
                return [qml.RX(self.parameters[0], wires=self.wires)]

        assert MyOp.has_decomposition is True
        assert MyOp(0.2, wires=1).has_decomposition is True

    def test_has_decomposition_false(self):
        """Test has_decomposition property defaults to false if neither
        `decomposition` nor `compute_decomposition` are overwritten."""

        class MyOp(qml.operation.Operator):
            num_wires = 1

        assert MyOp.has_decomposition is False
        assert MyOp(wires=0).has_decomposition is False

    def test_has_diagonalizing_gates_true_compute_diagonalizing_gates(self):
        """Test has_diagonalizing_gates property detects
        overriding of `compute_diagonalizing_gates` method."""

        class MyOp(qml.operation.Operator):
            num_wires = 1
            num_params = 1

            @staticmethod
            def compute_diagonalizing_gates(x, wires=None):
                return []

        assert MyOp.has_diagonalizing_gates is True
        assert MyOp(0.2, wires=1).has_diagonalizing_gates is True

    def test_has_diagonalizing_gates_true_diagonalizing_gates(self):
        """Test has_diagonalizing_gates property detects
        overriding of `diagonalizing_gates` method."""

        class MyOp(qml.operation.Operator):
            num_wires = 1
            num_params = 1

            def diagonalizing_gates(self):
                return [qml.RX(self.parameters[0], wires=self.wires)]

        assert MyOp.has_diagonalizing_gates is True
        assert MyOp(0.2, wires=1).has_diagonalizing_gates is True

    def test_has_diagonalizing_gates_false(self):
        """Test has_diagonalizing_gates property defaults to false if neither
        `diagonalizing_gates` nor `compute_diagonalizing_gates` are overwritten."""

        class MyOp(qml.operation.Operator):
            num_wires = 1

        assert MyOp.has_diagonalizing_gates is False
        assert MyOp(wires=0).has_diagonalizing_gates is False

    @pytest.mark.tf
    @pytest.mark.parametrize("jit_compile", [True, False])
    def test_with_tf_function(self, jit_compile):
        """Tests using tf.function with an operation works with and without
        just in time (JIT) compilation."""
        import tensorflow as tf

        class MyRX(qml.RX):
            @property
            def ndim_params(self):
                return self._ndim_params

        def fun(x):
            op0 = qml.RX(x, 0)
            op1 = MyRX(x, 0)

        # No kwargs
        fun0 = tf.function(fun)
        fun0(tf.Variable(0.2))
        fun0(tf.Variable([0.2, 0.5]))

        # With kwargs
        signature = (tf.TensorSpec(shape=None, dtype=tf.float32),)
        fun1 = tf.function(fun, jit_compile=jit_compile, input_signature=signature)
        fun1(tf.Variable(0.2))
        fun1(tf.Variable([0.2, 0.5]))

    def test_simplify_method(self):
        """Test that simplify method returns the same instance."""

        class DummyOp(qml.operation.Operator):
            r"""Dummy custom operator that declares ndim_params as a class property"""
            num_wires = 1

        op = DummyOp(wires=0)
        sim_op = op.simplify()
        assert op is sim_op

    def test_map_wires(self):
        """Test the map_wires method."""

        class DummyOp(qml.operation.Operator):
            r"""Dummy custom operator that declares ndim_params as a class property"""
            num_wires = 3

        op = DummyOp(wires=[0, 1, 2])
        wire_map = {0: 10, 1: 11, 2: 12}
        mapped_op = op.map_wires(wire_map=wire_map)
        assert op is not mapped_op
        assert op.wires == Wires([0, 1, 2])
        assert mapped_op.wires == Wires([10, 11, 12])

    def test_map_wires_uncomplete_wire_map(self):
        """Test that the map_wires method doesn't change wires that are not present in the wire
        map."""

        class DummyOp(qml.operation.Operator):
            r"""Dummy custom operator that declares ndim_params as a class property"""
            num_wires = 3

        op = DummyOp(wires=[0, 1, 2])
        wire_map = {0: 10, 2: 12}
        mapped_op = op.map_wires(wire_map=wire_map)
        assert op is not mapped_op
        assert op.wires == Wires([0, 1, 2])
        assert mapped_op.wires == Wires([10, 1, 12])


class TestOperationConstruction:
    """Test custom operations construction."""

    def test_grad_recipe_parameter_dependent(self):
        """Test that an operation with a gradient recipe that depends on
        its instantiated parameter values works correctly"""

        class DummyOp(qml.operation.Operation):
            r"""Dummy custom operation"""
            num_wires = 1
            grad_method = "A"

            @property
            def grad_recipe(self):
                x = self.data[0]
                return ([[1.0, 1.0, x], [1.0, 0.0, -x]],)

        x = 0.654
        op = DummyOp(x, wires=0)
        assert op.grad_recipe == ([[1.0, 1.0, x], [1.0, 0.0, -x]],)

    def test_default_grad_method_with_frequencies(self):
        """Test that the correct ``grad_method`` is returned by default
        if ``parameter_frequencies`` are present.
        """

        class DummyOp(qml.operation.Operation):
            r"""Dummy custom operation"""
            num_wires = 1

            @property
            def parameter_frequencies(self):
                return [(0.4, 1.2)]

        x = 0.654
        op = DummyOp(x, wires=0)
        assert op.grad_method == "A"

    def test_default_grad_method_with_generator(self):
        """Test that the correct ``grad_method`` is returned by default
        if a generator is present to determine parameter_frequencies from.
        """

        class DummyOp(qml.operation.Operation):
            r"""Dummy custom operation"""
            num_wires = 1

            def generator(self):
                return -0.2 * qml.PauliX(wires=self.wires)

        x = 0.654
        op = DummyOp(x, wires=0)
        assert op.grad_method == "A"

    def test_default_grad_method_numeric(self):
        """Test that the correct ``grad_method`` is returned by default
        if no information is present to deduce an analytic gradient method.
        """

        class DummyOp(qml.operation.Operation):
            r"""Dummy custom operation"""
            num_wires = 1

        x = 0.654
        op = DummyOp(x, wires=0)
        assert op.grad_method == "F"

    def test_default_grad_method_with_grad_recipe(self):
        """Test that the correct ``grad_method`` is returned by default
        if a grad_recipe is present.
        """

        class DummyOp(qml.operation.Operation):
            r"""Dummy custom operation"""
            num_wires = 1
            grad_recipe = ["not a recipe"]

        x = 0.654
        op = DummyOp(x, wires=0)
        assert op.grad_method == "A"

    def test_default_grad_no_param(self):
        """Test that the correct ``grad_method`` is returned by default
        if an operation does not have a parameter.
        """

        class DummyOp(qml.operation.Operation):
            r"""Dummy custom operation"""
            num_wires = 1

        op = DummyOp(wires=0)
        assert op.grad_method is None

    def test_frequencies_default_single_param(self):
        """Test that an operation with default parameter frequencies
        and a single parameter works correctly."""

        class DummyOp(qml.operation.Operation):
            r"""Dummy custom operation"""
            num_wires = 1
            grad_method = "A"

            def generator(self):
                return -0.2 * qml.PauliX(wires=self.wires)

        x = 0.654
        op = DummyOp(x, wires=0)
        assert op.parameter_frequencies == (0.4,)

    def test_frequencies_default_multi_param(self):
        """Test that an operation with default parameter frequencies and multiple
        parameters raises an error when calling parameter_frequencies."""

        class DummyOp(qml.operation.Operation):
            r"""Dummy custom operation"""
            num_params = 3
            num_wires = 1
            grad_method = "A"

        x = [0.654, 2.31, 0.1]
        op = DummyOp(*x, wires=0)
        with pytest.raises(
            qml.operation.OperatorPropertyUndefined, match="DummyOp does not have parameter"
        ):
            op.parameter_frequencies

    @pytest.mark.parametrize("num_param", [1, 2])
    def test_frequencies_parameter_dependent(self, num_param):
        """Test that an operation with parameter frequencies that depend on
        its instantiated parameter values works correctly"""

        class DummyOp(qml.operation.Operation):
            r"""Dummy custom operation"""
            num_params = num_param
            num_wires = 1
            grad_method = "A"

            @property
            def parameter_frequencies(self):
                x = self.data
                return [(0.2, _x) for _x in x]

        x = [0.654, 2.31][:num_param]
        op = DummyOp(*x, wires=0)
        f = op.parameter_frequencies
        for i in range(num_param):
            assert f[i] == (0.2, x[i])

    def test_no_wires_passed(self):
        """Test exception raised if no wires are passed"""

        class DummyOp(qml.operation.Operation):
            r"""Dummy custom operation"""
            num_wires = 1
            num_params = 1
            grad_method = None

        with pytest.raises(ValueError, match="Must specify the wires"):
            DummyOp(0.54)

    def test_id(self):
        """Test that the id attribute of an operator can be set."""

        class DummyOp(qml.operation.Operation):
            r"""Dummy custom operation"""
            num_wires = 1
            grad_method = None

        op = DummyOp(1.0, wires=0, id="test")
        assert op.id == "test"

    def test_control_wires(self):
        """Test that control_wires defaults to an empty Wires object."""

        class DummyOp(qml.operation.Operation):
            r"""Dummy custom operation"""
            num_wires = 1
            grad_method = None

        op = DummyOp(1.0, wires=0, id="test")
        assert op.control_wires == qml.wires.Wires([])

    def test_is_hermitian(self):
        """Test that is_hermitian defaults to False for an Operator"""

        class DummyOp(qml.operation.Operation):
            r"""Dummy custom operation"""
            num_wires = 1
            grad_method = None

        op = DummyOp(wires=0)
        assert op.is_hermitian is False


class TestObservableConstruction:
    """Test custom observables construction."""

    def test_observable_return_type_none(self):
        """Check that the return_type of an observable is initially None"""

        class DummyObserv(qml.operation.Observable):
            r"""Dummy custom observable"""
            num_wires = 1
            grad_method = None

        assert DummyObserv(0, wires=[1]).return_type is None

    def test_construction_with_wires_pos_arg(self):
        """Test that the wires can be given as a positional argument"""

        class DummyObserv(qml.operation.Observable):
            r"""Dummy custom observable"""
            num_wires = 1
            grad_method = None

        ob = DummyObserv([1])
        assert ob.wires == qml.wires.Wires(1)

    def test_observable_is_not_operation_but_operator(self):
        """Check that the Observable class inherits from an Operator, not from an Operation"""

        assert issubclass(qml.operation.Observable, qml.operation.Operator)
        assert not issubclass(qml.operation.Observable, qml.operation.Operation)

    def test_observable_is_operation_as_well(self):
        """Check that the Observable class inherits from an Operator class as well"""

        class DummyObserv(qml.operation.Observable, qml.operation.Operation):
            r"""Dummy custom observable"""
            num_wires = 1
            grad_method = None

        assert issubclass(DummyObserv, qml.operation.Operator)
        assert issubclass(DummyObserv, qml.operation.Observable)
        assert issubclass(DummyObserv, qml.operation.Operation)

    def test_tensor_n_multiple_modes(self):
        """Checks that the TensorN operator was constructed correctly when
        multiple modes were specified."""
        cv_obs = qml.TensorN(wires=[0, 1])

        assert isinstance(cv_obs, qml.TensorN)
        assert cv_obs.wires == Wires([0, 1])
        assert cv_obs.ev_order is None

    def test_tensor_n_single_mode_wires_explicit(self):
        """Checks that instantiating a TensorN when passing a single mode as a
        keyword argument returns a NumberOperator."""
        cv_obs = qml.TensorN(wires=[0])

        assert isinstance(cv_obs, qml.NumberOperator)
        assert cv_obs.wires == Wires([0])
        assert cv_obs.ev_order == 2

    def test_tensor_n_single_mode_wires_implicit(self):
        """Checks that instantiating TensorN when passing a single mode as a
        positional argument returns a NumberOperator."""
        cv_obs = qml.TensorN(1)

        assert isinstance(cv_obs, qml.NumberOperator)
        assert cv_obs.wires == Wires([1])
        assert cv_obs.ev_order == 2

    def test_repr(self):
        """Test the string representation of an observable with and without a return type."""

        m = qml.expval(qml.PauliZ(wires=["a"]) @ qml.PauliZ(wires=["b"]))
        expected = "expval(PauliZ(wires=['a']) @ PauliZ(wires=['b']))"
        assert str(m) == expected

        m = qml.probs(wires=["a"])
        expected = "probs(wires=['a'])"
        assert str(m) == expected

        m = qml.probs(op=qml.PauliZ(wires=["a"]))
        expected = "probs(PauliZ(wires=['a']))"
        assert str(m) == expected

        m = qml.PauliZ(wires=["a"]) @ qml.PauliZ(wires=["b"])
        expected = "PauliZ(wires=['a']) @ PauliZ(wires=['b'])"
        assert str(m) == expected

        m = qml.PauliZ(wires=["a"])
        expected = "PauliZ(wires=['a'])"
        assert str(m) == expected

    def test_id(self):
        """Test that the id attribute of an observable can be set."""

        class DummyObserv(qml.operation.Observable):
            r"""Dummy custom observable"""
            num_wires = 1
            grad_method = None

        op = DummyObserv(1.0, wires=0, id="test")
        assert op.id == "test"

    def test_wire_is_given_in_argument(self):
        class DummyObservable(qml.operation.Observable):
            num_wires = 1

        with pytest.raises(Exception, match="Must specify the wires *"):
            DummyObservable()

    def test_is_hermitian(self):
        """Test that the id attribute of an observable can be set."""

        class DummyObserv(qml.operation.Observable):
            r"""Dummy custom observable"""
            num_wires = 1
            grad_method = None

        op = DummyObserv(wires=0)
        assert op.is_hermitian is True


class TestOperatorIntegration:
    """Integration tests for the Operator class"""

    def test_all_wires_defined_but_init_with_one(self):
        """Test that an exception is raised if the class is defined with ALL wires,
        but then instantiated with only one"""

        dev1 = qml.device("default.qubit", wires=2)

        class DummyOp(qml.operation.Operation):
            r"""Dummy custom operator"""
            num_wires = qml.operation.WiresEnum.AllWires

        @qml.qnode(dev1)
        def circuit():
            DummyOp(wires=[0])
            return qml.expval(qml.PauliZ(0))

        with pytest.raises(
            qml.QuantumFunctionError,
            match=f"Operator {DummyOp.__name__} must act on all wires",
        ):
            circuit()

    def test_pow_method_with_non_numeric_power_raises_error(self):
        """Test that when raising an Operator to a power that is not a number raises
        a ValueError."""

        class DummyOp(qml.operation.Operation):
            r"""Dummy custom operator"""
            num_wires = 1

        with pytest.raises(ValueError, match="Cannot raise an Operator"):
            _ = DummyOp(wires=[0]) ** DummyOp(wires=[0])

    def test_sum_with_operator(self):
        """Test the __sum__ dunder method with two operators."""
        sum_op = qml.PauliX(0) + qml.RX(1, 0)
        final_op = qml.op_sum(qml.PauliX(0), qml.RX(1, 0))
        #  TODO: Use qml.equal when fixed.
        assert isinstance(sum_op, Sum)
        for s1, s2 in zip(sum_op.operands, final_op.operands):
            assert s1.name == s2.name
            assert s1.wires == s2.wires
            assert s1.data == s2.data
        assert np.allclose(a=sum_op.matrix(), b=final_op.matrix(), rtol=0)

    def test_sum_with_scalar(self):
        """Test the __sum__ dunder method with a scalar value."""
        sum_op = 5 + qml.PauliX(0) + 0
        final_op = qml.op_sum(qml.PauliX(0), qml.s_prod(5, qml.Identity(0)))
        # TODO: Use qml.equal when fixed.
        assert isinstance(sum_op, Sum)
        for s1, s2 in zip(sum_op.operands, final_op.operands):
            assert s1.name == s2.name
            assert s1.wires == s2.wires
            assert s1.data == s2.data
        assert np.allclose(a=sum_op.matrix(), b=final_op.matrix(), rtol=0)

    def test_sum_scalar_tensor(self):
        """Test the __sum__ dunder method with a scalar tensor."""
        scalar = pnp.array(5)
        sum_op = qml.RX(1.23, 0) + scalar
        assert sum_op[1].scalar is scalar

    @pytest.mark.torch
    def test_sum_scalar_torch_tensor(self):
        """Test the __sum__ dunder method with a scalar torch tensor."""
        import torch

        scalar = torch.tensor(5)
        sum_op = qml.RX(1.23, 0) + scalar
        assert isinstance(sum_op, Sum)
        assert sum_op[1].scalar is scalar

    @pytest.mark.tf
    def test_sum_scalar_tf_tensor(self):
        """Test the __sum__ dunder method with a scalar tf tensor."""
        import tensorflow as tf

        scalar = tf.constant(5)
        sum_op = qml.RX(1.23, 0) + scalar
        assert isinstance(sum_op, Sum)
        assert sum_op[1].scalar is scalar

    @pytest.mark.jax
    def test_sum_scalar_jax_tensor(self):
        """Test the __sum__ dunder method with a scalar jax tensor."""
        from jax import numpy as jnp

        scalar = jnp.array(5)
        sum_op = qml.RX(1.23, 0) + scalar
        assert isinstance(sum_op, Sum)
        assert sum_op[1].scalar is scalar

    def test_sum_multi_wire_operator_with_scalar(self):
        """Test the __sum__ dunder method with a multi-wire operator and a scalar value."""
        sum_op = 5 + qml.CNOT(wires=[0, 1])
        final_op = qml.op_sum(
            qml.CNOT(wires=[0, 1]),
            qml.s_prod(5, qml.Identity([0, 1])),
        )
        # TODO: Use qml.equal when fixed.
        assert isinstance(sum_op, Sum)
        for s1, s2 in zip(sum_op.operands, final_op.operands):
            assert s1.name == s2.name
            assert s1.wires == s2.wires
            assert s1.data == s2.data
        assert np.allclose(a=sum_op.matrix(), b=final_op.matrix(), rtol=0)

    def test_sub_rsub_and_neg_dunder_methods(self):
        """Test the __sub__, __rsub__ and __neg__ dunder methods."""
        sum_op = qml.PauliX(0) - 5
        sum_op_2 = -(5 - qml.PauliX(0))
        assert np.allclose(a=sum_op.matrix(), b=np.array([[-5, 1], [1, -5]]), rtol=0)
        assert np.allclose(a=sum_op.matrix(), b=sum_op_2.matrix(), rtol=0)
        neg_op = -qml.PauliX(0)
        assert np.allclose(a=neg_op.matrix(), b=np.array([[0, -1], [-1, 0]]), rtol=0)

    def test_mul_with_scalar(self):
        """Test the __mul__ dunder method with a scalar value."""
        sprod_op = 4 * qml.RX(1, 0)
        sprod_op2 = qml.RX(1, 0) * 4
        final_op = qml.s_prod(scalar=4, operator=qml.RX(1, 0))
        assert isinstance(sprod_op, qml.ops.SProd)
        assert sprod_op.name == sprod_op2.name
        assert sprod_op.wires == sprod_op2.wires
        assert sprod_op.data == sprod_op2.data
        assert sprod_op.name == final_op.name
        assert sprod_op.wires == final_op.wires
        assert sprod_op.data == final_op.data
        assert np.allclose(sprod_op.matrix(), sprod_op2.matrix(), rtol=0)
        assert np.allclose(sprod_op.matrix(), final_op.matrix(), rtol=0)

    def test_mul_scalar_tensor(self):
        """Test the __mul__ dunder method with a scalar tensor."""
        scalar = pnp.array(5)
        prod_op = qml.RX(1.23, 0) * scalar
        assert isinstance(prod_op, SProd)
        assert prod_op.scalar is scalar

    @pytest.mark.torch
    def test_mul_scalar_torch_tensor(self):
        """Test the __mul__ dunder method with a scalar torch tensor."""
        import torch

        scalar = torch.tensor(5)
        prod_op = qml.RX(1.23, 0) * scalar
        assert isinstance(prod_op, SProd)
        assert prod_op.scalar is scalar

    @pytest.mark.tf
    def test_mul_scalar_tf_tensor(self):
        """Test the __mul__ dunder method with a scalar tf tensor."""
        import tensorflow as tf

        scalar = tf.constant(5)
        prod_op = qml.RX(1.23, 0) * scalar
        assert isinstance(prod_op, SProd)
        assert prod_op.scalar is scalar

    @pytest.mark.jax
    def test_mul_scalar_jax_tensor(self):
        """Test the __mul__ dunder method with a scalar jax tensor."""
        from jax import numpy as jnp

        scalar = jnp.array(5)
        prod_op = qml.RX(1.23, 0) * scalar
        assert isinstance(prod_op, SProd)
        assert prod_op.scalar is scalar

    def test_mul_with_operator(self):
        """Test the __matmul__ dunder method with an operator."""
        prod_op = qml.RX(1, 0) @ qml.PauliX(0)
        final_op = qml.prod(qml.RX(1, 0), qml.PauliX(0))
        assert isinstance(prod_op, Prod)
        assert prod_op.name == final_op.name
        assert prod_op.wires == final_op.wires
        assert prod_op.data == final_op.data
        assert np.allclose(prod_op.matrix(), final_op.matrix(), rtol=0)

    def test_mul_with_not_supported_object_raises_error(self):
        """Test that the __mul__ dunder method raises an error when using a non-supported object."""
        with pytest.raises(ValueError, match="Cannot multiply Observable by"):
            _ = "dummy" * qml.PauliX(0)

    def test_matmul_with_not_supported_object_raises_error(self):
        """Test that the __matmul__ dunder method raises an error when using a non-supported object."""
        with pytest.raises(ValueError, match="Can only perform tensor products between operators."):
            _ = qml.PauliX(0) @ "dummy"


class TestInverse:
    """Test inverse of operations"""

    def test_operation_inverse_using_dummy_operation(self):
        some_param = 0.5

        class DummyOp(qml.operation.Operation):
            r"""Dummy custom Operation"""
            num_wires = 1

        # Check that the name of the Operation is initialized fine
        dummy_op = DummyOp(some_param, wires=[1])

        assert not dummy_op.inverse

        dummy_op_class_name = dummy_op.name

        # Check that the name of the Operation was modified when applying the inverse
        with pytest.warns(UserWarning, match="In-place inversion with inverse is deprecated"):
            assert dummy_op.inv().name == dummy_op_class_name + ".inv"
        assert dummy_op.inverse

        # Check that the name of the Operation is the original again, once applying the inverse a second time
        with pytest.warns(UserWarning, match="In-place inversion with inverse is deprecated"):
            assert dummy_op.inv().name == dummy_op_class_name
        assert not dummy_op.inverse

    def test_inv_queuing(self):
        """Test that inv updates the inverse property in place during queuing."""

        class DummyOp(qml.operation.Operation):
            r"""Dummy custom Operation"""
            num_wires = 1

        with qml.tape.QuantumTape() as tape:
            with pytest.warns(UserWarning, match="In-place inversion with inverse is deprecated"):
                op = DummyOp(wires=[0]).inv()
            assert op.inverse is True

        assert op.inverse is True

    def test_inverse_integration(self):
        """Test that the inv integrates with qnode execution. An operation followed by the inverse
        operation should leave the state unchanged.
        """

        dev1 = qml.device("default.qubit", wires=2)

        @qml.qnode(dev1)
        def circuit():
            qml.RX(1.234, wires=0)
            qml.RX(1.234, wires=0).inv()
            return qml.state()

        with pytest.warns(UserWarning, match="In-place inversion with inverse is deprecated"):
            assert qml.math.allclose(circuit()[0], 1)

    def test_inverse_operations_not_supported(self):
        """Test that the inverse of operations is not currently
        supported on the default gaussian device"""

        dev1 = qml.device("default.gaussian", wires=2)

        @qml.qnode(dev1)
        def mean_photon_gaussian(mag_alpha, phase_alpha, phi):
            qml.Displacement(mag_alpha, phase_alpha, wires=0)
            qml.Rotation(phi, wires=0).inv()
            return qml.expval(qml.NumberOperator(0))

        with pytest.raises(
            qml.DeviceError,
            match=r"inverse of gates are not supported on device default\.gaussian",
        ):
            mean_photon_gaussian(0.015, 0.02, 0.005)

    @pytest.fixture(scope="function")
    def qnode_for_inverse(self, mock_device):
        """Provides a QNode for the subsequent tests of inv"""

        def circuit(x):
            qml.RZ(x, wires=[1]).inv()
            qml.RZ(x, wires=[1]).inv().inv()
            return qml.expval(qml.PauliX(0)), qml.expval(qml.PauliZ(1))

        node = qml.QNode(circuit, mock_device)
        node.construct([1.0], {})

        return node

    def test_operation_inverse_defined(self, qnode_for_inverse):
        """Test that the inverse of an operation is added to the QNode queue and the operation is an instance
        of the original class"""
        assert qnode_for_inverse.qtape.operations[0].name == "RZ.inv"
        assert qnode_for_inverse.qtape.operations[0].inverse
        assert issubclass(qnode_for_inverse.qtape.operations[0].__class__, qml.operation.Operation)
        assert qnode_for_inverse.qtape.operations[1].name == "RZ"
        assert not qnode_for_inverse.qtape.operations[1].inverse
        assert issubclass(qnode_for_inverse.qtape.operations[1].__class__, qml.operation.Operation)


class TestTensor:
    """Unit tests for the Tensor class"""

    def test_construct(self):
        """Test construction of a tensor product"""
        X = qml.PauliX(0)
        Y = qml.PauliY(2)
        T = Tensor(X, Y)
        assert T.obs == [X, Y]

        T = Tensor(T, Y)
        assert T.obs == [X, Y, Y]

        with pytest.raises(
            ValueError, match="Can only perform tensor products between observables"
        ):
            Tensor(T, qml.CNOT(wires=[0, 1]))

    def test_queuing_defined_outside(self):
        """Test the queuing of a Tensor object."""

        op1 = qml.PauliX(0)
        op2 = qml.PauliY(1)
        T = Tensor(op1, op2)

        with qml.tape.QuantumTape() as tape:
            T.queue()

        assert len(tape.queue) == 1
        assert tape.queue[0] is T

<<<<<<< HEAD
=======
        assert tape[T] == {"owns": (op1, op2)}

>>>>>>> fbdf80cd
    def test_queuing(self):
        """Test the queuing of a Tensor object."""

        with qml.tape.QuantumTape() as tape:
            op1 = qml.PauliX(0)
            op2 = qml.PauliY(1)
            T = Tensor(op1, op2)

<<<<<<< HEAD
        assert len(tape.queue) == 1
        assert tape.queue[0] is T
=======
        assert len(tape.queue) == 3
        assert tape.queue[0] is op1
        assert tape.queue[1] is op2
        assert tape.queue[2] is T

        assert tape[op1] == {"owner": T}
        assert tape[op2] == {"owner": T}
        assert tape[T] == {"owns": (op1, op2)}
>>>>>>> fbdf80cd

    def test_queuing_observable_matmul(self):
        """Test queuing when tensor constructed with matmul."""

        with qml.tape.QuantumTape() as tape:
            op1 = qml.PauliX(0)
            op2 = qml.PauliY(1)
            t = op1 @ op2

<<<<<<< HEAD
        assert len(tape.queue) == 1
=======
        assert len(tape.queue) == 3
        assert tape[op1] == {"owner": t}
        assert tape[op2] == {"owner": t}
        assert tape[t] == {"owns": (op1, op2)}
>>>>>>> fbdf80cd

    def test_queuing_tensor_matmul(self):
        """Tests the tensor-specific matmul method updates queuing metadata."""

        with qml.tape.QuantumTape() as tape:
            op1 = qml.PauliX(0)
            op2 = qml.PauliY(1)
            t = Tensor(op1, op2)

            op3 = qml.PauliZ(2)
            t2 = t @ op3

<<<<<<< HEAD
        assert len(tape.queue) == 1
        assert tape.queue[0] is t2
=======
        assert tape[t2] == {"owns": (op1, op2, op3)}
        assert tape[op3] == {"owner": t2}
>>>>>>> fbdf80cd

    def test_queuing_tensor_matmul_components_outside(self):
        """Tests the tensor-specific matmul method when components are defined outside the
        queuing context."""

        op1 = qml.PauliX(0)
        op2 = qml.PauliY(1)
        t1 = Tensor(op1, op2)

        with qml.queuing.AnnotatedQueue() as q:
            op3 = qml.PauliZ(2)
            t2 = t1 @ op3

<<<<<<< HEAD
        assert len(tape.queue) == 1
=======
        assert len(q) == 2
        assert q[op3] == {"owner": t2}
        assert q[t2] == {"owns": (op1, op2, op3)}
>>>>>>> fbdf80cd

    def test_queuing_tensor_rmatmul(self):
        """Tests tensor-specific rmatmul updates queuing metatadata."""

        with qml.queuing.AnnotatedQueue() as q:
            op1 = qml.PauliX(0)
            op2 = qml.PauliY(1)

            t1 = op1 @ op2

            op3 = qml.PauliZ(3)

            t2 = op3 @ t1

<<<<<<< HEAD
        assert len(q.queue) == 1
        assert q.queue[0] is t2
=======
        assert tape[op3] == {"owner": t2}
        assert tape[t2] == {"owns": (op3, op1, op2)}
>>>>>>> fbdf80cd

    def test_name(self):
        """Test that the names of the observables are
        returned as expected"""
        X = qml.PauliX(0)
        Y = qml.PauliY(2)
        t = Tensor(X, Y)
        assert t.name == [X.name, Y.name]

    def test_num_wires(self):
        """Test that the correct number of wires is returned"""
        p = np.eye(4)
        X = qml.PauliX(0)
        Y = qml.Hermitian(p, wires=[1, 2])
        t = Tensor(X, Y)
        assert t.num_wires == 3

    def test_wires(self):
        """Test that the correct nested list of wires is returned"""
        p = np.eye(4)
        X = qml.PauliX(0)
        Y = qml.Hermitian(p, wires=[1, 2])
        t = Tensor(X, Y)
        assert t.wires == Wires([0, 1, 2])

    def test_params(self):
        """Test that the correct flattened list of parameters is returned"""
        p = np.eye(4)
        X = qml.PauliX(0)
        Y = qml.Hermitian(p, wires=[1, 2])
        t = Tensor(X, Y)
        assert t.data == [p]

    def test_num_params(self):
        """Test that the correct number of parameters is returned"""
        p = np.eye(4)
        X = qml.PauliX(0)
        Y = qml.Hermitian(p, wires=[1, 2])
        Z = qml.Hermitian(p, wires=[1, 2])
        t = Tensor(X, Y, Z)
        assert t.num_params == 2

    def test_parameters(self):
        """Test that the correct nested list of parameters is returned"""
        p = np.eye(4)
        X = qml.PauliX(0)
        Y = qml.Hermitian(p, wires=[1, 2])
        t = Tensor(X, Y)
        assert t.parameters == [[], [p]]

    def test_label(self):
        """Test that Tensors are labelled as expected"""

        x = qml.PauliX(0)
        y = qml.PauliZ(2)
        T = Tensor(x, y)

        assert T.label() == "X@Z"
        assert T.label(decimals=2) == "X@Z"
        assert T.label(base_label=["X0", "Z2"]) == "X0@Z2"

        with pytest.raises(ValueError, match=r"Tensor label requires"):
            T.label(base_label="nope")

    def test_multiply_obs(self):
        """Test that multiplying two observables
        produces a tensor"""
        X = qml.PauliX(0)
        Y = qml.Hadamard(2)
        t = X @ Y
        assert isinstance(t, Tensor)
        assert t.obs == [X, Y]

    def test_multiply_obs_tensor(self):
        """Test that multiplying an observable by a tensor
        produces a tensor"""
        X = qml.PauliX(0)
        Y = qml.Hadamard(2)
        Z = qml.PauliZ(1)

        t = X @ Y
        t = Z @ t

        assert isinstance(t, Tensor)
        assert t.obs == [Z, X, Y]

    def test_multiply_tensor_obs(self):
        """Test that multiplying a tensor by an observable
        produces a tensor"""
        X = qml.PauliX(0)
        Y = qml.Hadamard(2)
        Z = qml.PauliZ(1)

        t = X @ Y
        t = t @ Z

        assert isinstance(t, Tensor)
        assert t.obs == [X, Y, Z]

    def test_multiply_tensor_tensor(self):
        """Test that multiplying a tensor by a tensor
        produces a tensor"""
        X = qml.PauliX(0)
        Y = qml.PauliY(2)
        Z = qml.PauliZ(1)
        H = qml.Hadamard(3)

        t1 = X @ Y
        t2 = Z @ H
        t = t2 @ t1

        assert isinstance(t, Tensor)
        assert t.obs == [Z, H, X, Y]

    def test_multiply_tensor_in_place(self):
        """Test that multiplying a tensor in-place
        produces a tensor"""
        X = qml.PauliX(0)
        Y = qml.PauliY(2)
        Z = qml.PauliZ(1)
        H = qml.Hadamard(3)

        t = X
        t @= Y
        t @= Z @ H

        assert isinstance(t, Tensor)
        assert t.obs == [X, Y, Z, H]

    def test_operation_multiply_invalid(self):
        """Test that an exception is raised if an observable
        is multiplied by an operation"""
        X = qml.PauliX(0)
        Y = qml.CNOT(wires=[0, 1])
        Z = qml.PauliZ(0)

        with pytest.raises(
            ValueError, match="Can only perform tensor products between observables"
        ):
            T = X @ Z
            T @ Y

        with pytest.raises(
            ValueError, match="Can only perform tensor products between observables"
        ):
            T = X @ Z
            4 @ T

    def test_eigvals(self):
        """Test that the correct eigenvalues are returned for the Tensor"""
        X = qml.PauliX(0)
        Y = qml.PauliY(2)
        t = Tensor(X, Y)
        assert np.array_equal(t.eigvals(), np.kron([1, -1], [1, -1]))

        # test that the eigvals are now cached and not recalculated
        assert np.array_equal(t._eigvals_cache, t.eigvals())

    @pytest.mark.usefixtures("tear_down_hermitian")
    def test_eigvals_hermitian(self, tol):
        """Test that the correct eigenvalues are returned for the Tensor containing an Hermitian observable"""
        X = qml.PauliX(0)
        hamiltonian = np.array([[1, 0, 0, 0], [0, 1, 0, 0], [0, 0, 0, 1], [0, 0, 1, 0]])
        Herm = qml.Hermitian(hamiltonian, wires=[1, 2])
        t = Tensor(X, Herm)
        d = np.kron(np.array([1.0, -1.0]), np.array([-1.0, 1.0, 1.0, 1.0]))
        t = t.eigvals()
        assert np.allclose(t, d, atol=tol, rtol=0)

    def test_eigvals_identity(self, tol):
        """Test that the correct eigenvalues are returned for the Tensor containing an Identity"""
        X = qml.PauliX(0)
        Iden = qml.Identity(1)
        t = Tensor(X, Iden)
        d = np.kron(np.array([1.0, -1.0]), np.array([1.0, 1.0]))
        t = t.eigvals()
        assert np.allclose(t, d, atol=tol, rtol=0)

    def test_eigvals_identity_and_hermitian(self, tol):
        """Test that the correct eigenvalues are returned for the Tensor containing
        multiple types of observables"""
        H = np.diag([1, 2, 3, 4])
        O = qml.PauliX(0) @ qml.Identity(2) @ qml.Hermitian(H, wires=[4, 5])
        res = O.eigvals()
        expected = np.kron(np.array([1.0, -1.0]), np.kron(np.array([1.0, 1.0]), np.arange(1, 5)))
        assert np.allclose(res, expected, atol=tol, rtol=0)

    def test_diagonalizing_gates(self, tol):
        """Test that the correct diagonalizing gate set is returned for a Tensor of observables"""
        H = np.diag([1, 2, 3, 4])
        O = qml.PauliX(0) @ qml.Identity(2) @ qml.PauliY(1) @ qml.Hermitian(H, [5, 6])

        res = O.diagonalizing_gates()

        # diagonalize the PauliX on wire 0 (H.X.H = Z)
        assert isinstance(res[0], qml.Hadamard)
        assert res[0].wires == Wires([0])

        # diagonalize the PauliY on wire 1 (U.Y.U^\dagger = Z
        # where U = HSZ).
        assert isinstance(res[1], qml.PauliZ)
        assert res[1].wires == Wires([1])
        assert isinstance(res[2], qml.S)
        assert res[2].wires == Wires([1])
        assert isinstance(res[3], qml.Hadamard)
        assert res[3].wires == Wires([1])

        # diagonalize the Hermitian observable on wires 5, 6
        assert isinstance(res[4], qml.QubitUnitary)
        assert res[4].wires == Wires([5, 6])

        O = O @ qml.Hadamard(4)
        res = O.diagonalizing_gates()

        # diagonalize the Hadamard observable on wire 4
        # (RY(-pi/4).H.RY(pi/4) = Z)
        assert isinstance(res[-1], qml.RY)
        assert res[-1].wires == Wires([4])
        assert np.allclose(res[-1].parameters, -np.pi / 4, atol=tol, rtol=0)

    def test_diagonalizing_gates_numerically_diagonalizes(self, tol):
        """Test that the diagonalizing gate set numerically
        diagonalizes the tensor observable"""

        # create a tensor observable acting on consecutive wires
        H = np.diag([1, 2, 3, 4])
        O = qml.PauliX(0) @ qml.PauliY(1) @ qml.Hermitian(H, [2, 3])

        O_mat = O.matrix()
        diag_gates = O.diagonalizing_gates()

        # group the diagonalizing gates based on what wires they act on
        U_list = []
        for _, g in itertools.groupby(diag_gates, lambda x: x.wires.tolist()):
            # extract the matrices of each diagonalizing gate
            mats = [i.matrix() for i in g]

            # Need to revert the order in which the matrices are applied such that they adhere to the order
            # of matrix multiplication
            # E.g. for PauliY: [PauliZ(wires=self.wires), S(wires=self.wires), Hadamard(wires=self.wires)]
            # becomes Hadamard @ S @ PauliZ, where @ stands for matrix multiplication
            mats = mats[::-1]

            if len(mats) > 1:
                # multiply all unitaries together before appending
                mats = [multi_dot(mats)]

            # append diagonalizing unitary for specific wire to U_list
            U_list.append(mats[0])

        # since the test is assuming consecutive wires for each observable
        # in the tensor product, it is sufficient to Kronecker product
        # the entire list.
        U = reduce(np.kron, U_list)

        res = U @ O_mat @ U.conj().T
        expected = np.diag(O.eigvals())

        # once diagonalized by U, the result should be a diagonal
        # matrix of the eigenvalues.
        assert np.allclose(res, expected, atol=tol, rtol=0)

    def test_tensor_matrix(self, tol):
        """Test that the tensor product matrix method returns
        the correct result"""
        H = np.diag([1, 2, 3, 4])
        O = qml.PauliX(0) @ qml.PauliY(1) @ qml.Hermitian(H, [2, 3])

        res = O.matrix()
        expected = reduce(np.kron, [qml.PauliX.compute_matrix(), qml.PauliY.compute_matrix(), H])

        assert np.allclose(res, expected, atol=tol, rtol=0)

    def test_matrix_wire_order_not_implemented(self):
        """Test that an exception is raised if a wire_order is passed to the matrix method"""
        O = qml.PauliX(0) @ qml.PauliY(1)
        with pytest.raises(NotImplementedError, match="wire_order"):
            O.matrix(wire_order=[1, 0])

    def test_tensor_matrix_partial_wires_overlap_warning(self, tol):
        """Tests that a warning is raised if the wires the factors in
        the tensor product act on have partial overlaps."""
        H = np.diag([1, 2, 3, 4])
        O1 = qml.PauliX(0) @ qml.Hermitian(H, [0, 1])
        O2 = qml.Hermitian(H, [0, 1]) @ qml.PauliY(1)

        for O in (O1, O2):
            with pytest.warns(UserWarning, match="partially overlapping"):
                O.matrix()

    def test_tensor_matrix_too_large_warning(self, tol):
        """Tests that a warning is raised if wires occur in multiple of the
        factors in the tensor product, leading to a wrongly-sized matrix."""
        O = qml.PauliX(0) @ qml.PauliX(1) @ qml.PauliX(0)
        with pytest.warns(UserWarning, match="The size of the returned matrix"):
            O.matrix()

    @pytest.mark.parametrize("classes", [(qml.PauliX, qml.PauliX), (qml.PauliZ, qml.PauliX)])
    def test_multiplication_matrix(self, tol, classes):
        """If using the ``@`` operator on two observables acting on the
        same wire, the tensor class should treat this as matrix multiplication."""
        c1, c2 = classes
        O = c1(0) @ c2(0)

        res = O.matrix()
        expected = c1.compute_matrix() @ c2.compute_matrix()

        assert np.allclose(res, expected, atol=tol, rtol=0)

    herm_matrix = np.array([[1, 0, 0, 0], [0, 1, 0, 0], [0, 0, 1, 0], [0, 0, 0, 1]])

    tensor_obs = [
        (qml.PauliZ(0) @ qml.Identity(1) @ qml.PauliZ(2), [qml.PauliZ(0), qml.PauliZ(2)]),
        (
            qml.Identity(0)
            @ qml.PauliX(1)
            @ qml.Identity(2)
            @ qml.PauliZ(3)
            @ qml.PauliZ(4)
            @ qml.Identity(5),
            [qml.PauliX(1), qml.PauliZ(3), qml.PauliZ(4)],
        ),
        # List containing single observable is returned
        (qml.PauliZ(0) @ qml.Identity(1), [qml.PauliZ(0)]),
        (qml.Identity(0) @ qml.PauliX(1) @ qml.Identity(2), [qml.PauliX(1)]),
        (qml.Identity(0) @ qml.Identity(1), [qml.Identity(0)]),
        (
            qml.Identity(0) @ qml.Identity(1) @ qml.Hermitian(herm_matrix, wires=[2, 3]),
            [qml.Hermitian(herm_matrix, wires=[2, 3])],
        ),
    ]

    @pytest.mark.parametrize("tensor_observable, expected", tensor_obs)
    def test_non_identity_obs(self, tensor_observable, expected):
        """Tests that the non_identity_obs property returns a list that contains no Identity instances."""

        O = tensor_observable
        for idx, obs in enumerate(O.non_identity_obs):
            assert type(obs) == type(expected[idx])
            assert obs.wires == expected[idx].wires

    tensor_obs_pruning = [
        (qml.PauliZ(0) @ qml.Identity(1) @ qml.PauliZ(2), qml.PauliZ(0) @ qml.PauliZ(2)),
        (
            qml.Identity(0)
            @ qml.PauliX(1)
            @ qml.Identity(2)
            @ qml.PauliZ(3)
            @ qml.PauliZ(4)
            @ qml.Identity(5),
            qml.PauliX(1) @ qml.PauliZ(3) @ qml.PauliZ(4),
        ),
        # Single observable is returned
        (qml.PauliZ(0) @ qml.Identity(1), qml.PauliZ(0)),
        (qml.Identity(0) @ qml.PauliX(1) @ qml.Identity(2), qml.PauliX(1)),
        (qml.Identity(0) @ qml.Identity(1), qml.Identity(0)),
        (qml.Identity(0) @ qml.Identity(1), qml.Identity(0)),
        (
            qml.Identity(0) @ qml.Identity(1) @ qml.Hermitian(herm_matrix, wires=[2, 3]),
            qml.Hermitian(herm_matrix, wires=[2, 3]),
        ),
    ]

    @pytest.mark.parametrize("tensor_observable, expected", tensor_obs_pruning)
    def test_prune(self, tensor_observable, expected):
        """Tests that the prune method returns the expected Tensor or single non-Tensor Observable."""
        O = tensor_observable
        O_expected = expected

        O_pruned = O.prune()
        assert type(O_pruned) == type(expected)
        assert O_pruned.wires == expected.wires

    def test_prune_while_queueing_return_tensor(self):
        """Tests that pruning a tensor to a tensor in a tape context registers
        the pruned tensor as owned by the measurement,
        and turns the original tensor into an orphan without an owner."""

        with qml.queuing.AnnotatedQueue() as q:
            # we assign operations to variables here so we can compare them below
            a = qml.PauliX(wires=0)
            b = qml.PauliY(wires=1)
            c = qml.Identity(wires=2)
            T = qml.operation.Tensor(a, b, c)
            T_pruned = T.prune()
            m = qml.expval(T_pruned)

<<<<<<< HEAD
        assert len(q.queue) == 1
        assert q.queue[0] is m
=======
        ann_queue = tape

        # the pruned tensor became the owner of Paulis
        assert ann_queue[a]["owner"] == T_pruned
        assert ann_queue[b]["owner"] == T_pruned

        # the Identity is still owned by the original Tensor
        assert ann_queue[c]["owner"] == T
        # the original tensor still owns all three observables
        # but is not owned by a measurement
        assert ann_queue[T]["owns"] == (a, b, c)
        assert not hasattr(ann_queue[T], "owner")

        # the pruned tensor is owned by the measurement
        # and owns the two Paulis
        assert ann_queue[T_pruned]["owner"] == m
        assert ann_queue[T_pruned]["owns"] == (a, b)
        assert ann_queue[m]["owns"] == T_pruned
>>>>>>> fbdf80cd

    def test_prune_while_queueing_return_obs(self):
        """Tests that pruning a tensor to an observable in a tape context registers
        the pruned observable as owned by the measurement,
        and turns the original tensor into an orphan without an owner."""

        with qml.queuing.AnnotatedQueue() as q:
            a = qml.PauliX(wires=0)
            c = qml.Identity(wires=2)
            T = qml.operation.Tensor(a, c)
            T_pruned = T.prune()
            m = qml.expval(T_pruned)

<<<<<<< HEAD
        assert len(q.queue) == 1
        assert q.queue[0] is m
=======
        ann_queue = tape

        # the pruned tensor is the Pauli observable
        assert T_pruned == a
        # pruned tensor/Pauli is owned by the measurement
        # since the entry in the dictionary got updated
        # when the pruned tensor's owner was memorized
        assert ann_queue[a]["owner"] == m
        # the Identity is still owned by the original Tensor
        assert ann_queue[c]["owner"] == T

        # the original tensor still owns both observables
        # but is not owned by a measurement
        assert ann_queue[T]["owns"] == (a, c)
        assert not hasattr(ann_queue[T], "owner")

        # the measurement owns the Pauli/pruned tensor
        assert ann_queue[m]["owns"] == T_pruned
>>>>>>> fbdf80cd

    def test_sparse_matrix_no_wires(self):
        """Tests that the correct sparse matrix representation is used."""

        t = qml.PauliX(0) @ qml.PauliZ(1)
        s = t.sparse_matrix()

        assert np.allclose(s.data, [1, -1, 1, -1])
        assert np.allclose(s.indices, [2, 3, 0, 1])
        assert np.allclose(s.indptr, [0, 1, 2, 3, 4])

    def test_sparse_matrix_swapped_wires(self):
        """Tests that the correct sparse matrix representation is used
        when the custom wires swap the order."""

        t = qml.PauliX(0) @ qml.PauliZ(1)
        s = t.sparse_matrix(wires=[1, 0])

        assert np.allclose(s.data, [1, 1, -1, -1])
        assert np.allclose(s.indices, [1, 0, 3, 2])
        assert np.allclose(s.indptr, [0, 1, 2, 3, 4])

    def test_sparse_matrix_extra_wire(self):
        """Tests that the correct sparse matrix representation is used
        when the custom wires add an extra wire with an implied identity operation."""

        t = qml.PauliX(0) @ qml.PauliZ(1)
        s = t.sparse_matrix(wires=[0, 1, 2])

        assert s.shape == (8, 8)
        assert np.allclose(s.data, [1.0, 1.0, -1.0, -1.0, 1.0, 1.0, -1.0, -1.0])
        assert np.allclose(s.indices, [4, 5, 6, 7, 0, 1, 2, 3])
        assert np.allclose(s.indptr, [0, 1, 2, 3, 4, 5, 6, 7, 8])

    def test_sparse_matrix_error(self):
        """Tests that an error is raised if the sparse matrix is computed for
        a tensor whose constituent operations are not all single-qubit gates."""

        t = qml.PauliX(0) @ qml.Hermitian(np.eye(4), wires=[1, 2])
        with pytest.raises(ValueError, match="Can only compute"):
            t.sparse_matrix()

    def test_map_wires(self):
        """Test the map_wires method."""
        tensor = Tensor(qml.PauliX(0), qml.PauliY(1), qml.PauliZ(2))
        wire_map = {0: 10, 1: 11, 2: 12}
        mapped_tensor = tensor.map_wires(wire_map=wire_map)
        final_obs = [qml.PauliX(10), qml.PauliY(11), qml.PauliZ(12)]
        assert tensor is not mapped_tensor
        assert tensor.wires == Wires([0, 1, 2])
        assert mapped_tensor.wires == Wires([10, 11, 12])
        for obs1, obs2 in zip(mapped_tensor.obs, final_obs):
            assert qml.equal(obs1, obs2)


equal_obs = [
    (qml.PauliZ(0), qml.PauliZ(0), True),
    (qml.PauliZ(0) @ qml.PauliX(1), qml.PauliZ(0) @ qml.PauliX(1) @ qml.Identity(2), True),
    (qml.PauliZ("b"), qml.PauliZ("b") @ qml.Identity(1.3), True),
    (qml.PauliZ(0) @ qml.Identity(1), qml.PauliZ(0), True),
    (qml.PauliZ(0), qml.PauliZ(1) @ qml.Identity(0), False),
    (
        qml.Hermitian(np.array([[0, 1], [1, 0]]), 0),
        qml.Identity(1) @ qml.Hermitian(np.array([[0, 1], [1, 0]]), 0),
        True,
    ),
    (qml.PauliZ("a") @ qml.PauliX(1), qml.PauliX(1) @ qml.PauliZ("a"), True),
    (qml.PauliZ("a"), qml.Hamiltonian([1], [qml.PauliZ("a")]), True),
]

add_obs = [
    (qml.PauliZ(0) @ qml.Identity(1), qml.PauliZ(0), qml.Hamiltonian([2], [qml.PauliZ(0)])),
    (
        qml.PauliZ(0),
        qml.PauliZ(0) @ qml.PauliX(1),
        qml.Hamiltonian([1, 1], [qml.PauliZ(0), qml.PauliZ(0) @ qml.PauliX(1)]),
    ),
    (
        qml.PauliZ("b") @ qml.Identity(1),
        qml.Hamiltonian([3], [qml.PauliZ("b")]),
        qml.Hamiltonian([4], [qml.PauliZ("b")]),
    ),
    (
        qml.PauliX(0) @ qml.PauliZ(1),
        qml.PauliZ(1) @ qml.Identity(2) @ qml.PauliX(0),
        qml.Hamiltonian([2], [qml.PauliX(0) @ qml.PauliZ(1)]),
    ),
    (
        qml.Hermitian(np.array([[1, 0], [0, -1]]), 1.2),
        qml.Hamiltonian([3], [qml.Hermitian(np.array([[1, 0], [0, -1]]), 1.2)]),
        qml.Hamiltonian([4], [qml.Hermitian(np.array([[1, 0], [0, -1]]), 1.2)]),
    ),
]

add_zero_obs = [
    qml.PauliX(0),
    qml.Hermitian(np.array([[1, 0], [0, -1]]), 1.2),
    qml.PauliX(0) @ qml.Hadamard(2),
    # qml.Projector(np.array([1, 1]), wires=[0, 1]),
    # qml.SparseHamiltonian(csr_matrix(np.array([[1, 0], [-1.5, 0]])), 1),
    # CVObservables
    qml.Identity(1),
    cv.NumberOperator(wires=[1]),
    cv.TensorN(wires=[1]),
    cv.X(wires=[1]),
    cv.P(wires=[1]),
    # cv.QuadOperator(1.234, wires=0),
    # cv.FockStateProjector([1,2,3], wires=[0, 1, 2]),
    cv.PolyXP(np.array([1.0, 2.0, 3.0]), wires=[0]),
]

mul_obs = [
    (qml.PauliZ(0), 3, qml.Hamiltonian([3], [qml.PauliZ(0)])),
    (qml.PauliZ(0) @ qml.Identity(1), 3, qml.Hamiltonian([3], [qml.PauliZ(0)])),
    (qml.PauliZ(0) @ qml.PauliX(1), 4.5, qml.Hamiltonian([4.5], [qml.PauliZ(0) @ qml.PauliX(1)])),
    (
        qml.Hermitian(np.array([[1, 0], [0, -1]]), "c"),
        3,
        qml.Hamiltonian([3], [qml.Hermitian(np.array([[1, 0], [0, -1]]), "c")]),
    ),
]

matmul_obs = [
    (qml.PauliX(0), qml.PauliZ(1), Tensor(qml.PauliX(0), qml.PauliZ(1))),  # obs @ obs
    (
        qml.PauliX(0),
        qml.PauliZ(1) @ qml.PauliY(2),
        Tensor(qml.PauliX(0), qml.PauliZ(1), qml.PauliY(2)),
    ),  # obs @ tensor
    (
        qml.PauliX(0),
        qml.Hamiltonian([1.0], [qml.PauliY(1)]),
        qml.Hamiltonian([1.0], [qml.PauliX(0) @ qml.PauliY(1)]),
    ),  # obs @ hamiltonian
]

sub_obs = [
    (qml.PauliZ(0) @ qml.Identity(1), qml.PauliZ(0), qml.Hamiltonian([], [])),
    (
        qml.PauliZ(0),
        qml.PauliZ(0) @ qml.PauliX(1),
        qml.Hamiltonian([1, -1], [qml.PauliZ(0), qml.PauliZ(0) @ qml.PauliX(1)]),
    ),
    (
        qml.PauliZ(0) @ qml.Identity(1),
        qml.Hamiltonian([3], [qml.PauliZ(0)]),
        qml.Hamiltonian([-2], [qml.PauliZ(0)]),
    ),
    (
        qml.PauliX(0) @ qml.PauliZ(1),
        qml.PauliZ(3) @ qml.Identity(2) @ qml.PauliX(0),
        qml.Hamiltonian([1, -1], [qml.PauliX(0) @ qml.PauliZ(1), qml.PauliZ(3) @ qml.PauliX(0)]),
    ),
    (
        qml.Hermitian(np.array([[1, 0], [0, -1]]), 1.2),
        qml.Hamiltonian([3], [qml.Hermitian(np.array([[1, 0], [0, -1]]), 1.2)]),
        qml.Hamiltonian([-2], [qml.Hermitian(np.array([[1, 0], [0, -1]]), 1.2)]),
    ),
]


class TestTensorObservableOperations:
    """Tests arithmetic operations between observables/tensors"""

    def test_data(self):
        """Tests the data() method for Tensors and Observables"""

        obs = qml.PauliZ(0)
        data = obs._obs_data()

        assert data == {("PauliZ", Wires(0), ())}

        obs = qml.PauliZ(0) @ qml.PauliX(1)
        data = obs._obs_data()

        assert data == {("PauliZ", Wires(0), ()), ("PauliX", Wires(1), ())}

        obs = qml.Hermitian(np.array([[1, 0], [0, -1]]), 0)
        data = obs._obs_data()

        assert data == {
            (
                "Hermitian",
                Wires(0),
                (
                    b"\x01\x00\x00\x00\x00\x00\x00\x00\x00\x00\x00\x00\x00\x00\x00\x00\x00\x00\x00\x00\x00\x00\x00\x00\xff\xff\xff\xff\xff\xff\xff\xff",
                ),
            )
        }

    def test_equality_error(self):
        """Tests that the correct error is raised when compare() is called on invalid type"""

        obs = qml.PauliZ(0)
        tensor = qml.PauliZ(0) @ qml.PauliX(1)
        A = [[1, 0], [0, -1]]
        with pytest.raises(
            ValueError,
            match=r"Can only compare an Observable/Tensor, and a Hamiltonian/Observable/Tensor.",
        ):
            obs.compare(A)
            tensor.compare(A)

    @pytest.mark.parametrize(("obs1", "obs2", "res"), equal_obs)
    def test_equality(self, obs1, obs2, res):
        """Tests the compare() method for Tensors and Observables"""
        assert obs1.compare(obs2) == res

    @pytest.mark.parametrize(("obs1", "obs2", "obs"), add_obs)
    def test_addition(self, obs1, obs2, obs):
        """Tests addition between Tensors and Observables"""
        assert obs.compare(obs1 + obs2)

    @pytest.mark.parametrize("obs", add_zero_obs)
    def test_add_zero(self, obs):
        """Tests adding Tensors and Observables to zero"""
        assert obs.compare(obs + 0)
        assert obs.compare(0 + obs)
        assert obs.compare(obs + 0.0)
        assert obs.compare(0.0 + obs)
        assert obs.compare(obs + 0e1)
        assert obs.compare(0e1 + obs)

    @pytest.mark.parametrize(("coeff", "obs", "res_obs"), mul_obs)
    def test_scalar_multiplication(self, coeff, obs, res_obs):
        """Tests scalar multiplication of Tensors and Observables"""
        assert res_obs.compare(coeff * obs)
        assert res_obs.compare(obs * coeff)

    @pytest.mark.parametrize(("obs1", "obs2", "obs"), sub_obs)
    def test_subtraction(self, obs1, obs2, obs):
        """Tests subtraction between Tensors and Observables"""
        assert obs.compare(obs1 - obs2)

    @pytest.mark.parametrize(("obs1", "obs2", "res"), matmul_obs)
    def test_tensor_product(self, obs1, obs2, res):
        """Tests the tensor product between Observables"""
        assert res.compare(obs1 @ obs2)

    def test_arithmetic_errors(self):
        """Tests that the arithmetic operations throw the correct errors"""
        obs = qml.PauliZ(0)
        tensor = qml.PauliZ(0) @ qml.PauliX(1)
        A = [[1, 0], [0, -1]]
        with pytest.raises(ValueError, match="Cannot add Observable"):
            obs + A
            tensor + A
        with pytest.raises(ValueError, match="Cannot multiply Observable"):
            obs * A
            A * tensor
        with pytest.raises(ValueError, match="Cannot subtract"):
            obs - A
            tensor - A


# Dummy class inheriting from Operator
class MyOp(Operator):
    num_wires = 1


# Dummy class inheriting from Operation
class MyGate(Operation):
    num_wires = 1


op = MyOp(wires=1)
gate = MyGate(wires=1)


class TestDefaultRepresentations:
    """Tests that the default representations raise custom errors"""

    def test_decomposition_undefined(self):
        """Tests that custom error is raised in the default decomposition representation."""
        with pytest.raises(qml.operation.DecompositionUndefinedError):
            MyOp.compute_decomposition(wires=[1])
        with pytest.raises(qml.operation.DecompositionUndefinedError):
            op.decomposition()

    def test_matrix_undefined(self):
        """Tests that custom error is raised in the default matrix representation."""
        with pytest.raises(qml.operation.MatrixUndefinedError):
            MyOp.compute_matrix()
        with pytest.raises(qml.operation.MatrixUndefinedError):
            op.matrix()

    def test_terms_undefined(self):
        """Tests that custom error is raised in the default terms representation."""
        with pytest.raises(qml.operation.TermsUndefinedError):
            op.terms()

    def test_sparse_matrix_undefined(self):
        """Tests that custom error is raised in the default sparse matrix representation."""
        with pytest.raises(qml.operation.SparseMatrixUndefinedError):
            MyOp.compute_sparse_matrix()
        with pytest.raises(qml.operation.SparseMatrixUndefinedError):
            op.sparse_matrix()

    def test_eigvals_undefined(self):
        """Tests that custom error is raised in the default eigenvalue representation."""
        with pytest.raises(qml.operation.EigvalsUndefinedError):
            MyOp.compute_eigvals()
        with pytest.raises(qml.operation.EigvalsUndefinedError):
            op.eigvals()

    def test_diaggates_undefined(self):
        """Tests that custom error is raised in the default diagonalizing gates representation."""
        with pytest.raises(qml.operation.DiagGatesUndefinedError):
            MyOp.compute_diagonalizing_gates(wires=[1])
        with pytest.raises(qml.operation.DiagGatesUndefinedError):
            op.diagonalizing_gates()

    def test_adjoint_undefined(self):
        """Tests that custom error is raised in the default adjoint representation."""
        with pytest.raises(qml.operation.AdjointUndefinedError):
            op.adjoint()

    def test_generator_undefined(self):
        """Tests that custom error is raised in the default generator representation."""
        with pytest.raises(qml.operation.GeneratorUndefinedError):
            gate.generator()

    def test_pow_zero(self):
        """Test that the default of an operation raised to a zero power is an empty array."""
        assert len(gate.pow(0)) == 0

    def test_pow_one(self):
        """Test that the default of an operation raised to the power of one is a copy."""
        pow_gate = gate.pow(1)
        assert len(pow_gate) == 1
        assert pow_gate[0].__class__ is gate.__class__

    def test_pow_undefined(self):
        """Tests that custom error is raised in the default pow decomposition."""
        with pytest.raises(qml.operation.PowUndefinedError):
            gate.pow(1.234)


class MyOpWithMat(Operator):
    num_wires = 1

    @staticmethod
    def compute_matrix(theta):
        return np.tensordot(theta, np.array([[0.4, 1.2], [1.2, 0.4]]), axes=0)


class TestInheritedRepresentations:
    """Tests that the default representations allow for
    inheritance from other representations"""

    def test_eigvals_from_matrix(self):
        """Test that eigvals can be extracted when a matrix is defined."""
        # Test with scalar parameter
        theta = 0.3
        op = MyOpWithMat(theta, wires=1)
        eigvals = op.eigvals()
        assert np.allclose(eigvals, [1.6 * theta, -0.8 * theta])

        # Test with broadcasted parameter
        theta = np.array([0.3, 0.9, 1.2])
        op = MyOpWithMat(theta, wires=1)
        eigvals = op.eigvals()
        assert np.allclose(eigvals, np.array([1.6 * theta, -0.8 * theta]).T)


class TestChannel:
    """Unit tests for the Channel class"""

    def test_instance_made_correctly(self):
        """Test that instance of channel class is initialized correctly"""

        class DummyOp(qml.operation.Channel):
            r"""Dummy custom channel"""
            num_wires = 1
            grad_method = "F"

            @staticmethod
            def compute_kraus_matrices(p):
                K1 = np.sqrt(p) * X
                K2 = np.sqrt(1 - p) * I
                return [K1, K2]

        expected = np.array([[0, np.sqrt(0.1)], [np.sqrt(0.1), 0]])
        op = DummyOp(0.1, wires=0)
        assert np.all(op.kraus_matrices()[0] == expected)


class TestOperationDerivative:
    """Tests for operation_derivative function"""

    def test_no_generator_raise(self):
        """Tests if the function raises an exception if the input operation has no generator"""

        class CustomOp(qml.operation.Operation):
            num_wires = 1
            num_params = 1

        op = CustomOp(0.5, wires=0)

        with pytest.raises(
            qml.operation.GeneratorUndefinedError,
            match="Operation CustomOp does not have a generator",
        ):
            operation_derivative(op)

    def test_multiparam_raise(self):
        """Test if the function raises a ValueError if the input operation is composed of multiple
        parameters"""

        class RotWithGen(qml.Rot):
            def generator(self):
                return qml.Hermitian(np.zeros((2, 2)), wires=self.wires)

        op = RotWithGen(0.1, 0.2, 0.3, wires=0)

        with pytest.raises(ValueError, match="Operation RotWithGen is not written in terms of"):
            operation_derivative(op)

    def test_rx(self):
        """Test if the function correctly returns the derivative of RX"""
        p = 0.3
        op = qml.RX(p, wires=0)

        derivative = operation_derivative(op)

        expected_derivative = 0.5 * np.array(
            [[-np.sin(p / 2), -1j * np.cos(p / 2)], [-1j * np.cos(p / 2), -np.sin(p / 2)]]
        )

        assert np.allclose(derivative, expected_derivative)

        with pytest.warns(UserWarning, match="In-place inversion with inverse is deprecated"):
            op.inv()
        derivative_inv = operation_derivative(op)
        expected_derivative_inv = 0.5 * np.array(
            [[-np.sin(p / 2), 1j * np.cos(p / 2)], [1j * np.cos(p / 2), -np.sin(p / 2)]]
        )

        assert not np.allclose(derivative, derivative_inv)
        assert np.allclose(derivative_inv, expected_derivative_inv)

    def test_phase(self):
        """Test if the function correctly returns the derivative of PhaseShift"""
        p = 0.3
        op = qml.PhaseShift(p, wires=0)

        derivative = operation_derivative(op)
        expected_derivative = np.array([[0, 0], [0, 1j * np.exp(1j * p)]])
        assert np.allclose(derivative, expected_derivative)

    def test_cry(self):
        """Test if the function correctly returns the derivative of CRY"""
        p = 0.3
        op = qml.CRY(p, wires=[0, 1])

        derivative = operation_derivative(op)
        expected_derivative = 0.5 * np.array(
            [
                [0, 0, 0, 0],
                [0, 0, 0, 0],
                [0, 0, -np.sin(p / 2), -np.cos(p / 2)],
                [0, 0, np.cos(p / 2), -np.sin(p / 2)],
            ]
        )
        assert np.allclose(derivative, expected_derivative)

    def test_cry_non_consecutive(self):
        """Test if the function correctly returns the derivative of CRY
        if the wires are not consecutive. This is expected behaviour, since
        without any other context, the operation derivative should make no
        assumption about the wire ordering."""
        p = 0.3
        op = qml.CRY(p, wires=[1, 0])

        derivative = operation_derivative(op)
        expected_derivative = 0.5 * np.array(
            [
                [0, 0, 0, 0],
                [0, 0, 0, 0],
                [0, 0, -np.sin(p / 2), -np.cos(p / 2)],
                [0, 0, np.cos(p / 2), -np.sin(p / 2)],
            ]
        )
        assert np.allclose(derivative, expected_derivative)


class TestCVOperation:
    """Test the CVOperation class"""

    def test_wires_not_found(self):
        """Make sure that `heisenberg_expand` method receives enough wires to actually expand"""

        class DummyOp(qml.operation.CVOperation):
            num_wires = 1

        op = DummyOp(wires=1)

        with pytest.raises(ValueError, match="do not exist on this device with wires"):
            op.heisenberg_expand(np.eye(3), Wires(["a", "b"]))

    def test_input_validation(self):
        """Make sure that size of input for `heisenberg_expand` method is validated"""

        class DummyOp(qml.operation.CVOperation):
            num_wires = 1

        op = DummyOp(wires=1)

        with pytest.raises(ValueError, match="Heisenberg matrix is the wrong size"):
            U_wrong_size = np.eye(1)
            op.heisenberg_expand(U_wrong_size, op.wires)

    def test_wrong_input_shape(self):
        """Ensure that `heisenberg_expand` raises exception if it receives an array with order > 2"""

        class DummyOp(qml.operation.CVOperation):
            num_wires = 1

        op = DummyOp(wires=1)

        with pytest.raises(ValueError, match="Only order-1 and order-2 arrays supported"):
            U_high_order = np.array([np.eye(3)] * 3)
            op.heisenberg_expand(U_high_order, op.wires)


class TestCriteria:
    doubleExcitation = qml.DoubleExcitation(0.1, wires=[0, 1, 2, 3])
    rx = qml.RX(qml.numpy.array(0.3, requires_grad=True), wires=1)
    stiff_rx = qml.RX(0.3, wires=1)
    cnot = qml.CNOT(wires=[1, 0])
    rot = qml.Rot(*qml.numpy.array([0.1, -0.7, 0.2], requires_grad=True), wires=0)
    stiff_rot = qml.Rot(0.1, -0.7, 0.2, wires=0)
    exp = qml.expval(qml.PauliZ(0))

    def test_docstring(self):
        expected = "Returns ``True`` if an operator has a generator defined."
        assert qml.operation.has_gen.__doc__ == expected

    def test_has_gen(self):
        """Test has_gen criterion."""
        assert qml.operation.has_gen(self.rx)
        assert not qml.operation.has_gen(self.cnot)
        assert not qml.operation.has_gen(self.rot)
        assert not qml.operation.has_gen(self.exp)

    def test_has_grad_method(self):
        """Test has_grad_method criterion."""
        assert qml.operation.has_grad_method(self.rx)
        assert qml.operation.has_grad_method(self.rot)
        assert not qml.operation.has_grad_method(self.cnot)

    def test_gen_is_multi_term_hamiltonian(self):
        """Test gen_is_multi_term_hamiltonian criterion."""
        assert qml.operation.gen_is_multi_term_hamiltonian(self.doubleExcitation)
        assert not qml.operation.gen_is_multi_term_hamiltonian(self.cnot)
        assert not qml.operation.gen_is_multi_term_hamiltonian(self.rot)
        assert not qml.operation.gen_is_multi_term_hamiltonian(self.exp)

    def test_has_multipar(self):
        """Test has_multipar criterion."""
        assert not qml.operation.has_multipar(self.rx)
        assert qml.operation.has_multipar(self.rot)
        assert not qml.operation.has_multipar(self.cnot)

    def test_has_nopar(self):
        """Test has_nopar criterion."""
        assert not qml.operation.has_nopar(self.rx)
        assert not qml.operation.has_nopar(self.rot)
        assert qml.operation.has_nopar(self.cnot)

    def test_has_unitary_gen(self):
        """Test has_unitary_gen criterion."""
        assert qml.operation.has_unitary_gen(self.rx)
        assert not qml.operation.has_unitary_gen(self.rot)
        assert not qml.operation.has_unitary_gen(self.cnot)

    def test_is_measurement(self):
        """Test is_measurement criterion."""
        assert not qml.operation.is_measurement(self.rx)
        assert not qml.operation.is_measurement(self.rot)
        assert not qml.operation.is_measurement(self.cnot)
        assert qml.operation.is_measurement(self.exp)

    def test_is_trainable(self):
        """Test is_trainable criterion."""
        assert qml.operation.is_trainable(self.rx)
        assert not qml.operation.is_trainable(self.stiff_rx)
        assert qml.operation.is_trainable(self.rot)
        assert not qml.operation.is_trainable(self.stiff_rot)
        assert not qml.operation.is_trainable(self.cnot)

    def test_composed(self):
        """Test has_gen criterion."""
        both = qml.operation.has_gen & qml.operation.is_trainable
        assert both(self.rx)
        assert not both(self.cnot)
        assert not both(self.rot)
        assert not both(self.exp)


def test_docstring_example_of_operator_class(tol):
    """Tests an example of how to create an operator which is used in the
    Operator class docstring, as well as in the 'adding_operators'
    page in the developer guide."""

    import pennylane as qml

    class FlipAndRotate(qml.operation.Operation):

        num_wires = qml.operation.AnyWires
        grad_method = "A"

        def __init__(self, angle, wire_rot, wire_flip=None, do_flip=False, do_queue=True, id=None):

            if do_flip and wire_flip is None:
                raise ValueError("Expected a wire to flip; got None.")

            self._hyperparameters = {"do_flip": do_flip}

            all_wires = qml.wires.Wires(wire_rot) + qml.wires.Wires(wire_flip)
            super().__init__(angle, wires=all_wires, do_queue=do_queue, id=id)

        @property
        def num_params(self):
            return 1

        @property
        def ndim_params(self):
            return (0,)

        @staticmethod
        def compute_decomposition(angle, wires, do_flip):  # pylint: disable=arguments-differ
            op_list = []
            if do_flip:
                op_list.append(qml.PauliX(wires=wires[1]))
            op_list.append(qml.RX(angle, wires=wires[0]))
            return op_list

        def adjoint(self):
            return FlipAndRotate(
                -self.parameters[0],
                self.wires[0],
                self.wires[1],
                do_flip=self.hyperparameters["do_flip"],
            )

    dev = qml.device("default.qubit", wires=["q1", "q2", "q3"])

    @qml.qnode(dev)
    def circuit(angle):
        FlipAndRotate(angle, wire_rot="q1", wire_flip="q1")
        return qml.expval(qml.PauliZ("q1"))

    a = np.array(3.14)
    res = circuit(a)
    expected = -0.9999987318946099
    assert np.allclose(res, expected, atol=tol)<|MERGE_RESOLUTION|>--- conflicted
+++ resolved
@@ -1157,11 +1157,6 @@
         assert len(tape.queue) == 1
         assert tape.queue[0] is T
 
-<<<<<<< HEAD
-=======
-        assert tape[T] == {"owns": (op1, op2)}
-
->>>>>>> fbdf80cd
     def test_queuing(self):
         """Test the queuing of a Tensor object."""
 
@@ -1170,19 +1165,8 @@
             op2 = qml.PauliY(1)
             T = Tensor(op1, op2)
 
-<<<<<<< HEAD
         assert len(tape.queue) == 1
         assert tape.queue[0] is T
-=======
-        assert len(tape.queue) == 3
-        assert tape.queue[0] is op1
-        assert tape.queue[1] is op2
-        assert tape.queue[2] is T
-
-        assert tape[op1] == {"owner": T}
-        assert tape[op2] == {"owner": T}
-        assert tape[T] == {"owns": (op1, op2)}
->>>>>>> fbdf80cd
 
     def test_queuing_observable_matmul(self):
         """Test queuing when tensor constructed with matmul."""
@@ -1192,14 +1176,7 @@
             op2 = qml.PauliY(1)
             t = op1 @ op2
 
-<<<<<<< HEAD
         assert len(tape.queue) == 1
-=======
-        assert len(tape.queue) == 3
-        assert tape[op1] == {"owner": t}
-        assert tape[op2] == {"owner": t}
-        assert tape[t] == {"owns": (op1, op2)}
->>>>>>> fbdf80cd
 
     def test_queuing_tensor_matmul(self):
         """Tests the tensor-specific matmul method updates queuing metadata."""
@@ -1212,13 +1189,8 @@
             op3 = qml.PauliZ(2)
             t2 = t @ op3
 
-<<<<<<< HEAD
         assert len(tape.queue) == 1
         assert tape.queue[0] is t2
-=======
-        assert tape[t2] == {"owns": (op1, op2, op3)}
-        assert tape[op3] == {"owner": t2}
->>>>>>> fbdf80cd
 
     def test_queuing_tensor_matmul_components_outside(self):
         """Tests the tensor-specific matmul method when components are defined outside the
@@ -1232,13 +1204,7 @@
             op3 = qml.PauliZ(2)
             t2 = t1 @ op3
 
-<<<<<<< HEAD
         assert len(tape.queue) == 1
-=======
-        assert len(q) == 2
-        assert q[op3] == {"owner": t2}
-        assert q[t2] == {"owns": (op1, op2, op3)}
->>>>>>> fbdf80cd
 
     def test_queuing_tensor_rmatmul(self):
         """Tests tensor-specific rmatmul updates queuing metatadata."""
@@ -1253,13 +1219,8 @@
 
             t2 = op3 @ t1
 
-<<<<<<< HEAD
         assert len(q.queue) == 1
         assert q.queue[0] is t2
-=======
-        assert tape[op3] == {"owner": t2}
-        assert tape[t2] == {"owns": (op3, op1, op2)}
->>>>>>> fbdf80cd
 
     def test_name(self):
         """Test that the names of the observables are
@@ -1647,29 +1608,8 @@
             T_pruned = T.prune()
             m = qml.expval(T_pruned)
 
-<<<<<<< HEAD
         assert len(q.queue) == 1
         assert q.queue[0] is m
-=======
-        ann_queue = tape
-
-        # the pruned tensor became the owner of Paulis
-        assert ann_queue[a]["owner"] == T_pruned
-        assert ann_queue[b]["owner"] == T_pruned
-
-        # the Identity is still owned by the original Tensor
-        assert ann_queue[c]["owner"] == T
-        # the original tensor still owns all three observables
-        # but is not owned by a measurement
-        assert ann_queue[T]["owns"] == (a, b, c)
-        assert not hasattr(ann_queue[T], "owner")
-
-        # the pruned tensor is owned by the measurement
-        # and owns the two Paulis
-        assert ann_queue[T_pruned]["owner"] == m
-        assert ann_queue[T_pruned]["owns"] == (a, b)
-        assert ann_queue[m]["owns"] == T_pruned
->>>>>>> fbdf80cd
 
     def test_prune_while_queueing_return_obs(self):
         """Tests that pruning a tensor to an observable in a tape context registers
@@ -1683,29 +1623,8 @@
             T_pruned = T.prune()
             m = qml.expval(T_pruned)
 
-<<<<<<< HEAD
         assert len(q.queue) == 1
         assert q.queue[0] is m
-=======
-        ann_queue = tape
-
-        # the pruned tensor is the Pauli observable
-        assert T_pruned == a
-        # pruned tensor/Pauli is owned by the measurement
-        # since the entry in the dictionary got updated
-        # when the pruned tensor's owner was memorized
-        assert ann_queue[a]["owner"] == m
-        # the Identity is still owned by the original Tensor
-        assert ann_queue[c]["owner"] == T
-
-        # the original tensor still owns both observables
-        # but is not owned by a measurement
-        assert ann_queue[T]["owns"] == (a, c)
-        assert not hasattr(ann_queue[T], "owner")
-
-        # the measurement owns the Pauli/pruned tensor
-        assert ann_queue[m]["owns"] == T_pruned
->>>>>>> fbdf80cd
 
     def test_sparse_matrix_no_wires(self):
         """Tests that the correct sparse matrix representation is used."""
