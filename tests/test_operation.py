# Copyright 2018-2020 Xanadu Quantum Technologies Inc.

# Licensed under the Apache License, Version 2.0 (the "License");
# you may not use this file except in compliance with the License.
# You may obtain a copy of the License at

#     http://www.apache.org/licenses/LICENSE-2.0

# Unless required by applicable law or agreed to in writing, software
# distributed under the License is distributed on an "AS IS" BASIS,
# WITHOUT WARRANTIES OR CONDITIONS OF ANY KIND, either express or implied.
# See the License for the specific language governing permissions and
# limitations under the License.
"""
Unit tests for :mod:`pennylane.operation`.
"""
import itertools
import functools
from unittest.mock import patch

import abc
import pytest
import numpy as np
from numpy.linalg import multi_dot

import pennylane as qml
import pennylane._queuing
from pennylane.operation import Tensor, Channel

from gate_data import I, X, Y, Rotx, Roty, Rotz, CRotx, CRoty, CRotz, CNOT, Rot3, Rphi
from pennylane.wires import Wires


# pylint: disable=no-self-use, no-member, protected-access, pointless-statement

# Operation subclasses to test
op_classes = [getattr(qml.ops, cls) for cls in qml.ops.__all__]
op_classes_cv = [getattr(qml.ops, cls) for cls in qml.ops._cv__all__]
op_classes_gaussian = [cls for cls in op_classes_cv if cls.supports_heisenberg]

op_classes_param_testable = op_classes.copy()
op_classes_param_testable.remove(qml.ops.PauliRot)


def U3(theta, phi, lam):
    return Rphi(phi) @ Rphi(lam) @ Rot3(lam, theta, -lam)


class TestOperation:
    """Operation class tests."""

    @pytest.mark.parametrize("test_class", op_classes_gaussian)
    def test_heisenberg(self, test_class, tol):
        "Heisenberg picture adjoint actions of CV Operations."

        ww = list(range(test_class.num_wires))

        # fixed parameter values
        if test_class.par_domain == "A":
            if test_class.__name__ == "Interferometer":
                ww = list(range(2))
                par = [
                    np.array(
                        [
                            [0.83645892 - 0.40533293j, -0.20215326 + 0.30850569j],
                            [-0.23889780 - 0.28101519j, -0.88031770 - 0.29832709j],
                        ]
                    )
                ]
            else:
                par = [np.array([[-1.82624687]])] * test_class.num_params
        else:
            par = [-0.069125, 0.51778, 0.91133, 0.95904][: test_class.num_params]

        op = test_class(*par, wires=ww)

        if issubclass(test_class, qml.operation.Observable):
            Q = op.heisenberg_obs(Wires(ww))
            # ev_order equals the number of dimensions of the H-rep array
            assert Q.ndim == test_class.ev_order
            return

        # not an Expectation

        U = op.heisenberg_tr(Wires(ww))
        I = np.eye(*U.shape)
        # first row is always (1,0,0...)
        assert np.all(U[0, :] == I[:, 0])

        # check the inverse transform
        V = op.heisenberg_tr(Wires(ww), inverse=True)
        assert np.linalg.norm(U @ V - I) == pytest.approx(0, abs=tol)
        assert np.linalg.norm(V @ U - I) == pytest.approx(0, abs=tol)

        if op.grad_recipe is not None:
            # compare gradient recipe to numerical gradient
            h = 1e-7
            U = op.heisenberg_tr(Wires(ww))
            for k in range(test_class.num_params):
                D = op.heisenberg_pd(k)  # using the recipe
                # using finite difference
                op.data[k] += h
                Up = op.heisenberg_tr(Wires(ww))
                op.data = par
                G = (Up - U) / h
                assert D == pytest.approx(G, abs=tol)

        # make sure that `heisenberg_expand` method receives enough wires to actually expand
        # so only check multimode ops
        if len(op.wires) > 1:
            with pytest.raises(ValueError, match="do not exist on this device with wires"):
                op.heisenberg_expand(U, Wires([0]))

        # validate size of input for `heisenberg_expand` method
        with pytest.raises(ValueError, match="Heisenberg matrix is the wrong size"):
            U_wrong_size = U[1:, 1:]
            op.heisenberg_expand(U_wrong_size, Wires(ww))

        # ensure that `heisenberg_expand` raises exception if it receives an array with order > 2
        with pytest.raises(ValueError, match="Only order-1 and order-2 arrays supported"):
            U_high_order = np.array([U] * 3)
            op.heisenberg_expand(U_high_order, Wires(ww))

    @pytest.mark.parametrize("test_class", op_classes_param_testable)
    def test_operation_init(self, test_class, monkeypatch):
        "Operation subclass initialization."

        n = test_class.num_params
        w = test_class.num_wires
        ww = list(range(w))
        # valid pars
        if test_class.par_domain == "A":
            pars = [np.eye(2)] * n
        elif test_class.par_domain == "N":
            pars = [0] * n
        else:
            pars = [0.0] * n

        # valid call
        op = test_class(*pars, wires=ww)
        assert op.name == test_class.__name__

        assert op.data == pars
        assert op._wires == Wires(ww)

        # too many parameters
        with pytest.raises(ValueError, match="wrong number of parameters"):
            test_class(*(n + 1) * [0], wires=ww)

        # too few parameters
        if n > 0:
            with pytest.raises(ValueError, match="wrong number of parameters"):
                test_class(*(n - 1) * [0], wires=ww)

        if w > 0:
            # too many or too few wires
            with pytest.raises(ValueError, match="wrong number of wires"):
                test_class(*pars, wires=list(range(w + 1)))
            with pytest.raises(ValueError, match="wrong number of wires"):
                test_class(*pars, wires=list(range(w - 1)))
            # repeated wires
            if w > 1:
                with pytest.raises(qml.wires.WireError, match="Wires must be unique"):
                    test_class(*pars, wires=w * [0])

        if n == 0:
            return

        # wrong parameter types
        if test_class.do_check_domain:
            if test_class.par_domain == "A":
                # params must be arrays
                with pytest.raises(TypeError, match="Array parameter expected"):
                    test_class(*n * [0.0], wires=ww)
                # params must not be Variables
                with pytest.raises(TypeError, match="Array parameter expected"):
                    test_class(*n * [qml.variable.Variable(0)], wires=ww)
            elif test_class.par_domain == "N":
                # params must be natural numbers
                with pytest.raises(TypeError, match="Natural number"):
                    test_class(*n * [0.7], wires=ww)
                with pytest.raises(TypeError, match="Natural number"):
                    test_class(*n * [-1], wires=ww)
            elif test_class.par_domain == "R":
                # params must be real numbers
                with pytest.raises(TypeError, match="Real scalar parameter expected"):
                    test_class(*n * [1j], wires=ww)

            # if par_domain ever gets overridden to an unsupported value, should raise exception
            monkeypatch.setattr(test_class, "par_domain", "junk")
            with pytest.raises(ValueError, match="Unknown parameter domain"):
                test_class(*pars, wires=ww)

            monkeypatch.setattr(test_class, "par_domain", 7)
            with pytest.raises(ValueError, match="Unknown parameter domain"):
                test_class(*pars, wires=ww)

    @pytest.fixture(scope="function")
    def qnode(self, mock_device):
        """Provides a QNode for the subsequent tests of do_queue"""

        def circuit(x):
            qml.RX(x, wires=[0])
            qml.CNOT(wires=[0, 1], do_queue=False)
            qml.RY(0.4, wires=[0])
            qml.RZ(-0.2, wires=[1], do_queue=False)
            return qml.expval(qml.PauliX(0)), qml.expval(qml.PauliZ(1))

        node = qml.QNode(circuit, mock_device)
        node._construct([1.0], {})

        return node

    def test_operation_inside_context_do_queue_false(self, qnode):
        """Test that an operation does not get added to the QNode queue when do_queue=False"""
        assert len(qnode.ops) == 4
        assert qnode.ops[0].name == "RX"
        assert qnode.ops[1].name == "RY"
        assert qnode.ops[2].name == "PauliX"
        assert qnode.ops[3].name == "PauliZ"

    @pytest.fixture(scope="function")
    def qnode_for_inverse(self, mock_device):
        """Provides a QNode for the subsequent tests of inv"""

        def circuit(x):
            qml.RZ(x, wires=[1]).inv()
            qml.RZ(x, wires=[1]).inv().inv()
            return qml.expval(qml.PauliX(0)), qml.expval(qml.PauliZ(1))

        node = qml.QNode(circuit, mock_device)
        node._construct([1.0], {})

        return node

    def test_operation_inverse_defined(self, qnode_for_inverse):
        """Test that the inverse of an operation is added to the QNode queue and the operation is an instance
        of the original class"""
        assert qnode_for_inverse.ops[0].name == "RZ.inv"
        assert qnode_for_inverse.ops[0].inverse
        assert issubclass(qnode_for_inverse.ops[0].__class__, qml.operation.Operation)
        assert qnode_for_inverse.ops[1].name == "RZ"
        assert not qnode_for_inverse.ops[1].inverse
        assert issubclass(qnode_for_inverse.ops[1].__class__, qml.operation.Operation)

    def test_operation_inverse_using_dummy_operation(self):

        some_param = 0.5

        class DummyOp(qml.operation.Operation):
            r"""Dummy custom Operation"""
            num_wires = 1
            num_params = 1
            par_domain = "R"

        # Check that the name of the Operation is initialized fine
        dummy_op = DummyOp(some_param, wires=[1])

        assert not dummy_op.inverse

        dummy_op_class_name = dummy_op.name

        # Check that the name of the Operation was modified when applying the inverse
        assert dummy_op.inv().name == dummy_op_class_name + ".inv"
        assert dummy_op.inverse

        # Check that the name of the Operation is the original again, once applying the inverse a second time
        assert dummy_op.inv().name == dummy_op_class_name
        assert not dummy_op.inverse

    def test_operation_outside_context(self):
        """Test that an operation can be instantiated outside a QNode context, and that do_queue is ignored"""
        op = qml.ops.CNOT(wires=[0, 1], do_queue=False)
        assert isinstance(op, qml.operation.Operation)

        op = qml.ops.RX(0.5, wires=0, do_queue=True)
        assert isinstance(op, qml.operation.Operation)

        op = qml.ops.Hadamard(wires=0)
        assert isinstance(op, qml.operation.Operation)


class TestOperatorConstruction:
    """Test custom operators construction."""

    def test_incorrect_num_wires(self):
        """Test that an exception is raised if called with wrong number of wires"""

        class DummyOp(qml.operation.Operator):
            r"""Dummy custom operator"""
            num_wires = 1
            num_params = 1
            par_domain = "R"

        with pytest.raises(ValueError, match="wrong number of wires"):
            DummyOp(0.5, wires=[0, 1])

    def test_non_unique_wires(self):
        """Test that an exception is raised if called with identical wires"""

        class DummyOp(qml.operation.Operator):
            r"""Dummy custom operator"""
            num_wires = 2
            num_params = 1
            par_domain = "R"

        with pytest.raises(qml.wires.WireError, match="Wires must be unique"):
            DummyOp(0.5, wires=[1, 1], do_queue=False)

    def test_incorrect_num_params(self):
        """Test that an exception is raised if called with wrong number of parameters"""

        class DummyOp(qml.operation.Operator):
            r"""Dummy custom operator"""
            num_wires = 1
            num_params = 1
            par_domain = "R"
            grad_method = "A"

        with pytest.raises(ValueError, match="wrong number of parameters"):
            DummyOp(0.5, 0.6, wires=0)

    def test_incorrect_param_domain(self):
        """Test that an exception is raised if an incorrect parameter domain is requested"""

        class DummyOp(qml.operation.Operator):
            r"""Dummy custom operator"""
            num_wires = 1
            num_params = 1
            par_domain = "J"
            grad_method = "A"

        with pytest.raises(ValueError, match="Unknown parameter domain"):
            DummyOp(0.5, wires=0)


class TestOperationConstruction:
    """Test custom operations construction."""

    def test_incorrect_grad_recipe_length(self):
        """Test that an exception is raised if len(grad_recipe)!=len(num_params)"""

        class DummyOp(qml.operation.CVOperation):
            r"""Dummy custom operation"""
            num_wires = 1
            num_params = 1
            par_domain = "R"
            grad_method = "A"
            grad_recipe = [(0.5, 0.1), (0.43, 0.1)]

        with pytest.raises(
            AssertionError, match="Gradient recipe must have one entry for each parameter"
        ):
            DummyOp(0.5, wires=[0, 1])

    def test_grad_method_with_integer_params(self):
        """Test that an exception is raised if a non-None grad-method is provided for natural number params"""

        class DummyOp(qml.operation.Operation):
            r"""Dummy custom operation"""
            num_wires = 1
            num_params = 1
            par_domain = "N"
            grad_method = "A"

        with pytest.raises(
            AssertionError,
            match="An operation may only be differentiated with respect to real scalar parameters",
        ):
            DummyOp(5, wires=[0, 1])

    def test_analytic_grad_with_array_param(self):
        """Test that an exception is raised if an analytic gradient is requested with an array param"""

        class DummyOp(qml.operation.Operation):
            r"""Dummy custom operation"""
            num_wires = 1
            num_params = 1
            par_domain = "A"
            grad_method = "A"

        with pytest.raises(
            AssertionError,
            match="Operations that depend on arrays containing free variables may only be differentiated using the F method",
        ):
            DummyOp(np.array([1.0]), wires=[0, 1])

    def test_numerical_grad_with_grad_recipe(self):
        """Test that an exception is raised if a numerical gradient is requested with a grad recipe"""

        class DummyOp(qml.operation.Operation):
            r"""Dummy custom operation"""
            num_wires = 1
            num_params = 1
            par_domain = "R"
            grad_method = "F"
            grad_recipe = [(0.5, 0.1)]

        with pytest.raises(AssertionError, match="Gradient recipe is only used by the A method"):
            DummyOp(0.5, wires=[0, 1])

    def test_variable_instead_of_array(self):
        """Test that an exception is raised if an array is expected but a variable is passed"""

        class DummyOp(qml.operation.Operation):
            r"""Dummy custom operation"""
            num_wires = 1
            num_params = 1
            par_domain = "A"
            grad_method = "F"

        with pytest.raises(TypeError, match="Array parameter expected, got a Variable"):
            DummyOp(qml.variable.Variable(0), wires=[0])

    def test_array_instead_of_flattened_array(self):
        """Test that an exception is raised if an array is expected, but an array is passed
        to check_domain when flattened=True. In the initial release of the library, this is not
        accessible by the developer or the user, but is kept in case it will be used in the future."""

        class DummyOp(qml.operation.Operation):
            r"""Dummy custom operation"""
            num_wires = 1
            num_params = 1
            par_domain = "A"
            grad_method = "F"

        with pytest.raises(TypeError, match="Flattened array parameter expected"):
            op = DummyOp(np.array([1]), wires=[0])
            op.check_domain(np.array([1]), True)

    def test_scalar_instead_of_array(self):
        """Test that an exception is raised if an array is expected but a scalar is passed"""

        class DummyOp(qml.operation.Operation):
            r"""Dummy custom operation"""
            num_wires = 1
            num_params = 1
            par_domain = "A"
            grad_method = "F"

        with pytest.raises(TypeError, match="Array parameter expected, got"):
            DummyOp(0.5, wires=[0])

    def test_array_instead_of_real(self):
        """Test that an exception is raised if a real number is expected but an array is passed"""

        class DummyOp(qml.operation.Operation):
            r"""Dummy custom operation"""
            num_wires = 1
            num_params = 1
            par_domain = "R"
            grad_method = "F"

        with pytest.raises(TypeError, match="Real scalar parameter expected, got"):
            DummyOp(np.array([1.0]), wires=[0])

    def test_not_natural_param(self):
        """Test that an exception is raised if a natural number is expected but not passed"""

        class DummyOp(qml.operation.Operation):
            r"""Dummy custom operation"""
            num_wires = 1
            num_params = 1
            par_domain = "N"
            grad_method = None

        with pytest.raises(TypeError, match="Natural number parameter expected, got"):
            DummyOp(0.5, wires=[0])

        with pytest.raises(TypeError, match="Natural number parameter expected, got"):
            DummyOp(-2, wires=[0])

    def test_no_wires_passed(self):
        """Test exception raised if no wires are passed"""

        class DummyOp(qml.operation.Operation):
            r"""Dummy custom operation"""
            num_wires = 1
            num_params = 1
            par_domain = "N"
            grad_method = None

        with pytest.raises(ValueError, match="Must specify the wires"):
            DummyOp(0.54)

    def test_wire_passed_positionally(self):
        """Test exception raised if wire is passed as a positional arg"""

        class DummyOp(qml.operation.Operation):
            r"""Dummy custom operation"""
            num_wires = 1
            num_params = 1
            par_domain = "N"
            grad_method = None

        with pytest.raises(ValueError, match="Must specify the wires"):
            DummyOp(0.54, 0)


class TestObservableConstruction:
    """Test custom observables construction."""

    def test_observable_return_type_none(self):
        """Check that the return_type of an observable is initially None"""

        class DummyObserv(qml.operation.Observable):
            r"""Dummy custom observable"""
            num_wires = 1
            num_params = 1
            par_domain = "N"
            grad_method = None

        assert DummyObserv(0, wires=[1]).return_type is None

    def test_observable_is_not_operation_but_operator(self):
        """Check that the Observable class inherits from an Operator, not from an Operation"""

        assert issubclass(qml.operation.Observable, qml.operation.Operator)
        assert not issubclass(qml.operation.Observable, qml.operation.Operation)

    def test_observable_is_operation_as_well(self):
        """Check that the Observable class inherits from an Operator class as well"""

        class DummyObserv(qml.operation.Observable, qml.operation.Operation):
            r"""Dummy custom observable"""
            num_wires = 1
            num_params = 1
            par_domain = "N"
            grad_method = None

        assert issubclass(DummyObserv, qml.operation.Operator)
        assert issubclass(DummyObserv, qml.operation.Observable)
        assert issubclass(DummyObserv, qml.operation.Operation)

    def test_tensor_n_multiple_modes(self):
        """Checks that the TensorN operator was constructed correctly when
        multiple modes were specified."""
        cv_obs = qml.TensorN(wires=[0, 1])

        assert isinstance(cv_obs, qml.TensorN)
        assert cv_obs.wires == Wires([0, 1])
        assert cv_obs.ev_order is None

    def test_tensor_n_single_mode_wires_explicit(self):
        """Checks that instantiating a TensorN when passing a single mode as a
        keyword argument returns a NumberOperator."""
        cv_obs = qml.TensorN(wires=[0])

        assert isinstance(cv_obs, qml.NumberOperator)
        assert cv_obs.wires == Wires([0])
        assert cv_obs.ev_order == 2

    def test_tensor_n_single_mode_wires_implicit(self):
        """Checks that instantiating TensorN when passing a single mode as a
        positional argument returns a NumberOperator."""
        cv_obs = qml.TensorN(1)

        assert isinstance(cv_obs, qml.NumberOperator)
        assert cv_obs.wires == Wires([1])
        assert cv_obs.ev_order == 2


class TestOperatorIntegration:
    """ Integration tests for the Operator class"""

    def test_all_wires_defined_but_init_with_one(self):
        """Test that an exception is raised if the class is defined with ALL wires,
        but then instantiated with only one"""

        dev1 = qml.device("default.qubit", wires=2)

        class DummyOp(qml.operation.Operator):
            r"""Dummy custom operator"""
            num_wires = qml.operation.WiresEnum.AllWires
            num_params = 0
            par_domain = "R"

        @qml.qnode(dev1)
        def circuit():
            DummyOp(wires=[0])
            return qml.expval(qml.PauliZ(0))

        with pytest.raises(
            qml.QuantumFunctionError,
            match="Operator {} must act on all wires".format(DummyOp.__name__),
        ):
            circuit()


class TestOperationIntegration:
    """ Integration tests for the Operation class"""

    def test_inverse_of_operation(self):
        """Test the inverse of an operation"""

        dev1 = qml.device("default.qubit", wires=2)

        @qml.qnode(dev1)
        def circuit():
            qml.PauliZ(wires=[0])
            qml.PauliZ(wires=[0]).inv()
            return qml.expval(qml.PauliZ(0))

        assert circuit() == 1

    def test_inverse_operations_not_supported(self):
        """Test that the inverse of operations is not currently
        supported on the default gaussian device"""

        dev1 = qml.device("default.gaussian", wires=2)

        @qml.qnode(dev1)
        def mean_photon_gaussian(mag_alpha, phase_alpha, phi):
            qml.Displacement(mag_alpha, phase_alpha, wires=0)
            qml.Rotation(phi, wires=0).inv()
            return qml.expval(qml.NumberOperator(0))

        with pytest.raises(
            qml.DeviceError,
            match="Gate Rotation.inv not supported on device {}".format(dev1.short_name),
        ):
            mean_photon_gaussian(0.015, 0.02, 0.005)


class TestTensor:
    """Unit tests for the Tensor class"""

    def test_construct(self):
        """Test construction of a tensor product"""
        X = qml.PauliX(0)
        Y = qml.PauliY(2)
        T = Tensor(X, Y)
        assert T.obs == [X, Y]

        T = Tensor(T, Y)
        assert T.obs == [X, Y, Y]

        with pytest.raises(
            ValueError, match="Can only perform tensor products between observables"
        ):
            Tensor(T, qml.CNOT(wires=[0, 1]))

    def test_name(self):
        """Test that the names of the observables are
        returned as expected"""
        X = qml.PauliX(0)
        Y = qml.PauliY(2)
        t = Tensor(X, Y)
        assert t.name == [X.name, Y.name]

    def test_num_wires(self):
        """Test that the correct number of wires is returned"""
        p = np.array([0.5])
        X = qml.PauliX(0)
        Y = qml.Hermitian(p, wires=[1, 2])
        t = Tensor(X, Y)
        assert t.num_wires == 3

    def test_wires(self):
        """Test that the correct nested list of wires is returned"""
        p = np.array([0.5])
        X = qml.PauliX(0)
        Y = qml.Hermitian(p, wires=[1, 2])
        t = Tensor(X, Y)
        assert t.wires == Wires([0, 1, 2])

    def test_params(self):
        """Test that the correct flattened list of parameters is returned"""
        p = np.array([0.5])
        X = qml.PauliX(0)
        Y = qml.Hermitian(p, wires=[1, 2])
        t = Tensor(X, Y)
        assert t.data == [p]

    def test_num_params(self):
        """Test that the correct number of parameters is returned"""
        p = np.array([0.5])
        X = qml.PauliX(0)
        Y = qml.Hermitian(p, wires=[1, 2])
        Z = qml.Hermitian(p, wires=[1, 2])
        t = Tensor(X, Y, Z)
        assert t.num_params == 2

    def test_parameters(self):
        """Test that the correct nested list of parameters is returned"""
        p = np.array([0.5])
        X = qml.PauliX(0)
        Y = qml.Hermitian(p, wires=[1, 2])
        t = Tensor(X, Y)
        assert t.parameters == [[], [p]]

    def test_multiply_obs(self):
        """Test that multiplying two observables
        produces a tensor"""
        X = qml.PauliX(0)
        Y = qml.Hadamard(2)
        t = X @ Y
        assert isinstance(t, Tensor)
        assert t.obs == [X, Y]

    def test_multiply_obs_tensor(self):
        """Test that multiplying an observable by a tensor
        produces a tensor"""
        X = qml.PauliX(0)
        Y = qml.Hadamard(2)
        Z = qml.PauliZ(1)

        t = X @ Y
        t = Z @ t

        assert isinstance(t, Tensor)
        assert t.obs == [Z, X, Y]

    def test_multiply_tensor_obs(self):
        """Test that multiplying a tensor by an observable
        produces a tensor"""
        X = qml.PauliX(0)
        Y = qml.Hadamard(2)
        Z = qml.PauliZ(1)

        t = X @ Y
        t = t @ Z

        assert isinstance(t, Tensor)
        assert t.obs == [X, Y, Z]

    def test_multiply_tensor_tensor(self):
        """Test that multiplying a tensor by a tensor
        produces a tensor"""
        X = qml.PauliX(0)
        Y = qml.PauliY(2)
        Z = qml.PauliZ(1)
        H = qml.Hadamard(3)

        t1 = X @ Y
        t2 = Z @ H
        t = t2 @ t1

        assert isinstance(t, Tensor)
        assert t.obs == [Z, H, X, Y]

    def test_multiply_tensor_in_place(self):
        """Test that multiplying a tensor in-place
        produces a tensor"""
        X = qml.PauliX(0)
        Y = qml.PauliY(2)
        Z = qml.PauliZ(1)
        H = qml.Hadamard(3)

        t = X
        t @= Y
        t @= Z @ H

        assert isinstance(t, Tensor)
        assert t.obs == [X, Y, Z, H]

    def test_operation_multiply_invalid(self):
        """Test that an exception is raised if an observable
        is multiplied by an operation"""
        X = qml.PauliX(0)
        Y = qml.CNOT(wires=[0, 1])
        Z = qml.PauliZ(0)

        with pytest.raises(
            ValueError, match="Can only perform tensor products between observables"
        ):
            X @ Y

        with pytest.raises(
            ValueError, match="Can only perform tensor products between observables"
        ):
            T = X @ Z
            T @ Y

        with pytest.raises(
            ValueError, match="Can only perform tensor products between observables"
        ):
            T = X @ Z
            Y @ T

    def test_eigvals(self):
        """Test that the correct eigenvalues are returned for the Tensor"""
        X = qml.PauliX(0)
        Y = qml.PauliY(2)
        t = Tensor(X, Y)
        assert np.array_equal(t.eigvals, np.kron([1, -1], [1, -1]))

        # test that the eigvals are now cached and not recalculated
        assert np.array_equal(t._eigvals_cache, t.eigvals)

    @pytest.mark.usefixtures("tear_down_hermitian")
    def test_eigvals_hermitian(self, tol):
        """Test that the correct eigenvalues are returned for the Tensor containing an Hermitian observable"""
        X = qml.PauliX(0)
        hamiltonian = np.array([[1, 0, 0, 0], [0, 1, 0, 0], [0, 0, 0, 1], [0, 0, 1, 0]])
        Herm = qml.Hermitian(hamiltonian, wires=[1, 2])
        t = Tensor(X, Herm)
        d = np.kron(np.array([1.0, -1.0]), np.array([-1.0, 1.0, 1.0, 1.0]))
        t = t.eigvals
        assert np.allclose(t, d, atol=tol, rtol=0)

    def test_eigvals_identity(self, tol):
        """Test that the correct eigenvalues are returned for the Tensor containing an Identity"""
        X = qml.PauliX(0)
        Iden = qml.Identity(1)
        t = Tensor(X, Iden)
        d = np.kron(np.array([1.0, -1.0]), np.array([1.0, 1.0]))
        t = t.eigvals
        assert np.allclose(t, d, atol=tol, rtol=0)

    def test_eigvals_identity_and_hermitian(self, tol):
        """Test that the correct eigenvalues are returned for the Tensor containing
        multiple types of observables"""
        H = np.diag([1, 2, 3, 4])
        O = qml.PauliX(0) @ qml.Identity(2) @ qml.Hermitian(H, wires=[4, 5])
        res = O.eigvals
        expected = np.kron(np.array([1.0, -1.0]), np.kron(np.array([1.0, 1.0]), np.arange(1, 5)))
        assert np.allclose(res, expected, atol=tol, rtol=0)

    def test_diagonalizing_gates(self, tol):
        """Test that the correct diagonalizing gate set is returned for a Tensor of observables"""
        H = np.diag([1, 2, 3, 4])
        O = qml.PauliX(0) @ qml.Identity(2) @ qml.PauliY(1) @ qml.Hermitian(H, [5, 6])

        res = O.diagonalizing_gates()

        # diagonalize the PauliX on wire 0 (H.X.H = Z)
        assert isinstance(res[0], qml.Hadamard)
        assert res[0].wires == Wires([0])

        # diagonalize the PauliY on wire 1 (U.Y.U^\dagger = Z
        # where U = HSZ).
        assert isinstance(res[1], qml.PauliZ)
        assert res[1].wires == Wires([1])
        assert isinstance(res[2], qml.S)
        assert res[2].wires == Wires([1])
        assert isinstance(res[3], qml.Hadamard)
        assert res[3].wires == Wires([1])

        # diagonalize the Hermitian observable on wires 5, 6
        assert isinstance(res[4], qml.QubitUnitary)
        assert res[4].wires == Wires([5, 6])

        O = O @ qml.Hadamard(4)
        res = O.diagonalizing_gates()

        # diagonalize the Hadamard observable on wire 4
        # (RY(-pi/4).H.RY(pi/4) = Z)
        assert isinstance(res[-1], qml.RY)
        assert res[-1].wires == Wires([4])
        assert np.allclose(res[-1].parameters, -np.pi / 4, atol=tol, rtol=0)

    def test_diagonalizing_gates_numerically_diagonalizes(self, tol):
        """Test that the diagonalizing gate set numerically
        diagonalizes the tensor observable"""

        # create a tensor observable acting on consecutive wires
        H = np.diag([1, 2, 3, 4])
        O = qml.PauliX(0) @ qml.PauliY(1) @ qml.Hermitian(H, [2, 3])

        O_mat = O.matrix
        diag_gates = O.diagonalizing_gates()

        # group the diagonalizing gates based on what wires they act on
        U_list = []
        for _, g in itertools.groupby(diag_gates, lambda x: x.wires.tolist()):
            # extract the matrices of each diagonalizing gate
            mats = [i.matrix for i in g]

            # Need to revert the order in which the matrices are applied such that they adhere to the order
            # of matrix multiplication
            # E.g. for PauliY: [PauliZ(wires=self.wires), S(wires=self.wires), Hadamard(wires=self.wires)]
            # becomes Hadamard @ S @ PauliZ, where @ stands for matrix multiplication
            mats = mats[::-1]

            if len(mats) > 1:
                # multiply all unitaries together before appending
                mats = [multi_dot(mats)]

            # append diagonalizing unitary for specific wire to U_list
            U_list.append(mats[0])

        # since the test is assuming consecutive wires for each observable
        # in the tensor product, it is sufficient to Kronecker product
        # the entire list.
        U = functools.reduce(np.kron, U_list)

        res = U @ O_mat @ U.conj().T
        expected = np.diag(O.eigvals)

        # once diagonalized by U, the result should be a diagonal
        # matrix of the eigenvalues.
        assert np.allclose(res, expected, atol=tol, rtol=0)

    def test_tensor_matrix(self, tol):
        """Test that the tensor product matrix method returns
        the correct result"""
        H = np.diag([1, 2, 3, 4])
        O = qml.PauliX(0) @ qml.PauliY(1) @ qml.Hermitian(H, [2, 3])

        res = O.matrix
        expected = np.kron(qml.PauliY._matrix(), H)
        expected = np.kron(qml.PauliX._matrix(), expected)

        assert np.allclose(res, expected, atol=tol, rtol=0)

    def test_multiplication_matrix(self, tol):
        """If using the ``@`` operator on two observables acting on the
        same wire, the tensor class should treat this as matrix multiplication."""
        O = qml.PauliX(0) @ qml.PauliX(0)

        res = O.matrix
        expected = qml.PauliX._matrix() @ qml.PauliX._matrix()

        assert np.allclose(res, expected, atol=tol, rtol=0)

    herm_matrix = np.array([[1, 0, 0, 0], [0, 1, 0, 0], [0, 0, 1, 0], [0, 0, 0, 1]])

    tensor_obs = [
        (qml.PauliZ(0) @ qml.Identity(1) @ qml.PauliZ(2), [qml.PauliZ(0), qml.PauliZ(2)]),
        (
            qml.Identity(0)
            @ qml.PauliX(1)
            @ qml.Identity(2)
            @ qml.PauliZ(3)
            @ qml.PauliZ(4)
            @ qml.Identity(5),
            [qml.PauliX(1), qml.PauliZ(3), qml.PauliZ(4)],
        ),
        # List containing single observable is returned
        (qml.PauliZ(0) @ qml.Identity(1), [qml.PauliZ(0)]),
        (qml.Identity(0) @ qml.PauliX(1) @ qml.Identity(2), [qml.PauliX(1)]),
        (qml.Identity(0) @ qml.Identity(1), [qml.Identity(0)]),
        (
            qml.Identity(0) @ qml.Identity(1) @ qml.Hermitian(herm_matrix, wires=[2, 3]),
            [qml.Hermitian(herm_matrix, wires=[2, 3])],
        ),
    ]

    @pytest.mark.parametrize("tensor_observable, expected", tensor_obs)
    def test_non_identity_obs(self, tensor_observable, expected):
        """Tests that the non_identity_obs property returns a list that contains no Identity instances."""

        O = tensor_observable
        for idx, obs in enumerate(O.non_identity_obs):
            assert type(obs) == type(expected[idx])
            assert obs.wires == expected[idx].wires

    tensor_obs_pruning = [
        (qml.PauliZ(0) @ qml.Identity(1) @ qml.PauliZ(2), qml.PauliZ(0) @ qml.PauliZ(2)),
        (
            qml.Identity(0)
            @ qml.PauliX(1)
            @ qml.Identity(2)
            @ qml.PauliZ(3)
            @ qml.PauliZ(4)
            @ qml.Identity(5),
            qml.PauliX(1) @ qml.PauliZ(3) @ qml.PauliZ(4),
        ),
        # Single observable is returned
        (qml.PauliZ(0) @ qml.Identity(1), qml.PauliZ(0)),
        (qml.Identity(0) @ qml.PauliX(1) @ qml.Identity(2), qml.PauliX(1)),
        (qml.Identity(0) @ qml.Identity(1), qml.Identity(0)),
        (qml.Identity(0) @ qml.Identity(1), qml.Identity(0)),
        (
            qml.Identity(0) @ qml.Identity(1) @ qml.Hermitian(herm_matrix, wires=[2, 3]),
            qml.Hermitian(herm_matrix, wires=[2, 3]),
        ),
    ]

    @pytest.mark.parametrize("tensor_observable, expected", tensor_obs_pruning)
    @pytest.mark.parametrize("statistics", [qml.expval, qml.var, qml.sample])
    def test_prune(self, tensor_observable, expected, statistics):
        """Tests that the prune method returns the expected Tensor or single non-Tensor Observable."""
        O = statistics(tensor_observable)
        O_expected = statistics(expected)

        O_pruned = O.prune()
        assert type(O_pruned) == type(expected)
        assert O_pruned.wires == expected.wires
        assert O_pruned.return_type == O_expected.return_type


<<<<<<< HEAD
equal_obs = [
    (qml.PauliZ(0), qml.PauliZ(0), True),
    (qml.PauliZ(0) @ qml.PauliX(1), qml.PauliZ(0) @ qml.PauliX(1) @ qml.Identity(2), True),
    (qml.PauliZ("b"), qml.PauliZ("b") @ qml.Identity(1.3), True),
    (qml.PauliZ(0) @ qml.Identity(1), qml.PauliZ(0), True),
    (qml.PauliZ(0), qml.PauliZ(1) @ qml.Identity(0), False),
    (qml.Hermitian(np.array([[0, 1], [1, 0]]), 0),
     qml.Identity(1) @ qml.Hermitian(np.array([[0, 1], [1, 0]]), 0), True),
    (qml.PauliZ("a") @ qml.PauliX(1), qml.PauliX(1) @ qml.PauliZ("a"), True)
]

add_obs = [
    (qml.PauliZ(0) @ qml.Identity(1), qml.PauliZ(0), qml.Hamiltonian([2], [qml.PauliZ(0)])),
    (qml.PauliZ(0), qml.PauliZ(0) @ qml.PauliX(1),
     qml.Hamiltonian([1, 1], [qml.PauliZ(0), qml.PauliZ(0) @ qml.PauliX(1)])),
    (qml.PauliZ("b") @ qml.Identity(1),
     qml.Hamiltonian([3], [qml.PauliZ("b")]), qml.Hamiltonian([4], [qml.PauliZ("b")])),
    (qml.PauliX(0) @ qml.PauliZ(1), qml.PauliZ(1) @ qml.Identity(2) @ qml.PauliX(0),
     qml.Hamiltonian([2], [qml.PauliX(0) @ qml.PauliZ(1)])),
    (qml.Hermitian(np.array([[1, 0], [0, -1]]), 1.2),
     qml.Hamiltonian([3], [qml.Hermitian(np.array([[1, 0], [0, -1]]), 1.2)]),
     qml.Hamiltonian([4], [qml.Hermitian(np.array([[1, 0], [0, -1]]), 1.2)]))
]

mul_obs = [
    (qml.PauliZ(0), 3, qml.Hamiltonian([3], [qml.PauliZ(0)])),
    (qml.PauliZ(0) @ qml.Identity(1), 3, qml.Hamiltonian([3], [qml.PauliZ(0)])),
    (qml.PauliZ(0) @ qml.PauliX(1), 4.5, qml.Hamiltonian([4.5], [qml.PauliZ(0) @ qml.PauliX(1)])),
    (qml.Hermitian(np.array([[1, 0], [0, -1]]), "c"), 3,
     qml.Hamiltonian([3], [qml.Hermitian(np.array([[1, 0], [0, -1]]), "c")]))
]

sub_obs = [
    (qml.PauliZ(0) @ qml.Identity(1), qml.PauliZ(0), qml.Hamiltonian([], [])),
    (qml.PauliZ(0), qml.PauliZ(0) @ qml.PauliX(1),
     qml.Hamiltonian([1, -1], [qml.PauliZ(0), qml.PauliZ(0) @ qml.PauliX(1)])),
    (qml.PauliZ(0) @ qml.Identity(1), qml.Hamiltonian([3], [qml.PauliZ(0)]), qml.Hamiltonian([-2], [qml.PauliZ(0)])),
    (qml.PauliX(0) @ qml.PauliZ(1), qml.PauliZ(3) @ qml.Identity(2) @ qml.PauliX(0),
     qml.Hamiltonian([1, -1], [qml.PauliX(0) @ qml.PauliZ(1), qml.PauliZ(3) @ qml.PauliX(0)])),
    (qml.Hermitian(np.array([[1, 0], [0, -1]]), 1.2),
     qml.Hamiltonian([3], [qml.Hermitian(np.array([[1, 0], [0, -1]]), 1.2)]),
     qml.Hamiltonian([-2], [qml.Hermitian(np.array([[1, 0], [0, -1]]), 1.2)]))
]

class TestTensorObservableOperations:
    """Tests arithmetic operations between observables/tensors"""

    def test_data(self):
        """Tests the data() method for Tensors and Observables"""

        obs = qml.PauliZ(0)
        data = obs._obs_data()

        assert data == {("PauliZ", Wires(0), ())}

        obs = qml.PauliZ(0) @ qml.PauliX(1)
        data = obs._obs_data()

        assert data == {("PauliZ", Wires(0), ()), ("PauliX", Wires(1), ())}

    @pytest.mark.parametrize(("obs1", "obs2", "res"), equal_obs)
    def test_equality(self, obs1, obs2, res):
        """Tests the compare() method for Tensors and Observables"""
        assert obs1.compare(obs2) == res

    @pytest.mark.parametrize(("obs1", "obs2", "obs"), add_obs)
    def test_addition(self, obs1, obs2, obs):
        """Tests addition between Tensors and Observables"""
        assert obs.compare(obs1 + obs2)

    @pytest.mark.parametrize(("coeff", "obs", "res_obs"), mul_obs)
    def test_scalar_multiplication(self, coeff, obs, res_obs):
        """Tests scalar multiplication of Tensors and Observables"""
        assert res_obs.compare(coeff * obs)
        assert res_obs.compare(obs * coeff)

    @pytest.mark.parametrize(("obs1", "obs2", "obs"), sub_obs)
    def test_subtraction(self, obs1, obs2, obs):
        """Tests subtraction between Tensors and Observables"""
        assert obs.compare(obs1 - obs2)

=======
>>>>>>> d02ad750
class TestDecomposition:
    """Test for operation decomposition"""

    def test_U1_decomposition(self):
        """Test the decomposition of the U1 gate provides the equivalent phase shift gate"""
        phi = 0.432
        res = qml.U1.decomposition(phi, wires=0)

        assert len(res) == 1
        assert res[0].name == "PhaseShift"
        assert res[0].parameters == [phi]

    def test_rotation_decomposition(self):
        """Test the decomposition of the abritrary single
        qubit rotation"""
        phi = 0.432
        theta = 0.654
        omega = -5.43

        with pennylane._queuing.OperationRecorder() as rec:
            qml.Rot.decomposition(phi, theta, omega, wires=0)

        assert len(rec.queue) == 3

        assert rec.queue[0].name == "RZ"
        assert rec.queue[0].parameters == [phi]

        assert rec.queue[1].name == "RY"
        assert rec.queue[1].parameters == [theta]

        assert rec.queue[2].name == "RZ"
        assert rec.queue[2].parameters == [omega]

    def test_crx_decomposition(self):
        """Test the decomposition of the controlled X
        qubit rotation"""
        phi = 0.432

        with pennylane._queuing.OperationRecorder() as rec:
            qml.CRX.decomposition(phi, wires=[0, 1])

        assert len(rec.queue) == 6

        assert rec.queue[0].name == "RZ"
        assert rec.queue[0].parameters == [np.pi / 2]
        assert rec.queue[0].wires == Wires([1])

        assert rec.queue[1].name == "RY"
        assert rec.queue[1].parameters == [phi / 2]
        assert rec.queue[1].wires == Wires([1])

        assert rec.queue[2].name == "CNOT"
        assert rec.queue[2].parameters == []
        assert rec.queue[2].wires == Wires([0, 1])

        assert rec.queue[3].name == "RY"
        assert rec.queue[3].parameters == [-phi / 2]
        assert rec.queue[3].wires == Wires([1])

        assert rec.queue[4].name == "CNOT"
        assert rec.queue[4].parameters == []
        assert rec.queue[4].wires == Wires([0, 1])

        assert rec.queue[5].name == "RZ"
        assert rec.queue[5].parameters == [-np.pi / 2]
        assert rec.queue[5].wires == Wires([1])

    @pytest.mark.parametrize("phi", [0.03236 * i for i in range(5)])
    def test_crx_decomposition_correctness(self, phi, tol):
        """Test that the decomposition of the controlled X
        qubit rotation is correct"""

        expected = CRotx(phi)

        obtained = (
            np.kron(I, Rotz(-np.pi / 2))
            @ CNOT
            @ np.kron(I, Roty(-phi / 2))
            @ CNOT
            @ np.kron(I, Roty(phi / 2))
            @ np.kron(I, Rotz(np.pi / 2))
        )
        assert np.allclose(expected, obtained, atol=tol, rtol=0)

    def test_cry_decomposition(self):
        """Test the decomposition of the controlled Y
        qubit rotation"""
        phi = 0.432

        operation_wires = [0, 1]

        with pennylane._queuing.OperationRecorder() as rec:
            qml.CRY.decomposition(phi, wires=operation_wires)

        assert len(rec.queue) == 4

        assert rec.queue[0].name == "RY"
        assert rec.queue[0].parameters == [phi / 2]
        assert rec.queue[0].wires == Wires([1])

        assert rec.queue[1].name == "CNOT"
        assert rec.queue[1].parameters == []
        assert rec.queue[1].wires == Wires(operation_wires)

        assert rec.queue[2].name == "RY"
        assert rec.queue[2].parameters == [-phi / 2]
        assert rec.queue[2].wires == Wires([1])

        assert rec.queue[3].name == "CNOT"
        assert rec.queue[3].parameters == []
        assert rec.queue[3].wires == Wires(operation_wires)

    @pytest.mark.parametrize("phi", [0.03236 * i for i in range(5)])
    def test_cry_decomposition_correctness(self, phi, tol):
        """Test that the decomposition of the controlled Y
        qubit rotation is correct"""

        expected = CRoty(phi)

        obtained = CNOT @ np.kron(I, U3(-phi / 2, 0, 0)) @ CNOT @ np.kron(I, U3(phi / 2, 0, 0))
        assert np.allclose(expected, obtained, atol=tol, rtol=0)

    def test_crz_decomposition(self):
        """Test the decomposition of the controlled Z
        qubit rotation"""
        phi = 0.432

        operation_wires = [0, 1]

        with pennylane._queuing.OperationRecorder() as rec:
            qml.CRZ.decomposition(phi, wires=operation_wires)

        assert len(rec.queue) == 4

        assert rec.queue[0].name == "PhaseShift"
        assert rec.queue[0].parameters == [phi / 2]
        assert rec.queue[0].wires == Wires([1])

        assert rec.queue[1].name == "CNOT"
        assert rec.queue[1].parameters == []
        assert rec.queue[1].wires == Wires(operation_wires)

        assert rec.queue[2].name == "PhaseShift"
        assert rec.queue[2].parameters == [-phi / 2]
        assert rec.queue[2].wires == Wires([1])

        assert rec.queue[3].name == "CNOT"
        assert rec.queue[3].parameters == []
        assert rec.queue[3].wires == Wires(operation_wires)

    @pytest.mark.parametrize("phi", [0.03236 * i for i in range(5)])
    def test_crz_decomposition_correctness(self, phi, tol):
        """Test that the decomposition of the controlled Z
        qubit rotation is correct"""

        expected = CRotz(phi)

        obtained = CNOT @ np.kron(I, Rphi(-phi / 2)) @ CNOT @ np.kron(I, Rphi(phi / 2))
        assert np.allclose(expected, obtained, atol=tol, rtol=0)

    def test_U2_decomposition(self):
        """Test the U2 decomposition is correct"""
        phi = 0.432
        lam = 0.654

        with pennylane._queuing.OperationRecorder() as rec:
            qml.U2.decomposition(phi, lam, wires=0)

        assert len(rec.queue) == 3

        assert rec.queue[0].name == "Rot"
        assert rec.queue[0].parameters == [lam, np.pi / 2, -lam]

        assert rec.queue[1].name == "PhaseShift"
        assert rec.queue[1].parameters == [lam]

        assert rec.queue[2].name == "PhaseShift"
        assert rec.queue[2].parameters == [phi]

    def test_U3_decomposition(self):
        """Test the U3 decomposition is correct"""
        theta = 0.654
        phi = 0.432
        lam = 0.654

        with pennylane._queuing.OperationRecorder() as rec:
            qml.U3.decomposition(theta, phi, lam, wires=0)

        assert len(rec.queue) == 3

        assert rec.queue[0].name == "Rot"
        assert rec.queue[0].parameters == [lam, theta, -lam]

        assert rec.queue[1].name == "PhaseShift"
        assert rec.queue[1].parameters == [lam]

        assert rec.queue[2].name == "PhaseShift"
        assert rec.queue[2].parameters == [phi]

    def test_basis_state_decomposition(self, monkeypatch):
        """Test the decomposition of BasisState calls the
        BasisStatePreparation template"""
        n = np.array([1, 0, 1, 1])
        wires = [0, 1, 2, 3]
        call_args = []

        # We have to patch BasisStatePreparation where it is loaded
        monkeypatch.setattr(
            qml.ops.qubit, "BasisStatePreparation", lambda *args: call_args.append(args)
        )
        qml.BasisState.decomposition(n, wires=wires)

        assert len(call_args) == 1
        assert np.array_equal(call_args[0][0], n)
        assert np.array_equal(call_args[0][1], wires)

    def test_qubit_state_vector_decomposition(self, monkeypatch):
        """Test the decomposition of QubitStateVector calls the
        MottonenStatePreparation template"""
        state = np.array([1 / 2, 1j / np.sqrt(2), 0, -1 / 2])
        wires = [0, 1]
        call_args = []

        # We have to patch MottonenStatePreparation where it is loaded
        monkeypatch.setattr(
            qml.ops.qubit, "MottonenStatePreparation", lambda *args: call_args.append(args)
        )
        qml.QubitStateVector.decomposition(state, wires=wires)

        assert len(call_args) == 1
        assert np.array_equal(call_args[0][0], state)
        assert np.array_equal(call_args[0][1], wires)


class TestChannel:
    """Unit tests for the Channel class"""

    def test_instance_made_correctly(self):
        """Test that instance of channel class is initialized correctly"""
        class DummyOp(qml.operation.Channel):
            r"""Dummy custom channel"""
            num_wires = 1
            num_params = 1
            par_domain = "R"
            grad_method = "F"

            def _kraus_matrices(self, *params):
                p = params[0]
                K1 = np.sqrt(p) * X
                K2 = np.sqrt(1-p) * I
                return [K1, K2]

        expected = np.array([[0, np.sqrt(0.1)], [np.sqrt(0.1), 0]])
        op = DummyOp(0.1, wires=0)
        assert np.all(op.kraus_matrices[0] == expected)

    def test_grad_method(self):
        """Test that an exception is raised if a gradient method is set to analytic
        as only finite difference or ``None`` is allowed at the moment. This can be updated
        once we add gradient recipes for channels. """

        class DummyOp(qml.operation.Channel):
            r"""Dummy custom channel"""
            num_wires = 1
            num_params = 1
            par_domain = "R"
            grad_method = "A"

            def _kraus_matrices(self, *params):
                p = params[0]
                K1 = np.sqrt(p) * X
                K2 = np.sqrt(1-p) * I
                return [K1, K2]

        with pytest.raises(
            ValueError, match="Analytic gradients can not be used for quantum channels"
        ):
            DummyOp(0.5, wires=0)<|MERGE_RESOLUTION|>--- conflicted
+++ resolved
@@ -981,7 +981,6 @@
         assert O_pruned.return_type == O_expected.return_type
 
 
-<<<<<<< HEAD
 equal_obs = [
     (qml.PauliZ(0), qml.PauliZ(0), True),
     (qml.PauliZ(0) @ qml.PauliX(1), qml.PauliZ(0) @ qml.PauliX(1) @ qml.Identity(2), True),
@@ -1063,8 +1062,7 @@
         """Tests subtraction between Tensors and Observables"""
         assert obs.compare(obs1 - obs2)
 
-=======
->>>>>>> d02ad750
+
 class TestDecomposition:
     """Test for operation decomposition"""
 
