# Copyright 2018 Xanadu Quantum Technologies Inc.

# Licensed under the Apache License, Version 2.0 (the "License");
# you may not use this file except in compliance with the License.
# You may obtain a copy of the License at

#     http://www.apache.org/licenses/LICENSE-2.0

# Unless required by applicable law or agreed to in writing, software
# distributed under the License is distributed on an "AS IS" BASIS,
# WITHOUT WARRANTIES OR CONDITIONS OF ANY KIND, either express or implied.
# See the License for the specific language governing permissions and
# limitations under the License.
"""
Unit tests for :mod:`pennylane.operation`.
"""
import pytest
import numpy as np

<<<<<<< HEAD
import pennylane
import pennylane.ops
import pennylane.operation as oo
import pennylane.variable as ov

=======
from defaults import pennylane as qml, BaseTest

dev = qml.device('default.qubit', wires=2)
>>>>>>> d4b0426a


class TestUtilities:
    """Utility class tests."""
    def test_heisenberg(self, tol):
        "Heisenberg picture adjoint actions of CV Operations."

        def h_test(cls):
            "Test a gaussian CV operation."

            ww = list(range(cls.num_wires))

            # fixed parameter values
            if cls.par_domain == 'A':
                if cls.__name__ == "Interferometer":
                    ww = list(range(2))
                    par = [np.array([[0.83645892-0.40533293j, -0.20215326+0.30850569j],
                                     [-0.23889780-0.28101519j, -0.88031770-0.29832709j]])]
                else:
                    par = [np.array([[-1.82624687]])] * cls.num_params
            else:
                par = [-0.069125, 0.51778, 0.91133, 0.95904][:cls.num_params]

            op = cls(*par, wires=ww, do_queue=False)

            if issubclass(cls, qml.operation.Observable):
                Q = op.heisenberg_obs(0)
                # ev_order equals the number of dimensions of the H-rep array
                assert Q.ndim == cls.ev_order
                return

            # not an Expectation

            U = op.heisenberg_tr(num_wires=2)
            I = np.eye(*U.shape)
            # first row is always (1,0,0...)
            assert np.all(U[0, :] == I[:, 0])

            # check the inverse transform
            V = op.heisenberg_tr(num_wires=2, inverse=True)
            assert np.linalg.norm(U @ V -I) == pytest.approx(0, abs=tol)
            assert np.linalg.norm(V @ U -I) == pytest.approx(0, abs=tol)

            if op.grad_recipe is not None:
                # compare gradient recipe to numerical gradient
                h = 1e-7
                U = op.heisenberg_tr(0)
                for k in range(cls.num_params):
                    D = op.heisenberg_pd(k)  # using the recipe
                    # using finite difference
                    op.params[k] += h
                    Up = op.heisenberg_tr(0)
                    op.params = par
                    G = (Up-U) / h
                    assert D == pytest.approx(G, abs=tol)

            # make sure that `heisenberg_expand` method receives enough wires to actually expand
            # when supplied `wires` value is zero, returns unexpanded matrix instead of raising Error
            # so only check multimode ops
            if len(op.wires) > 1:
                with pytest.raises(ValueError, match='is too small to fit Heisenberg matrix'):
                    op.heisenberg_expand(U, len(op.wires) - 1)

            # validate size of input for `heisenberg_expand` method
            with pytest.raises(ValueError, match='Heisenberg matrix is the wrong size'):
                U_wrong_size = U[1:, 1:]
                op.heisenberg_expand(U_wrong_size, len(op.wires))

            # ensure that `heisenberg_expand` raises exception if it receives an array with order > 2
            with pytest.raises(ValueError, match='Only order-1 and order-2 arrays supported'):
                U_high_order = np.array([U] * 3)
                op.heisenberg_expand(U_high_order, len(op.wires))

        for op in qml.ops._cv__ops__ | qml.ops._cv__obs__:
            cls = getattr(qml.ops, op)
            if cls.supports_heisenberg:  # only test gaussian operations
                h_test(cls)

    def test_ops(self):
        "Operation initialization."

        def op_test(cls):
            "Test the Operation subclass."
            #log.debug('\tTesting: cls.{}'.format(cls.__name__))
            n = cls.num_params
            w = cls.num_wires
            ww = list(range(w))
            # valid pars
            if cls.par_domain == 'A':
                pars = [np.eye(2)] * n
            elif cls.par_domain == 'N':
                pars = [0] * n
            else:
                pars = [0.0] * n

            # valid call
            cls(*pars, wires=ww, do_queue=False)

            # too many parameters
            with pytest.raises(ValueError, match='wrong number of parameters'):
                cls(*(n+1)*[0], wires=ww, do_queue=False)

            # too few parameters
            if n > 0:
                with pytest.raises(ValueError, match='wrong number of parameters'):
                    cls(*(n-1)*[0], wires=ww, do_queue=False)

            if w > 0:
                # too many or too few wires
                with pytest.raises(ValueError, match='wrong number of wires'):
                    cls(*pars, wires=list(range(w+1)), do_queue=False)
                with pytest.raises(ValueError, match='wrong number of wires'):
                    cls(*pars, wires=list(range(w-1)), do_queue=False)
                # repeated wires
                if w > 1:
                    with pytest.raises(ValueError, match='wires must be unique'):
                        cls(*pars, wires=w*[0], do_queue=False)

            if n == 0:
                return

            # wrong parameter types
            if cls.par_domain == 'A':
                # params must be arrays
                with pytest.raises(TypeError, match='Array parameter expected'):
                    cls(*n*[0.0], wires=ww, do_queue=False)
                # params must not be Variables
<<<<<<< HEAD
                with pytest.raises(TypeError, match='Array parameter expected'):
                    cls(*n*[ov.Variable(0)], wires=ww, do_queue=False)
=======
                with self.assertRaisesRegex(TypeError, 'Array parameter expected'):
                    cls(*n*[qml.variable.Variable(0)], wires=ww, do_queue=False)
>>>>>>> d4b0426a
            elif cls.par_domain == 'N':
                # params must be natural numbers
                with pytest.raises(TypeError, match='Natural number'):
                    cls(*n*[0.7], wires=ww, do_queue=False)
                with pytest.raises(TypeError, match='Natural number'):
                    cls(*n*[-1], wires=ww, do_queue=False)
            elif cls.par_domain == 'R':
                # params must be real numbers
                with pytest.raises(TypeError, match='Real scalar parameter expected'):
                    cls(*n*[1j], wires=ww, do_queue=False)

            # if par_domain ever gets overridden to an unsupported value, should raise exception
            tmp = cls.par_domain
            with pytest.raises(ValueError, match='Unknown parameter domain'):
                cls.par_domain = 'junk'
                cls(*n*[0.0], wires=ww, do_queue=False)
                cls.par_domain = 7
                cls(*n*[0.0], wires=ww, do_queue=False)

            cls.par_domain = tmp


        for cls in qml.ops._qubit__ops__:
            op_test(getattr(qml.ops, cls))

        for cls in qml.ops._cv__ops__:
            op_test(getattr(qml.ops, cls))

        for cls in qml.ops._qubit__obs__:
            op_test(getattr(qml.ops, cls))

        for cls in qml.ops._cv__obs__:
            op_test(getattr(qml.ops, cls))

    def test_operation_outside_queue(self):
        """Test that an error is raised if an operation is called
        outside of a QNode context."""

<<<<<<< HEAD
        with pytest.raises(pennylane.QuantumFunctionError, match="can only be used inside a qfunc"):
            pennylane.ops.Hadamard(wires=0)
=======
        with self.assertRaisesRegex(qml.QuantumFunctionError, "can only be used inside a qfunc"):
            qml.ops.Hadamard(wires=0)
>>>>>>> d4b0426a

    def test_operation_no_queue(self):
        """Test that an operation can be called outside a QNode with the do_queue flag"""
        try:
<<<<<<< HEAD
            pennylane.ops.Hadamard(wires=0, do_queue=False)
        except pennylane.QuantumFunctionError:
            pytest.fail("Operation failed to instantiate outside of QNode with do_queue=False.")
=======
            qml.ops.Hadamard(wires=0, do_queue=False)
        except qml.QuantumFunctionError:
            self.fail("Operation failed to instantiate outside of QNode with do_queue=False.")
>>>>>>> d4b0426a


class TestOperationConstruction:
    """Test custom operations construction."""

    def test_incorrect_num_wires(self):
        """Test that an exception is raised if called with wrong number of wires"""

        class DummyOp(qml.operation.Operation):
            r"""Dummy custom operation"""
            num_wires = 1
            num_params = 1
            par_domain = 'R'
            grad_method = 'A'

        with pytest.raises(ValueError, match="wrong number of wires"):
            DummyOp(0.5, wires=[0, 1], do_queue=False)

    def test_incorrect_num_params(self):
        """Test that an exception is raised if called with wrong number of parameters"""

        class DummyOp(qml.operation.Operation):
            r"""Dummy custom operation"""
            num_wires = 1
            num_params = 1
            par_domain = 'R'
            grad_method = 'A'

        with pytest.raises(ValueError, match="wrong number of parameters"):
            DummyOp(0.5, 0.6, wires=0, do_queue=False)

    def test_incorrect_param_domain(self):
        """Test that an exception is raised if an incorrect parameter domain is requested"""

        class DummyOp(qml.operation.Operation):
            r"""Dummy custom operation"""
            num_wires = 1
            num_params = 1
            par_domain = 'J'
            grad_method = 'A'

        with pytest.raises(ValueError, match="Unknown parameter domain"):
            DummyOp(0.5, wires=0, do_queue=False)

    def test_incorrect_grad_recipe_length(self):
        """Test that an exception is raised if len(grad_recipe)!=len(num_params)"""

        class DummyOp(qml.operation.CVOperation):
            r"""Dummy custom operation"""
            num_wires = 1
            num_params = 1
            par_domain = 'R'
            grad_method = 'A'
            grad_recipe = [(0.5, 0.1), (0.43, 0.1)]

        with pytest.raises(AssertionError, match="Gradient recipe must have one entry for each parameter"):
            DummyOp(0.5, wires=[0, 1], do_queue=False)

    def test_grad_method_with_integer_params(self):
        """Test that an exception is raised if a non-None grad-method is provided for natural number params"""

        class DummyOp(qml.operation.Operation):
            r"""Dummy custom operation"""
            num_wires = 1
            num_params = 1
            par_domain = 'N'
            grad_method = 'A'

        with pytest.raises(AssertionError, match="An operation may only be differentiated with respect to real scalar parameters"):
            DummyOp(5, wires=[0, 1], do_queue=False)

    def test_analytic_grad_with_array_param(self):
        """Test that an exception is raised if an analytic gradient is requested with an array param"""

        class DummyOp(qml.operation.Operation):
            r"""Dummy custom operation"""
            num_wires = 1
            num_params = 1
            par_domain = 'A'
            grad_method = 'A'

        with pytest.raises(AssertionError, match="Operations that depend on arrays containing free variables may only be differentiated using the F method"):
            DummyOp(np.array([1.]), wires=[0, 1], do_queue=False)

    def test_numerical_grad_with_grad_recipe(self):
        """Test that an exception is raised if a numerical gradient is requested with a grad recipe"""

        class DummyOp(qml.operation.Operation):
            r"""Dummy custom operation"""
            num_wires = 1
            num_params = 1
            par_domain = 'R'
            grad_method = 'F'
            grad_recipe = [(0.5, 0.1)]

        with pytest.raises(AssertionError, match="Gradient recipe is only used by the A method"):
            DummyOp(0.5, wires=[0, 1], do_queue=False)

    def test_variable_instead_of_array(self):
        """Test that an exception is raised if an array is expected but a variable is passed"""

        class DummyOp(qml.operation.Operation):
            r"""Dummy custom operation"""
            num_wires = 1
            num_params = 1
            par_domain = 'A'
            grad_method = 'A'

<<<<<<< HEAD
        with pytest.raises(TypeError, match="Array parameter expected, got a Variable"):
            DummyOp(ov.Variable(0), wires=[0], do_queue=False)
=======
        with self.assertRaisesRegex(TypeError, "Array parameter expected, got a Variable"):
            DummyOp(qml.variable.Variable(0), wires=[0], do_queue=False)
>>>>>>> d4b0426a

    def test_array_instead_of_flattened_array(self):
        """Test that an exception is raised if an array is expected, but an array is passed
        to check_domain when flattened=True. In the initial release of the library, this is not
        accessible by the developer or the user, but is kept in case it will be used in the future."""

        class DummyOp(qml.operation.Operation):
            r"""Dummy custom operation"""
            num_wires = 1
            num_params = 1
            par_domain = 'A'
            grad_method = 'F'

        with pytest.raises(TypeError, match="Flattened array parameter expected"):
            op = DummyOp(np.array([1]), wires=[0], do_queue=False)
            op.check_domain(np.array([1]), True)

    def test_scalar_instead_of_array(self):
        """Test that an exception is raised if an array is expected but a scalar is passed"""

        class DummyOp(qml.operation.Operation):
            r"""Dummy custom operation"""
            num_wires = 1
            num_params = 1
            par_domain = 'A'
            grad_method = 'F'

        with pytest.raises(TypeError, match="Array parameter expected, got"):
            DummyOp(0.5, wires=[0], do_queue=False)

    def test_array_instead_of_real(self):
        """Test that an exception is raised if a real number is expected but an array is passed"""

        class DummyOp(qml.operation.Operation):
            r"""Dummy custom operation"""
            num_wires = 1
            num_params = 1
            par_domain = 'R'
            grad_method = 'F'

        with pytest.raises(TypeError, match="Real scalar parameter expected, got"):
            DummyOp(np.array([1.]), wires=[0], do_queue=False)

    def test_not_natural_param(self):
        """Test that an exception is raised if a natural number is expected but not passed"""

        class DummyOp(qml.operation.Operation):
            r"""Dummy custom operation"""
            num_wires = 1
            num_params = 1
            par_domain = 'N'
            grad_method = None

        with pytest.raises(TypeError, match="Natural number parameter expected, got"):
            DummyOp(0.5, wires=[0], do_queue=False)

        with pytest.raises(TypeError, match="Natural number parameter expected, got"):
            DummyOp(-2, wires=[0], do_queue=False)

    def test_no_wires_passed(self):
        """Test exception raised if no wires are passed"""

        class DummyOp(qml.operation.Operation):
            r"""Dummy custom operation"""
            num_wires = 1
            num_params = 1
            par_domain = 'N'
            grad_method = None

        with pytest.raises(ValueError, match="Must specify the wires"):
            DummyOp(0.54, do_queue=False)

    def test_wire_passed_positionally(self):
        """Test exception raised if wire is passed as a positional arg"""

        class DummyOp(qml.operation.Operation):
            r"""Dummy custom operation"""
            num_wires = 1
            num_params = 1
            par_domain = 'N'
            grad_method = None

        with pytest.raises(ValueError, match="Must specify the wires"):
            DummyOp(0.54, 0, do_queue=False)

    def test_observable_return_type_none(self):
        """Check that the return_type of an observable is initially None"""

        class DummyObserv(qml.operation.Observable):
            r"""Dummy custom observable"""
            num_wires = 1
            num_params = 1
            par_domain = 'N'
            grad_method = None

<<<<<<< HEAD
        assert DummyObserv(0, wires=[1], do_queue=False).return_type is None
=======
        self.assertEqual(DummyObserv(0, wires=[1], do_queue=False).return_type, None)


if __name__ == '__main__':
    print('Testing PennyLane version ' + qml.version() + ', Operation class.')
    # run the tests in this file
    suite = unittest.TestSuite()
    for t in (BasicTest, DeveloperTests):
        ttt = unittest.TestLoader().loadTestsFromTestCase(t)
        suite.addTests(ttt)
    unittest.TextTestRunner().run(suite)
>>>>>>> d4b0426a
<|MERGE_RESOLUTION|>--- conflicted
+++ resolved
@@ -17,17 +17,11 @@
 import pytest
 import numpy as np
 
-<<<<<<< HEAD
-import pennylane
+import pennylane as qml
 import pennylane.ops
 import pennylane.operation as oo
 import pennylane.variable as ov
 
-=======
-from defaults import pennylane as qml, BaseTest
-
-dev = qml.device('default.qubit', wires=2)
->>>>>>> d4b0426a
 
 
 class TestUtilities:
@@ -155,13 +149,8 @@
                 with pytest.raises(TypeError, match='Array parameter expected'):
                     cls(*n*[0.0], wires=ww, do_queue=False)
                 # params must not be Variables
-<<<<<<< HEAD
                 with pytest.raises(TypeError, match='Array parameter expected'):
                     cls(*n*[ov.Variable(0)], wires=ww, do_queue=False)
-=======
-                with self.assertRaisesRegex(TypeError, 'Array parameter expected'):
-                    cls(*n*[qml.variable.Variable(0)], wires=ww, do_queue=False)
->>>>>>> d4b0426a
             elif cls.par_domain == 'N':
                 # params must be natural numbers
                 with pytest.raises(TypeError, match='Natural number'):
@@ -200,26 +189,15 @@
         """Test that an error is raised if an operation is called
         outside of a QNode context."""
 
-<<<<<<< HEAD
-        with pytest.raises(pennylane.QuantumFunctionError, match="can only be used inside a qfunc"):
-            pennylane.ops.Hadamard(wires=0)
-=======
-        with self.assertRaisesRegex(qml.QuantumFunctionError, "can only be used inside a qfunc"):
+        with pytest.raises(qml.QuantumFunctionError, match="can only be used inside a qfunc"):
             qml.ops.Hadamard(wires=0)
->>>>>>> d4b0426a
 
     def test_operation_no_queue(self):
         """Test that an operation can be called outside a QNode with the do_queue flag"""
         try:
-<<<<<<< HEAD
-            pennylane.ops.Hadamard(wires=0, do_queue=False)
-        except pennylane.QuantumFunctionError:
-            pytest.fail("Operation failed to instantiate outside of QNode with do_queue=False.")
-=======
             qml.ops.Hadamard(wires=0, do_queue=False)
         except qml.QuantumFunctionError:
-            self.fail("Operation failed to instantiate outside of QNode with do_queue=False.")
->>>>>>> d4b0426a
+            pytest.fail("Operation failed to instantiate outside of QNode with do_queue=False.")
 
 
 class TestOperationConstruction:
@@ -328,13 +306,8 @@
             par_domain = 'A'
             grad_method = 'A'
 
-<<<<<<< HEAD
         with pytest.raises(TypeError, match="Array parameter expected, got a Variable"):
             DummyOp(ov.Variable(0), wires=[0], do_queue=False)
-=======
-        with self.assertRaisesRegex(TypeError, "Array parameter expected, got a Variable"):
-            DummyOp(qml.variable.Variable(0), wires=[0], do_queue=False)
->>>>>>> d4b0426a
 
     def test_array_instead_of_flattened_array(self):
         """Test that an exception is raised if an array is expected, but an array is passed
@@ -430,18 +403,4 @@
             par_domain = 'N'
             grad_method = None
 
-<<<<<<< HEAD
-        assert DummyObserv(0, wires=[1], do_queue=False).return_type is None
-=======
-        self.assertEqual(DummyObserv(0, wires=[1], do_queue=False).return_type, None)
-
-
-if __name__ == '__main__':
-    print('Testing PennyLane version ' + qml.version() + ', Operation class.')
-    # run the tests in this file
-    suite = unittest.TestSuite()
-    for t in (BasicTest, DeveloperTests):
-        ttt = unittest.TestLoader().loadTestsFromTestCase(t)
-        suite.addTests(ttt)
-    unittest.TextTestRunner().run(suite)
->>>>>>> d4b0426a
+        assert DummyObserv(0, wires=[1], do_queue=False).return_type is None