--- conflicted
+++ resolved
@@ -2615,15 +2615,12 @@
 class TestNewOpMath:
     """Tests dunder operations with new operator arithmetic enabled."""
 
-<<<<<<< HEAD
-=======
-    @pytest.fixture(autouse=True, scope="function")
-    def run_before_and_after_tests(self):
-        qml.operation.enable_new_opmath()
-        yield
-        qml.operation.disable_new_opmath()
-
->>>>>>> 2d5c8bf4
+    # @pytest.fixture(autouse=True, scope="function") # this came from a push to ham-tests but I think it should not be there as it explicitly disabled new opmath after each test, so also leaving it in that state for other tests.
+    # def run_before_and_after_tests(self):
+    #     qml.operation.enable_new_opmath()
+    #     yield
+    #     qml.operation.disable_new_opmath()
+
     class TestAdd:
         """Test the __add__/__radd__/__sub__ dunders."""
 
