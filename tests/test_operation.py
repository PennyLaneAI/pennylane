--- conflicted
+++ resolved
@@ -2104,769 +2104,6 @@
         assert not both(self.exp)
 
 
-<<<<<<< HEAD
-class TestExpandMatrix:
-    """Tests for the expand_matrix helper function."""
-
-    base_matrix_1 = np.arange(1, 5).reshape((2, 2))
-    base_matrix_1_broadcasted = np.arange(1, 13).reshape((3, 2, 2))
-    base_matrix_2 = np.arange(1, 17).reshape((4, 4))
-    base_matrix_2_broadcasted = np.arange(1, 49).reshape((3, 4, 4))
-
-    def test_no_expansion(self):
-        """Tests the case where the original matrix is not changed"""
-        res = qml.operation.expand_matrix(self.base_matrix_2, wires=[0, 2], wire_order=[0, 2])
-        assert np.allclose(self.base_matrix_2, res)
-
-    def test_no_wire_order_returns_base_matrix(self):
-        """Test the case where the wire_order is None it returns the original matrix"""
-        res = qml.operation.expand_matrix(self.base_matrix_2, wires=[0, 2])
-        assert np.allclose(self.base_matrix_2, res)
-
-    def test_no_expansion_broadcasted(self):
-        """Tests the case where the broadcasted original matrix is not changed"""
-        res = qml.operation.expand_matrix(
-            self.base_matrix_2_broadcasted, wires=[0, 2], wire_order=[0, 2]
-        )
-        assert np.allclose(self.base_matrix_2_broadcasted, res)
-
-    def test_permutation(self):
-        """Tests the case where the original matrix is permuted"""
-        res = qml.operation.expand_matrix(self.base_matrix_2, wires=[0, 2], wire_order=[2, 0])
-
-        expected = np.array([[1, 3, 2, 4], [9, 11, 10, 12], [5, 7, 6, 8], [13, 15, 14, 16]])
-        assert np.allclose(expected, res)
-
-    def test_permutation_broadcasted(self):
-        """Tests the case where the broadcasted original matrix is permuted"""
-        res = qml.operation.expand_matrix(
-            self.base_matrix_2_broadcasted, wires=[0, 2], wire_order=[2, 0]
-        )
-
-        perm = [0, 2, 1, 3]
-        expected = self.base_matrix_2_broadcasted[:, perm][:, :, perm]
-        assert np.allclose(expected, res)
-
-    def test_expansion(self):
-        """Tests the case where the original matrix is expanded"""
-        res = qml.operation.expand_matrix(self.base_matrix_1, wires=[2], wire_order=[0, 2])
-        expected = np.array([[1, 2, 0, 0], [3, 4, 0, 0], [0, 0, 1, 2], [0, 0, 3, 4]])
-        assert np.allclose(expected, res)
-
-        res = qml.operation.expand_matrix(self.base_matrix_1, wires=[2], wire_order=[2, 0])
-        expected = np.array([[1, 0, 2, 0], [0, 1, 0, 2], [3, 0, 4, 0], [0, 3, 0, 4]])
-        assert np.allclose(expected, res)
-
-    def test_expansion_broadcasted(self):
-        """Tests the case where the broadcasted original matrix is expanded"""
-        res = qml.operation.expand_matrix(
-            self.base_matrix_1_broadcasted, wires=[2], wire_order=[0, 2]
-        )
-        expected = np.array(
-            [
-                [
-                    [1, 2, 0, 0],
-                    [3, 4, 0, 0],
-                    [0, 0, 1, 2],
-                    [0, 0, 3, 4],
-                ],
-                [
-                    [5, 6, 0, 0],
-                    [7, 8, 0, 0],
-                    [0, 0, 5, 6],
-                    [0, 0, 7, 8],
-                ],
-                [
-                    [9, 10, 0, 0],
-                    [11, 12, 0, 0],
-                    [0, 0, 9, 10],
-                    [0, 0, 11, 12],
-                ],
-            ]
-        )
-        assert np.allclose(expected, res)
-
-        res = qml.operation.expand_matrix(
-            self.base_matrix_1_broadcasted, wires=[2], wire_order=[2, 0]
-        )
-        expected = np.array(
-            [
-                [
-                    [1, 0, 2, 0],
-                    [0, 1, 0, 2],
-                    [3, 0, 4, 0],
-                    [0, 3, 0, 4],
-                ],
-                [
-                    [5, 0, 6, 0],
-                    [0, 5, 0, 6],
-                    [7, 0, 8, 0],
-                    [0, 7, 0, 8],
-                ],
-                [
-                    [9, 0, 10, 0],
-                    [0, 9, 0, 10],
-                    [11, 0, 12, 0],
-                    [0, 11, 0, 12],
-                ],
-            ]
-        )
-        assert np.allclose(expected, res)
-
-    @staticmethod
-    def func_for_autodiff(mat):
-        """Expand a single-qubit matrix to two qubits where the
-        matrix acts on the latter qubit."""
-        return qml.operation.expand_matrix(mat, wires=[2], wire_order=[0, 2])
-
-    # the entries should be mapped by func_for_autodiff via
-    # source -> destinations
-    # (0, 0) -> (0, 0), (2, 2)
-    # (0, 1) -> (0, 1), (2, 3)
-    # (1, 0) -> (1, 0), (3, 2)
-    # (1, 1) -> (1, 1), (3, 3)
-    # so that the expected Jacobian is 0 everywhere except for the entries
-    # (dest, source) from the above list, where it is 1.
-    expected_autodiff_nobatch = np.zeros((4, 4, 2, 2), dtype=float)
-    indices = [
-        (0, 0, 0, 0),
-        (2, 2, 0, 0),
-        (0, 1, 0, 1),
-        (2, 3, 0, 1),
-        (1, 0, 1, 0),
-        (3, 2, 1, 0),
-        (1, 1, 1, 1),
-        (3, 3, 1, 1),
-    ]
-    for ind in indices:
-        expected_autodiff_nobatch[ind] = 1.0
-
-    # When using broadcasting, the expected Jacobian
-    # of func_for_autodiff is diagonal in the dimensions 0 and 3
-    expected_autodiff_broadcasted = np.zeros((3, 4, 4, 3, 2, 2), dtype=float)
-    for ind in indices:
-        expected_autodiff_broadcasted[:, ind[0], ind[1], :, ind[2], ind[3]] = np.eye(3)
-
-    expected_autodiff = [expected_autodiff_nobatch, expected_autodiff_broadcasted]
-
-    @pytest.mark.autograd
-    @pytest.mark.parametrize(
-        "i, base_matrix",
-        [
-            (0, [[0.2, 1.1], [-1.3, 1.9]]),
-            (1, [[[0.2, 0.5], [1.2, 1.1]], [[-0.3, -0.2], [-1.3, 1.9]], [[0.2, 0.1], [0.2, 0.7]]]),
-        ],
-    )
-    def test_autograd(self, i, base_matrix, tol):
-        """Tests differentiation in autograd by computing the Jacobian of
-        the expanded matrix with respect to the canonical matrix."""
-
-        base_matrix = pnp.array(base_matrix, requires_grad=True)
-        jac_fn = qml.jacobian(self.func_for_autodiff)
-        jac = jac_fn(base_matrix)
-
-        assert np.allclose(jac, self.expected_autodiff[i], atol=tol)
-
-    @pytest.mark.torch
-    @pytest.mark.parametrize(
-        "i, base_matrix",
-        [
-            (0, [[0.2, 1.1], [-1.3, 1.9]]),
-            (1, [[[0.2, 0.5], [1.2, 1.1]], [[-0.3, -0.2], [-1.3, 1.9]], [[0.2, 0.1], [0.2, 0.7]]]),
-        ],
-    )
-    def test_torch(self, i, base_matrix, tol):
-        """Tests differentiation in torch by computing the Jacobian of
-        the expanded matrix with respect to the canonical matrix."""
-        import torch
-
-        base_matrix = torch.tensor(base_matrix, requires_grad=True)
-        jac = torch.autograd.functional.jacobian(self.func_for_autodiff, base_matrix)
-
-        assert np.allclose(jac, self.expected_autodiff[i], atol=tol)
-
-    @pytest.mark.jax
-    @pytest.mark.parametrize(
-        "i, base_matrix",
-        [
-            (0, [[0.2, 1.1], [-1.3, 1.9]]),
-            (1, [[[0.2, 0.5], [1.2, 1.1]], [[-0.3, -0.2], [-1.3, 1.9]], [[0.2, 0.1], [0.2, 0.7]]]),
-        ],
-    )
-    def test_jax(self, i, base_matrix, tol):
-        """Tests differentiation in jax by computing the Jacobian of
-        the expanded matrix with respect to the canonical matrix."""
-        import jax
-
-        base_matrix = jax.numpy.array(base_matrix)
-        jac_fn = jax.jacobian(self.func_for_autodiff)
-        jac = jac_fn(base_matrix)
-
-        assert np.allclose(jac, self.expected_autodiff[i], atol=tol)
-
-    @pytest.mark.tf
-    @pytest.mark.parametrize(
-        "i, base_matrix",
-        [
-            (0, [[0.2, 1.1], [-1.3, 1.9]]),
-            (1, [[[0.2, 0.5], [1.2, 1.1]], [[-0.3, -0.2], [-1.3, 1.9]], [[0.2, 0.1], [0.2, 0.7]]]),
-        ],
-    )
-    def test_tf(self, i, base_matrix, tol):
-        """Tests differentiation in TensorFlow by computing the Jacobian of
-        the expanded matrix with respect to the canonical matrix."""
-        import tensorflow as tf
-
-        base_matrix = tf.Variable(base_matrix)
-        with tf.GradientTape() as tape:
-            res = self.func_for_autodiff(base_matrix)
-
-        jac = tape.jacobian(res, base_matrix)
-        assert np.allclose(jac, self.expected_autodiff[i], atol=tol)
-
-    def test_expand_one(self, tol):
-        """Test that a 1 qubit gate correctly expands to 3 qubits."""
-        U = np.array(
-            [
-                [0.83645892 - 0.40533293j, -0.20215326 + 0.30850569j],
-                [-0.23889780 - 0.28101519j, -0.88031770 - 0.29832709j],
-            ]
-        )
-        # test applied to wire 0
-        res = qml.operation.expand_matrix(U, [0], [0, 4, 9])
-        expected = np.kron(np.kron(U, I), I)
-        assert np.allclose(res, expected, atol=tol, rtol=0)
-
-        # test applied to wire 4
-        res = qml.operation.expand_matrix(U, [4], [0, 4, 9])
-        expected = np.kron(np.kron(I, U), I)
-        assert np.allclose(res, expected, atol=tol, rtol=0)
-
-        # test applied to wire 9
-        res = qml.operation.expand_matrix(U, [9], [0, 4, 9])
-        expected = np.kron(np.kron(I, I), U)
-        assert np.allclose(res, expected, atol=tol, rtol=0)
-
-    def test_expand_one_broadcasted(self, tol):
-        """Test that a broadcasted 1 qubit gate correctly expands to 3 qubits."""
-        U = np.array(
-            [
-                [0.83645892 - 0.40533293j, -0.20215326 + 0.30850569j],
-                [-0.23889780 - 0.28101519j, -0.88031770 - 0.29832709j],
-            ]
-        )
-        # outer product with batch vector
-        U = np.tensordot([0.14, -0.23, 1.3j], U, axes=0)
-        # test applied to wire 0
-        res = qml.operation.expand_matrix(U, [0], [0, 4, 9])
-        expected = np.kron(np.kron(U, I_broadcasted), I_broadcasted)
-        assert np.allclose(res, expected, atol=tol, rtol=0)
-
-        # test applied to wire 4
-        res = qml.operation.expand_matrix(U, [4], [0, 4, 9])
-        expected = np.kron(np.kron(I_broadcasted, U), I_broadcasted)
-        assert np.allclose(res, expected, atol=tol, rtol=0)
-
-        # test applied to wire 9
-        res = qml.operation.expand_matrix(U, [9], [0, 4, 9])
-        expected = np.kron(np.kron(I_broadcasted, I_broadcasted), U)
-        assert np.allclose(res, expected, atol=tol, rtol=0)
-
-    def test_expand_two_consecutive_wires(self, tol):
-        """Test that a 2 qubit gate on consecutive wires correctly
-        expands to 4 qubits."""
-        U2 = np.array([[0, 1, 1, 1], [1, 0, 1, -1], [1, -1, 0, 1], [1, 1, -1, 0]]) / np.sqrt(3)
-
-        # test applied to wire 0+1
-        res = qml.operation.expand_matrix(U2, [0, 1], [0, 1, 2, 3])
-        expected = np.kron(np.kron(U2, I), I)
-        assert np.allclose(res, expected, atol=tol, rtol=0)
-
-        # test applied to wire 1+2
-        res = qml.operation.expand_matrix(U2, [1, 2], [0, 1, 2, 3])
-        expected = np.kron(np.kron(I, U2), I)
-        assert np.allclose(res, expected, atol=tol, rtol=0)
-
-        # test applied to wire 2+3
-        res = qml.operation.expand_matrix(U2, [2, 3], [0, 1, 2, 3])
-        expected = np.kron(np.kron(I, I), U2)
-        assert np.allclose(res, expected, atol=tol, rtol=0)
-
-    def test_expand_two_consecutive_wires_broadcasted(self, tol):
-        """Test that a broadcasted 2 qubit gate on consecutive wires correctly
-        expands to 4 qubits."""
-        U2 = np.array([[0, 1, 1, 1], [1, 0, 1, -1], [1, -1, 0, 1], [1, 1, -1, 0]]) / np.sqrt(3)
-        U2 = np.tensordot([2.31, 1.53, 0.7 - 1.9j], U2, axes=0)
-
-        # test applied to wire 0+1
-        res = qml.operation.expand_matrix(U2, [0, 1], [0, 1, 2, 3])
-        expected = np.kron(np.kron(U2, I_broadcasted), I_broadcasted)
-        assert np.allclose(res, expected, atol=tol, rtol=0)
-
-        # test applied to wire 1+2
-        res = qml.operation.expand_matrix(U2, [1, 2], [0, 1, 2, 3])
-        expected = np.kron(np.kron(I_broadcasted, U2), I_broadcasted)
-        assert np.allclose(res, expected, atol=tol, rtol=0)
-
-        # test applied to wire 2+3
-        res = qml.operation.expand_matrix(U2, [2, 3], [0, 1, 2, 3])
-        expected = np.kron(np.kron(I_broadcasted, I_broadcasted), U2)
-        assert np.allclose(res, expected, atol=tol, rtol=0)
-
-    def test_expand_two_reversed_wires(self, tol):
-        """Test that a 2 qubit gate on reversed consecutive wires correctly
-        expands to 4 qubits."""
-        # CNOT with target on wire 1
-        res = qml.operation.expand_matrix(CNOT, [1, 0], [0, 1, 2, 3])
-        rows = np.array([0, 2, 1, 3])
-        expected = np.kron(np.kron(CNOT[:, rows][rows], I), I)
-        assert np.allclose(res, expected, atol=tol, rtol=0)
-
-    def test_expand_two_reversed_wires_broadcasted(self, tol):
-        """Test that a broadcasted 2 qubit gate on reversed consecutive wires correctly
-        expands to 4 qubits."""
-        # CNOT with target on wire 1 and a batch dimension of size 1
-        res = qml.operation.expand_matrix(CNOT_broadcasted, [1, 0], [0, 1, 2, 3])
-        rows = [0, 2, 1, 3]
-        expected = np.kron(
-            np.kron(CNOT_broadcasted[:, :, rows][:, rows], I_broadcasted), I_broadcasted
-        )
-        assert np.allclose(res, expected, atol=tol, rtol=0)
-
-    def test_expand_three_consecutive_wires(self, tol):
-        """Test that a 3 qubit gate on consecutive
-        wires correctly expands to 4 qubits."""
-        # test applied to wire 0,1,2
-        res = qml.operation.expand_matrix(Toffoli, [0, 1, 2], [0, 1, 2, 3])
-        expected = np.kron(Toffoli, I)
-        assert np.allclose(res, expected, atol=tol, rtol=0)
-
-        # test applied to wire 1,2,3
-        res = qml.operation.expand_matrix(Toffoli, [1, 2, 3], [0, 1, 2, 3])
-        expected = np.kron(I, Toffoli)
-        assert np.allclose(res, expected, atol=tol, rtol=0)
-
-    def test_expand_three_consecutive_wires_broadcasted(self, tol):
-        """Test that a broadcasted 3 qubit gate on consecutive
-        wires correctly expands to 4 qubits."""
-        # test applied to wire 0,1,2
-        res = qml.operation.expand_matrix(Toffoli_broadcasted, [0, 1, 2], [0, 1, 2, 3])
-        expected = np.kron(Toffoli_broadcasted, I_broadcasted)
-        assert np.allclose(res, expected, atol=tol, rtol=0)
-
-        # test applied to wire 1,2,3
-        res = qml.operation.expand_matrix(Toffoli_broadcasted, [1, 2, 3], [0, 1, 2, 3])
-        expected = np.kron(I_broadcasted, Toffoli_broadcasted)
-        assert np.allclose(res, expected, atol=tol, rtol=0)
-
-    def test_expand_three_nonconsecutive_ascending_wires(self, tol):
-        """Test that a 3 qubit gate on non-consecutive but ascending
-        wires correctly expands to 4 qubits."""
-        # test applied to wire 0,2,3
-        res = qml.operation.expand_matrix(Toffoli, [0, 2, 3], [0, 1, 2, 3])
-        expected = np.kron(SWAP, II) @ np.kron(I, Toffoli) @ np.kron(SWAP, II)
-        assert np.allclose(res, expected, atol=tol, rtol=0)
-
-        # test applied to wire 0,1,3
-        res = qml.operation.expand_matrix(Toffoli, [0, 1, 3], [0, 1, 2, 3])
-        expected = np.kron(II, SWAP) @ np.kron(Toffoli, I) @ np.kron(II, SWAP)
-        assert np.allclose(res, expected, atol=tol, rtol=0)
-
-    def test_expand_three_nonconsecutive_ascending_wires_broadcasted(self, tol):
-        """Test that a broadcasted 3 qubit gate on non-consecutive but ascending
-        wires correctly expands to 4 qubits."""
-        # test applied to wire 0,2,3
-        res = qml.operation.expand_matrix(Toffoli_broadcasted[:1], [0, 2, 3], [0, 1, 2, 3])
-        expected = np.tensordot(
-            np.tensordot(
-                np.kron(SWAP, II),
-                np.kron(I_broadcasted, Toffoli_broadcasted[:1]),
-                axes=[[1], [1]],
-            ),
-            np.kron(SWAP, II),
-            axes=[[2], [0]],
-        )
-        expected = np.moveaxis(expected, 0, -2)
-        assert np.allclose(res, expected, atol=tol, rtol=0)
-
-        # test applied to wire 0,1,3
-        res = qml.operation.expand_matrix(Toffoli_broadcasted, [0, 1, 3], [0, 1, 2, 3])
-        expected = np.tensordot(
-            np.tensordot(
-                np.kron(II, SWAP),
-                np.kron(Toffoli_broadcasted, I_broadcasted),
-                axes=[[1], [1]],
-            ),
-            np.kron(II, SWAP),
-            axes=[[2], [0]],
-        )
-        expected = np.moveaxis(expected, 0, -2)
-        assert np.allclose(res, expected, atol=tol, rtol=0)
-
-    def test_expand_three_nonconsecutive_nonascending_wires(self, tol):
-        """Test that a 3 qubit gate on non-consecutive non-ascending
-        wires correctly expands to 4 qubits"""
-        # test applied to wire 3, 1, 2
-        res = qml.operation.expand_matrix(Toffoli, [3, 1, 2], [0, 1, 2, 3])
-        # change the control qubit on the Toffoli gate
-        rows = [0, 4, 1, 5, 2, 6, 3, 7]
-        Toffoli_perm = Toffoli[:, rows][rows]
-        expected = np.kron(I, Toffoli_perm)
-        assert np.allclose(res, expected, atol=tol, rtol=0)
-
-        # test applied to wire 3, 0, 2
-        res = qml.operation.expand_matrix(Toffoli, [3, 0, 2], [0, 1, 2, 3])
-        # change the control qubit on the Toffoli gate
-        expected = np.kron(SWAP, II) @ np.kron(I, Toffoli_perm) @ np.kron(SWAP, II)
-        assert np.allclose(res, expected, atol=tol, rtol=0)
-
-    def test_expand_three_nonconsecutive_nonascending_wires_broadcasted(self, tol):
-        """Test that a broadcasted 3 qubit gate on non-consecutive non-ascending
-        wires correctly expands to 4 qubits"""
-        # test applied to wire 3, 1, 2
-        res = qml.operation.expand_matrix(Toffoli_broadcasted, [3, 1, 2], [0, 1, 2, 3])
-        # change the control qubit on the Toffoli gate
-        rows = [0, 4, 1, 5, 2, 6, 3, 7]
-        Toffoli_broadcasted_perm = Toffoli_broadcasted[:, :, rows][:, rows]
-        expected = np.kron(I_broadcasted, Toffoli_broadcasted_perm)
-        assert np.allclose(res, expected, atol=tol, rtol=0)
-
-        # test applied to wire 3, 0, 2
-        res = qml.operation.expand_matrix(Toffoli_broadcasted, [3, 0, 2], [0, 1, 2, 3])
-        # change the control qubit on the Toffoli gate
-        expected = np.tensordot(
-            np.tensordot(
-                np.kron(SWAP, II),
-                np.kron(I_broadcasted, Toffoli_broadcasted_perm),
-                axes=[[1], [1]],
-            ),
-            np.kron(SWAP, II),
-            axes=[[2], [0]],
-        )
-        expected = np.moveaxis(expected, 0, -2)
-        assert np.allclose(res, expected, atol=tol, rtol=0)
-
-    def test_expand_matrix_usage_in_operator_class(self, tol):
-        """Tests that the method is used correctly by defining a dummy operator and
-        checking the permutation/expansion."""
-
-        perm = [0, 2, 1, 3]
-        permuted_matrix = self.base_matrix_2[perm][:, perm]
-
-        expanded_matrix = np.array(
-            [
-                [1, 2, 0, 0, 3, 4, 0, 0],
-                [5, 6, 0, 0, 7, 8, 0, 0],
-                [0, 0, 1, 2, 0, 0, 3, 4],
-                [0, 0, 5, 6, 0, 0, 7, 8],
-                [9, 10, 0, 0, 11, 12, 0, 0],
-                [13, 14, 0, 0, 15, 16, 0, 0],
-                [0, 0, 9, 10, 0, 0, 11, 12],
-                [0, 0, 13, 14, 0, 0, 15, 16],
-            ]
-        )
-
-        class DummyOp(qml.operation.Operator):
-            num_wires = 2
-
-            def compute_matrix(*params, **hyperparams):
-                return self.base_matrix_2
-
-        op = DummyOp(wires=[0, 2])
-        assert np.allclose(op.matrix(), self.base_matrix_2, atol=tol)
-        assert np.allclose(op.matrix(wire_order=[2, 0]), permuted_matrix, atol=tol)
-        assert np.allclose(op.matrix(wire_order=[0, 1, 2]), expanded_matrix, atol=tol)
-
-    def test_expand_matrix_usage_in_operator_class_broadcasted(self, tol):
-        """Tests that the method is used correctly with a broadcasted matrix by defining
-        a dummy operator and checking the permutation/expansion."""
-
-        perm = [0, 2, 1, 3]
-        permuted_matrix = self.base_matrix_2_broadcasted[:, perm][:, :, perm]
-
-        expanded_matrix = np.tensordot(
-            np.tensordot(
-                np.kron(SWAP, I),
-                np.kron(I_broadcasted, self.base_matrix_2_broadcasted),
-                axes=[[1], [1]],
-            ),
-            np.kron(SWAP, I),
-            axes=[[2], [0]],
-        )
-        expanded_matrix = np.moveaxis(expanded_matrix, 0, -2)
-
-        class DummyOp(qml.operation.Operator):
-            num_wires = 2
-
-            def compute_matrix(*params, **hyperparams):
-                return self.base_matrix_2_broadcasted
-
-        op = DummyOp(wires=[0, 2])
-        assert np.allclose(op.matrix(), self.base_matrix_2_broadcasted, atol=tol)
-        assert np.allclose(op.matrix(wire_order=[2, 0]), permuted_matrix, atol=tol)
-        assert np.allclose(op.matrix(wire_order=[0, 1, 2]), expanded_matrix, atol=tol)
-
-
-class TestExpandSparseMatrix:
-    """Tests for the expand_matrix helper function."""
-
-    base_matrix_1 = csr_matrix(np.arange(1, 5).reshape((2, 2)))
-    base_matrix_2 = csr_matrix(np.arange(1, 17).reshape((4, 4)))
-
-    def test_no_expansion(self):
-        """Tests the case where the original matrix is not changed"""
-        res = qml.operation.sparse_expand_matrix(
-            self.base_matrix_2, wires=[0, 2], wire_order=[0, 2]
-        )
-        assert type(res) == type(self.base_matrix_2)
-        assert all(res.data == self.base_matrix_2.data)
-        assert all(res.indices == self.base_matrix_2.indices)
-
-    def test_no_wire_order_returns_base_matrix(self):
-        """Test the case where the wire_order is None it returns the original matrix"""
-        res = qml.operation.expand_matrix(self.base_matrix_2, wires=[0, 2])
-        assert type(res) == type(self.base_matrix_2)
-        assert all(res.data == self.base_matrix_2.data)
-        assert all(res.indices == self.base_matrix_2.indices)
-
-    def test_permutation(self):
-        """Tests the case where the original matrix is permuted"""
-        res = qml.operation.sparse_expand_matrix(
-            self.base_matrix_2, wires=[0, 2], wire_order=[2, 0]
-        )
-        res.sort_indices()
-        expected = csr_matrix(
-            np.array([[1, 3, 2, 4], [9, 11, 10, 12], [5, 7, 6, 8], [13, 15, 14, 16]])
-        )
-        expected.sort_indices()
-
-        assert type(res) == type(expected)
-        assert all(res.data == expected.data)
-        assert all(res.indices == expected.indices)
-
-    def test_expansion(self):
-        """Tests the case where the original matrix is expanded"""
-        res = qml.operation.sparse_expand_matrix(self.base_matrix_1, wires=[2], wire_order=[0, 2])
-        res.sort_indices()
-        expected = csr_matrix(np.array([[1, 2, 0, 0], [3, 4, 0, 0], [0, 0, 1, 2], [0, 0, 3, 4]]))
-        expected.sort_indices()
-
-        assert type(res) == type(expected)
-        assert all(res.data == expected.data)
-        assert all(res.indices == expected.indices)
-
-        res = qml.operation.sparse_expand_matrix(self.base_matrix_1, wires=[2], wire_order=[2, 0])
-        res.sort_indices()
-        expected = csr_matrix(np.array([[1, 0, 2, 0], [0, 1, 0, 2], [3, 0, 4, 0], [0, 3, 0, 4]]))
-        expected.sort_indices()
-
-        assert type(res) == type(expected)
-        assert all(res.data == expected.data)
-        assert all(res.indices == expected.indices)
-
-    def test_expand_one(self, tol):
-        """Test that a 1 qubit gate correctly expands to 3 qubits."""
-        U = np.array(
-            [
-                [0.83645892 - 0.40533293j, -0.20215326 + 0.30850569j],
-                [-0.23889780 - 0.28101519j, -0.88031770 - 0.29832709j],
-            ]
-        )
-        U_sparse = csr_matrix(U)
-
-        # test applied to wire 0
-        res = qml.operation.sparse_expand_matrix(U_sparse, [0], [0, 4, 9])
-        res.sort_indices()
-        expected = csr_matrix(np.kron(np.kron(U, I), I))
-
-        assert type(res) == type(expected)
-        assert all(res.data == expected.data)
-        assert all(res.indices == expected.indices)
-
-        # test applied to wire 4
-        res = qml.operation.sparse_expand_matrix(U_sparse, [4], [0, 4, 9])
-        res.sort_indices()
-        expected = csr_matrix(np.kron(np.kron(I, U), I))
-        expected.sort_indices()
-
-        assert type(res) == type(expected)
-        assert all(res.data == expected.data)
-        assert all(res.indices == expected.indices)
-
-        # test applied to wire 9
-        res = qml.operation.sparse_expand_matrix(U_sparse, [9], [0, 4, 9])
-        expected = csr_matrix(np.kron(np.kron(I, I), U))
-        expected.sort_indices()
-
-        assert type(res) == type(expected)
-        assert all(res.data == expected.data)
-        assert all(res.indices == expected.indices)
-
-    def test_expand_two_consecutive_wires(self, tol):
-        """Test that a 2 qubit gate on consecutive wires correctly
-        expands to 4 qubits."""
-        U2 = np.array([[0, 1, 1, 1], [1, 0, 1, -1], [1, -1, 0, 1], [1, 1, -1, 0]]) / np.sqrt(3)
-        U2_sparse = csr_matrix(U2)
-
-        # test applied to wire 0+1
-        res = qml.operation.sparse_expand_matrix(U2_sparse, [0, 1], [0, 1, 2, 3])
-        res.sort_indices()
-        expected = csr_matrix(np.kron(np.kron(U2, I), I))
-        expected.sort_indices()
-
-        assert type(res) == type(expected)
-        assert all(res.data == expected.data)
-        assert all(res.indices == expected.indices)
-
-        # test applied to wire 1+2
-        res = qml.operation.sparse_expand_matrix(U2_sparse, [1, 2], [0, 1, 2, 3])
-        res.sort_indices()
-        expected = csr_matrix(np.kron(np.kron(I, U2), I))
-        expected.sort_indices()
-
-        assert type(res) == type(expected)
-        assert all(res.data == expected.data)
-        assert all(res.indices == expected.indices)
-
-        # test applied to wire 2+3
-        res = qml.operation.sparse_expand_matrix(U2_sparse, [2, 3], [0, 1, 2, 3])
-        res.sort_indices()
-        expected = csr_matrix(np.kron(np.kron(I, I), U2))
-        expected.sort_indices()
-
-        assert type(res) == type(expected)
-        assert all(res.data == expected.data)
-        assert all(res.indices == expected.indices)
-
-    def test_expand_two_reversed_wires(self, tol):
-        """Test that a 2 qubit gate on reversed consecutive wires correctly
-        expands to 4 qubits."""
-        # CNOT with target on wire 1
-        res = qml.operation.sparse_expand_matrix(csr_matrix(CNOT), [1, 0], [0, 1, 2, 3])
-        res.sort_indices()
-        rows = np.array([0, 2, 1, 3])
-        expected = csr_matrix(np.kron(np.kron(CNOT[:, rows][rows], I), I))
-        expected.sort_indices()
-
-        assert type(res) == type(expected)
-        assert all(res.data == expected.data)
-        assert all(res.indices == expected.indices)
-
-    def test_expand_three_consecutive_wires(self, tol):
-        """Test that a 3 qubit gate on consecutive
-        wires correctly expands to 4 qubits."""
-        # test applied to wire 0,1,2
-        res = qml.operation.sparse_expand_matrix(csr_matrix(Toffoli), [0, 1, 2], [0, 1, 2, 3])
-        res.sort_indices()
-        expected = csr_matrix(np.kron(Toffoli, I))
-        expected.sort_indices()
-
-        assert type(res) == type(expected)
-        assert all(res.data == expected.data)
-        assert all(res.indices == expected.indices)
-
-        # test applied to wire 1,2,3
-        res = qml.operation.sparse_expand_matrix(csr_matrix(Toffoli), [1, 2, 3], [0, 1, 2, 3])
-        res.sort_indices()
-        expected = csr_matrix(np.kron(I, Toffoli))
-        expected.sort_indices()
-
-        assert type(res) == type(expected)
-        assert all(res.data == expected.data)
-        assert all(res.indices == expected.indices)
-
-    def test_expand_three_nonconsecutive_ascending_wires(self, tol):
-        """Test that a 3 qubit gate on non-consecutive but ascending
-        wires correctly expands to 4 qubits."""
-        # test applied to wire 0,2,3
-        res = qml.operation.sparse_expand_matrix(csr_matrix(Toffoli), [0, 2, 3], [0, 1, 2, 3])
-        res.sort_indices()
-        expected = csr_matrix(np.kron(SWAP, II) @ np.kron(I, Toffoli) @ np.kron(SWAP, II))
-        expected.sort_indices()
-
-        assert type(res) == type(expected)
-        assert all(res.data == expected.data)
-        assert all(res.indices == expected.indices)
-
-        # test applied to wire 0,1,3
-        res = qml.operation.sparse_expand_matrix(csr_matrix(Toffoli), [0, 1, 3], [0, 1, 2, 3])
-        res.sort_indices()
-        expected = csr_matrix(np.kron(II, SWAP) @ np.kron(Toffoli, I) @ np.kron(II, SWAP))
-        expected.sort_indices()
-
-        assert type(res) == type(expected)
-        assert all(res.data == expected.data)
-        assert all(res.indices == expected.indices)
-
-    def test_expand_three_nonconsecutive_nonascending_wires(self, tol):
-        """Test that a 3 qubit gate on non-consecutive non-ascending
-        wires correctly expands to 4 qubits"""
-        # test applied to wire 3, 1, 2
-        res = qml.operation.sparse_expand_matrix(csr_matrix(Toffoli), [3, 1, 2], [0, 1, 2, 3])
-        # change the control qubit on the Toffoli gate
-        rows = [0, 4, 1, 5, 2, 6, 3, 7]
-        Toffoli_perm = Toffoli[:, rows][rows]
-        expected = csr_matrix(np.kron(I, Toffoli_perm))
-        expected.sort_indices()
-        res.sort_indices()
-
-        assert type(res) == type(expected)
-        assert all(res.data == expected.data)
-        assert all(res.indices == expected.indices)
-
-        # test applied to wire 3, 0, 2
-        res = qml.operation.sparse_expand_matrix(csr_matrix(Toffoli), [3, 0, 2], [0, 1, 2, 3])
-        # change the control qubit on the Toffoli gate
-        expected = csr_matrix(np.kron(SWAP, II) @ np.kron(I, Toffoli_perm) @ np.kron(SWAP, II))
-        expected.sort_indices()
-        res.sort_indices()
-
-        assert type(res) == type(expected)
-        assert all(res.data == expected.data)
-        assert all(res.indices == expected.indices)
-
-    def test_bad_interface_raises_error(self):
-        """Test that an error is raised if a matrix from a different backend (not scipy) is passed
-        to sparse_expand_matrix."""
-        base_mat = np.reshape(np.arange(16), (4, 4))
-
-        with pytest.raises(ValueError, match="base_matrix must be a scipy sparse matrix"):
-            _ = qml.operation.sparse_expand_matrix(base_mat, wires=[0, 1], wire_order=[1, 0])
-
-    def test_local_sparse_swap_mat(self):
-        """Test that the swap matrix for swaping index i, i+1 is
-        generated as expected."""
-        swap_mat = np.array([[1, 0, 0, 0], [0, 0, 1, 0], [0, 1, 0, 0], [0, 0, 0, 1]])
-        n = 5
-        for i in range(1, n - 1):
-            true_expanded_swap = np.kron(
-                np.kron(np.eye(2**i), swap_mat), np.eye(2 ** (n - (i + 2)))
-            )
-            computed_swap = qml.operation._local_sparse_swap_mat(i, n).toarray()
-            assert np.allclose(true_expanded_swap, computed_swap)
-
-    def test_sparse_swap_mat(self):
-        """Test the swap matrix generated is as expected."""
-        n = 4
-        for i in range(0, n):
-            for j in range(0, n):
-                if not (i == j):
-                    expected_mat = qml.SWAP(wires=[i, j]).matrix()
-                    expected_mat = qml.operation.expand_matrix(
-                        expected_mat, [i, j], wire_order=range(n)
-                    )
-                    computed_mat = qml.operation._sparse_swap_mat(i, j, n).toarray()
-                    assert np.allclose(expected_mat, computed_mat)
-
-    def test_sparse_swap_mat_same_index(self):
-        """Test that if the indices are the same then the identity is returned."""
-        computed_mat = qml.operation._sparse_swap_mat(2, 2, 3).toarray()
-        expected_mat = np.eye(8)
-        assert np.allclose(expected_mat, computed_mat)
-
-
-=======
->>>>>>> f3748c1e
 def test_docstring_example_of_operator_class(tol):
     """Tests an example of how to create an operator which is used in the
     Operator class docstring, as well as in the 'adding_operators'
