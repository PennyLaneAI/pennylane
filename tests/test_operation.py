# Copyright 2018-2020 Xanadu Quantum Technologies Inc.

# Licensed under the Apache License, Version 2.0 (the "License");
# you may not use this file except in compliance with the License.
# You may obtain a copy of the License at

#     http://www.apache.org/licenses/LICENSE-2.0

# Unless required by applicable law or agreed to in writing, software
# distributed under the License is distributed on an "AS IS" BASIS,
# WITHOUT WARRANTIES OR CONDITIONS OF ANY KIND, either express or implied.
# See the License for the specific language governing permissions and
# limitations under the License.
"""
Unit tests for :mod:`pennylane.operation`.
"""
import itertools
import functools

import pytest
import numpy as np
from numpy.linalg import multi_dot

import pennylane as qml
import pennylane.queuing
from pennylane.operation import Tensor, operation_derivative

from gate_data import I, X, Y, Rotx, Roty, Rotz, CRotx, CRoty, CRotz, CNOT, Rot3, Rphi
from pennylane.wires import Wires


# pylint: disable=no-self-use, no-member, protected-access, pointless-statement

<<<<<<< HEAD
# Operation subclasses to test
op_classes = [getattr(qml.ops, cls) for cls in qml.ops.__all__]
op_classes_cv = [getattr(qml.ops, cls) for cls in qml.ops._cv__all__]
op_classes_gaussian = [cls for cls in op_classes_cv if cls.supports_heisenberg]
op_classes_exception = {"PauliRot", "Projector", "Barrier"}

op_classes_param_testable = op_classes.copy()
for i in [getattr(qml.ops, cls) for cls in list(op_classes_exception)]:
    op_classes_param_testable.remove(i)


def U3(theta, phi, lam):
    return Rphi(phi) @ Rphi(lam) @ Rot3(lam, theta, -lam)


class TestOperation:
    """Operation class tests."""

    @pytest.mark.parametrize("test_class", op_classes_gaussian)
    def test_heisenberg(self, test_class, tol):
        "Heisenberg picture adjoint actions of CV Operations."

        ww = list(range(test_class.num_wires))

        # fixed parameter values
        if test_class.par_domain == "A":
            if test_class.__name__ == "InterferometerUnitary":
                ww = list(range(2))
                par = [
                    np.array(
                        [
                            [0.83645892 - 0.40533293j, -0.20215326 + 0.30850569j],
                            [-0.23889780 - 0.28101519j, -0.88031770 - 0.29832709j],
                        ]
                    )
                ]
            else:
                par = [np.array([[-1.82624687]])] * test_class.num_params
        else:
            par = [-0.069125, 0.51778, 0.91133, 0.95904][: test_class.num_params]

        op = test_class(*par, wires=ww)

        if issubclass(test_class, qml.operation.Observable):
            Q = op.heisenberg_obs(Wires(ww))
            # ev_order equals the number of dimensions of the H-rep array
            assert Q.ndim == test_class.ev_order
            return

        # not an Expectation

        U = op.heisenberg_tr(Wires(ww))
        I = np.eye(*U.shape)
        # first row is always (1,0,0...)
        assert np.all(U[0, :] == I[:, 0])

        # check the inverse transform
        V = op.heisenberg_tr(Wires(ww), inverse=True)
        assert np.linalg.norm(U @ V - I) == pytest.approx(0, abs=tol)
        assert np.linalg.norm(V @ U - I) == pytest.approx(0, abs=tol)

        if op.grad_recipe is not None:
            # compare gradient recipe to numerical gradient
            h = 1e-7
            U = op.heisenberg_tr(Wires(ww))
            for k in range(test_class.num_params):
                D = op.heisenberg_pd(k)  # using the recipe
                # using finite difference
                op.data[k] += h
                Up = op.heisenberg_tr(Wires(ww))
                op.data = par
                G = (Up - U) / h
                assert D == pytest.approx(G, abs=tol)

        # make sure that `heisenberg_expand` method receives enough wires to actually expand
        # so only check multimode ops
        if len(op.wires) > 1:
            with pytest.raises(ValueError, match="do not exist on this device with wires"):
                op.heisenberg_expand(U, Wires([0]))

        # validate size of input for `heisenberg_expand` method
        with pytest.raises(ValueError, match="Heisenberg matrix is the wrong size"):
            U_wrong_size = U[1:, 1:]
            op.heisenberg_expand(U_wrong_size, Wires(ww))

        # ensure that `heisenberg_expand` raises exception if it receives an array with order > 2
        with pytest.raises(ValueError, match="Only order-1 and order-2 arrays supported"):
            U_high_order = np.array([U] * 3)
            op.heisenberg_expand(U_high_order, Wires(ww))

    @pytest.mark.parametrize("test_class", op_classes_param_testable)
    def test_operation_init(self, test_class, monkeypatch):
        "Operation subclass initialization."

        if test_class == qml.QubitUnitary:
            pytest.skip("QubitUnitary can act on any number of wires.")

        if test_class == qml.Hamiltonian:
            pytest.skip("Hamiltonian has a different initialization signature.")

        if test_class in (qml.ControlledQubitUnitary, qml.MultiControlledX):
            pytest.skip("ControlledQubitUnitary alters the input params and wires in its __init__")

        n = test_class.num_params
        w = test_class.num_wires
        ww = list(range(w))
        # valid pars
        if test_class.par_domain == "A":
            pars = [np.eye(2)] * n
        elif test_class.par_domain == "N":
            pars = [0] * n
        elif test_class.par_domain == "L":
            pars = [[np.eye(2) / np.sqrt(2), np.eye(2) / np.sqrt(2)]] * n
        else:
            pars = [0.0] * n

        # valid call
        op = test_class(*pars, wires=ww)
        assert op.name == test_class.__name__

        assert op.data == pars
        assert op._wires == Wires(ww)

        # too many parameters
        with pytest.raises(ValueError, match="wrong number of parameters"):
            test_class(*(n + 1) * [0], wires=ww)

        # too few parameters
        if n > 0:
            with pytest.raises(ValueError, match="wrong number of parameters"):
                test_class(*(n - 1) * [0], wires=ww)

        if w > 0:
            # too many or too few wires
            with pytest.raises(ValueError, match="wrong number of wires"):
                test_class(*pars, wires=list(range(w + 1)))
            with pytest.raises(ValueError, match="wrong number of wires"):
                test_class(*pars, wires=list(range(w - 1)))
            # repeated wires
            if w > 1:
                with pytest.raises(qml.wires.WireError, match="Wires must be unique"):
                    test_class(*pars, wires=w * [0])

        if n == 0:
            return

    def test_controlled_qubit_unitary_init(self):
        """Test for the init of ControlledQubitUnitary"""
        control_wires = [3, 2]
        target_wires = [1, 0]
        U = qml.CRX._matrix(0.4)

        op = qml.ControlledQubitUnitary(U, control_wires=control_wires, wires=target_wires)
        target_matrix = np.block([[np.eye(12), np.zeros((12, 4))], [np.zeros((4, 12)), U]])

        assert op.name == qml.ControlledQubitUnitary.__name__
        assert np.allclose([U], op.data)
        assert np.allclose(op.matrix, target_matrix)
        assert op._wires == Wires(control_wires) + Wires(target_wires)

    @pytest.fixture(scope="function")
    def qnode_for_inverse(self, mock_device):
        """Provides a QNode for the subsequent tests of inv"""

        def circuit(x):
            qml.RZ(x, wires=[1]).inv()
            qml.RZ(x, wires=[1]).inv().inv()
            return qml.expval(qml.PauliX(0)), qml.expval(qml.PauliZ(1))

        node = qml.QNode(circuit, mock_device)
        node.construct([1.0], {})

        return node

    def test_operation_inverse_defined(self, qnode_for_inverse):
        """Test that the inverse of an operation is added to the QNode queue and the operation is an instance
        of the original class"""
        assert qnode_for_inverse.qtape.operations[0].name == "RZ.inv"
        assert qnode_for_inverse.qtape.operations[0].inverse
        assert issubclass(qnode_for_inverse.qtape.operations[0].__class__, qml.operation.Operation)
        assert qnode_for_inverse.qtape.operations[1].name == "RZ"
        assert not qnode_for_inverse.qtape.operations[1].inverse
        assert issubclass(qnode_for_inverse.qtape.operations[1].__class__, qml.operation.Operation)

    def test_operation_inverse_using_dummy_operation(self):

        some_param = 0.5

        class DummyOp(qml.operation.Operation):
            r"""Dummy custom Operation"""
            num_wires = 1
            num_params = 1
            par_domain = "R"

        # Check that the name of the Operation is initialized fine
        dummy_op = DummyOp(some_param, wires=[1])
=======
>>>>>>> f9146e10

class TestOperatorConstruction:
    """Test custom operators construction."""

    def test_operation_outside_context(self):
        """Test that an operation can be instantiated outside a QNode context, and that do_queue is ignored"""
        op = qml.ops.CNOT(wires=[0, 1], do_queue=False)
        assert isinstance(op, qml.operation.Operation)

        op = qml.ops.RX(0.5, wires=0, do_queue=True)
        assert isinstance(op, qml.operation.Operation)

        op = qml.ops.Hadamard(wires=0)
        assert isinstance(op, qml.operation.Operation)

    def test_incorrect_num_wires(self):
        """Test that an exception is raised if called with wrong number of wires"""

        class DummyOp(qml.operation.Operator):
            r"""Dummy custom operator"""
            num_wires = 1
            par_domain = "R"

        with pytest.raises(ValueError, match="wrong number of wires"):
            DummyOp(0.5, wires=[0, 1])

    def test_non_unique_wires(self):
        """Test that an exception is raised if called with identical wires"""

        class DummyOp(qml.operation.Operator):
            r"""Dummy custom operator"""
            num_wires = 1
            par_domain = "R"

        with pytest.raises(qml.wires.WireError, match="Wires must be unique"):
            DummyOp(0.5, wires=[1, 1], do_queue=False)

    def test_incorrect_num_params(self):
        """Test that an exception is raised if called with wrong number of parameters"""

        class DummyOp(qml.operation.Operator):
            r"""Dummy custom operator"""
            num_wires = 1
            par_domain = "R"
            grad_method = "A"

            @property
            def num_params(self):
                return 1

        with pytest.raises(ValueError, match="wrong number of parameters"):
            DummyOp(0.5, 0.6, wires=0)

    def test_name_setter(self):
        """Tests that we can set the name of an operator"""

        class DummyOp(qml.operation.Operator):
            r"""Dummy custom operator"""
            num_wires = 1
            par_domain = None

        op = DummyOp(wires=0)
        op.name = "MyOp"
        assert op.name == "MyOp"


class TestOperationConstruction:
    """Test custom operations construction."""

    def test_incorrect_grad_recipe_length(self):
        """Test that an exception is raised if len(grad_recipe)!=len(num_params)"""

        class DummyOp(qml.operation.CVOperation):
            r"""Dummy custom operation"""
            num_wires = 2
            par_domain = "R"
            grad_method = "A"
            grad_recipe = [(0.5, 0.1), (0.43, 0.1)]

        with pytest.raises(
            AssertionError, match="Gradient recipe must have one entry for each parameter"
        ):
            DummyOp(0.5, wires=[0, 1])

    def test_grad_method_with_integer_params(self):
        """Test that an exception is raised if a non-None grad-method is provided for natural number params"""

        class DummyOp(qml.operation.Operation):
            r"""Dummy custom operation"""
            num_wires = 2
            par_domain = "N"
            grad_method = "A"

        with pytest.raises(
            AssertionError,
            match="An operation may only be differentiated with respect to real scalar parameters",
        ):
            DummyOp(5, wires=[0, 1])

    def test_analytic_grad_with_array_param(self):
        """Test that an exception is raised if an analytic gradient is requested with an array param"""

        class DummyOp(qml.operation.Operation):
            r"""Dummy custom operation"""
            num_wires = 2
            par_domain = "A"
            grad_method = "A"

        with pytest.raises(
            AssertionError,
            match="Operations that depend on arrays containing free variables may only be differentiated using the F method",
        ):
            DummyOp(np.array([1.0]), wires=[0, 1])

    def test_numerical_grad_with_grad_recipe(self):
        """Test that an exception is raised if a numerical gradient is requested with a grad recipe"""

        class DummyOp(qml.operation.Operation):
            r"""Dummy custom operation"""
            num_wires = 2
            par_domain = "R"
            grad_method = "F"
            grad_recipe = [(0.5, 0.1)]

        with pytest.raises(AssertionError, match="Gradient recipe is only used by the A method"):
            DummyOp(0.5, wires=[0, 1])

    def test_grad_recipe_parameter_dependent(self):
        """Test that an operation with a gradient recipe that depends on
        its instantiated parameter values works correctly"""

        class DummyOp(qml.operation.Operation):
            r"""Dummy custom operation"""
            num_wires = 1
            par_domain = "R"
            grad_method = "A"

            @property
            def grad_recipe(self):
                x = self.data[0]
                return ([[1.0, 1.0, x], [1.0, 0.0, -x]],)

        x = 0.654
        op = DummyOp(x, wires=0)
        assert op.grad_recipe == ([[1.0, 1.0, x], [1.0, 0.0, -x]],)

    def test_no_wires_passed(self):
        """Test exception raised if no wires are passed"""

        class DummyOp(qml.operation.Operation):
            r"""Dummy custom operation"""
            num_wires = 1
            par_domain = "N"
            grad_method = None

        with pytest.raises(ValueError, match="Must specify the wires"):
            DummyOp(0.54)

    def test_wire_passed_positionally(self):
        """Test exception raised if wire is passed as a positional arg"""

        class DummyOp(qml.operation.Operation):
            r"""Dummy custom operation"""
            num_wires = 1
            par_domain = "N"
            grad_method = None

            @property
            def num_params(self):
                return 1

        with pytest.raises(ValueError, match="Must specify the wires"):
            DummyOp(0.54, 0)

    def test_id(self):
        """Test that the id attribute of an operator can be set."""

        class DummyOp(qml.operation.Operation):
            r"""Dummy custom operation"""
            num_wires = 1
            par_domain = "N"
            grad_method = None

        op = DummyOp(1.0, wires=0, id="test")
        assert op.id == "test"

    def test_control_wires(self):
        """Test that control_wires defaults to an empty Wires object."""

        class DummyOp(qml.operation.Operation):
            r"""Dummy custom operation"""
            num_wires = 1
            par_domain = "N"
            grad_method = None

        op = DummyOp(1.0, wires=0, id="test")
        assert op.control_wires == qml.wires.Wires([])


class TestObservableConstruction:
    """Test custom observables construction."""

    def test_observable_return_type_none(self):
        """Check that the return_type of an observable is initially None"""

        class DummyObserv(qml.operation.Observable):
            r"""Dummy custom observable"""
            num_wires = 1
            par_domain = "N"
            grad_method = None

        assert DummyObserv(0, wires=[1]).return_type is None

    def test_construction_with_wires_pos_arg(self):
        """Test that the wires can be given as a positional argument"""

        class DummyObserv(qml.operation.Observable):
            r"""Dummy custom observable"""
            num_wires = 1
            par_domain = "N"
            grad_method = None

        ob = DummyObserv([1])
        assert ob.wires == qml.wires.Wires(1)

    def test_observable_is_not_operation_but_operator(self):
        """Check that the Observable class inherits from an Operator, not from an Operation"""

        assert issubclass(qml.operation.Observable, qml.operation.Operator)
        assert not issubclass(qml.operation.Observable, qml.operation.Operation)

    def test_observable_is_operation_as_well(self):
        """Check that the Observable class inherits from an Operator class as well"""

        class DummyObserv(qml.operation.Observable, qml.operation.Operation):
            r"""Dummy custom observable"""
            num_wires = 1
            par_domain = "N"
            grad_method = None

        assert issubclass(DummyObserv, qml.operation.Operator)
        assert issubclass(DummyObserv, qml.operation.Observable)
        assert issubclass(DummyObserv, qml.operation.Operation)

    def test_tensor_n_multiple_modes(self):
        """Checks that the TensorN operator was constructed correctly when
        multiple modes were specified."""
        cv_obs = qml.TensorN(wires=[0, 1])

        assert isinstance(cv_obs, qml.TensorN)
        assert cv_obs.wires == Wires([0, 1])
        assert cv_obs.ev_order is None

    def test_tensor_n_single_mode_wires_explicit(self):
        """Checks that instantiating a TensorN when passing a single mode as a
        keyword argument returns a NumberOperator."""
        cv_obs = qml.TensorN(wires=[0])

        assert isinstance(cv_obs, qml.NumberOperator)
        assert cv_obs.wires == Wires([0])
        assert cv_obs.ev_order == 2

    def test_tensor_n_single_mode_wires_implicit(self):
        """Checks that instantiating TensorN when passing a single mode as a
        positional argument returns a NumberOperator."""
        cv_obs = qml.TensorN(1)

        assert isinstance(cv_obs, qml.NumberOperator)
        assert cv_obs.wires == Wires([1])
        assert cv_obs.ev_order == 2

    def test_repr(self):
        """Test the string representation of an observable with and without a return type."""

        m = qml.expval(qml.PauliZ(wires=["a"]) @ qml.PauliZ(wires=["b"]))
        expected = "expval(PauliZ(wires=['a']) @ PauliZ(wires=['b']))"
        assert str(m) == expected

        m = qml.probs(wires=["a"])
        expected = "probs(wires=['a'])"
        assert str(m) == expected

        m = qml.PauliZ(wires=["a"]) @ qml.PauliZ(wires=["b"])
        expected = "PauliZ(wires=['a']) @ PauliZ(wires=['b'])"
        assert str(m) == expected

        m = qml.PauliZ(wires=["a"])
        expected = "PauliZ(wires=['a'])"
        assert str(m) == expected

    def test_id(self):
        """Test that the id attribute of an observable can be set."""

        class DummyObserv(qml.operation.Observable):
            r"""Dummy custom observable"""
            num_wires = 1
            par_domain = "N"
            grad_method = None

        op = DummyObserv(1.0, wires=0, id="test")
        assert op.id == "test"


class TestObservableInstantiation:
    """Test that wires are specified when a qml.operation.Observable is instantiated"""

    def test_wire_is_given_in_argument(self):
        class DummyObservable(qml.operation.Observable):
            num_wires = 1
            par_domain = None

        with pytest.raises(Exception, match="Must specify the wires *"):
            DummyObservable()


class TestOperatorIntegration:
    """Integration tests for the Operator class"""

    def test_all_wires_defined_but_init_with_one(self):
        """Test that an exception is raised if the class is defined with ALL wires,
        but then instantiated with only one"""

        dev1 = qml.device("default.qubit", wires=2)

        class DummyOp(qml.operation.Operation):
            r"""Dummy custom operator"""
            num_wires = qml.operation.WiresEnum.AllWires
            par_domain = "R"

        @qml.qnode(dev1)
        def circuit():
            DummyOp(wires=[0])
            return qml.expval(qml.PauliZ(0))

        with pytest.raises(
            qml.QuantumFunctionError,
            match="Operator {} must act on all wires".format(DummyOp.__name__),
        ):
            circuit()


class TestInverse:
    """Test inverse of operations"""

    def test_operation_inverse_using_dummy_operation(self):

        some_param = 0.5

        class DummyOp(qml.operation.Operation):
            r"""Dummy custom Operation"""
            num_wires = 1
            par_domain = "R"

        # Check that the name of the Operation is initialized fine
        dummy_op = DummyOp(some_param, wires=[1])

        assert not dummy_op.inverse

        dummy_op_class_name = dummy_op.name

        # Check that the name of the Operation was modified when applying the inverse
        assert dummy_op.inv().name == dummy_op_class_name + ".inv"
        assert dummy_op.inverse

        # Check that the name of the Operation is the original again, once applying the inverse a second time
        assert dummy_op.inv().name == dummy_op_class_name
        assert not dummy_op.inverse

    def test_inverse_of_operation(self):
        """Test the inverse of an operation"""

        dev1 = qml.device("default.qubit", wires=2)

        @qml.qnode(dev1)
        def circuit():
            qml.PauliZ(wires=[0])
            qml.PauliZ(wires=[0]).inv()
            return qml.expval(qml.PauliZ(0))

        assert circuit() == 1

    def test_inverse_operations_not_supported(self):
        """Test that the inverse of operations is not currently
        supported on the default gaussian device"""

        dev1 = qml.device("default.gaussian", wires=2)

        @qml.qnode(dev1)
        def mean_photon_gaussian(mag_alpha, phase_alpha, phi):
            qml.Displacement(mag_alpha, phase_alpha, wires=0)
            qml.Rotation(phi, wires=0).inv()
            return qml.expval(qml.NumberOperator(0))

        with pytest.raises(
            qml.DeviceError,
            match=r"inverse of gates are not supported on device default\.gaussian",
        ):
            mean_photon_gaussian(0.015, 0.02, 0.005)

    @pytest.fixture(scope="function")
    def qnode_for_inverse(self, mock_device):
        """Provides a QNode for the subsequent tests of inv"""

        def circuit(x):
            qml.RZ(x, wires=[1]).inv()
            qml.RZ(x, wires=[1]).inv().inv()
            return qml.expval(qml.PauliX(0)), qml.expval(qml.PauliZ(1))

        node = qml.QNode(circuit, mock_device)
        node.construct([1.0], {})

        return node

    def test_operation_inverse_defined(self, qnode_for_inverse):
        """Test that the inverse of an operation is added to the QNode queue and the operation is an instance
        of the original class"""
        assert qnode_for_inverse.qtape.operations[0].name == "RZ.inv"
        assert qnode_for_inverse.qtape.operations[0].inverse
        assert issubclass(qnode_for_inverse.qtape.operations[0].__class__, qml.operation.Operation)
        assert qnode_for_inverse.qtape.operations[1].name == "RZ"
        assert not qnode_for_inverse.qtape.operations[1].inverse
        assert issubclass(qnode_for_inverse.qtape.operations[1].__class__, qml.operation.Operation)


class TestTensor:
    """Unit tests for the Tensor class"""

    def test_construct(self):
        """Test construction of a tensor product"""
        X = qml.PauliX(0)
        Y = qml.PauliY(2)
        T = Tensor(X, Y)
        assert T.obs == [X, Y]

        T = Tensor(T, Y)
        assert T.obs == [X, Y, Y]

        with pytest.raises(
            ValueError, match="Can only perform tensor products between observables"
        ):
            Tensor(T, qml.CNOT(wires=[0, 1]))

    def test_name(self):
        """Test that the names of the observables are
        returned as expected"""
        X = qml.PauliX(0)
        Y = qml.PauliY(2)
        t = Tensor(X, Y)
        assert t.name == [X.name, Y.name]

    def test_num_wires(self):
        """Test that the correct number of wires is returned"""
        p = np.array([0.5])
        X = qml.PauliX(0)
        Y = qml.Hermitian(p, wires=[1, 2])
        t = Tensor(X, Y)
        assert t.num_wires == 3

    def test_wires(self):
        """Test that the correct nested list of wires is returned"""
        p = np.array([0.5])
        X = qml.PauliX(0)
        Y = qml.Hermitian(p, wires=[1, 2])
        t = Tensor(X, Y)
        assert t.wires == Wires([0, 1, 2])

    def test_params(self):
        """Test that the correct flattened list of parameters is returned"""
        p = np.array([0.5])
        X = qml.PauliX(0)
        Y = qml.Hermitian(p, wires=[1, 2])
        t = Tensor(X, Y)
        assert t.data == [p]

    def test_num_params(self):
        """Test that the correct number of parameters is returned"""
        p = np.array([0.5])
        X = qml.PauliX(0)
        Y = qml.Hermitian(p, wires=[1, 2])
        Z = qml.Hermitian(p, wires=[1, 2])
        t = Tensor(X, Y, Z)
        assert t.num_params == 2

    def test_parameters(self):
        """Test that the correct nested list of parameters is returned"""
        p = np.array([0.5])
        X = qml.PauliX(0)
        Y = qml.Hermitian(p, wires=[1, 2])
        t = Tensor(X, Y)
        assert t.parameters == [[], [p]]

    def test_label(self):
        """Test that Tensors are labelled as expected"""

        x = qml.PauliX(0)
        y = qml.PauliZ(2)
        T = Tensor(x, y)

        assert T.label() == "X⊗Z"
        assert T.label(decimals=2) == "X⊗Z"
        assert T.label(base_label=["X0", "Z2"]) == "X0⊗Z2"

        with pytest.raises(ValueError, match=r"Tensor label requires"):
            T.label(base_label="nope")

    def test_multiply_obs(self):
        """Test that multiplying two observables
        produces a tensor"""
        X = qml.PauliX(0)
        Y = qml.Hadamard(2)
        t = X @ Y
        assert isinstance(t, Tensor)
        assert t.obs == [X, Y]

    def test_multiply_obs_tensor(self):
        """Test that multiplying an observable by a tensor
        produces a tensor"""
        X = qml.PauliX(0)
        Y = qml.Hadamard(2)
        Z = qml.PauliZ(1)

        t = X @ Y
        t = Z @ t

        assert isinstance(t, Tensor)
        assert t.obs == [Z, X, Y]

    def test_multiply_tensor_obs(self):
        """Test that multiplying a tensor by an observable
        produces a tensor"""
        X = qml.PauliX(0)
        Y = qml.Hadamard(2)
        Z = qml.PauliZ(1)

        t = X @ Y
        t = t @ Z

        assert isinstance(t, Tensor)
        assert t.obs == [X, Y, Z]

    def test_multiply_tensor_tensor(self):
        """Test that multiplying a tensor by a tensor
        produces a tensor"""
        X = qml.PauliX(0)
        Y = qml.PauliY(2)
        Z = qml.PauliZ(1)
        H = qml.Hadamard(3)

        t1 = X @ Y
        t2 = Z @ H
        t = t2 @ t1

        assert isinstance(t, Tensor)
        assert t.obs == [Z, H, X, Y]

    def test_multiply_tensor_in_place(self):
        """Test that multiplying a tensor in-place
        produces a tensor"""
        X = qml.PauliX(0)
        Y = qml.PauliY(2)
        Z = qml.PauliZ(1)
        H = qml.Hadamard(3)

        t = X
        t @= Y
        t @= Z @ H

        assert isinstance(t, Tensor)
        assert t.obs == [X, Y, Z, H]

    def test_operation_multiply_invalid(self):
        """Test that an exception is raised if an observable
        is multiplied by an operation"""
        X = qml.PauliX(0)
        Y = qml.CNOT(wires=[0, 1])
        Z = qml.PauliZ(0)

        with pytest.raises(
            ValueError, match="Can only perform tensor products between observables"
        ):
            X @ Y

        with pytest.raises(
            ValueError, match="Can only perform tensor products between observables"
        ):
            T = X @ Z
            T @ Y

        with pytest.raises(
            ValueError, match="Can only perform tensor products between observables"
        ):
            T = X @ Z
            Y @ T

    def test_eigvals(self):
        """Test that the correct eigenvalues are returned for the Tensor"""
        X = qml.PauliX(0)
        Y = qml.PauliY(2)
        t = Tensor(X, Y)
        assert np.array_equal(t.eigvals, np.kron([1, -1], [1, -1]))

        # test that the eigvals are now cached and not recalculated
        assert np.array_equal(t._eigvals_cache, t.eigvals)

    @pytest.mark.usefixtures("tear_down_hermitian")
    def test_eigvals_hermitian(self, tol):
        """Test that the correct eigenvalues are returned for the Tensor containing an Hermitian observable"""
        X = qml.PauliX(0)
        hamiltonian = np.array([[1, 0, 0, 0], [0, 1, 0, 0], [0, 0, 0, 1], [0, 0, 1, 0]])
        Herm = qml.Hermitian(hamiltonian, wires=[1, 2])
        t = Tensor(X, Herm)
        d = np.kron(np.array([1.0, -1.0]), np.array([-1.0, 1.0, 1.0, 1.0]))
        t = t.eigvals
        assert np.allclose(t, d, atol=tol, rtol=0)

    def test_eigvals_identity(self, tol):
        """Test that the correct eigenvalues are returned for the Tensor containing an Identity"""
        X = qml.PauliX(0)
        Iden = qml.Identity(1)
        t = Tensor(X, Iden)
        d = np.kron(np.array([1.0, -1.0]), np.array([1.0, 1.0]))
        t = t.eigvals
        assert np.allclose(t, d, atol=tol, rtol=0)

    def test_eigvals_identity_and_hermitian(self, tol):
        """Test that the correct eigenvalues are returned for the Tensor containing
        multiple types of observables"""
        H = np.diag([1, 2, 3, 4])
        O = qml.PauliX(0) @ qml.Identity(2) @ qml.Hermitian(H, wires=[4, 5])
        res = O.eigvals
        expected = np.kron(np.array([1.0, -1.0]), np.kron(np.array([1.0, 1.0]), np.arange(1, 5)))
        assert np.allclose(res, expected, atol=tol, rtol=0)

    def test_diagonalizing_gates(self, tol):
        """Test that the correct diagonalizing gate set is returned for a Tensor of observables"""
        H = np.diag([1, 2, 3, 4])
        O = qml.PauliX(0) @ qml.Identity(2) @ qml.PauliY(1) @ qml.Hermitian(H, [5, 6])

        res = O.diagonalizing_gates()

        # diagonalize the PauliX on wire 0 (H.X.H = Z)
        assert isinstance(res[0], qml.Hadamard)
        assert res[0].wires == Wires([0])

        # diagonalize the PauliY on wire 1 (U.Y.U^\dagger = Z
        # where U = HSZ).
        assert isinstance(res[1], qml.PauliZ)
        assert res[1].wires == Wires([1])
        assert isinstance(res[2], qml.S)
        assert res[2].wires == Wires([1])
        assert isinstance(res[3], qml.Hadamard)
        assert res[3].wires == Wires([1])

        # diagonalize the Hermitian observable on wires 5, 6
        assert isinstance(res[4], qml.QubitUnitary)
        assert res[4].wires == Wires([5, 6])

        O = O @ qml.Hadamard(4)
        res = O.diagonalizing_gates()

        # diagonalize the Hadamard observable on wire 4
        # (RY(-pi/4).H.RY(pi/4) = Z)
        assert isinstance(res[-1], qml.RY)
        assert res[-1].wires == Wires([4])
        assert np.allclose(res[-1].parameters, -np.pi / 4, atol=tol, rtol=0)

    def test_diagonalizing_gates_numerically_diagonalizes(self, tol):
        """Test that the diagonalizing gate set numerically
        diagonalizes the tensor observable"""

        # create a tensor observable acting on consecutive wires
        H = np.diag([1, 2, 3, 4])
        O = qml.PauliX(0) @ qml.PauliY(1) @ qml.Hermitian(H, [2, 3])

        O_mat = O.matrix
        diag_gates = O.diagonalizing_gates()

        # group the diagonalizing gates based on what wires they act on
        U_list = []
        for _, g in itertools.groupby(diag_gates, lambda x: x.wires.tolist()):
            # extract the matrices of each diagonalizing gate
            mats = [i.matrix for i in g]

            # Need to revert the order in which the matrices are applied such that they adhere to the order
            # of matrix multiplication
            # E.g. for PauliY: [PauliZ(wires=self.wires), S(wires=self.wires), Hadamard(wires=self.wires)]
            # becomes Hadamard @ S @ PauliZ, where @ stands for matrix multiplication
            mats = mats[::-1]

            if len(mats) > 1:
                # multiply all unitaries together before appending
                mats = [multi_dot(mats)]

            # append diagonalizing unitary for specific wire to U_list
            U_list.append(mats[0])

        # since the test is assuming consecutive wires for each observable
        # in the tensor product, it is sufficient to Kronecker product
        # the entire list.
        U = functools.reduce(np.kron, U_list)

        res = U @ O_mat @ U.conj().T
        expected = np.diag(O.eigvals)

        # once diagonalized by U, the result should be a diagonal
        # matrix of the eigenvalues.
        assert np.allclose(res, expected, atol=tol, rtol=0)

    def test_tensor_matrix(self, tol):
        """Test that the tensor product matrix method returns
        the correct result"""
        H = np.diag([1, 2, 3, 4])
        O = qml.PauliX(0) @ qml.PauliY(1) @ qml.Hermitian(H, [2, 3])

        res = O.matrix
        expected = np.kron(qml.PauliY._matrix(), H)
        expected = np.kron(qml.PauliX._matrix(), expected)

        assert np.allclose(res, expected, atol=tol, rtol=0)

    def test_multiplication_matrix(self, tol):
        """If using the ``@`` operator on two observables acting on the
        same wire, the tensor class should treat this as matrix multiplication."""
        O = qml.PauliX(0) @ qml.PauliX(0)

        res = O.matrix
        expected = qml.PauliX._matrix() @ qml.PauliX._matrix()

        assert np.allclose(res, expected, atol=tol, rtol=0)

    herm_matrix = np.array([[1, 0, 0, 0], [0, 1, 0, 0], [0, 0, 1, 0], [0, 0, 0, 1]])

    tensor_obs = [
        (qml.PauliZ(0) @ qml.Identity(1) @ qml.PauliZ(2), [qml.PauliZ(0), qml.PauliZ(2)]),
        (
            qml.Identity(0)
            @ qml.PauliX(1)
            @ qml.Identity(2)
            @ qml.PauliZ(3)
            @ qml.PauliZ(4)
            @ qml.Identity(5),
            [qml.PauliX(1), qml.PauliZ(3), qml.PauliZ(4)],
        ),
        # List containing single observable is returned
        (qml.PauliZ(0) @ qml.Identity(1), [qml.PauliZ(0)]),
        (qml.Identity(0) @ qml.PauliX(1) @ qml.Identity(2), [qml.PauliX(1)]),
        (qml.Identity(0) @ qml.Identity(1), [qml.Identity(0)]),
        (
            qml.Identity(0) @ qml.Identity(1) @ qml.Hermitian(herm_matrix, wires=[2, 3]),
            [qml.Hermitian(herm_matrix, wires=[2, 3])],
        ),
    ]

    @pytest.mark.parametrize("tensor_observable, expected", tensor_obs)
    def test_non_identity_obs(self, tensor_observable, expected):
        """Tests that the non_identity_obs property returns a list that contains no Identity instances."""

        O = tensor_observable
        for idx, obs in enumerate(O.non_identity_obs):
            assert type(obs) == type(expected[idx])
            assert obs.wires == expected[idx].wires

    tensor_obs_pruning = [
        (qml.PauliZ(0) @ qml.Identity(1) @ qml.PauliZ(2), qml.PauliZ(0) @ qml.PauliZ(2)),
        (
            qml.Identity(0)
            @ qml.PauliX(1)
            @ qml.Identity(2)
            @ qml.PauliZ(3)
            @ qml.PauliZ(4)
            @ qml.Identity(5),
            qml.PauliX(1) @ qml.PauliZ(3) @ qml.PauliZ(4),
        ),
        # Single observable is returned
        (qml.PauliZ(0) @ qml.Identity(1), qml.PauliZ(0)),
        (qml.Identity(0) @ qml.PauliX(1) @ qml.Identity(2), qml.PauliX(1)),
        (qml.Identity(0) @ qml.Identity(1), qml.Identity(0)),
        (qml.Identity(0) @ qml.Identity(1), qml.Identity(0)),
        (
            qml.Identity(0) @ qml.Identity(1) @ qml.Hermitian(herm_matrix, wires=[2, 3]),
            qml.Hermitian(herm_matrix, wires=[2, 3]),
        ),
    ]

    @pytest.mark.parametrize("tensor_observable, expected", tensor_obs_pruning)
    def test_prune(self, tensor_observable, expected):
        """Tests that the prune method returns the expected Tensor or single non-Tensor Observable."""
        O = tensor_observable
        O_expected = expected

        O_pruned = O.prune()
        assert type(O_pruned) == type(expected)
        assert O_pruned.wires == expected.wires

    def test_prune_while_queueing_return_tensor(self):
        """Tests that pruning a tensor to a tensor in a tape context registers
        the pruned tensor as owned by the measurement,
        and turns the original tensor into an orphan without an owner."""

        with qml.tape.QuantumTape() as tape:
            # we assign operations to variables here so we can compare them below
            a = qml.PauliX(wires=0)
            b = qml.PauliY(wires=1)
            c = qml.Identity(wires=2)
            T = qml.operation.Tensor(a, b, c)
            T_pruned = T.prune()
            m = qml.expval(T_pruned)

        ann_queue = tape._queue

        # the pruned tensor became the owner of Paulis
        assert ann_queue[a]["owner"] == T_pruned
        assert ann_queue[b]["owner"] == T_pruned

        # the Identity is still owned by the original Tensor
        assert ann_queue[c]["owner"] == T
        # the original tensor still owns all three observables
        # but is not owned by a measurement
        assert ann_queue[T]["owns"] == (a, b, c)
        assert not hasattr(ann_queue[T], "owner")

        # the pruned tensor is owned by the measurement
        # and owns the two Paulis
        assert ann_queue[T_pruned]["owner"] == m
        assert ann_queue[T_pruned]["owns"] == (a, b)
        assert ann_queue[m]["owns"] == T_pruned

    def test_prune_while_queueing_return_obs(self):
        """Tests that pruning a tensor to an observable in a tape context registers
        the pruned observable as owned by the measurement,
        and turns the original tensor into an orphan without an owner."""

        with qml.tape.QuantumTape() as tape:
            a = qml.PauliX(wires=0)
            c = qml.Identity(wires=2)
            T = qml.operation.Tensor(a, c)
            T_pruned = T.prune()
            m = qml.expval(T_pruned)

        ann_queue = tape._queue

        # the pruned tensor is the Pauli observable
        assert T_pruned == a
        # pruned tensor/Pauli is owned by the measurement
        # since the entry in the dictionary got updated
        # when the pruned tensor's owner was memorized
        assert ann_queue[a]["owner"] == m
        # the Identity is still owned by the original Tensor
        assert ann_queue[c]["owner"] == T

        # the original tensor still owns both observables
        # but is not owned by a measurement
        assert ann_queue[T]["owns"] == (a, c)
        assert not hasattr(ann_queue[T], "owner")

        # the measurement owns the Pauli/pruned tensor
        assert ann_queue[m]["owns"] == T_pruned

    def test_sparse_matrix_no_wires(self):
        """Tests that the correct sparse matrix representation is used."""

        t = qml.PauliX(0) @ qml.PauliZ(1)
        s = t.sparse_matrix()

        assert np.allclose(s.row, [0, 1, 2, 3])
        assert np.allclose(s.col, [2, 3, 0, 1])
        assert np.allclose(s.data, [1, -1, 1, -1])

    def test_sparse_matrix_swapped_wires(self):
        """Tests that the correct sparse matrix representation is used
        when the custom wires swap the order."""

        t = qml.PauliX(0) @ qml.PauliZ(1)
        s = t.sparse_matrix(wires=[1, 0])

        assert np.allclose(s.row, [0, 1, 2, 3])
        assert np.allclose(s.col, [1, 0, 3, 2])
        assert np.allclose(s.data, [1, 1, -1, -1])

    def test_sparse_matrix_extra_wire(self):
        """Tests that the correct sparse matrix representation is used
        when the custom wires add an extra wire with an implied identity operation."""

        t = qml.PauliX(0) @ qml.PauliZ(1)
        s = t.sparse_matrix(wires=[0, 1, 2])

        assert s.shape == (8, 8)
        assert np.allclose(s.row, [0, 1, 2, 3, 4, 5, 6, 7])
        assert np.allclose(s.col, [4, 5, 6, 7, 0, 1, 2, 3])
        assert np.allclose(s.data, [1, 1, -1, -1, 1, 1, -1, -1])

    def test_sparse_matrix_error(self):
        """Tests that an error is raised if the sparse matrix is computed for
        a tensor whose constituent operations are not all single-qubit gates."""

        t = qml.PauliX(0) @ qml.Hermitian(np.eye(4), wires=[1, 2])
        with pytest.raises(ValueError, match="Can only compute"):
            t.sparse_matrix()


equal_obs = [
    (qml.PauliZ(0), qml.PauliZ(0), True),
    (qml.PauliZ(0) @ qml.PauliX(1), qml.PauliZ(0) @ qml.PauliX(1) @ qml.Identity(2), True),
    (qml.PauliZ("b"), qml.PauliZ("b") @ qml.Identity(1.3), True),
    (qml.PauliZ(0) @ qml.Identity(1), qml.PauliZ(0), True),
    (qml.PauliZ(0), qml.PauliZ(1) @ qml.Identity(0), False),
    (
        qml.Hermitian(np.array([[0, 1], [1, 0]]), 0),
        qml.Identity(1) @ qml.Hermitian(np.array([[0, 1], [1, 0]]), 0),
        True,
    ),
    (qml.PauliZ("a") @ qml.PauliX(1), qml.PauliX(1) @ qml.PauliZ("a"), True),
    (qml.PauliZ("a"), qml.Hamiltonian([1], [qml.PauliZ("a")]), True),
]

add_obs = [
    (qml.PauliZ(0) @ qml.Identity(1), qml.PauliZ(0), qml.Hamiltonian([2], [qml.PauliZ(0)])),
    (
        qml.PauliZ(0),
        qml.PauliZ(0) @ qml.PauliX(1),
        qml.Hamiltonian([1, 1], [qml.PauliZ(0), qml.PauliZ(0) @ qml.PauliX(1)]),
    ),
    (
        qml.PauliZ("b") @ qml.Identity(1),
        qml.Hamiltonian([3], [qml.PauliZ("b")]),
        qml.Hamiltonian([4], [qml.PauliZ("b")]),
    ),
    (
        qml.PauliX(0) @ qml.PauliZ(1),
        qml.PauliZ(1) @ qml.Identity(2) @ qml.PauliX(0),
        qml.Hamiltonian([2], [qml.PauliX(0) @ qml.PauliZ(1)]),
    ),
    (
        qml.Hermitian(np.array([[1, 0], [0, -1]]), 1.2),
        qml.Hamiltonian([3], [qml.Hermitian(np.array([[1, 0], [0, -1]]), 1.2)]),
        qml.Hamiltonian([4], [qml.Hermitian(np.array([[1, 0], [0, -1]]), 1.2)]),
    ),
]

mul_obs = [
    (qml.PauliZ(0), 3, qml.Hamiltonian([3], [qml.PauliZ(0)])),
    (qml.PauliZ(0) @ qml.Identity(1), 3, qml.Hamiltonian([3], [qml.PauliZ(0)])),
    (qml.PauliZ(0) @ qml.PauliX(1), 4.5, qml.Hamiltonian([4.5], [qml.PauliZ(0) @ qml.PauliX(1)])),
    (
        qml.Hermitian(np.array([[1, 0], [0, -1]]), "c"),
        3,
        qml.Hamiltonian([3], [qml.Hermitian(np.array([[1, 0], [0, -1]]), "c")]),
    ),
]

sub_obs = [
    (qml.PauliZ(0) @ qml.Identity(1), qml.PauliZ(0), qml.Hamiltonian([], [])),
    (
        qml.PauliZ(0),
        qml.PauliZ(0) @ qml.PauliX(1),
        qml.Hamiltonian([1, -1], [qml.PauliZ(0), qml.PauliZ(0) @ qml.PauliX(1)]),
    ),
    (
        qml.PauliZ(0) @ qml.Identity(1),
        qml.Hamiltonian([3], [qml.PauliZ(0)]),
        qml.Hamiltonian([-2], [qml.PauliZ(0)]),
    ),
    (
        qml.PauliX(0) @ qml.PauliZ(1),
        qml.PauliZ(3) @ qml.Identity(2) @ qml.PauliX(0),
        qml.Hamiltonian([1, -1], [qml.PauliX(0) @ qml.PauliZ(1), qml.PauliZ(3) @ qml.PauliX(0)]),
    ),
    (
        qml.Hermitian(np.array([[1, 0], [0, -1]]), 1.2),
        qml.Hamiltonian([3], [qml.Hermitian(np.array([[1, 0], [0, -1]]), 1.2)]),
        qml.Hamiltonian([-2], [qml.Hermitian(np.array([[1, 0], [0, -1]]), 1.2)]),
    ),
]


class TestTensorObservableOperations:
    """Tests arithmetic operations between observables/tensors"""

    def test_data(self):
        """Tests the data() method for Tensors and Observables"""

        obs = qml.PauliZ(0)
        data = obs._obs_data()

        assert data == {("PauliZ", Wires(0), ())}

        obs = qml.PauliZ(0) @ qml.PauliX(1)
        data = obs._obs_data()

        assert data == {("PauliZ", Wires(0), ()), ("PauliX", Wires(1), ())}

        obs = qml.Hermitian(np.array([[1, 0], [0, -1]]), 0)
        data = obs._obs_data()

        assert data == {
            (
                "Hermitian",
                Wires(0),
                (
                    b"\x01\x00\x00\x00\x00\x00\x00\x00\x00\x00\x00\x00\x00\x00\x00\x00\x00\x00\x00\x00\x00\x00\x00\x00\xff\xff\xff\xff\xff\xff\xff\xff",
                ),
            )
        }

    def test_equality_error(self):
        """Tests that the correct error is raised when compare() is called on invalid type"""

        obs = qml.PauliZ(0)
        tensor = qml.PauliZ(0) @ qml.PauliX(1)
        A = [[1, 0], [0, -1]]
        with pytest.raises(
            ValueError,
            match=r"Can only compare an Observable/Tensor, and a Hamiltonian/Observable/Tensor.",
        ):
            obs.compare(A)
            tensor.compare(A)

    @pytest.mark.parametrize(("obs1", "obs2", "res"), equal_obs)
    def test_equality(self, obs1, obs2, res):
        """Tests the compare() method for Tensors and Observables"""
        assert obs1.compare(obs2) == res

    @pytest.mark.parametrize(("obs1", "obs2", "obs"), add_obs)
    def test_addition(self, obs1, obs2, obs):
        """Tests addition between Tensors and Observables"""
        assert obs.compare(obs1 + obs2)

    @pytest.mark.parametrize(("coeff", "obs", "res_obs"), mul_obs)
    def test_scalar_multiplication(self, coeff, obs, res_obs):
        """Tests scalar multiplication of Tensors and Observables"""
        assert res_obs.compare(coeff * obs)
        assert res_obs.compare(obs * coeff)

    @pytest.mark.parametrize(("obs1", "obs2", "obs"), sub_obs)
    def test_subtraction(self, obs1, obs2, obs):
        """Tests subtraction between Tensors and Observables"""
        assert obs.compare(obs1 - obs2)

    def test_arithmetic_errors(self):
        """Tests that the arithmetic operations throw the correct errors"""
        obs = qml.PauliZ(0)
        tensor = qml.PauliZ(0) @ qml.PauliX(1)
        A = [[1, 0], [0, -1]]
        with pytest.raises(ValueError, match="Cannot add Observable"):
            obs + A
            tensor + A
        with pytest.raises(ValueError, match="Cannot multiply Observable"):
            obs * A
            A * tensor
        with pytest.raises(ValueError, match="Cannot subtract"):
            obs - A
            tensor - A


class TestDecomposition:
    """Test for operation decomposition"""

    def test_decomposition_with_int_wire(self):
        """Test that the decomposition of a non-parametrized Operation works
        when we simply pass an integer as a wire without further specification."""
        decomp_1 = qml.PauliRot.decomposition(0.1, "X", 1)
        decomp_2 = qml.PauliRot.decomposition(0.1, "X", [1])
        expected_decomp = qml.PauliRot.decomposition(0.1, "X", wires=1)

        for obtained_1, obtained_2, expected in zip(decomp_1, decomp_2, expected_decomp):
            assert obtained_1.name == expected.name
            assert np.allclose(obtained_1.parameters, expected.parameters)
            assert obtained_2.name == expected.name
            assert np.allclose(obtained_2.parameters, expected.parameters)

    def test_U1_decomposition(self):
        """Test the decomposition of the U1 gate provides the equivalent phase shift gate"""
        phi = 0.432
        res = qml.U1(phi, wires=0).decompose()

        assert len(res) == 1
        assert res[0].name == "PhaseShift"
        assert res[0].parameters == [phi]

    def test_rotation_decomposition(self):
        """Test the decomposition of the abritrary single
        qubit rotation"""
        phi = 0.432
        theta = 0.654
        omega = -5.43

        with pennylane.tape.OperationRecorder() as rec:
            qml.Rot.decomposition(phi, theta, omega, wires=0)

        assert len(rec.queue) == 3

        assert rec.queue[0].name == "RZ"
        assert rec.queue[0].parameters == [phi]

        assert rec.queue[1].name == "RY"
        assert rec.queue[1].parameters == [theta]

        assert rec.queue[2].name == "RZ"
        assert rec.queue[2].parameters == [omega]

    def test_crx_decomposition(self):
        """Test the decomposition of the controlled X
        qubit rotation"""
        phi = 0.432

        with pennylane.tape.OperationRecorder() as rec:
            qml.CRX.decomposition(phi, wires=[0, 1])

        assert len(rec.queue) == 6

        assert rec.queue[0].name == "RZ"
        assert rec.queue[0].parameters == [np.pi / 2]
        assert rec.queue[0].wires == Wires([1])

        assert rec.queue[1].name == "RY"
        assert rec.queue[1].parameters == [phi / 2]
        assert rec.queue[1].wires == Wires([1])

        assert rec.queue[2].name == "CNOT"
        assert rec.queue[2].parameters == []
        assert rec.queue[2].wires == Wires([0, 1])

        assert rec.queue[3].name == "RY"
        assert rec.queue[3].parameters == [-phi / 2]
        assert rec.queue[3].wires == Wires([1])

        assert rec.queue[4].name == "CNOT"
        assert rec.queue[4].parameters == []
        assert rec.queue[4].wires == Wires([0, 1])

        assert rec.queue[5].name == "RZ"
        assert rec.queue[5].parameters == [-np.pi / 2]
        assert rec.queue[5].wires == Wires([1])

    @pytest.mark.parametrize("phi", [0.03236 * i for i in range(5)])
    def test_crx_decomposition_correctness(self, phi, tol):
        """Test that the decomposition of the controlled X
        qubit rotation is correct"""

        expected = CRotx(phi)

        obtained = (
            np.kron(I, Rotz(-np.pi / 2))
            @ CNOT
            @ np.kron(I, Roty(-phi / 2))
            @ CNOT
            @ np.kron(I, Roty(phi / 2))
            @ np.kron(I, Rotz(np.pi / 2))
        )
        assert np.allclose(expected, obtained, atol=tol, rtol=0)

    def test_cry_decomposition(self):
        """Test the decomposition of the controlled Y
        qubit rotation"""
        phi = 0.432

        operation_wires = [0, 1]

        with pennylane.tape.OperationRecorder() as rec:
            qml.CRY.decomposition(phi, wires=operation_wires)

        assert len(rec.queue) == 4

        assert rec.queue[0].name == "RY"
        assert rec.queue[0].parameters == [phi / 2]
        assert rec.queue[0].wires == Wires([1])

        assert rec.queue[1].name == "CNOT"
        assert rec.queue[1].parameters == []
        assert rec.queue[1].wires == Wires(operation_wires)

        assert rec.queue[2].name == "RY"
        assert rec.queue[2].parameters == [-phi / 2]
        assert rec.queue[2].wires == Wires([1])

        assert rec.queue[3].name == "CNOT"
        assert rec.queue[3].parameters == []
        assert rec.queue[3].wires == Wires(operation_wires)

    @pytest.mark.parametrize("phi", [0.03236 * i for i in range(5)])
    def test_cry_decomposition_correctness(self, phi, tol):
        """Test that the decomposition of the controlled Y
        qubit rotation is correct"""

        def U3(theta, phi, lam):
            return Rphi(phi) @ Rphi(lam) @ Rot3(lam, theta, -lam)

        expected = CRoty(phi)
        obtained = CNOT @ np.kron(I, U3(-phi / 2, 0, 0)) @ CNOT @ np.kron(I, U3(phi / 2, 0, 0))
        assert np.allclose(expected, obtained, atol=tol, rtol=0)

    def test_crz_decomposition(self):
        """Test the decomposition of the controlled Z
        qubit rotation"""
        phi = 0.432

        operation_wires = [0, 1]

        with pennylane.tape.OperationRecorder() as rec:
            qml.CRZ.decomposition(phi, wires=operation_wires)

        assert len(rec.queue) == 4

        assert rec.queue[0].name == "PhaseShift"
        assert rec.queue[0].parameters == [phi / 2]
        assert rec.queue[0].wires == Wires([1])

        assert rec.queue[1].name == "CNOT"
        assert rec.queue[1].parameters == []
        assert rec.queue[1].wires == Wires(operation_wires)

        assert rec.queue[2].name == "PhaseShift"
        assert rec.queue[2].parameters == [-phi / 2]
        assert rec.queue[2].wires == Wires([1])

        assert rec.queue[3].name == "CNOT"
        assert rec.queue[3].parameters == []
        assert rec.queue[3].wires == Wires(operation_wires)

    @pytest.mark.parametrize("phi", [0.03236 * i for i in range(5)])
    def test_crz_decomposition_correctness(self, phi, tol):
        """Test that the decomposition of the controlled Z
        qubit rotation is correct"""

        expected = CRotz(phi)

        obtained = CNOT @ np.kron(I, Rphi(-phi / 2)) @ CNOT @ np.kron(I, Rphi(phi / 2))
        assert np.allclose(expected, obtained, atol=tol, rtol=0)

    def test_U2_decomposition(self):
        """Test the U2 decomposition is correct"""
        phi = 0.432
        lam = 0.654

        with pennylane.tape.OperationRecorder() as rec:
            qml.U2.decomposition(phi, lam, wires=0)

        assert len(rec.queue) == 3

        assert rec.queue[0].name == "Rot"
        assert rec.queue[0].parameters == [lam, np.pi / 2, -lam]

        assert rec.queue[1].name == "PhaseShift"
        assert rec.queue[1].parameters == [lam]

        assert rec.queue[2].name == "PhaseShift"
        assert rec.queue[2].parameters == [phi]

    def test_U3_decomposition(self):
        """Test the U3 decomposition is correct"""
        theta = 0.654
        phi = 0.432
        lam = 0.654

        with pennylane.tape.OperationRecorder() as rec:
            qml.U3.decomposition(theta, phi, lam, wires=0)

        assert len(rec.queue) == 3

        assert rec.queue[0].name == "Rot"
        assert rec.queue[0].parameters == [lam, theta, -lam]

        assert rec.queue[1].name == "PhaseShift"
        assert rec.queue[1].parameters == [lam]

        assert rec.queue[2].name == "PhaseShift"
        assert rec.queue[2].parameters == [phi]

    def test_basis_state_decomposition(self, monkeypatch):
        """Test the decomposition of BasisState calls the
        BasisStatePreparation template"""
        n = np.array([1, 0, 1, 1])
        wires = [0, 1, 2, 3]
        call_args = []

        # We have to patch BasisStatePreparation where it is loaded
        monkeypatch.setattr(
            qml.ops.qubit.state_preparation,
            "BasisStatePreparation",
            lambda *args: call_args.append(args),
        )
        qml.BasisState(n, wires=wires).decompose()

        assert len(call_args) == 1
        assert np.array_equal(call_args[0][0], n)
        assert np.array_equal(call_args[0][1], wires)

    def test_qubit_state_vector_decomposition(self, monkeypatch):
        """Test the decomposition of QubitStateVector calls the
        MottonenStatePreparation template"""
        state = np.array([1 / 2, 1j / np.sqrt(2), 0, -1 / 2])
        wires = [0, 1]
        call_args = []

        # We have to patch MottonenStatePreparation where it is loaded
        monkeypatch.setattr(
            qml.ops.qubit.state_preparation,
            "MottonenStatePreparation",
            lambda *args: call_args.append(args),
        )
        qml.QubitStateVector(state, wires=wires).decompose()

        assert len(call_args) == 1
        assert np.array_equal(call_args[0][0], state)
        assert np.array_equal(call_args[0][1], wires)


class TestChannel:
    """Unit tests for the Channel class"""

    def test_instance_made_correctly(self):
        """Test that instance of channel class is initialized correctly"""

        class DummyOp(qml.operation.Channel):
            r"""Dummy custom channel"""
            num_wires = 1
            num_params = 1
            par_domain = "R"
            grad_method = "F"

            def _kraus_matrices(self, *params):
                p = params[0]
                K1 = np.sqrt(p) * X
                K2 = np.sqrt(1 - p) * I
                return [K1, K2]

        expected = np.array([[0, np.sqrt(0.1)], [np.sqrt(0.1), 0]])
        op = DummyOp(0.1, wires=0)
        assert np.all(op.kraus_matrices[0] == expected)


class TestOperationDerivative:
    """Tests for operation_derivative function"""

    def test_no_generator_raise(self):
        """Tests if the function raises a ValueError if the input operation has no generator"""
        op = qml.Rot(0.1, 0.2, 0.3, wires=0)

        with pytest.raises(ValueError, match="Operation Rot does not have a generator"):
            operation_derivative(op)

    def test_multiparam_raise(self):
        """Test if the function raises a ValueError if the input operation is composed of multiple
        parameters"""

        class RotWithGen(qml.Rot):
            generator = [np.zeros((2, 2)), 1]

        op = RotWithGen(0.1, 0.2, 0.3, wires=0)

        with pytest.raises(ValueError, match="Operation RotWithGen is not written in terms of"):
            operation_derivative(op)

    def test_rx(self):
        """Test if the function correctly returns the derivative of RX"""
        p = 0.3
        op = qml.RX(p, wires=0)

        derivative = operation_derivative(op)

        expected_derivative = 0.5 * np.array(
            [[-np.sin(p / 2), -1j * np.cos(p / 2)], [-1j * np.cos(p / 2), -np.sin(p / 2)]]
        )

        assert np.allclose(derivative, expected_derivative)

        op.inv()
        derivative_inv = operation_derivative(op)
        expected_derivative_inv = 0.5 * np.array(
            [[-np.sin(p / 2), 1j * np.cos(p / 2)], [1j * np.cos(p / 2), -np.sin(p / 2)]]
        )

        assert not np.allclose(derivative, derivative_inv)
        assert np.allclose(derivative_inv, expected_derivative_inv)

    def test_phase(self):
        """Test if the function correctly returns the derivative of PhaseShift"""
        p = 0.3
        op = qml.PhaseShift(p, wires=0)

        derivative = operation_derivative(op)
        expected_derivative = np.array([[0, 0], [0, 1j * np.exp(1j * p)]])
        assert np.allclose(derivative, expected_derivative)

    def test_cry(self):
        """Test if the function correctly returns the derivative of CRY"""
        p = 0.3
        op = qml.CRY(p, wires=[0, 1])

        derivative = operation_derivative(op)
        expected_derivative = 0.5 * np.array(
            [
                [0, 0, 0, 0],
                [0, 0, 0, 0],
                [0, 0, -np.sin(p / 2), -np.cos(p / 2)],
                [0, 0, np.cos(p / 2), -np.sin(p / 2)],
            ]
        )
        assert np.allclose(derivative, expected_derivative)


class TestCVOperation:
    """Test the CVOperation class"""

    def test_wires_not_found(self):
        """Make sure that `heisenberg_expand` method receives enough wires to actually expand"""

        class DummyOp(qml.operation.CVOperation):
            num_wires = 1
            par_domain = None

        op = DummyOp(wires=1)

        with pytest.raises(ValueError, match="do not exist on this device with wires"):
            op.heisenberg_expand(np.eye(3), Wires(["a", "b"]))

    def test_input_validation(self):
        """Make sure that size of input for `heisenberg_expand` method is validated"""

        class DummyOp(qml.operation.CVOperation):
            num_wires = 1
            par_domain = None

        op = DummyOp(wires=1)

        with pytest.raises(ValueError, match="Heisenberg matrix is the wrong size"):
            U_wrong_size = np.eye(1)
            op.heisenberg_expand(U_wrong_size, op.wires)

    def test_wrong_input_shape(self):
        """Ensure that `heisenberg_expand` raises exception if it receives an array with order > 2"""

        class DummyOp(qml.operation.CVOperation):
            num_wires = 1
            par_domain = None

        op = DummyOp(wires=1)

        with pytest.raises(ValueError, match="Only order-1 and order-2 arrays supported"):
            U_high_order = np.array([np.eye(3)] * 3)
            op.heisenberg_expand(U_high_order, op.wires)


class TestCriteria:

    rx = qml.RX(qml.numpy.array(0.3, requires_grad=True), wires=1)
    stiff_rx = qml.RX(0.3, wires=1)
    cnot = qml.CNOT(wires=[1, 0])
    rot = qml.Rot(*qml.numpy.array([0.1, -0.7, 0.2], requires_grad=True), wires=0)
    stiff_rot = qml.Rot(0.1, -0.7, 0.2, wires=0)
    exp = qml.expval(qml.PauliZ(0))

    def test_docstring(self):
        expected = "Returns ``True`` if an operator has a generator defined."
        assert qml.operation.has_gen.__doc__ == expected

    def test_has_gen(self):
        """Test has_gen criterion."""
        assert qml.operation.has_gen(self.rx)
        assert not qml.operation.has_gen(self.cnot)
        assert not qml.operation.has_gen(self.rot)
        assert not qml.operation.has_gen(self.exp)

    def test_has_grad_method(self):
        """Test has_grad_method criterion."""
        assert qml.operation.has_grad_method(self.rx)
        assert qml.operation.has_grad_method(self.rot)
        assert not qml.operation.has_grad_method(self.cnot)

    def test_has_multipar(self):
        """Test has_multipar criterion."""
        assert not qml.operation.has_multipar(self.rx)
        assert qml.operation.has_multipar(self.rot)
        assert not qml.operation.has_multipar(self.cnot)

    def test_has_nopar(self):
        """Test has_nopar criterion."""
        assert not qml.operation.has_nopar(self.rx)
        assert not qml.operation.has_nopar(self.rot)
        assert qml.operation.has_nopar(self.cnot)

    def test_has_unitary_gen(self):
        """Test has_unitary_gen criterion."""
        assert qml.operation.has_unitary_gen(self.rx)
        assert not qml.operation.has_unitary_gen(self.rot)
        assert not qml.operation.has_unitary_gen(self.cnot)

    def test_is_measurement(self):
        """Test is_measurement criterion."""
        assert not qml.operation.is_measurement(self.rx)
        assert not qml.operation.is_measurement(self.rot)
        assert not qml.operation.is_measurement(self.cnot)
        assert qml.operation.is_measurement(self.exp)

    def test_is_trainable(self):
        """Test is_trainable criterion."""
        assert qml.operation.is_trainable(self.rx)
        assert not qml.operation.is_trainable(self.stiff_rx)
        assert qml.operation.is_trainable(self.rot)
        assert not qml.operation.is_trainable(self.stiff_rot)
        assert not qml.operation.is_trainable(self.cnot)

    def test_composed(self):
        """Test has_gen criterion."""
        both = qml.operation.has_gen & qml.operation.is_trainable
        assert both(self.rx)
        assert not both(self.cnot)
        assert not both(self.rot)
        assert not both(self.exp)<|MERGE_RESOLUTION|>--- conflicted
+++ resolved
@@ -31,205 +31,7 @@
 
 # pylint: disable=no-self-use, no-member, protected-access, pointless-statement
 
-<<<<<<< HEAD
-# Operation subclasses to test
-op_classes = [getattr(qml.ops, cls) for cls in qml.ops.__all__]
-op_classes_cv = [getattr(qml.ops, cls) for cls in qml.ops._cv__all__]
-op_classes_gaussian = [cls for cls in op_classes_cv if cls.supports_heisenberg]
-op_classes_exception = {"PauliRot", "Projector", "Barrier"}
-
-op_classes_param_testable = op_classes.copy()
-for i in [getattr(qml.ops, cls) for cls in list(op_classes_exception)]:
-    op_classes_param_testable.remove(i)
-
-
-def U3(theta, phi, lam):
-    return Rphi(phi) @ Rphi(lam) @ Rot3(lam, theta, -lam)
-
-
-class TestOperation:
-    """Operation class tests."""
-
-    @pytest.mark.parametrize("test_class", op_classes_gaussian)
-    def test_heisenberg(self, test_class, tol):
-        "Heisenberg picture adjoint actions of CV Operations."
-
-        ww = list(range(test_class.num_wires))
-
-        # fixed parameter values
-        if test_class.par_domain == "A":
-            if test_class.__name__ == "InterferometerUnitary":
-                ww = list(range(2))
-                par = [
-                    np.array(
-                        [
-                            [0.83645892 - 0.40533293j, -0.20215326 + 0.30850569j],
-                            [-0.23889780 - 0.28101519j, -0.88031770 - 0.29832709j],
-                        ]
-                    )
-                ]
-            else:
-                par = [np.array([[-1.82624687]])] * test_class.num_params
-        else:
-            par = [-0.069125, 0.51778, 0.91133, 0.95904][: test_class.num_params]
-
-        op = test_class(*par, wires=ww)
-
-        if issubclass(test_class, qml.operation.Observable):
-            Q = op.heisenberg_obs(Wires(ww))
-            # ev_order equals the number of dimensions of the H-rep array
-            assert Q.ndim == test_class.ev_order
-            return
-
-        # not an Expectation
-
-        U = op.heisenberg_tr(Wires(ww))
-        I = np.eye(*U.shape)
-        # first row is always (1,0,0...)
-        assert np.all(U[0, :] == I[:, 0])
-
-        # check the inverse transform
-        V = op.heisenberg_tr(Wires(ww), inverse=True)
-        assert np.linalg.norm(U @ V - I) == pytest.approx(0, abs=tol)
-        assert np.linalg.norm(V @ U - I) == pytest.approx(0, abs=tol)
-
-        if op.grad_recipe is not None:
-            # compare gradient recipe to numerical gradient
-            h = 1e-7
-            U = op.heisenberg_tr(Wires(ww))
-            for k in range(test_class.num_params):
-                D = op.heisenberg_pd(k)  # using the recipe
-                # using finite difference
-                op.data[k] += h
-                Up = op.heisenberg_tr(Wires(ww))
-                op.data = par
-                G = (Up - U) / h
-                assert D == pytest.approx(G, abs=tol)
-
-        # make sure that `heisenberg_expand` method receives enough wires to actually expand
-        # so only check multimode ops
-        if len(op.wires) > 1:
-            with pytest.raises(ValueError, match="do not exist on this device with wires"):
-                op.heisenberg_expand(U, Wires([0]))
-
-        # validate size of input for `heisenberg_expand` method
-        with pytest.raises(ValueError, match="Heisenberg matrix is the wrong size"):
-            U_wrong_size = U[1:, 1:]
-            op.heisenberg_expand(U_wrong_size, Wires(ww))
-
-        # ensure that `heisenberg_expand` raises exception if it receives an array with order > 2
-        with pytest.raises(ValueError, match="Only order-1 and order-2 arrays supported"):
-            U_high_order = np.array([U] * 3)
-            op.heisenberg_expand(U_high_order, Wires(ww))
-
-    @pytest.mark.parametrize("test_class", op_classes_param_testable)
-    def test_operation_init(self, test_class, monkeypatch):
-        "Operation subclass initialization."
-
-        if test_class == qml.QubitUnitary:
-            pytest.skip("QubitUnitary can act on any number of wires.")
-
-        if test_class == qml.Hamiltonian:
-            pytest.skip("Hamiltonian has a different initialization signature.")
-
-        if test_class in (qml.ControlledQubitUnitary, qml.MultiControlledX):
-            pytest.skip("ControlledQubitUnitary alters the input params and wires in its __init__")
-
-        n = test_class.num_params
-        w = test_class.num_wires
-        ww = list(range(w))
-        # valid pars
-        if test_class.par_domain == "A":
-            pars = [np.eye(2)] * n
-        elif test_class.par_domain == "N":
-            pars = [0] * n
-        elif test_class.par_domain == "L":
-            pars = [[np.eye(2) / np.sqrt(2), np.eye(2) / np.sqrt(2)]] * n
-        else:
-            pars = [0.0] * n
-
-        # valid call
-        op = test_class(*pars, wires=ww)
-        assert op.name == test_class.__name__
-
-        assert op.data == pars
-        assert op._wires == Wires(ww)
-
-        # too many parameters
-        with pytest.raises(ValueError, match="wrong number of parameters"):
-            test_class(*(n + 1) * [0], wires=ww)
-
-        # too few parameters
-        if n > 0:
-            with pytest.raises(ValueError, match="wrong number of parameters"):
-                test_class(*(n - 1) * [0], wires=ww)
-
-        if w > 0:
-            # too many or too few wires
-            with pytest.raises(ValueError, match="wrong number of wires"):
-                test_class(*pars, wires=list(range(w + 1)))
-            with pytest.raises(ValueError, match="wrong number of wires"):
-                test_class(*pars, wires=list(range(w - 1)))
-            # repeated wires
-            if w > 1:
-                with pytest.raises(qml.wires.WireError, match="Wires must be unique"):
-                    test_class(*pars, wires=w * [0])
-
-        if n == 0:
-            return
-
-    def test_controlled_qubit_unitary_init(self):
-        """Test for the init of ControlledQubitUnitary"""
-        control_wires = [3, 2]
-        target_wires = [1, 0]
-        U = qml.CRX._matrix(0.4)
-
-        op = qml.ControlledQubitUnitary(U, control_wires=control_wires, wires=target_wires)
-        target_matrix = np.block([[np.eye(12), np.zeros((12, 4))], [np.zeros((4, 12)), U]])
-
-        assert op.name == qml.ControlledQubitUnitary.__name__
-        assert np.allclose([U], op.data)
-        assert np.allclose(op.matrix, target_matrix)
-        assert op._wires == Wires(control_wires) + Wires(target_wires)
-
-    @pytest.fixture(scope="function")
-    def qnode_for_inverse(self, mock_device):
-        """Provides a QNode for the subsequent tests of inv"""
-
-        def circuit(x):
-            qml.RZ(x, wires=[1]).inv()
-            qml.RZ(x, wires=[1]).inv().inv()
-            return qml.expval(qml.PauliX(0)), qml.expval(qml.PauliZ(1))
-
-        node = qml.QNode(circuit, mock_device)
-        node.construct([1.0], {})
-
-        return node
-
-    def test_operation_inverse_defined(self, qnode_for_inverse):
-        """Test that the inverse of an operation is added to the QNode queue and the operation is an instance
-        of the original class"""
-        assert qnode_for_inverse.qtape.operations[0].name == "RZ.inv"
-        assert qnode_for_inverse.qtape.operations[0].inverse
-        assert issubclass(qnode_for_inverse.qtape.operations[0].__class__, qml.operation.Operation)
-        assert qnode_for_inverse.qtape.operations[1].name == "RZ"
-        assert not qnode_for_inverse.qtape.operations[1].inverse
-        assert issubclass(qnode_for_inverse.qtape.operations[1].__class__, qml.operation.Operation)
-
-    def test_operation_inverse_using_dummy_operation(self):
-
-        some_param = 0.5
-
-        class DummyOp(qml.operation.Operation):
-            r"""Dummy custom Operation"""
-            num_wires = 1
-            num_params = 1
-            par_domain = "R"
-
-        # Check that the name of the Operation is initialized fine
-        dummy_op = DummyOp(some_param, wires=[1])
-=======
->>>>>>> f9146e10
+
 
 class TestOperatorConstruction:
     """Test custom operators construction."""
