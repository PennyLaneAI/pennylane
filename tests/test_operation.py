--- conflicted
+++ resolved
@@ -28,12 +28,8 @@
 import pennylane as qml
 from pennylane.operation import Tensor, operation_derivative, Operator, Operation
 
-<<<<<<< HEAD
-from gate_data import I, X, CNOT
+from gate_data import I, X, CNOT, Toffoli, SWAP, II
 from pennylane.ops import cv
-=======
-from gate_data import I, X, CNOT, Toffoli, SWAP, II
->>>>>>> bbbe6ff2
 from pennylane.wires import Wires
 
 
