--- conflicted
+++ resolved
@@ -2962,21 +2962,12 @@
     converted_opmath = convert_to_legacy_H(opmath_instance)
     with qml.operation.disable_new_opmath_cm():
         assert isinstance(converted_opmath, qml.Hamiltonian)
-<<<<<<< HEAD
 
     with pytest.warns(
         qml.PennyLaneDeprecationWarning, match="with new operator arithmetic is deprecated"
     ):
         hamiltonian_instance = qml.ops.Hamiltonian(coeffs, obs)
 
-=======
-
-    with pytest.warns(
-        qml.PennyLaneDeprecationWarning, match="with new operator arithmetic is deprecated"
-    ):
-        hamiltonian_instance = qml.ops.Hamiltonian(coeffs, obs)
-
->>>>>>> 04be3174
     assert qml.equal(converted_opmath, hamiltonian_instance)
 
 
