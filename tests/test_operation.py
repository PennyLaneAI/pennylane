--- conflicted
+++ resolved
@@ -18,11 +18,9 @@
 import numpy as np
 
 import pennylane as qml
-<<<<<<< HEAD
-import pennylane.variable as ov
-=======
+from pennylane.variable import Variable
 from pennylane.operation import Tensor
->>>>>>> 02b26491
+
 
 # Operation subclasses to test
 op_classes = [getattr(qml.ops, cls) for cls in qml.ops.__all__]
@@ -153,13 +151,8 @@
                 test_class(*n * [0.0], wires=ww, do_queue=False)
             # params must not be Variables
             with pytest.raises(TypeError, match='Array parameter expected'):
-<<<<<<< HEAD
-                test_class(*n * [ov.Variable(0)], wires=ww, do_queue=False)
+                test_class(*n * [Variable(0)], wires=ww, do_queue=False)
         elif test_class.par_domain == 'N':
-=======
-                cls(*n*[qml.variable.Variable(0)], wires=ww, do_queue=False)
-        elif cls.par_domain == 'N':
->>>>>>> 02b26491
             # params must be natural numbers
             with pytest.raises(TypeError, match='Natural number'):
                 test_class(*n * [0.7], wires=ww, do_queue=False)
@@ -423,8 +416,7 @@
 class TestObservableConstruction:
     """Test custom observables construction."""
 
-    @staticmethod
-    def test_observable_return_type_none():
+    def test_observable_return_type_none(self):
         """Check that the return_type of an observable is initially None"""
 
         class DummyObserv(qml.operation.Observable):
@@ -436,16 +428,13 @@
 
         assert DummyObserv(0, wires=[1], do_queue=False).return_type is None
 
-<<<<<<< HEAD
-    @staticmethod
-    def test_observable_is_not_operation_but_operator():
+    def test_observable_is_not_operation_but_operator(self):
         """Check that the Observable class inherits from an Operator, not from an Operation"""
 
         assert issubclass(qml.operation.Observable, qml.operation.Operator)
         assert not issubclass(qml.operation.Observable, qml.operation.Operation)
 
-    @staticmethod
-    def test_observable_is_operation_as_well():
+    def test_observable_is_operation_as_well(self):
         """Check that the Observable class inherits from an Operator class as well"""
 
         class DummyObserv(qml.operation.Observable, qml.operation.Operation):
@@ -458,7 +447,7 @@
         assert issubclass(DummyObserv, qml.operation.Operator)
         assert issubclass(DummyObserv, qml.operation.Observable)
         assert issubclass(DummyObserv, qml.operation.Operation)
-=======
+
 
 class TestTensor:
     """Unit tests for the Tensor class"""
@@ -606,5 +595,4 @@
 
         with pytest.raises(ValueError, match="Can only perform tensor products between observables"):
             T = X @ Z
-            Y @ T
->>>>>>> 02b26491
+            Y @ T