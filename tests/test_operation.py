# Copyright 2018 Xanadu Quantum Technologies Inc.

# Licensed under the Apache License, Version 2.0 (the "License");
# you may not use this file except in compliance with the License.
# You may obtain a copy of the License at

#     http://www.apache.org/licenses/LICENSE-2.0

# Unless required by applicable law or agreed to in writing, software
# distributed under the License is distributed on an "AS IS" BASIS,
# WITHOUT WARRANTIES OR CONDITIONS OF ANY KIND, either express or implied.
# See the License for the specific language governing permissions and
# limitations under the License.
"""
Unit tests for :mod:`pennylane.operation`.
"""
import pytest
import numpy as np

import pennylane as qml
from pennylane.variable import Variable
from pennylane.operation import Tensor

# pylint: disable=no-self-use, no-member, protected-access, pointless-statement

# Operation subclasses to test
op_classes = [getattr(qml.ops, cls) for cls in qml.ops.__all__]
op_classes_cv = [getattr(qml.ops, cls) for cls in qml.ops._cv__all__]
op_classes_gaussian = [cls for cls in op_classes_cv if cls.supports_heisenberg]


class TestOperation:
    """Operation class tests."""

    @pytest.mark.parametrize("test_class", op_classes_gaussian)
    def test_heisenberg(self, test_class, tol):
        "Heisenberg picture adjoint actions of CV Operations."

        ww = list(range(test_class.num_wires))

        # fixed parameter values
        if test_class.par_domain == 'A':
            if test_class.__name__ == "Interferometer":
                ww = list(range(2))
                par = [np.array([[0.83645892-0.40533293j, -0.20215326+0.30850569j],
                                 [-0.23889780-0.28101519j, -0.88031770-0.29832709j]])]
            else:
                par = [np.array([[-1.82624687]])] * test_class.num_params
        else:
            par = [-0.069125, 0.51778, 0.91133, 0.95904][:test_class.num_params]

<<<<<<< HEAD
        op = test_class(*par, wires=ww, do_queue=False)
=======
        op = cls(*par, wires=ww)
>>>>>>> 092efe24

        if issubclass(test_class, qml.operation.Observable):
            Q = op.heisenberg_obs(0)
            # ev_order equals the number of dimensions of the H-rep array
            assert Q.ndim == test_class.ev_order
            return

        # not an Expectation

        U = op.heisenberg_tr(num_wires=2)
        I = np.eye(*U.shape)
        # first row is always (1,0,0...)
        assert np.all(U[0, :] == I[:, 0])

        # check the inverse transform
        V = op.heisenberg_tr(num_wires=2, inverse=True)
        assert np.linalg.norm(U @ V -I) == pytest.approx(0, abs=tol)
        assert np.linalg.norm(V @ U -I) == pytest.approx(0, abs=tol)

        if op.grad_recipe is not None:
            # compare gradient recipe to numerical gradient
            h = 1e-7
            U = op.heisenberg_tr(0)
            for k in range(test_class.num_params):
                D = op.heisenberg_pd(k)  # using the recipe
                # using finite difference
                op.params[k] += h
                Up = op.heisenberg_tr(0)
                op.params = par
                G = (Up-U) / h
                assert D == pytest.approx(G, abs=tol)

        # make sure that `heisenberg_expand` method receives enough wires to actually expand
        # when supplied `wires` value is zero, returns unexpanded matrix instead of raising Error
        # so only check multimode ops
        if len(op.wires) > 1:
            with pytest.raises(ValueError, match='is too small to fit Heisenberg matrix'):
                op.heisenberg_expand(U, len(op.wires) - 1)

        # validate size of input for `heisenberg_expand` method
        with pytest.raises(ValueError, match='Heisenberg matrix is the wrong size'):
            U_wrong_size = U[1:, 1:]
            op.heisenberg_expand(U_wrong_size, len(op.wires))

        # ensure that `heisenberg_expand` raises exception if it receives an array with order > 2
        with pytest.raises(ValueError, match='Only order-1 and order-2 arrays supported'):
            U_high_order = np.array([U] * 3)
            op.heisenberg_expand(U_high_order, len(op.wires))

    @pytest.mark.parametrize("test_class", op_classes)
    def test_operation_init(self, test_class, monkeypatch):
        "Operation subclass initialization."

        n = test_class.num_params
        w = test_class.num_wires
        ww = list(range(w))
        # valid pars
        if test_class.par_domain == 'A':
            pars = [np.eye(2)] * n
        elif test_class.par_domain == 'N':
            pars = [0] * n
        else:
            pars = [0.0] * n

        # valid call
<<<<<<< HEAD
        op = test_class(*pars, wires=ww, do_queue=False)
        assert op.name == test_class.__name__
=======
        op = cls(*pars, wires=ww)
        assert op.name == cls.__name__
>>>>>>> 092efe24
        assert op.params == pars
        assert op._wires == ww

        # too many parameters
        with pytest.raises(ValueError, match='wrong number of parameters'):
<<<<<<< HEAD
            test_class(*(n + 1) * [0], wires=ww, do_queue=False)
=======
            cls(*(n+1)*[0], wires=ww)
>>>>>>> 092efe24

        # too few parameters
        if n > 0:
            with pytest.raises(ValueError, match='wrong number of parameters'):
<<<<<<< HEAD
                test_class(*(n - 1) * [0], wires=ww, do_queue=False)
=======
                cls(*(n-1)*[0], wires=ww)
>>>>>>> 092efe24

        if w > 0:
            # too many or too few wires
            with pytest.raises(ValueError, match='wrong number of wires'):
<<<<<<< HEAD
                test_class(*pars, wires=list(range(w + 1)), do_queue=False)
            with pytest.raises(ValueError, match='wrong number of wires'):
                test_class(*pars, wires=list(range(w - 1)), do_queue=False)
            # repeated wires
            if w > 1:
                with pytest.raises(ValueError, match='wires must be unique'):
                    test_class(*pars, wires=w * [0], do_queue=False)
=======
                cls(*pars, wires=list(range(w+1)))
            with pytest.raises(ValueError, match='wrong number of wires'):
                cls(*pars, wires=list(range(w-1)))
            # repeated wires
            if w > 1:
                with pytest.raises(ValueError, match='wires must be unique'):
                    cls(*pars, wires=w*[0])
>>>>>>> 092efe24

        if n == 0:
            return

        # wrong parameter types
        if test_class.par_domain == 'A':
            # params must be arrays
            with pytest.raises(TypeError, match='Array parameter expected'):
<<<<<<< HEAD
                test_class(*n * [0.0], wires=ww, do_queue=False)
            # params must not be Variables
            with pytest.raises(TypeError, match='Array parameter expected'):
                test_class(*n * [Variable(0)], wires=ww, do_queue=False)
        elif test_class.par_domain == 'N':
            # params must be natural numbers
            with pytest.raises(TypeError, match='Natural number'):
                test_class(*n * [0.7], wires=ww, do_queue=False)
            with pytest.raises(TypeError, match='Natural number'):
                test_class(*n * [-1], wires=ww, do_queue=False)
        elif test_class.par_domain == 'R':
            # params must be real numbers
            with pytest.raises(TypeError, match='Real scalar parameter expected'):
                test_class(*n * [1j], wires=ww, do_queue=False)
=======
                cls(*n*[0.0], wires=ww)
            # params must not be Variables
            with pytest.raises(TypeError, match='Array parameter expected'):
                cls(*n*[qml.variable.Variable(0)], wires=ww)
        elif cls.par_domain == 'N':
            # params must be natural numbers
            with pytest.raises(TypeError, match='Natural number'):
                cls(*n*[0.7], wires=ww)
            with pytest.raises(TypeError, match='Natural number'):
                cls(*n*[-1], wires=ww)
        elif cls.par_domain == 'R':
            # params must be real numbers
            with pytest.raises(TypeError, match='Real scalar parameter expected'):
                cls(*n*[1j], wires=ww)
>>>>>>> 092efe24

        # if par_domain ever gets overridden to an unsupported value, should raise exception
        monkeypatch.setattr(test_class, 'par_domain', 'junk')
        with pytest.raises(ValueError, match='Unknown parameter domain'):
<<<<<<< HEAD
            test_class(*pars, wires=ww, do_queue=False)
=======
            cls(*pars, wires=ww)
>>>>>>> 092efe24

        monkeypatch.setattr(test_class, 'par_domain', 7)
        with pytest.raises(ValueError, match='Unknown parameter domain'):
<<<<<<< HEAD
            test_class(*pars, wires=ww, do_queue=False)
=======
            cls(*pars, wires=ww)


    @pytest.fixture(scope="function")
    def qnode(self, mock_device):
        """Provides a QNode for the subsequent tests of do_queue"""
>>>>>>> 092efe24

        def circuit(x):
            qml.RX(x, wires=[0])
            qml.CNOT(wires=[0, 1], do_queue=False)
            qml.RY(0.4, wires=[0])
            qml.RZ(-0.2, wires=[1], do_queue=False)
            return qml.expval(qml.PauliX(0)), qml.expval(qml.PauliZ(1))

        node = qml.QNode(circuit, mock_device)
        node.construct([1.0])

        return node

    def test_operation_inside_context_do_queue_false(self, qnode):
        """Test that an operation does not get added to the QNode queue when do_queue=False"""
        assert len(qnode.ops) == 4
        assert qnode.ops[0].name == "RX"
        assert qnode.ops[1].name == "RY"
        assert qnode.ops[2].name == "PauliX"
        assert qnode.ops[3].name == "PauliZ"

    def test_operation_outside_context(self):
        """Test that an operation can be instantiated outside a QNode context, and that do_queue is ignored"""
        op = qml.ops.CNOT(wires=[0, 1], do_queue=False)
        assert isinstance(op, qml.operation.Operation)

        op = qml.ops.RX(0.5, wires=0, do_queue=True)
        assert isinstance(op, qml.operation.Operation)

        op = qml.ops.Hadamard(wires=0)
        assert isinstance(op, qml.operation.Operation)


class TestOperatorConstruction:
    """Test custom operators construction."""

    def test_incorrect_num_wires(self):
        """Test that an exception is raised if called with wrong number of wires"""

        class DummyOp(qml.operation.Operator):
            r"""Dummy custom operator"""
            num_wires = 1
            num_params = 1
            par_domain = 'R'

        with pytest.raises(ValueError, match="wrong number of wires"):
            DummyOp(0.5, wires=[0, 1])

    def test_non_unique_wires(self):
        """Test that an exception is raised if called with identical wires"""

        class DummyOp(qml.operation.Operator):
            r"""Dummy custom operator"""
            num_wires = 2
            num_params = 1
            par_domain = 'R'

        with pytest.raises(ValueError, match="wires must be unique"):
            DummyOp(0.5, wires=[1, 1], do_queue=False)

    def test_incorrect_num_params(self):
        """Test that an exception is raised if called with wrong number of parameters"""

        class DummyOp(qml.operation.Operator):
            r"""Dummy custom operator"""
            num_wires = 1
            num_params = 1
            par_domain = 'R'
            grad_method = 'A'

        with pytest.raises(ValueError, match="wrong number of parameters"):
            DummyOp(0.5, 0.6, wires=0)

    def test_incorrect_param_domain(self):
        """Test that an exception is raised if an incorrect parameter domain is requested"""

        class DummyOp(qml.operation.Operator):
            r"""Dummy custom operator"""
            num_wires = 1
            num_params = 1
            par_domain = 'J'
            grad_method = 'A'

        with pytest.raises(ValueError, match="Unknown parameter domain"):
            DummyOp(0.5, wires=0)


class TestOperationConstruction:
    """Test custom operations construction."""

    def test_incorrect_grad_recipe_length(self):
        """Test that an exception is raised if len(grad_recipe)!=len(num_params)"""

        class DummyOp(qml.operation.CVOperation):
            r"""Dummy custom operation"""
            num_wires = 1
            num_params = 1
            par_domain = 'R'
            grad_method = 'A'
            grad_recipe = [(0.5, 0.1), (0.43, 0.1)]

        with pytest.raises(AssertionError, match="Gradient recipe must have one entry for each parameter"):
            DummyOp(0.5, wires=[0, 1])

    def test_grad_method_with_integer_params(self):
        """Test that an exception is raised if a non-None grad-method is provided for natural number params"""

        class DummyOp(qml.operation.Operation):
            r"""Dummy custom operation"""
            num_wires = 1
            num_params = 1
            par_domain = 'N'
            grad_method = 'A'

        with pytest.raises(AssertionError, match="An operation may only be differentiated with respect to real scalar parameters"):
            DummyOp(5, wires=[0, 1])

    def test_analytic_grad_with_array_param(self):
        """Test that an exception is raised if an analytic gradient is requested with an array param"""

        class DummyOp(qml.operation.Operation):
            r"""Dummy custom operation"""
            num_wires = 1
            num_params = 1
            par_domain = 'A'
            grad_method = 'A'

        with pytest.raises(AssertionError, match="Operations that depend on arrays containing free variables may only be differentiated using the F method"):
            DummyOp(np.array([1.]), wires=[0, 1])

    def test_numerical_grad_with_grad_recipe(self):
        """Test that an exception is raised if a numerical gradient is requested with a grad recipe"""

        class DummyOp(qml.operation.Operation):
            r"""Dummy custom operation"""
            num_wires = 1
            num_params = 1
            par_domain = 'R'
            grad_method = 'F'
            grad_recipe = [(0.5, 0.1)]

        with pytest.raises(AssertionError, match="Gradient recipe is only used by the A method"):
            DummyOp(0.5, wires=[0, 1])

    def test_variable_instead_of_array(self):
        """Test that an exception is raised if an array is expected but a variable is passed"""

        class DummyOp(qml.operation.Operation):
            r"""Dummy custom operation"""
            num_wires = 1
            num_params = 1
            par_domain = 'A'
            grad_method = 'F'

        with pytest.raises(TypeError, match="Array parameter expected, got a Variable"):
            DummyOp(qml.variable.Variable(0), wires=[0])

    def test_array_instead_of_flattened_array(self):
        """Test that an exception is raised if an array is expected, but an array is passed
        to check_domain when flattened=True. In the initial release of the library, this is not
        accessible by the developer or the user, but is kept in case it will be used in the future."""

        class DummyOp(qml.operation.Operation):
            r"""Dummy custom operation"""
            num_wires = 1
            num_params = 1
            par_domain = 'A'
            grad_method = 'F'

        with pytest.raises(TypeError, match="Flattened array parameter expected"):
            op = DummyOp(np.array([1]), wires=[0])
            op.check_domain(np.array([1]), True)

    def test_scalar_instead_of_array(self):
        """Test that an exception is raised if an array is expected but a scalar is passed"""

        class DummyOp(qml.operation.Operation):
            r"""Dummy custom operation"""
            num_wires = 1
            num_params = 1
            par_domain = 'A'
            grad_method = 'F'

        with pytest.raises(TypeError, match="Array parameter expected, got"):
            DummyOp(0.5, wires=[0])

    def test_array_instead_of_real(self):
        """Test that an exception is raised if a real number is expected but an array is passed"""

        class DummyOp(qml.operation.Operation):
            r"""Dummy custom operation"""
            num_wires = 1
            num_params = 1
            par_domain = 'R'
            grad_method = 'F'

        with pytest.raises(TypeError, match="Real scalar parameter expected, got"):
            DummyOp(np.array([1.]), wires=[0])

    def test_not_natural_param(self):
        """Test that an exception is raised if a natural number is expected but not passed"""

        class DummyOp(qml.operation.Operation):
            r"""Dummy custom operation"""
            num_wires = 1
            num_params = 1
            par_domain = 'N'
            grad_method = None

        with pytest.raises(TypeError, match="Natural number parameter expected, got"):
            DummyOp(0.5, wires=[0])

        with pytest.raises(TypeError, match="Natural number parameter expected, got"):
            DummyOp(-2, wires=[0])

    def test_no_wires_passed(self):
        """Test exception raised if no wires are passed"""

        class DummyOp(qml.operation.Operation):
            r"""Dummy custom operation"""
            num_wires = 1
            num_params = 1
            par_domain = 'N'
            grad_method = None

        with pytest.raises(ValueError, match="Must specify the wires"):
            DummyOp(0.54)

    def test_wire_passed_positionally(self):
        """Test exception raised if wire is passed as a positional arg"""

        class DummyOp(qml.operation.Operation):
            r"""Dummy custom operation"""
            num_wires = 1
            num_params = 1
            par_domain = 'N'
            grad_method = None

        with pytest.raises(ValueError, match="Must specify the wires"):
            DummyOp(0.54, 0)


class TestObservableConstruction:
    """Test custom observables construction."""

    def test_observable_return_type_none(self):
        """Check that the return_type of an observable is initially None"""

        class DummyObserv(qml.operation.Observable):
            r"""Dummy custom observable"""
            num_wires = 1
            num_params = 1
            par_domain = 'N'
            grad_method = None

        assert DummyObserv(0, wires=[1]).return_type is None

    def test_observable_is_not_operation_but_operator(self):
        """Check that the Observable class inherits from an Operator, not from an Operation"""

        assert issubclass(qml.operation.Observable, qml.operation.Operator)
        assert not issubclass(qml.operation.Observable, qml.operation.Operation)

    def test_observable_is_operation_as_well(self):
        """Check that the Observable class inherits from an Operator class as well"""

        class DummyObserv(qml.operation.Observable, qml.operation.Operation):
            r"""Dummy custom observable"""
            num_wires = 1
            num_params = 1
            par_domain = 'N'
            grad_method = None

        assert issubclass(DummyObserv, qml.operation.Operator)
        assert issubclass(DummyObserv, qml.operation.Observable)
        assert issubclass(DummyObserv, qml.operation.Operation)


class TestOperatorIntegration:
    """ Integration tests for the Operation class"""

    def test_all_wires_defined_but_init_with_one(self):
        """Test that an exception is raised if the class is defined with ALL wires,
        but then instantiated with only one"""

        dev1 = qml.device("default.qubit", wires=2)

        class DummyOp(qml.operation.Operator):
            r"""Dummy custom operator"""
            num_wires = qml.operation.Wires.All
            num_params = 1
            par_domain = 'R'

        @qml.qnode(dev1)
        def circuit():
            DummyOp(wires=[0], do_queue=True)
            return qml.expval(qml.PauliZ(0))

        with pytest.raises(ValueError, match="Operator {} must act on all wires".format(DummyOp.__name__)):
            circuit()


class TestTensor:
    """Unit tests for the Tensor class"""

    def test_construct(self):
        """Test construction of a tensor product"""
        X = qml.PauliX(0)
        Y = qml.PauliY(2)
        T = Tensor(X, Y)
        assert T.obs == [X, Y]

        T = Tensor(T, Y)
        assert T.obs == [X, Y, Y]

        with pytest.raises(ValueError, match="Can only perform tensor products between observables"):
            Tensor(T, qml.CNOT(wires=[0, 1]))

    def test_name(self):
        """Test that the names of the observables are
        returned as expected"""
        X = qml.PauliX(0)
        Y = qml.PauliY(2)
        t = Tensor(X, Y)
        assert t.name == [X.name, Y.name]

    def test_num_wires(self):
        """Test that the correct number of wires is returned"""
        p = np.array([0.5])
        X = qml.PauliX(0)
        Y = qml.Hermitian(p, wires=[1, 2])
        t = Tensor(X, Y)
        assert t.num_wires == 3

    def test_wires(self):
        """Test that the correct nested list of wires is returned"""
        p = np.array([0.5])
        X = qml.PauliX(0)
        Y = qml.Hermitian(p, wires=[1, 2])
        t = Tensor(X, Y)
        assert t.wires == [[0], [1, 2]]

    def test_params(self):
        """Test that the correct flattened list of parameters is returned"""
        p = np.array([0.5])
        X = qml.PauliX(0)
        Y = qml.Hermitian(p, wires=[1, 2])
        t = Tensor(X, Y)
        assert t.params == [p]

    def test_num_params(self):
        """Test that the correct number of parameters is returned"""
        p = np.array([0.5])
        X = qml.PauliX(0)
        Y = qml.Hermitian(p, wires=[1, 2])
        Z = qml.Hermitian(p, wires=[1, 2])
        t = Tensor(X, Y, Z)
        assert t.num_params == 2

    def test_parameters(self):
        """Test that the correct nested list of parameters is returned"""
        p = np.array([0.5])
        X = qml.PauliX(0)
        Y = qml.Hermitian(p, wires=[1, 2])
        t = Tensor(X, Y)
        assert t.parameters == [[], [p]]

    def test_multiply_obs(self):
        """Test that multiplying two observables
        produces a tensor"""
        X = qml.PauliX(0)
        Y = qml.Hadamard(2)
        t = X @ Y
        assert isinstance(t, Tensor)
        assert t.obs == [X, Y]

    def test_multiply_obs_tensor(self):
        """Test that multiplying an observable by a tensor
        produces a tensor"""
        X = qml.PauliX(0)
        Y = qml.Hadamard(2)
        Z = qml.PauliZ(1)

        t = X @ Y
        t = Z @ t

        assert isinstance(t, Tensor)
        assert t.obs == [Z, X, Y]

    def test_multiply_tensor_obs(self):
        """Test that multiplying a tensor by an observable
        produces a tensor"""
        X = qml.PauliX(0)
        Y = qml.Hadamard(2)
        Z = qml.PauliZ(1)

        t = X @ Y
        t = t @ Z

        assert isinstance(t, Tensor)
        assert t.obs == [X, Y, Z]

    def test_multiply_tensor_tensor(self):
        """Test that multiplying a tensor by a tensor
        produces a tensor"""
        X = qml.PauliX(0)
        Y = qml.PauliY(2)
        Z = qml.PauliZ(1)
        H = qml.Hadamard(3)

        t1 = X @ Y
        t2 = Z @ H
        t = t2 @ t1

        assert isinstance(t, Tensor)
        assert t.obs == [Z, H, X, Y]

    def test_multiply_tensor_in_place(self):
        """Test that multiplying a tensor in-place
        produces a tensor"""
        X = qml.PauliX(0)
        Y = qml.PauliY(2)
        Z = qml.PauliZ(1)
        H = qml.Hadamard(3)

        t = X
        t @= Y
        t @= Z @ H

        assert isinstance(t, Tensor)
        assert t.obs == [X, Y, Z, H]

    def test_operation_multiply_invalid(self):
        """Test that an exception is raised if an observable
        is multiplied by an operation"""
        X = qml.PauliX(0)
        Y = qml.CNOT(wires=[0, 1])
        Z = qml.PauliZ(0)

        with pytest.raises(ValueError, match="Can only perform tensor products between observables"):
            X @ Y

        with pytest.raises(ValueError, match="Can only perform tensor products between observables"):
            T = X @ Z
            T @ Y

        with pytest.raises(ValueError, match="Can only perform tensor products between observables"):
            T = X @ Z
            Y @ T<|MERGE_RESOLUTION|>--- conflicted
+++ resolved
@@ -49,11 +49,7 @@
         else:
             par = [-0.069125, 0.51778, 0.91133, 0.95904][:test_class.num_params]
 
-<<<<<<< HEAD
-        op = test_class(*par, wires=ww, do_queue=False)
-=======
-        op = cls(*par, wires=ww)
->>>>>>> 092efe24
+        op = test_class(*par, wires=ww)
 
         if issubclass(test_class, qml.operation.Observable):
             Q = op.heisenberg_obs(0)
@@ -119,53 +115,30 @@
             pars = [0.0] * n
 
         # valid call
-<<<<<<< HEAD
-        op = test_class(*pars, wires=ww, do_queue=False)
+        op = test_class(*pars, wires=ww)
         assert op.name == test_class.__name__
-=======
-        op = cls(*pars, wires=ww)
-        assert op.name == cls.__name__
->>>>>>> 092efe24
         assert op.params == pars
         assert op._wires == ww
 
         # too many parameters
         with pytest.raises(ValueError, match='wrong number of parameters'):
-<<<<<<< HEAD
-            test_class(*(n + 1) * [0], wires=ww, do_queue=False)
-=======
-            cls(*(n+1)*[0], wires=ww)
->>>>>>> 092efe24
+            test_class(*(n+1)*[0], wires=ww)
 
         # too few parameters
         if n > 0:
             with pytest.raises(ValueError, match='wrong number of parameters'):
-<<<<<<< HEAD
-                test_class(*(n - 1) * [0], wires=ww, do_queue=False)
-=======
-                cls(*(n-1)*[0], wires=ww)
->>>>>>> 092efe24
+                test_class(*(n-1)*[0], wires=ww)
 
         if w > 0:
             # too many or too few wires
             with pytest.raises(ValueError, match='wrong number of wires'):
-<<<<<<< HEAD
-                test_class(*pars, wires=list(range(w + 1)), do_queue=False)
+                test_class(*pars, wires=list(range(w+1)))
             with pytest.raises(ValueError, match='wrong number of wires'):
-                test_class(*pars, wires=list(range(w - 1)), do_queue=False)
+                test_class(*pars, wires=list(range(w-1)))
             # repeated wires
             if w > 1:
                 with pytest.raises(ValueError, match='wires must be unique'):
-                    test_class(*pars, wires=w * [0], do_queue=False)
-=======
-                cls(*pars, wires=list(range(w+1)))
-            with pytest.raises(ValueError, match='wrong number of wires'):
-                cls(*pars, wires=list(range(w-1)))
-            # repeated wires
-            if w > 1:
-                with pytest.raises(ValueError, match='wires must be unique'):
-                    cls(*pars, wires=w*[0])
->>>>>>> 092efe24
+                    test_class(*pars, wires=w*[0])
 
         if n == 0:
             return
@@ -174,59 +147,34 @@
         if test_class.par_domain == 'A':
             # params must be arrays
             with pytest.raises(TypeError, match='Array parameter expected'):
-<<<<<<< HEAD
-                test_class(*n * [0.0], wires=ww, do_queue=False)
+                test_class(*n*[0.0], wires=ww)
             # params must not be Variables
             with pytest.raises(TypeError, match='Array parameter expected'):
-                test_class(*n * [Variable(0)], wires=ww, do_queue=False)
+                test_class(*n*[qml.variable.Variable(0)], wires=ww)
         elif test_class.par_domain == 'N':
             # params must be natural numbers
             with pytest.raises(TypeError, match='Natural number'):
-                test_class(*n * [0.7], wires=ww, do_queue=False)
+                test_class(*n*[0.7], wires=ww)
             with pytest.raises(TypeError, match='Natural number'):
-                test_class(*n * [-1], wires=ww, do_queue=False)
+                test_class(*n*[-1], wires=ww)
         elif test_class.par_domain == 'R':
             # params must be real numbers
             with pytest.raises(TypeError, match='Real scalar parameter expected'):
-                test_class(*n * [1j], wires=ww, do_queue=False)
-=======
-                cls(*n*[0.0], wires=ww)
-            # params must not be Variables
-            with pytest.raises(TypeError, match='Array parameter expected'):
-                cls(*n*[qml.variable.Variable(0)], wires=ww)
-        elif cls.par_domain == 'N':
-            # params must be natural numbers
-            with pytest.raises(TypeError, match='Natural number'):
-                cls(*n*[0.7], wires=ww)
-            with pytest.raises(TypeError, match='Natural number'):
-                cls(*n*[-1], wires=ww)
-        elif cls.par_domain == 'R':
-            # params must be real numbers
-            with pytest.raises(TypeError, match='Real scalar parameter expected'):
-                cls(*n*[1j], wires=ww)
->>>>>>> 092efe24
+                test_class(*n*[1j], wires=ww)
 
         # if par_domain ever gets overridden to an unsupported value, should raise exception
         monkeypatch.setattr(test_class, 'par_domain', 'junk')
         with pytest.raises(ValueError, match='Unknown parameter domain'):
-<<<<<<< HEAD
-            test_class(*pars, wires=ww, do_queue=False)
-=======
-            cls(*pars, wires=ww)
->>>>>>> 092efe24
+            test_class(*pars, wires=ww)
 
         monkeypatch.setattr(test_class, 'par_domain', 7)
         with pytest.raises(ValueError, match='Unknown parameter domain'):
-<<<<<<< HEAD
-            test_class(*pars, wires=ww, do_queue=False)
-=======
-            cls(*pars, wires=ww)
+            test_class(*pars, wires=ww)
 
 
     @pytest.fixture(scope="function")
     def qnode(self, mock_device):
         """Provides a QNode for the subsequent tests of do_queue"""
->>>>>>> 092efe24
 
         def circuit(x):
             qml.RX(x, wires=[0])
