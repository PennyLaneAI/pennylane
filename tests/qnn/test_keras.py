--- conflicted
+++ resolved
@@ -935,22 +935,12 @@
         qml.RY(weights[1], wires=1)
         return qml.probs(op=qml.PauliZ(1))
 
-<<<<<<< HEAD
-    try:
-        KerasLayer.set_input_argument("x")
-        with pytest.warns(
-            qml.PennyLaneDeprecationWarning, match="The 'KerasLayer' class is deprecated"
-        ):
-            layer = KerasLayer(circuit, weight_shapes={"weights": (2,)}, output_dim=(2,))
-        layer.build((None, 2))
-
-        x = tf.constant(np.random.uniform(0, 1, (10, 4)))
-        res = layer(x)
-=======
     KerasLayer.set_input_argument("x")
-    layer = KerasLayer(circuit, weight_shapes={"weights": (2,)}, output_dim=(2,))
+    with pytest.warns(
+        qml.PennyLaneDeprecationWarning, match="The 'KerasLayer' class is deprecated"
+    ):
+        layer = KerasLayer(circuit, weight_shapes={"weights": (2,)}, output_dim=(2,))
     layer.build((None, 2))
->>>>>>> 4beefa1c
 
     x = tf.constant(np.random.uniform(0, 1, (10, 4)))
     res = layer(x)
@@ -973,22 +963,12 @@
         qml.RY(weights[1], wires=1)
         return [qml.expval(qml.PauliZ(1)), qml.probs(wires=range(2))]
 
-<<<<<<< HEAD
-    try:
-        KerasLayer.set_input_argument("x")
-        with pytest.warns(
-            qml.PennyLaneDeprecationWarning, match="The 'KerasLayer' class is deprecated"
-        ):
-            layer = KerasLayer(circuit, weight_shapes={"weights": (2,)}, output_dim=(5,))
-        layer.build((None, 4))
-
-        x = tf.constant(np.random.uniform(0, 1, (10, 4)))
-        res = layer(x)
-=======
     KerasLayer.set_input_argument("x")
-    layer = KerasLayer(circuit, weight_shapes={"weights": (2,)}, output_dim=(5,))
+    with pytest.warns(
+        qml.PennyLaneDeprecationWarning, match="The 'KerasLayer' class is deprecated"
+    ):
+        layer = KerasLayer(circuit, weight_shapes={"weights": (2,)}, output_dim=(5,))
     layer.build((None, 4))
->>>>>>> 4beefa1c
 
     x = tf.constant(np.random.uniform(0, 1, (10, 4)))
     res = layer(x)
