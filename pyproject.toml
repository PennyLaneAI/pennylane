[build-system]
requires = ["setuptools>=75.8.1"]
build-backend = "setuptools.build_meta"

[project]
name = "pennylane"
description = "PennyLane is a cross-platform Python library for quantum computing, quantum machine learning, and quantum chemistry. Train a quantum computer the same way as a neural network."
readme = "README.md"
license =  "Apache-2.0"
requires-python = ">=3.11"
dynamic = ["version"]
dependencies = [
    "scipy",
    "networkx",
    "rustworkx>=0.14.0",
    "autograd",
    "appdirs",
<<<<<<< HEAD
    "autoray>=0.6.11",
=======
    "autoray>=0.8.0",
>>>>>>> bb9dae99
    "cachetools",
    "pennylane-lightning>=0.42",
    "requests",
    "tomlkit",
    "typing_extensions",
    "packaging",
    "diastatic-malt",
    "numpy"
]
classifiers = [
    "Development Status :: 4 - Beta",
    "Environment :: Console",
    "Intended Audience :: Science/Research",
    "Natural Language :: English",
    "Operating System :: POSIX",
    "Operating System :: MacOS :: MacOS X",
    "Operating System :: POSIX :: Linux",
    "Operating System :: Microsoft :: Windows",
    "Programming Language :: Python",
    "Programming Language :: Python :: 3",
    "Programming Language :: Python :: 3.11",
    "Programming Language :: Python :: 3.12",
    "Programming Language :: Python :: 3.13",
    "Programming Language :: Python :: 3 :: Only",
    "Topic :: Scientific/Engineering :: Physics",
]
[[project.maintainers]]
name = "Xanadu Quantum Technologies Inc."
email = "software@xanadu.ai"

[project.urls]
repository = "https://github.com/PennyLaneAI/pennylane"

[project.optional-dependencies]
kernels = ["cvxpy", "cvxopt"]

[project.scripts]
pl-device-test = "pennylane.devices.tests:cli"

# TODO: rename entry point 'pennylane.plugins' to 'pennylane.devices'.
# This requires a rename in the setup file of all devices, and is best done during another refactor
[project.entry-points."pennylane.plugins"]
"default.qubit" = "pennylane.devices:DefaultQubit"
"default.gaussian" = "pennylane.devices:DefaultGaussian"
"default.mixed" = "pennylane.devices.default_mixed:DefaultMixed"
"reference.qubit" = "pennylane.devices.reference_qubit:ReferenceQubit"
"null.qubit" = "pennylane.devices.null_qubit:NullQubit"
"default.qutrit" = "pennylane.devices.default_qutrit:DefaultQutrit"
"default.clifford" = "pennylane.devices.default_clifford:DefaultClifford"
"default.qutrit.mixed" = "pennylane.devices.default_qutrit_mixed:DefaultQutritMixed"
"default.tensor" = "pennylane.devices.default_tensor:DefaultTensor"

[project.entry-points."console_scripts"]
"pl-device-test" = "pennylane.devices.tests:cli"

[tool.setuptools]
include-package-data = true
py-modules = []

[tool.setuptools.packages.find]
where = ["."]

[tool.setuptools.dynamic]
version = {attr = "pennylane._version.__version__"} 

[tool.setuptools_scm]

[tool.setuptools.package-data]
pennylane = ["devices/tests/pytest.ini", "drawer/plot.mplstyle"]

[tool.black]
line-length = 100
target-version = ["py311", "py312", "py313"]
include = '\.pyi?$'

[tool.isort]
py_version = 311
profile = "black"
line_length = 100
known_third_party = ["autoray"]
known_first_party = ["pennylane"]
skip = ["__init__.py"]
filter_files = true

[tool.bandit]
targets = "pennylane"
exclude_dirs = ["tests", "pennylane/labs/tests"]
skips = [
    "B101", # We are okay with using asserts in source code as we do not compile optimized bytecode of pennylane
]<|MERGE_RESOLUTION|>--- conflicted
+++ resolved
@@ -15,11 +15,7 @@
     "rustworkx>=0.14.0",
     "autograd",
     "appdirs",
-<<<<<<< HEAD
-    "autoray>=0.6.11",
-=======
     "autoray>=0.8.0",
->>>>>>> bb9dae99
     "cachetools",
     "pennylane-lightning>=0.42",
     "requests",
