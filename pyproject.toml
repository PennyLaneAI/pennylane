[build-system]
requires = ["setuptools>=75.8.1"]
build-backend = "setuptools.build_meta"

[project]
name = "pennylane"
description = "PennyLane is a cross-platform Python library for quantum computing, quantum machine learning, and quantum chemistry. Train a quantum computer the same way as a neural network."
readme = "README.md"
license =  "Apache-2.0"
requires-python = ">=3.11"
dynamic = ["version"]
dependencies = [
<<<<<<< HEAD
    "scipy~=1.8",
    "networkx~=2.8",
    "rustworkx~=0.15.1",
    "autograd~=1.4",
    "appdirs~=1.4",
    "autoray>=0.6.11",
    "cachetools~=5.3.0",
    "pennylane-lightning>=0.42",
    "requests~=2.31.0",
    "tomlkit~=0.13",
    "typing-extensions>=4.6.0",
=======
    "scipy",
    "networkx",
    "rustworkx>=0.14.0",
    "autograd",
    "appdirs",
    "autoray==0.8.2",
    "cachetools",
    "pennylane-lightning>=0.43",
    "requests",
    "tomlkit",
    "typing_extensions",
>>>>>>> 834b9229
    "packaging",
    "diastatic-malt",
    "numpy~=1.23",
    "cvxpy~=1.2",
    "cvxopt~=1.3.0",
    "matplotlib~=3.5",
    "opt-einsum~=3.3",
    "tomli~=2.0.0",
    "tach~=0.28.5",
]
classifiers = [
    "Development Status :: 4 - Beta",
    "Environment :: Console",
    "Intended Audience :: Science/Research",
    "Natural Language :: English",
    "Operating System :: POSIX",
    "Operating System :: MacOS :: MacOS X",
    "Operating System :: POSIX :: Linux",
    "Operating System :: Microsoft :: Windows",
    "Programming Language :: Python",
    "Programming Language :: Python :: 3",
    "Programming Language :: Python :: 3.11",
    "Programming Language :: Python :: 3.12",
    "Programming Language :: Python :: 3.13",
    "Programming Language :: Python :: 3.14",
    "Programming Language :: Python :: 3 :: Only",
    "Topic :: Scientific/Engineering :: Physics",
]
[[project.maintainers]]
name = "Xanadu Quantum Technologies Inc."
email = "software@xanadu.ai"

[project.urls]
repository = "https://github.com/PennyLaneAI/pennylane"

[project.optional-dependencies]
kernels = ["cvxpy", "cvxopt"]

[project.scripts]
pl-device-test = "pennylane.devices.tests:cli"

# TODO: rename entry point 'pennylane.plugins' to 'pennylane.devices'.
# This requires a rename in the setup file of all devices, and is best done during another refactor
[project.entry-points."pennylane.plugins"]
"default.qubit" = "pennylane.devices:DefaultQubit"
"default.gaussian" = "pennylane.devices:DefaultGaussian"
"default.mixed" = "pennylane.devices.default_mixed:DefaultMixed"
"reference.qubit" = "pennylane.devices.reference_qubit:ReferenceQubit"
"null.qubit" = "pennylane.devices.null_qubit:NullQubit"
"default.qutrit" = "pennylane.devices.default_qutrit:DefaultQutrit"
"default.clifford" = "pennylane.devices.default_clifford:DefaultClifford"
"default.qutrit.mixed" = "pennylane.devices.default_qutrit_mixed:DefaultQutritMixed"
"default.tensor" = "pennylane.devices.default_tensor:DefaultTensor"

[project.entry-points."console_scripts"]
"pl-device-test" = "pennylane.devices.tests:cli"

[tool.setuptools]
include-package-data = true
py-modules = []

[tool.setuptools.packages.find]
where = ["."]

[tool.setuptools.dynamic]
version = {attr = "pennylane._version.__version__"} 

[tool.setuptools_scm]

[tool.setuptools.package-data]
pennylane = ["devices/tests/pytest.ini", "drawer/plot.mplstyle"]

[tool.black]
line-length = 100
target-version = ["py311", "py312", "py313"]
include = '\.pyi?$'

[tool.isort]
py_version = 311
profile = "black"
line_length = 100
known_third_party = ["autoray"]
known_first_party = ["pennylane"]
skip = ["__init__.py"]
filter_files = true

[tool.bandit]
targets = "pennylane"
exclude_dirs = ["tests", "pennylane/labs/tests"]
skips = [
    "B101", # We are okay with using asserts in source code as we do not compile optimized bytecode of pennylane
]<|MERGE_RESOLUTION|>--- conflicted
+++ resolved
@@ -10,19 +10,6 @@
 requires-python = ">=3.11"
 dynamic = ["version"]
 dependencies = [
-<<<<<<< HEAD
-    "scipy~=1.8",
-    "networkx~=2.8",
-    "rustworkx~=0.15.1",
-    "autograd~=1.4",
-    "appdirs~=1.4",
-    "autoray>=0.6.11",
-    "cachetools~=5.3.0",
-    "pennylane-lightning>=0.42",
-    "requests~=2.31.0",
-    "tomlkit~=0.13",
-    "typing-extensions>=4.6.0",
-=======
     "scipy",
     "networkx",
     "rustworkx>=0.14.0",
@@ -34,7 +21,6 @@
     "requests",
     "tomlkit",
     "typing_extensions",
->>>>>>> 834b9229
     "packaging",
     "diastatic-malt",
     "numpy~=1.23",
