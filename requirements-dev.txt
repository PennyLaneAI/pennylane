<<<<<<< HEAD
black==23.11.0 ; python_full_version >= "3.9.0" and python_full_version < "4.0.0"
cfgv==3.4.0 ; python_full_version >= "3.9.0" and python_full_version < "4.0.0"
click==8.1.7 ; python_full_version >= "3.9.0" and python_full_version < "4.0.0"
colorama==0.4.6 ; python_full_version >= "3.9.0" and python_version < "4.0" and (sys_platform == "win32" or platform_system == "Windows")
coverage[toml]==7.3.2 ; python_full_version >= "3.9.0" and python_full_version < "4.0.0"
distlib==0.3.8 ; python_full_version >= "3.9.0" and python_full_version < "4.0.0"
exceptiongroup==1.2.0 ; python_full_version >= "3.9.0" and python_version < "3.11"
execnet==2.0.2 ; python_full_version >= "3.9.0" and python_full_version < "4.0.0"
filelock==3.13.1 ; python_full_version >= "3.9.0" and python_full_version < "4.0.0"
flaky==3.7.0 ; python_full_version >= "3.9.0" and python_full_version < "4.0.0"
identify==2.5.32 ; python_full_version >= "3.9.0" and python_full_version < "4.0.0"
iniconfig==2.0.0 ; python_full_version >= "3.9.0" and python_version < "4.0"
mypy-extensions==1.0.0 ; python_full_version >= "3.9.0" and python_full_version < "4.0.0"
nodeenv==1.8.0 ; python_full_version >= "3.9.0" and python_full_version < "4.0.0"
packaging==23.2 ; python_full_version >= "3.9.0" and python_version < "4.0"
pathspec==0.11.2 ; python_full_version >= "3.9.0" and python_full_version < "4.0.0"
platformdirs==4.1.0 ; python_full_version >= "3.9.0" and python_full_version < "4.0.0"
pluggy==1.3.0 ; python_full_version >= "3.9.0" and python_version < "4.0"
pre-commit==3.5.0 ; python_full_version >= "3.9.0" and python_full_version < "4.0.0"
py-cpuinfo==9.0.0 ; python_full_version >= "3.9.0" and python_full_version < "4.0.0"
py==1.11.0 ; python_full_version >= "3.9.0" and python_full_version < "4.0.0"
pytest-benchmark==4.0.0 ; python_full_version >= "3.9.0" and python_full_version < "4.0.0"
pytest-cov==4.1.0 ; python_full_version >= "3.9.0" and python_full_version < "4.0.0"
pytest-forked==1.6.0 ; python_full_version >= "3.9.0" and python_full_version < "4.0.0"
pytest-mock==3.12.0 ; python_full_version >= "3.9.0" and python_full_version < "4.0.0"
pytest-split==0.8.1 ; python_full_version >= "3.9.0" and python_version < "4.0"
pytest-xdist==3.5.0 ; python_full_version >= "3.9.0" and python_full_version < "4.0.0"
pytest==7.4.3 ; python_full_version >= "3.9.0" and python_version < "4.0"
pyyaml==6.0.1 ; python_full_version >= "3.9.0" and python_full_version < "4.0.0"
setuptools==69.0.3 ; python_full_version >= "3.9.0" and python_full_version < "4.0.0"
tomli==2.0.1 ; python_full_version >= "3.9.0" and python_full_version < "4.0.0"
typing-extensions==4.8.0 ; python_full_version >= "3.9.0" and python_version < "3.11"
virtualenv==20.25.0 ; python_full_version >= "3.9.0" and python_full_version < "4.0.0"
=======
pre-commit>=2.19.0
pytest>=7.1.2
pytest-cov>=3.0.0
pytest-mock>=3.7.0
pytest-xdist>=2.5.0
flaky>=3.7.0
pytest-forked>=1.4.0
pytest-benchmark
black~=23.12
tomli~=2.0.0 # Drop once minimum Python version is 3.11
>>>>>>> 321ad706
<|MERGE_RESOLUTION|>--- conflicted
+++ resolved
@@ -1,5 +1,4 @@
-<<<<<<< HEAD
-black==23.11.0 ; python_full_version >= "3.9.0" and python_full_version < "4.0.0"
+black==23.12.1 ; python_full_version >= "3.9.0" and python_full_version < "4.0.0"
 cfgv==3.4.0 ; python_full_version >= "3.9.0" and python_full_version < "4.0.0"
 click==8.1.7 ; python_full_version >= "3.9.0" and python_full_version < "4.0.0"
 colorama==0.4.6 ; python_full_version >= "3.9.0" and python_version < "4.0" and (sys_platform == "win32" or platform_system == "Windows")
@@ -31,16 +30,4 @@
 setuptools==69.0.3 ; python_full_version >= "3.9.0" and python_full_version < "4.0.0"
 tomli==2.0.1 ; python_full_version >= "3.9.0" and python_full_version < "4.0.0"
 typing-extensions==4.8.0 ; python_full_version >= "3.9.0" and python_version < "3.11"
-virtualenv==20.25.0 ; python_full_version >= "3.9.0" and python_full_version < "4.0.0"
-=======
-pre-commit>=2.19.0
-pytest>=7.1.2
-pytest-cov>=3.0.0
-pytest-mock>=3.7.0
-pytest-xdist>=2.5.0
-flaky>=3.7.0
-pytest-forked>=1.4.0
-pytest-benchmark
-black~=23.12
-tomli~=2.0.0 # Drop once minimum Python version is 3.11
->>>>>>> 321ad706
+virtualenv==20.25.0 ; python_full_version >= "3.9.0" and python_full_version < "4.0.0"