"""Photon redirection example.

In this demo we optimize a beamsplitter
to redirect a photon from the first to the second mode.
"""

import pennylane as qml
from pennylane import numpy as np
from pennylane.optimize import GradientDescentOptimizer

try:
    dev = qml.device('strawberryfields.fock', wires=2, cutoff_dim=10)
except:
    print("To run this example you need to install the strawberryfields plugin...")


@qml.qnode(dev)
def circuit(var):
    """Variational circuit.

    Args:
        var (array[float]): array containing the variables

    Returns:
        mean photon number of mode 0
    """
    qml.FockState(1, wires=0)
    qml.Beamsplitter(var[0], var[1], wires=[0, 1])

<<<<<<< HEAD
    return qml.expval.NumberOperator(0)
=======
    return qml.expval(qml.MeanPhoton(0))
>>>>>>> 987d3851


def objective(var):
    """Objective to minimize.

    Args:
        var (array[float]): array containing the variables

    Returns:
        output of the variational circuit
    """
    return circuit(var)


opt = GradientDescentOptimizer(stepsize=0.1)

var_init = np.array([0.01, 0.01])

var = var_init
var_gd = []

for iteration in range(100):
    var = opt.step(objective, var)
    var_gd.append(var)
    
    if iteration % 10 == 0:
        print('Cost after step {:3d}: {:0.7f} | Variables [{:0.7f}, {:0.7f}]'
              ''.format(iteration, objective(var), var[0], var[1]))<|MERGE_RESOLUTION|>--- conflicted
+++ resolved
@@ -27,11 +27,7 @@
     qml.FockState(1, wires=0)
     qml.Beamsplitter(var[0], var[1], wires=[0, 1])
 
-<<<<<<< HEAD
-    return qml.expval.NumberOperator(0)
-=======
-    return qml.expval(qml.MeanPhoton(0))
->>>>>>> 987d3851
+    return qml.expval(qml.NumberOperator(0))
 
 
 def objective(var):
