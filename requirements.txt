numpy<1.24
scipy~=1.8
cvxpy~=1.2
cvxopt~=1.3.0
cachetools~=5.0.0
networkx~=2.8
rustworkx~=0.12.1
autograd>=1.4,<=1.5
toml~=0.10
appdirs~=1.4
semantic_version~=2.10
dask[delayed]~=2022.4.1
autoray==0.3.1
matplotlib~=3.5
opt_einsum~=3.3
<<<<<<< HEAD
requests~=2.28.1
tomli~=2.0.0 # Drop once minimum Python version is 3.11
=======
requests~=2.31.0
typing_extensions~=4.5.0
>>>>>>> 109b3e8f
<|MERGE_RESOLUTION|>--- conflicted
+++ resolved
@@ -13,10 +13,6 @@
 autoray==0.3.1
 matplotlib~=3.5
 opt_einsum~=3.3
-<<<<<<< HEAD
-requests~=2.28.1
-tomli~=2.0.0 # Drop once minimum Python version is 3.11
-=======
 requests~=2.31.0
 typing_extensions~=4.5.0
->>>>>>> 109b3e8f
+tomli~=2.0.0 # Drop once minimum Python version is 3.11