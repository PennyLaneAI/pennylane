--- conflicted
+++ resolved
@@ -44,15 +44,12 @@
     rev: v0.29.0
     hooks:
     -   id: tach
-<<<<<<< HEAD
         name: "🐍 tach · Check module dependencies"
-=======
 -   repo: https://github.com/asottile/pyupgrade
     rev: v3.16.0
     hooks:
     -   id: pyupgrade
         args: [--py311-plus]
->>>>>>> a565cd69
 - repo: local
   hooks:
     - id: pylint
