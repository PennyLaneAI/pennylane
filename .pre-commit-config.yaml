repos:
-   repo: https://github.com/psf/black
    rev: 24.4.2
    hooks:
    - id: black
      args: [
              "--line-length=100",
              "-t", "py39",
              "-t", "py310",
              "-t", "py311",
            ]
      exclude: ^doc/
-   repo: https://github.com/PyCQA/isort
    rev: 5.13.2
    hooks:
    - id: isort
      args:
        [
          "--py",
          "311",
          "--profile",
          "black",
          "-l",
          "100",
          "-o",
          "autoray",
          "-p",
          "./pennylane",
          "--skip",
          "__init__.py",
          "--filter-files",
        ]
      files: ^(pennylane/|tests/)
-   repo: https://github.com/gauge-sh/tach-pre-commit
    rev: v0.13.1
    hooks:
    -   id: tach
- repo: local
  hooks:
    - id: pylint
      name: pylint
      entry: pylint
      language: system
      types: [python]
      args:
        [
          "-rn", # Only display messages
          "-sn", # Don't display the score
          "--rcfile=.pylintrc", # Link to your config file
        ]
      exclude: ^(doc/|tests/|labs/tests/)
    - id: pylint-test
      name: pylint-test
      entry: pylint
      language: system
      types: [python]
      args:
        [
          "-rn", # Only display messages
          "-sn", # Don't display the score
          "--rcfile=tests/.pylintrc", # Link to your config file
        ]
<<<<<<< HEAD
      files: ^(tests/|labs/tests/)
=======
      files: ^tests/
    - id: labs-pylint-test
      name: labs-pylint-test
      entry: pylint
      language: system
      types: [python]
      args:
        [
          "-rn", # Only display messages
          "-sn", # Don't display the score
          "--rcfile=tests/.pylintrc", # Link to your config file
        ]
      files: ^pennylane/labs/tests/
>>>>>>> 6bcdb253
<|MERGE_RESOLUTION|>--- conflicted
+++ resolved
@@ -60,9 +60,6 @@
           "-sn", # Don't display the score
           "--rcfile=tests/.pylintrc", # Link to your config file
         ]
-<<<<<<< HEAD
-      files: ^(tests/|labs/tests/)
-=======
       files: ^tests/
     - id: labs-pylint-test
       name: labs-pylint-test
@@ -76,4 +73,3 @@
           "--rcfile=tests/.pylintrc", # Link to your config file
         ]
       files: ^pennylane/labs/tests/
->>>>>>> 6bcdb253
