numpy
scipy
cvxpy
cvxopt
networkx
rustworkx
autograd
toml
appdirs
packaging
autoray>=0.6.11
matplotlib
requests
rich
tomli # Drop once minimum Python version is 3.11
<<<<<<< HEAD
diastatic-malt
=======
pandas
>>>>>>> d5579f97
<|MERGE_RESOLUTION|>--- conflicted
+++ resolved
@@ -13,8 +13,5 @@
 requests
 rich
 tomli # Drop once minimum Python version is 3.11
-<<<<<<< HEAD
 diastatic-malt
-=======
-pandas
->>>>>>> d5579f97
+pandas