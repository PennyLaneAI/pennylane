<<<<<<< HEAD
numpy~=1.26
=======
numpy
>>>>>>> 94f067a2
scipy<=1.13.0
cvxpy
cvxopt
networkx
rustworkx
autograd
toml
appdirs
packaging
autoray>=0.6.1,<0.6.10
matplotlib
requests
rich
tomli # Drop once minimum Python version is 3.11<|MERGE_RESOLUTION|>--- conflicted
+++ resolved
@@ -1,8 +1,4 @@
-<<<<<<< HEAD
-numpy~=1.26
-=======
 numpy
->>>>>>> 94f067a2
 scipy<=1.13.0
 cvxpy
 cvxopt
