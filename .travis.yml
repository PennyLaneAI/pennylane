sudo: false
language: python
cache: pip
matrix:
  include:
  - python: 3.8
    dist: xenial
    env:
    - TF=0
    - TORCH=1
  - python: 3.7
    dist: xenial
    env:
    - TF=2
    - TORCH=1
  - python: 3.6
    dist: xenial
<<<<<<< HEAD
    env: TF=1
=======
    env:
    - TF=2
    - TORCH=1
  - python: 3.5
    dist: xenial
    env:
    - TF=1
    - TORCH=1
  - python: 3.8
    dist: xenial
    env:
    - TF=0
    - TORCH=0
>>>>>>> 7d7cf662
  - python: 3.7
    dist: xenial
    name: Qchem
    install: qchem/install-dependencies.sh
    script:
    - source "$HOME/miniconda/etc/profile.d/conda.sh"
    - conda activate test-environment
    - make -C qchem coverage
env:
  global:
  - COVERALLS_PARALLEL=true
  - LOGGING=info
install:
- pip install -r requirements.txt
- pip install wheel pytest pytest-cov absl-py --upgrade
<<<<<<< HEAD
- if [ "$TF" = "2" ]; then pip install tensorflow==2.2; fi
- if [ "$TF" = "1" ]; then pip install tensorflow==1.15; fi
- pip install torch==1.5.0+cpu torchvision==0.6.0+cpu -f https://download.pytorch.org/whl/torch_stable.html
=======
- if [ "$TF" = "2" ]; then pip install tensorflow==2.1; fi
- if [ "$TF" = "1" ]; then pip install tensorflow==1.13.2; fi
- if [ "$TORCH" = "1" ]; then pip install torch==1.5.0+cpu torchvision==0.6.0+cpu -f https://download.pytorch.org/whl/torch_stable.html; fi
>>>>>>> 7d7cf662
- python3 setup.py bdist_wheel
- pip install dist/PennyLane*.whl
script:
- make coverage
after_success:
- bash <(curl -s https://codecov.io/bash)
notifications:
  slack:
    secure: de0sN7zGO8bRzsNf94L0KQrAARpyYHqkzyWAvfOO8uWwGbai2JE5gd62Qo0twpvx7SrXQiSmVWs8A2rKV8PBNTSMFH9csWENzaDN34oveu/faVB3R3zmlxuV5G3sAh5nUfNuy+H4cPuIa4zgDtHm8V7R/rkzxgj/R0QAGsfRJKvLzkoEjOYimuYGjgFFyi3md0S0AKUaNU90+KVgVJFt09+r443HmI6fdvT9b3MZJVREeCDcKUuiIrgeWtpIcfprNMBSrJQ4zr+xW1b2QtxTokXF/GXBrFL/uUp6UYTfxgit1mY9tDgoASddUEI3P0cCy51MebvxScfbZyWfuFufbTwHV+ExnEqJ0zZu6Oo3J5cZjfFGNMA9TTcAFtXC8+IQN5DGFbcczs34pKuacVAS+/+bnv8q5vJy7Wg0luokyZ4Y4na6KDoC2g12oC6hk0qt/gYV75H/Jslol56bAOhcsqwKbY/o9xxkzZMwhIXn8h0xCtIU8g8WJdIX3xkYVQhKr6RqqLaQ6Eqj/IccJIEALTZ7Q7KT9D/dZpCKR3uNap0jSyi9IzTn/wSu8ebjOa7xzV1DvNhx8TIRqynSb5n9aObIyGOQqdYCwUp+elEakLJJNYdfBl17sSIp7tiUSGqYDRhsP3vu8wbOasSXW9Qk7PukUWoSLgsVXS0C88lGYzw=
  webhooks: https://coveralls.io/webhook<|MERGE_RESOLUTION|>--- conflicted
+++ resolved
@@ -15,23 +15,14 @@
     - TORCH=1
   - python: 3.6
     dist: xenial
-<<<<<<< HEAD
-    env: TF=1
-=======
     env:
     - TF=2
-    - TORCH=1
-  - python: 3.5
-    dist: xenial
-    env:
-    - TF=1
     - TORCH=1
   - python: 3.8
     dist: xenial
     env:
     - TF=0
     - TORCH=0
->>>>>>> 7d7cf662
   - python: 3.7
     dist: xenial
     name: Qchem
@@ -47,15 +38,9 @@
 install:
 - pip install -r requirements.txt
 - pip install wheel pytest pytest-cov absl-py --upgrade
-<<<<<<< HEAD
 - if [ "$TF" = "2" ]; then pip install tensorflow==2.2; fi
 - if [ "$TF" = "1" ]; then pip install tensorflow==1.15; fi
-- pip install torch==1.5.0+cpu torchvision==0.6.0+cpu -f https://download.pytorch.org/whl/torch_stable.html
-=======
-- if [ "$TF" = "2" ]; then pip install tensorflow==2.1; fi
-- if [ "$TF" = "1" ]; then pip install tensorflow==1.13.2; fi
-- if [ "$TORCH" = "1" ]; then pip install torch==1.5.0+cpu torchvision==0.6.0+cpu -f https://download.pytorch.org/whl/torch_stable.html; fi
->>>>>>> 7d7cf662
+- if [ "$TORCH" = "1" ]; pip install torch==1.5.0+cpu torchvision==0.6.0+cpu -f https://download.pytorch.org/whl/torch_stable.html; fi
 - python3 setup.py bdist_wheel
 - pip install dist/PennyLane*.whl
 script:
