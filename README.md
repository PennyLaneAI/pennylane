--- conflicted
+++ resolved
@@ -1,196 +1,176 @@
-<p align="center">
-  <!-- Tests (GitHub actions) -->
-  <a href="https://github.com/PennyLaneAI/pennylane/actions?query=workflow%3ATests">
-    <img src="https://img.shields.io/github/actions/workflow/status/PennyLaneAI/PennyLane/tests.yml?branch=master&style=flat-square" />
-  </a>
-  <!-- CodeCov -->
-  <a href="https://codecov.io/gh/PennyLaneAI/pennylane">
-    <img src="https://img.shields.io/codecov/c/github/PennyLaneAI/pennylane/master.svg?logo=codecov&style=flat-square" />
-  </a>
-  <!-- ReadTheDocs -->
-  <a href="https://docs.pennylane.ai/en/latest">
-    <img src="https://readthedocs.com/projects/xanaduai-pennylane/badge/?version=latest&style=flat-square" />
-  </a>
-  <!-- PyPI -->
-  <a href="https://pypi.org/project/PennyLane">
-    <img src="https://img.shields.io/pypi/v/PennyLane.svg?style=flat-square" />
-  </a>
-  <!-- Forum -->
-  <a href="https://discuss.pennylane.ai">
-    <img src="https://img.shields.io/discourse/https/discuss.pennylane.ai/posts.svg?logo=discourse&style=flat-square" />
-  </a>
-  <!-- License -->
-  <a href="https://www.apache.org/licenses/LICENSE-2.0">
-    <img src="https://img.shields.io/pypi/l/PennyLane.svg?logo=apache&style=flat-square" />
-  </a>
-</p>
-
-<p align="center">
-  <a href="https://pennylane.ai">PennyLane</a> is a cross-platform Python library for
-  <a href="https://pennylane.ai/qml/quantum-computing/">quantum computing</a>,
-  <a href="https://pennylane.ai/qml/quantum-machine-learning/">quantum machine learning</a>,
-  and
-  <a href="https://pennylane.ai/qml/quantum-chemistry/">quantum chemistry</a>.
-</p>
-
-<p align="center">
-  The definitive open-source Python framework for quantum programming. Built by researchers, for research.
-  <img src="https://raw.githubusercontent.com/PennyLaneAI/pennylane/master/doc/_static/header.png#gh-light-mode-only" width="700px">
-    <!--
-    Use a relative import for the dark mode image. When loading on PyPI, this
-    will fail automatically and show nothing.
-    -->
-    <img src="./doc/_static/header-dark-mode.png#gh-dark-mode-only" width="700px" onerror="this.style.display='none'" alt=""/>
-</p>
-
-## Key Features
-
-<img src="https://raw.githubusercontent.com/PennyLaneAI/pennylane/master/doc/_static/code.png" width="400px" align="right">
-
-- <strong>*Program quantum computers*</strong>. Build quantum circuits with a wide range of state preparations, gates, and measurements. Run on [high-performance simulators](https://pennylane.ai/performance/) or [various hardware devices](https://pennylane.ai/plugins/), with advanced features like mid-circuit measurements and error mitigation.
-
-- <strong>*Machine learning with quantum hardware and simulators*</strong>. Integrate with **PyTorch**, **TensorFlow**, **JAX**, **Keras**, or **NumPy** to define and train hybrid models using quantum-aware optimizers and hardware-compatible gradients for advanced research tasks. [Quantum machine learning quickstart](https://docs.pennylane.ai/en/stable/introduction/interfaces.html).
-
-- <strong>*Master quantum algorithms*</strong>. From NISQ applications like VQE to fault-tolerant quantum computing, unlock algorithms for research and application. Analyze performance, visualize circuits, and access tools for [quantum chemistry](https://docs.pennylane.ai/en/stable/introduction/chemistry.html) and [algorithm development](https://pennylane.ai/search/?contentType=DEMO&categories=algorithms&sort=publication_date).
-
-
-- <strong>*Quantum datasets*</strong>. Access high-quality, pre-simulated datasets to decrease time-to-research and accelerate algorithm development. [Browse the datasets](https://pennylane.ai/datasets/) or contribute your own data.
-
-
-- <strong>*Compilation and performance*</strong>. Experimental support for just-in-time
-  compilation. Compile your entire hybrid workflow, with support for 
-  advanced features such as adaptive circuits, real-time measurement 
-  feedback, and unbounded loops. See
-  [Catalyst](https://github.com/pennylaneai/catalyst) for more details.
-
-Visit the [PennyLane features page](https://pennylane.ai/features/) for more details.
-
-## Installation
-
-PennyLane requires Python version 3.10 and above. Installation of PennyLane, as well as all
-dependencies, can be done using pip:
-
-```console
-python -m pip install pennylane
-```
-
-## Docker support
-
-**Docker** support exists for building using **CPU** and **GPU** (Nvidia CUDA
-11.1+) images. [See a more detailed description
-here](https://pennylane.readthedocs.io/en/stable/development/guide/installation.html#docker).
-
-## Getting started
-
-Get up and running quickly with PennyLane by following our [quickstart guide](https://docs.pennylane.ai/en/stable/introduction/pennylane.html), designed to introduce key features and help you start building quantum circuits right away.
-
-Whether you're exploring quantum machine learning (QML), quantum computing, or quantum chemistry, PennyLane offers a wide range of tools and resources to support your research:
-
-<img src="https://raw.githubusercontent.com/PennyLaneAI/pennylane/master/doc/_static/readme/gpu_to_qpu.png" align="right" width="400px">
-
-<<<<<<< HEAD
-### Key Resources:
-
-* [Learn quantum programming](https://pennylane.ai/qml/)
-* [PennyLane Codebook](https://pennylane.ai/codebook/)
-* [Coding challenges](https://pennylane.ai/challenges/)
-* [Demos](https://pennylane.ai/qml/demonstrations.html)
-* [Frequently asked questions](https://pennylane.ai/faq.html)
-* [Key concepts](https://pennylane.ai/qml/glossary.html)
-* [Videos](https://pennylane.ai/qml/videos.html)
-=======
-* [What is quantum machine learning?](https://pennylane.ai/qml/whatisqml)
-* [QML tutorials and demos](https://pennylane.ai/qml/demonstrations)
-* [Frequently asked questions](https://pennylane.ai/faq)
-* [Key concepts of QML](https://pennylane.ai/qml/glossary)
-* [QML videos](https://pennylane.ai/qml/videos)
->>>>>>> ce0ab852
-
-You can also check out our [documentation](https://pennylane.readthedocs.io) for [quickstart
-guides](https://pennylane.readthedocs.io/en/stable/introduction/pennylane.html) to using PennyLane,
-and detailed developer guides on [how to write your
-own](https://pennylane.readthedocs.io/en/stable/development/plugins.html) PennyLane-compatible
-quantum device.
-
-## Demos
-
-<<<<<<< HEAD
-Take a deeper dive into quantum computing by exploring cutting-edge algorithms using PennyLane and quantum hardware. [Explore PennyLane demos](https://pennylane.ai/qml/demonstrations.html).
-=======
-Take a deeper dive into quantum machine learning by exploring cutting-edge algorithms on our [demonstrations
-page](https://pennylane.ai/qml/demonstrations).
->>>>>>> ce0ab852
-
-<a href="https://pennylane.ai/qml/demonstrations">
-  <img src="https://raw.githubusercontent.com/PennyLaneAI/pennylane/master/doc/_static/readme/demos.png" width="900px">
-</a>
-
-If you would like to contribute your own demo, see our [demo submission
-guide](https://pennylane.ai/qml/demos_submission).
-
-## Research Applications
-
-<<<<<<< HEAD
-PennyLane is at the forefront of research in quantum computing, quantum machine learning, and quantum chemistry. Discover how researchers are using PennyLane.
-
-- **Quantum Computing**
-  - *Example Paper*: [Variational quantum algorithm for molecular geometry optimization
-](https://arxiv.org/abs/2106.13840)
-  - *Collaborative Research*: Research with [lorem ipsum] on optimizing...
-
-- **Quantum Machine Learning**
-  - *Case Study*: [Classical surrogates for quantum learning models](https://arxiv.org/abs/2206.11740)
-
-- **Quantum Chemistry**
-  - *Example Paper*: [Accelerating Quantum Computations of Chemistry Through Regularized Compressed Double Factorization](https://quantum-journal.org/papers/q-2024-06-13-1371/)
-
-Impactful research drives PennyLane. Submit your feature ideas to tailor our roadmap to your research needs[LINK TO RESEARCH PAGE - UNRELEASED]
-=======
-Seeing is believing! Check out [our videos](https://pennylane.ai/qml/videos) to learn about
-PennyLane, quantum computing concepts, and more. 
-
-<a href="https://pennylane.ai/qml/videos">
-  <img src="https://raw.githubusercontent.com/PennyLaneAI/pennylane/master/doc/_static/readme/videos.png" width="900px">
-</a>
->>>>>>> ce0ab852
-
-## Contributing to PennyLane
-
-We welcome contributions—simply fork the PennyLane repository, and then make a [pull
-request](https://help.github.com/articles/about-pull-requests/) containing your contribution. All
-contributors to PennyLane will be listed as authors on the releases. All users who contribute
-significantly to the code (new plugins, new functionality, etc.) will be listed on the PennyLane
-arXiv paper.
-
-We also encourage bug reports, suggestions for new features and enhancements, and even links to cool
-projects or applications built on PennyLane.
-
-See our [contributions
-page](https://github.com/PennyLaneAI/pennylane/blob/master/.github/CONTRIBUTING.md) and our
-[Development guide](https://pennylane.readthedocs.io/en/stable/development/guide.html) for more
-details.
-
-## Support
-
-- **Source Code:** https://github.com/PennyLaneAI/pennylane
-- **Issue Tracker:** https://github.com/PennyLaneAI/pennylane/issues
-
-If you are having issues, please let us know by posting the issue on our GitHub issue tracker.
-
-Join the [PennyLane Discussion Forum](https://discuss.pennylane.ai/) to connect with the quantum community, get support, and engage directly with our team. It’s the perfect place to share ideas, ask questions, and collaborate with fellow researchers and developers!
-
-Note that we are committed to providing a friendly, safe, and welcoming environment for all.
-Please read and respect the [Code of Conduct](.github/CODE_OF_CONDUCT.md).
-
-## Authors
-
-PennyLane is the work of [many contributors](https://github.com/PennyLaneAI/pennylane/graphs/contributors).
-
-If you are doing research using PennyLane, please cite [our paper](https://arxiv.org/abs/1811.04968):
-
-> Ville Bergholm et al. *PennyLane: Automatic differentiation of hybrid quantum-classical
-> computations.* 2018. arXiv:1811.04968
-
-## License
-
-PennyLane is **free** and **open source**, released under the Apache License, Version 2.0.
+<p align="center">
+  <!-- Tests (GitHub actions) -->
+  <a href="https://github.com/PennyLaneAI/pennylane/actions?query=workflow%3ATests">
+    <img src="https://img.shields.io/github/actions/workflow/status/PennyLaneAI/PennyLane/tests.yml?branch=master&style=flat-square" />
+  </a>
+  <!-- CodeCov -->
+  <a href="https://codecov.io/gh/PennyLaneAI/pennylane">
+    <img src="https://img.shields.io/codecov/c/github/PennyLaneAI/pennylane/master.svg?logo=codecov&style=flat-square" />
+  </a>
+  <!-- ReadTheDocs -->
+  <a href="https://docs.pennylane.ai/en/latest">
+    <img src="https://readthedocs.com/projects/xanaduai-pennylane/badge/?version=latest&style=flat-square" />
+  </a>
+  <!-- PyPI -->
+  <a href="https://pypi.org/project/PennyLane">
+    <img src="https://img.shields.io/pypi/v/PennyLane.svg?style=flat-square" />
+  </a>
+  <!-- Forum -->
+  <a href="https://discuss.pennylane.ai">
+    <img src="https://img.shields.io/discourse/https/discuss.pennylane.ai/posts.svg?logo=discourse&style=flat-square" />
+  </a>
+  <!-- License -->
+  <a href="https://www.apache.org/licenses/LICENSE-2.0">
+    <img src="https://img.shields.io/pypi/l/PennyLane.svg?logo=apache&style=flat-square" />
+  </a>
+</p>
+
+<p align="center">
+  <a href="https://pennylane.ai">PennyLane</a> is a cross-platform Python library for
+  <a href="https://pennylane.ai/qml/quantum-computing/">quantum computing</a>,
+  <a href="https://pennylane.ai/qml/quantum-machine-learning/">quantum machine learning</a>,
+  and
+  <a href="https://pennylane.ai/qml/quantum-chemistry/">quantum chemistry</a>.
+</p>
+
+<p align="center">
+  The definitive open-source Python framework for quantum programming. Built by researchers, for research.
+  <img src="https://raw.githubusercontent.com/PennyLaneAI/pennylane/master/doc/_static/header.png#gh-light-mode-only" width="700px">
+    <!--
+    Use a relative import for the dark mode image. When loading on PyPI, this
+    will fail automatically and show nothing.
+    -->
+    <img src="./doc/_static/header-dark-mode.png#gh-dark-mode-only" width="700px" onerror="this.style.display='none'" alt=""/>
+</p>
+
+## Key Features
+
+<img src="https://raw.githubusercontent.com/PennyLaneAI/pennylane/master/doc/_static/code.png" width="400px" align="right">
+
+- <strong>*Program quantum computers*</strong>. Build quantum circuits with a wide range of state preparations, gates, and measurements. Run on [high-performance simulators](https://pennylane.ai/performance/) or [various hardware devices](https://pennylane.ai/plugins/), with advanced features like mid-circuit measurements and error mitigation.
+
+- <strong>*Machine learning with quantum hardware and simulators*</strong>. Integrate with **PyTorch**, **TensorFlow**, **JAX**, **Keras**, or **NumPy** to define and train hybrid models using quantum-aware optimizers and hardware-compatible gradients for advanced research tasks. [Quantum machine learning quickstart](https://docs.pennylane.ai/en/stable/introduction/interfaces.html).
+
+- <strong>*Master quantum algorithms*</strong>. From NISQ applications like VQE to fault-tolerant quantum computing, unlock algorithms for research and application. Analyze performance, visualize circuits, and access tools for [quantum chemistry](https://docs.pennylane.ai/en/stable/introduction/chemistry.html) and [algorithm development](https://pennylane.ai/search/?contentType=DEMO&categories=algorithms&sort=publication_date).
+
+
+- <strong>*Quantum datasets*</strong>. Access high-quality, pre-simulated datasets to decrease time-to-research and accelerate algorithm development. [Browse the datasets](https://pennylane.ai/datasets/) or contribute your own data.
+
+
+- <strong>*Compilation and performance*</strong>. Experimental support for just-in-time
+  compilation. Compile your entire hybrid workflow, with support for 
+  advanced features such as adaptive circuits, real-time measurement 
+  feedback, and unbounded loops. See
+  [Catalyst](https://github.com/pennylaneai/catalyst) for more details.
+
+Visit the [PennyLane features page](https://pennylane.ai/features/) for more details.
+
+## Installation
+
+PennyLane requires Python version 3.10 and above. Installation of PennyLane, as well as all
+dependencies, can be done using pip:
+
+```console
+python -m pip install pennylane
+```
+
+## Docker support
+
+**Docker** support exists for building using **CPU** and **GPU** (Nvidia CUDA
+11.1+) images. [See a more detailed description
+here](https://pennylane.readthedocs.io/en/stable/development/guide/installation.html#docker).
+
+## Getting started
+
+Get up and running quickly with PennyLane by following our [quickstart guide](https://docs.pennylane.ai/en/stable/introduction/pennylane.html), designed to introduce key features and help you start building quantum circuits right away.
+
+Whether you're exploring quantum machine learning (QML), quantum computing, or quantum chemistry, PennyLane offers a wide range of tools and resources to support your research:
+
+<img src="https://raw.githubusercontent.com/PennyLaneAI/pennylane/master/doc/_static/readme/gpu_to_qpu.png" align="right" width="400px">
+
+### Key Resources:
+
+* [Learn quantum programming](https://pennylane.ai/qml/)
+* [PennyLane Codebook](https://pennylane.ai/codebook/)
+* [Coding challenges](https://pennylane.ai/challenges/)
+* [Demos](https://pennylane.ai/qml/demonstrations.html)
+* [Frequently asked questions](https://pennylane.ai/faq.html)
+* [Key concepts](https://pennylane.ai/qml/glossary.html)
+* [Videos](https://pennylane.ai/qml/videos.html)
+
+
+You can also check out our [documentation](https://pennylane.readthedocs.io) for [quickstart
+guides](https://pennylane.readthedocs.io/en/stable/introduction/pennylane.html) to using PennyLane,
+and detailed developer guides on [how to write your
+own](https://pennylane.readthedocs.io/en/stable/development/plugins.html) PennyLane-compatible
+quantum device.
+
+## Demos
+
+Take a deeper dive into quantum computing by exploring cutting-edge algorithms using PennyLane and quantum hardware. [Explore PennyLane demos](https://pennylane.ai/qml/demonstrations.html).
+
+<a href="https://pennylane.ai/qml/demonstrations">
+  <img src="https://raw.githubusercontent.com/PennyLaneAI/pennylane/master/doc/_static/readme/demos.png" width="900px">
+</a>
+
+If you would like to contribute your own demo, see our [demo submission
+guide](https://pennylane.ai/qml/demos_submission).
+
+## Research Applications
+
+PennyLane is at the forefront of research in quantum computing, quantum machine learning, and quantum chemistry. Discover how researchers are using PennyLane.
+
+- **Quantum Computing**
+  - *Example Paper*: [Variational quantum algorithm for molecular geometry optimization
+](https://arxiv.org/abs/2106.13840)
+  - *Collaborative Research*: Research with [lorem ipsum] on optimizing...
+
+- **Quantum Machine Learning**
+  - *Case Study*: [Classical surrogates for quantum learning models](https://arxiv.org/abs/2206.11740)
+
+- **Quantum Chemistry**
+  - *Example Paper*: [Accelerating Quantum Computations of Chemistry Through Regularized Compressed Double Factorization](https://quantum-journal.org/papers/q-2024-06-13-1371/)
+
+Impactful research drives PennyLane. Submit your feature ideas to tailor our roadmap to your research needs[LINK TO RESEARCH PAGE - UNRELEASED]
+
+
+## Contributing to PennyLane
+
+We welcome contributions—simply fork the PennyLane repository, and then make a [pull
+request](https://help.github.com/articles/about-pull-requests/) containing your contribution. All
+contributors to PennyLane will be listed as authors on the releases. All users who contribute
+significantly to the code (new plugins, new functionality, etc.) will be listed on the PennyLane
+arXiv paper.
+
+We also encourage bug reports, suggestions for new features and enhancements, and even links to cool
+projects or applications built on PennyLane.
+
+See our [contributions
+page](https://github.com/PennyLaneAI/pennylane/blob/master/.github/CONTRIBUTING.md) and our
+[Development guide](https://pennylane.readthedocs.io/en/stable/development/guide.html) for more
+details.
+
+## Support
+
+- **Source Code:** https://github.com/PennyLaneAI/pennylane
+- **Issue Tracker:** https://github.com/PennyLaneAI/pennylane/issues
+
+If you are having issues, please let us know by posting the issue on our GitHub issue tracker.
+
+Join the [PennyLane Discussion Forum](https://discuss.pennylane.ai/) to connect with the quantum community, get support, and engage directly with our team. It’s the perfect place to share ideas, ask questions, and collaborate with fellow researchers and developers!
+
+Note that we are committed to providing a friendly, safe, and welcoming environment for all.
+Please read and respect the [Code of Conduct](.github/CODE_OF_CONDUCT.md).
+
+## Authors
+
+PennyLane is the work of [many contributors](https://github.com/PennyLaneAI/pennylane/graphs/contributors).
+
+If you are doing research using PennyLane, please cite [our paper](https://arxiv.org/abs/1811.04968):
+
+> Ville Bergholm et al. *PennyLane: Automatic differentiation of hybrid quantum-classical
+> computations.* 2018. arXiv:1811.04968
+
+## License
+
+PennyLane is **free** and **open source**, released under the Apache License, Version 2.0.