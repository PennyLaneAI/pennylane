ignore:
  - "pennylane/devices/tests/*"

codecov:
  notify:
    after_n_builds: 1

comment:
<<<<<<< HEAD
  after_n_builds: 9
coverage:

  status:
    project:
      default:
        threshold: 0.05%
=======
  after_n_builds: 1
>>>>>>> 6f7a6012
<|MERGE_RESOLUTION|>--- conflicted
+++ resolved
@@ -6,14 +6,11 @@
     after_n_builds: 1
 
 comment:
-<<<<<<< HEAD
   after_n_builds: 9
 coverage:
 
   status:
     project:
       default:
-        threshold: 0.05%
-=======
-  after_n_builds: 1
->>>>>>> 6f7a6012
+        threshold: 0.02%
+  after_n_builds: 1