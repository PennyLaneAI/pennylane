fixes:
  - "pennylane_qchem/::qchem/pennylane_qchem/"

ignore:
<<<<<<< HEAD
  - "pennylane/devices/tests/*"
=======
  - "pennylane/plugins/tests/*"

codecov:
    notify:
        after_n_builds: 6

comment:
    after_n_builds: 6
>>>>>>> 51dd8b4a
<|MERGE_RESOLUTION|>--- conflicted
+++ resolved
@@ -2,15 +2,11 @@
   - "pennylane_qchem/::qchem/pennylane_qchem/"
 
 ignore:
-<<<<<<< HEAD
-  - "pennylane/devices/tests/*"
-=======
-  - "pennylane/plugins/tests/*"
+  - "pennylane//tests/*"
 
 codecov:
     notify:
         after_n_builds: 6
 
 comment:
-    after_n_builds: 6
->>>>>>> 51dd8b4a
+    after_n_builds: 6